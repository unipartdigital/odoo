--- conflicted
+++ resolved
@@ -418,20 +418,11 @@
     """
 
     global httpd
-<<<<<<< HEAD
-
-    # TODO Change the xmlrpc_* options to http_*
-    interface = config['xmlrpc_interface'] or '0.0.0.0'
-    port = config['xmlrpc_port']
     if not openerp.tools.config.options["gevent"]:
-        httpd = werkzeug.serving.make_server(interface, port, application, threaded=True)
+        httpd = werkzeug.serving.make_server(interface, port, application, threaded=threaded)
     else:
         from gevent.wsgi import WSGIServer
         httpd = WSGIServer((interface, port), application)
-    _logger.info('HTTP service (werkzeug) running on %s:%s', interface, port)
-=======
-    httpd = werkzeug.serving.make_server(interface, port, application, threaded=threaded)
->>>>>>> 4144c0fc
     httpd.serve_forever()
 
 def start_service():

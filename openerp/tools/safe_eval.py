# -*- coding: utf-8 -*-
##############################################################################
#    Copyright (C) 2004-2014 OpenERP s.a. (<http://www.openerp.com>).
#
#    This program is free software: you can redistribute it and/or modify
#    it under the terms of the GNU Affero General Public License as
#    published by the Free Software Foundation, either version 3 of the
#    License, or (at your option) any later version.
#
#    This program is distributed in the hope that it will be useful,
#    but WITHOUT ANY WARRANTY; without even the implied warranty of
#    MERCHANTABILITY or FITNESS FOR A PARTICULAR PURPOSE.  See the
#    GNU Affero General Public License for more details.
#
#    You should have received a copy of the GNU Affero General Public License
#    along with this program.  If not, see <http://www.gnu.org/licenses/>.
#
##############################################################################

"""
safe_eval module - methods intended to provide more restricted alternatives to
                   evaluate simple and/or untrusted code.

Methods in this module are typically used as alternatives to eval() to parse
OpenERP domain strings, conditions and expressions, mostly based on locals
condition/math builtins.
"""

# Module partially ripped from/inspired by several different sources:
#  - http://code.activestate.com/recipes/286134/
#  - safe_eval in lp:~xrg/openobject-server/optimize-5.0
#  - safe_eval in tryton http://hg.tryton.org/hgwebdir.cgi/trytond/rev/bbb5f73319ad

from opcode import HAVE_ARGUMENT, opmap, opname
from types import CodeType
import logging

from .misc import ustr

import openerp

__all__ = ['test_expr', 'safe_eval', 'const_eval']

# The time module is usually already provided in the safe_eval environment
# but some code, e.g. datetime.datetime.now() (Windows/Python 2.5.2, bug
# lp:703841), does import time.
_ALLOWED_MODULES = ['_strptime', 'time']

_UNSAFE_ATTRIBUTES = ['f_builtins', 'f_globals', 'f_locals', 'gi_frame',
                      'co_code', 'func_globals']

_CONST_OPCODES = set(opmap[x] for x in [
    'POP_TOP', 'ROT_TWO', 'ROT_THREE', 'ROT_FOUR', 'DUP_TOP', 'DUP_TOPX',
    'POP_BLOCK','SETUP_LOOP', 'BUILD_LIST', 'BUILD_MAP', 'BUILD_TUPLE',
    'LOAD_CONST', 'RETURN_VALUE', 'STORE_SUBSCR', 'STORE_MAP'] if x in opmap)

_EXPR_OPCODES = _CONST_OPCODES.union(set(opmap[x] for x in [
    'UNARY_POSITIVE', 'UNARY_NEGATIVE', 'UNARY_NOT',
    'UNARY_INVERT', 'BINARY_POWER', 'BINARY_MULTIPLY',
    'BINARY_DIVIDE', 'BINARY_FLOOR_DIVIDE', 'BINARY_TRUE_DIVIDE',
    'BINARY_MODULO', 'BINARY_ADD', 'BINARY_SUBTRACT', 'BINARY_SUBSCR',
    'BINARY_LSHIFT', 'BINARY_RSHIFT', 'BINARY_AND', 'BINARY_XOR',
    'BINARY_OR', 'INPLACE_ADD', 'INPLACE_SUBTRACT', 'INPLACE_MULTIPLY',
    'INPLACE_DIVIDE', 'INPLACE_REMAINDER', 'INPLACE_POWER',
    'INPLACE_LEFTSHIFT', 'INPLACE_RIGHTSHIFT', 'INPLACE_AND',
    'INPLACE_XOR','INPLACE_OR'
    ] if x in opmap))

_SAFE_OPCODES = _EXPR_OPCODES.union(set(opmap[x] for x in [
    'LOAD_NAME', 'CALL_FUNCTION', 'COMPARE_OP', 'LOAD_ATTR',
    'STORE_NAME', 'GET_ITER', 'FOR_ITER', 'LIST_APPEND', 'DELETE_NAME',
    'JUMP_FORWARD', 'JUMP_IF_TRUE', 'JUMP_IF_FALSE', 'JUMP_ABSOLUTE',
    'MAKE_FUNCTION', 'SLICE+0', 'SLICE+1', 'SLICE+2', 'SLICE+3', 'BREAK_LOOP',
    'CONTINUE_LOOP', 'RAISE_VARARGS',
    # New in Python 2.7 - http://bugs.python.org/issue4715 :
    'JUMP_IF_FALSE_OR_POP', 'JUMP_IF_TRUE_OR_POP', 'POP_JUMP_IF_FALSE',
    'POP_JUMP_IF_TRUE', 'SETUP_EXCEPT', 'END_FINALLY',
    'LOAD_FAST', 'STORE_FAST', 'DELETE_FAST', 'UNPACK_SEQUENCE',
    'LOAD_GLOBAL', # Only allows access to restricted globals
    ] if x in opmap))

_logger = logging.getLogger(__name__)

def _get_opcodes(codeobj):
    """_get_opcodes(codeobj) -> [opcodes]

    Extract the actual opcodes as a list from a code object

    >>> c = compile("[1 + 2, (1,2)]", "", "eval")
    >>> _get_opcodes(c)
    [100, 100, 23, 100, 100, 102, 103, 83]
    """
    i = 0
    byte_codes = codeobj.co_code
    while i < len(byte_codes):
        code = ord(byte_codes[i])
        yield code

        if code >= HAVE_ARGUMENT:
            i += 3
        else:
            i += 1

def assert_no_dunder_name(code_obj, expr):
    """ assert_no_dunder_name(code_obj, expr) -> None

    Asserts that the code object does not refer to any "dunder name"
    (__$name__), so that safe_eval prevents access to any internal-ish Python
    attribute or method (both are loaded via LOAD_ATTR which uses a name, not a
    const or a var).

    Checks that no such name exists in the provided code object (co_names).

    :param code_obj: code object to name-validate
    :type code_obj: CodeType
    :param str expr: expression corresponding to the code object, for debugging
                     purposes
    :raises NameError: in case a forbidden name (containing two underscores)
                       is found in ``code_obj``

    .. note:: actually forbids every name containing 2 underscores
    """
    for name in code_obj.co_names:
        if "__" in name or name in _UNSAFE_ATTRIBUTES:
            raise NameError('Access to forbidden name %r (%r)' % (name, expr))

def assert_valid_codeobj(allowed_codes, code_obj, expr):
    """ Asserts that the provided code object validates against the bytecode
    and name constraints.

    Recursively validates the code objects stored in its co_consts in case
    lambdas are being created/used (lambdas generate their own separated code
    objects and don't live in the root one)

    :param allowed_codes: list of permissible bytecode instructions
    :type allowed_codes: set(int)
    :param code_obj: code object to name-validate
    :type code_obj: CodeType
    :param str expr: expression corresponding to the code object, for debugging
                     purposes
    :raises ValueError: in case of forbidden bytecode in ``code_obj``
    :raises NameError: in case a forbidden name (containing two underscores)
                       is found in ``code_obj``
    """
    assert_no_dunder_name(code_obj, expr)
    for opcode in _get_opcodes(code_obj):
        if opcode not in allowed_codes:
            raise ValueError(
                "opcode %s not allowed (%r)" % (opname[opcode], expr))
    for const in code_obj.co_consts:
        if isinstance(const, CodeType):
            assert_valid_codeobj(allowed_codes, const, 'lambda')

def test_expr(expr, allowed_codes, mode="eval"):
    """test_expr(expression, allowed_codes[, mode]) -> code_object

    Test that the expression contains only the allowed opcodes.
    If the expression is valid and contains only allowed codes,
    return the compiled code object.
    Otherwise raise a ValueError, a Syntax Error or TypeError accordingly.
    """
    try:
        if mode == 'eval':
            # eval() does not like leading/trailing whitespace
            expr = expr.strip()
        code_obj = compile(expr, "", mode)
    except (SyntaxError, TypeError, ValueError):
        raise
    except Exception, e:
        import sys
        exc_info = sys.exc_info()
        raise ValueError, '"%s" while compiling\n%r' % (ustr(e), expr), exc_info[2]
    assert_valid_codeobj(allowed_codes, code_obj, expr)
    return code_obj


def const_eval(expr):
    """const_eval(expression) -> value

    Safe Python constant evaluation

    Evaluates a string that contains an expression describing
    a Python constant. Strings that are not valid Python expressions
    or that contain other code besides the constant raise ValueError.

    >>> const_eval("10")
    10
    >>> const_eval("[1,2, (3,4), {'foo':'bar'}]")
    [1, 2, (3, 4), {'foo': 'bar'}]
    >>> const_eval("1+2")
    Traceback (most recent call last):
    ...
    ValueError: opcode BINARY_ADD not allowed
    """
    c = test_expr(expr, _CONST_OPCODES)
    return eval(c)

def expr_eval(expr):
    """expr_eval(expression) -> value

    Restricted Python expression evaluation

    Evaluates a string that contains an expression that only
    uses Python constants. This can be used to e.g. evaluate
    a numerical expression from an untrusted source.

    >>> expr_eval("1+2")
    3
    >>> expr_eval("[1,2]*2")
    [1, 2, 1, 2]
    >>> expr_eval("__import__('sys').modules")
    Traceback (most recent call last):
    ...
    ValueError: opcode LOAD_NAME not allowed
    """
    c = test_expr(expr, _EXPR_OPCODES)
    return eval(c)

def _import(name, globals=None, locals=None, fromlist=None, level=-1):
    if globals is None:
        globals = {}
    if locals is None:
        locals = {}
    if fromlist is None:
        fromlist = []
    if name in _ALLOWED_MODULES:
        return __import__(name, globals, locals, level)
    raise ImportError(name)

def safe_eval(expr, globals_dict=None, locals_dict=None, mode="eval", nocopy=False, locals_builtins=False):
    """safe_eval(expression[, globals[, locals[, mode[, nocopy]]]]) -> result

    System-restricted Python expression evaluation

    Evaluates a string that contains an expression that mostly
    uses Python constants, arithmetic expressions and the
    objects directly provided in context.

    This can be used to e.g. evaluate
    an OpenERP domain expression from an untrusted source.

    :throws TypeError: If the expression provided is a code object
    :throws SyntaxError: If the expression provided is not valid Python
    :throws NameError: If the expression provided accesses forbidden names
    :throws ValueError: If the expression provided uses forbidden bytecode
    """
    if isinstance(expr, CodeType):
        raise TypeError("safe_eval does not allow direct evaluation of code objects.")

    if globals_dict is None:
        globals_dict = {}

    # prevent altering the globals/locals from within the sandbox
    # by taking a copy.
    if not nocopy:
        # isinstance() does not work below, we want *exactly* the dict class
        if (globals_dict is not None and type(globals_dict) is not dict) \
            or (locals_dict is not None and type(locals_dict) is not dict):
            _logger.warning(
                "Looks like you are trying to pass a dynamic environment, "
                "you should probably pass nocopy=True to safe_eval().")

        globals_dict = dict(globals_dict)
        if locals_dict is not None:
            locals_dict = dict(locals_dict)

    globals_dict.update(
<<<<<<< HEAD
        __builtins__={
            '__import__': _import,
            'True': True,
            'False': False,
            'None': None,
            'str': str,
            'unicode': unicode,
            'globals': locals,
            'locals': locals,
            'bool': bool,
            'int': int,
            'float': float,
            'long': long,
            'enumerate': enumerate,
            'dict': dict,
            'list': list,
            'tuple': tuple,
            'map': map,
            'abs': abs,
            'min': min,
            'max': max,
            'sum': sum,
            'reduce': reduce,
            'filter': filter,
            'round': round,
            'len': len,
            'repr': repr,
            'set': set,
            'all': all,
            'any': any,
            'ord': ord,
            'chr': chr,
            'cmp': cmp,
            'divmod': divmod,
            'isinstance': isinstance,
            'range': range,
            'xrange': xrange,
            'zip': zip,
            'Exception': Exception,
        }
=======
            __builtins__ = {
                '__import__': _import,
                'True': True,
                'False': False,
                'None': None,
                'str': str,
                'bool': bool,
                'dict': dict,
                'list': list,
                'tuple': tuple,
                'map': map,
                'abs': abs,
                'min': min,
                'max': max,
                'reduce': reduce,
                'filter': filter,
                'round': round,
                'len': len,
                'set' : set,
                'Exception': Exception,
            }
>>>>>>> 9b1a9c95
    )
    if locals_builtins:
        if locals_dict is None:
            locals_dict = {}
        locals_dict.update(globals_dict.get('__builtins__'))
    c = test_expr(expr, _SAFE_OPCODES, mode=mode)
    try:
        return eval(c, globals_dict, locals_dict)
    except openerp.osv.orm.except_orm:
        raise
    except openerp.exceptions.Warning:
        raise
    except openerp.exceptions.RedirectWarning:
        raise
    except openerp.exceptions.AccessDenied:
        raise
    except openerp.exceptions.AccessError:
        raise
    except Exception, e:
        import sys
        exc_info = sys.exc_info()
        raise ValueError, '"%s" while evaluating\n%r' % (ustr(e), expr), exc_info[2]

# vim:expandtab:smartindent:tabstop=4:softtabstop=4:shiftwidth=4:<|MERGE_RESOLUTION|>--- conflicted
+++ resolved
@@ -265,7 +265,6 @@
             locals_dict = dict(locals_dict)
 
     globals_dict.update(
-<<<<<<< HEAD
         __builtins__={
             '__import__': _import,
             'True': True,
@@ -273,8 +272,6 @@
             'None': None,
             'str': str,
             'unicode': unicode,
-            'globals': locals,
-            'locals': locals,
             'bool': bool,
             'int': int,
             'float': float,
@@ -306,29 +303,6 @@
             'zip': zip,
             'Exception': Exception,
         }
-=======
-            __builtins__ = {
-                '__import__': _import,
-                'True': True,
-                'False': False,
-                'None': None,
-                'str': str,
-                'bool': bool,
-                'dict': dict,
-                'list': list,
-                'tuple': tuple,
-                'map': map,
-                'abs': abs,
-                'min': min,
-                'max': max,
-                'reduce': reduce,
-                'filter': filter,
-                'round': round,
-                'len': len,
-                'set' : set,
-                'Exception': Exception,
-            }
->>>>>>> 9b1a9c95
     )
     if locals_builtins:
         if locals_dict is None:

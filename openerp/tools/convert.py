# -*- coding: utf-8 -*-
##############################################################################
#
#    OpenERP, Open Source Management Solution
#    Copyright (C) 2004-2009 Tiny SPRL (<http://tiny.be>).
#
#    This program is free software: you can redistribute it and/or modify
#    it under the terms of the GNU Affero General Public License as
#    published by the Free Software Foundation, either version 3 of the
#    License, or (at your option) any later version.
#
#    This program is distributed in the hope that it will be useful,
#    but WITHOUT ANY WARRANTY; without even the implied warranty of
#    MERCHANTABILITY or FITNESS FOR A PARTICULAR PURPOSE.  See the
#    GNU Affero General Public License for more details.
#
#    You should have received a copy of the GNU Affero General Public License
#    along with this program.  If not, see <http://www.gnu.org/licenses/>.
#
##############################################################################

import cStringIO
import csv
import logging
import os.path
import pickle
import re
import sys

# for eval context:
import time

import openerp
import openerp.release
import openerp.workflow
from yaml_import import convert_yaml_import

import assertion_report

_logger = logging.getLogger(__name__)

try:
    import pytz
except:
    _logger.warning('could not find pytz library, please install it')
    class pytzclass(object):
        all_timezones=[]
    pytz=pytzclass()


from datetime import datetime, timedelta
from dateutil.relativedelta import relativedelta
from lxml import etree, builder
import misc
from config import config
from translate import _

# List of etree._Element subclasses that we choose to ignore when parsing XML.
from misc import SKIPPED_ELEMENT_TYPES

from misc import unquote

# Import of XML records requires the unsafe eval as well,
# almost everywhere, which is ok because it supposedly comes
# from trusted data, but at least we make it obvious now.
unsafe_eval = eval
from safe_eval import safe_eval as eval

class ParseError(Exception):
    def __init__(self, msg, text, filename, lineno):
        self.msg = msg
        self.text = text
        self.filename = filename
        self.lineno = lineno

    def __str__(self):
        return '"%s" while parsing %s:%s, near\n%s' \
            % (self.msg, self.filename, self.lineno, self.text)

def _ref(self, cr):
    return lambda x: self.id_get(cr, x)

def _obj(pool, cr, uid, model_str, context=None):
    model = pool[model_str]
    return lambda x: model.browse(cr, uid, x, context=context)

def _get_idref(self, cr, uid, model_str, context, idref):
    idref2 = dict(idref,
                  time=time,
                  DateTime=datetime,
                  datetime=datetime,
                  timedelta=timedelta,
                  relativedelta=relativedelta,
                  version=openerp.release.major_version,
                  ref=_ref(self, cr),
                  pytz=pytz)
    if len(model_str):
        idref2['obj'] = _obj(self.pool, cr, uid, model_str, context=context)
    return idref2

def _fix_multiple_roots(node):
    """
    Surround the children of the ``node`` element of an XML field with a
    single root "data" element, to prevent having a document with multiple
    roots once parsed separately.

    XML nodes should have one root only, but we'd like to support
    direct multiple roots in our partial documents (like inherited view architectures).
    As a convention we'll surround multiple root with a container "data" element, to be
    ignored later when parsing.
    """
    real_nodes = [x for x in node if not isinstance(x, SKIPPED_ELEMENT_TYPES)]
    if len(real_nodes) > 1:
        data_node = etree.Element("data")
        for child in node:
            data_node.append(child)
        node.append(data_node)

def _eval_xml(self, node, pool, cr, uid, idref, context=None):
    if context is None:
        context = {}
    if node.tag in ('field','value'):
        t = node.get('type','char')
        f_model = node.get('model', '').encode('utf-8')
        if node.get('search'):
            f_search = node.get("search",'').encode('utf-8')
            f_use = node.get("use",'id').encode('utf-8')
            f_name = node.get("name",'').encode('utf-8')
            idref2 = {}
            if f_search:
                idref2 = _get_idref(self, cr, uid, f_model, context, idref)
            q = unsafe_eval(f_search, idref2)
            ids = pool[f_model].search(cr, uid, q)
            if f_use != 'id':
                ids = map(lambda x: x[f_use], pool[f_model].read(cr, uid, ids, [f_use]))
            _cols = pool[f_model]._columns
            if (f_name in _cols) and _cols[f_name]._type=='many2many':
                return ids
            f_val = False
            if len(ids):
                f_val = ids[0]
                if isinstance(f_val, tuple):
                    f_val = f_val[0]
            return f_val
        a_eval = node.get('eval','')
        if a_eval:
            idref2 = _get_idref(self, cr, uid, f_model, context, idref)
            try:
                return unsafe_eval(a_eval, idref2)
            except Exception:
                logging.getLogger('openerp.tools.convert.init').error(
                    'Could not eval(%s) for %s in %s', a_eval, node.get('name'), context)
                raise
        def _process(s, idref):
            matches = re.finditer('[^%]%\((.*?)\)[ds]', s)
            done = []
            for m in matches:
                found = m.group()[1:]
                if found in done:
                    continue
                done.append(found)
                id = m.groups()[0]
                if not id in idref:
                    idref[id] = self.id_get(cr, id)
                s = s.replace(found, str(idref[id]))

            s = s.replace('%%', '%') # Quite wierd but it's for (somewhat) backward compatibility sake

            return s

        if t == 'xml':
            _fix_multiple_roots(node)
            return '<?xml version="1.0"?>\n'\
                +_process("".join([etree.tostring(n, encoding='utf-8')
                                   for n in node]), idref)
        if t == 'html':
            return _process("".join([etree.tostring(n, encoding='utf-8')
                                   for n in node]), idref)

        data = node.text
        if node.get('file'):
            with openerp.tools.file_open(node.get('file'), 'rb') as f:
                data = f.read()

        if t == 'file':
            from ..modules import module
            path = data.strip()
            if not module.get_module_resource(self.module, path):
                raise IOError("No such file or directory: '%s' in %s" % (
                    path, self.module))
            return '%s,%s' % (self.module, path)

        if t == 'char':
            return data

        if t == 'base64':
            return data.encode('base64')

        if t == 'int':
            d = data.strip()
            if d == 'None':
                return None
            return int(d)

        if t == 'float':
            return float(data.strip())

        if t in ('list','tuple'):
            res=[]
            for n in node.iterchildren(tag='value'):
                res.append(_eval_xml(self,n,pool,cr,uid,idref))
            if t=='tuple':
                return tuple(res)
            return res
    elif node.tag == "getitem":
        for n in node:
            res=_eval_xml(self,n,pool,cr,uid,idref)
        if not res:
            raise LookupError
        elif node.get('type') in ("int", "list"):
            return res[int(node.get('index'))]
        else:
            return res[node.get('index','').encode("utf8")]
    elif node.tag == "function":
        args = []
        a_eval = node.get('eval','')
        if a_eval:
            idref['ref'] = lambda x: self.id_get(cr, x)
            args = unsafe_eval(a_eval, idref)
        for n in node:
            return_val = _eval_xml(self,n, pool, cr, uid, idref, context)
            if return_val is not None:
                args.append(return_val)
        model = pool[node.get('model','')]
        method = node.get('name','')
        res = getattr(model, method)(cr, uid, *args)
        return res
    elif node.tag == "test":
        return node.text

escape_re = re.compile(r'(?<!\\)/')
def escape(x):
    return x.replace('\\/', '/')

class xml_import(object):
    @staticmethod
    def nodeattr2bool(node, attr, default=False):
        if not node.get(attr):
            return default
        val = node.get(attr).strip()
        if not val:
            return default
        return val.lower() not in ('0', 'false', 'off')

    def isnoupdate(self, data_node=None):
        return self.noupdate or (len(data_node) and self.nodeattr2bool(data_node, 'noupdate', False))

    def get_context(self, data_node, node, eval_dict):
        data_node_context = (len(data_node) and data_node.get('context','').encode('utf8'))
        node_context = node.get("context",'').encode('utf8')
        context = {}
        for ctx in (data_node_context, node_context):
            if ctx:
                try:
                    ctx_res = unsafe_eval(ctx, eval_dict)
                    if isinstance(context, dict):
                        context.update(ctx_res)
                    else:
                        context = ctx_res
                except NameError:
                    # Some contexts contain references that are only valid at runtime at
                    # client-side, so in that case we keep the original context string
                    # as it is. We also log it, just in case.
                    context = ctx
                    _logger.debug('Context value (%s) for element with id "%s" or its data node does not parse '\
                                                    'at server-side, keeping original string, in case it\'s meant for client side only',
                                                    ctx, node.get('id','n/a'), exc_info=True)
        return context

    def get_uid(self, cr, uid, data_node, node):
        node_uid = node.get('uid','') or (len(data_node) and data_node.get('uid',''))
        if node_uid:
            return self.id_get(cr, node_uid)
        return uid

    def _test_xml_id(self, xml_id):
        id = xml_id
        if '.' in xml_id:
            module, id = xml_id.split('.', 1)
            assert '.' not in id, """The ID reference "%s" must contain
maximum one dot. They are used to refer to other modules ID, in the
form: module.record_id""" % (xml_id,)
            if module != self.module:
                modcnt = self.pool['ir.module.module'].search_count(self.cr, self.uid, ['&', ('name', '=', module), ('state', 'in', ['installed'])])
                assert modcnt == 1, """The ID "%s" refers to an uninstalled module""" % (xml_id,)

        if len(id) > 64:
            _logger.error('id: %s is to long (max: 64)', id)

    def _tag_delete(self, cr, rec, data_node=None):
        d_model = rec.get("model",'')
        d_search = rec.get("search",'').encode('utf-8')
        d_id = rec.get("id",'')
        ids = []

        if d_search:
            idref = _get_idref(self, cr, self.uid, d_model, context={}, idref={})
<<<<<<< HEAD
            ids = self.pool[d_model].search(cr, self.uid, unsafe_eval(d_search, idref))
=======
            try:
                ids = self.pool.get(d_model).search(cr, self.uid, unsafe_eval(d_search, idref))
            except ValueError:
                _logger.warning('Skipping deletion for failed search `%r`', d_search, exc_info=True)
                pass
>>>>>>> 188930bb
        if d_id:
            try:
                ids.append(self.id_get(cr, d_id))
            except ValueError:
                # d_id cannot be found. doesn't matter in this case
                _logger.warning('Skipping deletion for missing XML ID `%r`', d_id, exc_info=True)
                pass
        if ids:
            self.pool[d_model].unlink(cr, self.uid, ids)

    def _remove_ir_values(self, cr, name, value, model):
        ir_values_obj = self.pool['ir.values']
        ir_value_ids = ir_values_obj.search(cr, self.uid, [('name','=',name),('value','=',value),('model','=',model)])
        if ir_value_ids:
            ir_values_obj.unlink(cr, self.uid, ir_value_ids)

        return True

    def _tag_report(self, cr, rec, data_node=None):
        res = {}
        for dest,f in (('name','string'),('model','model'),('report_name','name')):
            res[dest] = rec.get(f,'').encode('utf8')
            assert res[dest], "Attribute %s of report is empty !" % (f,)
        for field,dest in (('rml','report_rml'),('file','report_rml'),('xml','report_xml'),('xsl','report_xsl'),
                           ('attachment','attachment'),('attachment_use','attachment_use'), ('usage','usage'),
                           ('report_type', 'report_type'), ('parser', 'parser')):
            if rec.get(field):
                res[dest] = rec.get(field).encode('utf8')
        if rec.get('auto'):
            res['auto'] = eval(rec.get('auto','False'))
        if rec.get('sxw'):
            sxw_content = misc.file_open(rec.get('sxw')).read()
            res['report_sxw_content'] = sxw_content
        if rec.get('header'):
            res['header'] = eval(rec.get('header','False'))

        res['multi'] = rec.get('multi') and eval(rec.get('multi','False'))

        xml_id = rec.get('id','').encode('utf8')
        self._test_xml_id(xml_id)

        if rec.get('groups'):
            g_names = rec.get('groups','').split(',')
            groups_value = []
            for group in g_names:
                if group.startswith('-'):
                    group_id = self.id_get(cr, group[1:])
                    groups_value.append((3, group_id))
                else:
                    group_id = self.id_get(cr, group)
                    groups_value.append((4, group_id))
            res['groups_id'] = groups_value

        id = self.pool['ir.model.data']._update(cr, self.uid, "ir.actions.report.xml", self.module, res, xml_id, noupdate=self.isnoupdate(data_node), mode=self.mode)
        self.idref[xml_id] = int(id)

        if not rec.get('menu') or eval(rec.get('menu','False')):
            keyword = str(rec.get('keyword', 'client_print_multi'))
            value = 'ir.actions.report.xml,'+str(id)
            replace = rec.get('replace', True)
            self.pool['ir.model.data'].ir_set(cr, self.uid, 'action', keyword, res['name'], [res['model']], value, replace=replace, isobject=True, xml_id=xml_id)
        elif self.mode=='update' and eval(rec.get('menu','False'))==False:
            # Special check for report having attribute menu=False on update
            value = 'ir.actions.report.xml,'+str(id)
            self._remove_ir_values(cr, res['name'], value, res['model'])
        return id

    def _tag_function(self, cr, rec, data_node=None):
        if self.isnoupdate(data_node) and self.mode != 'init':
            return
        context = self.get_context(data_node, rec, {'ref': _ref(self, cr)})
        uid = self.get_uid(cr, self.uid, data_node, rec)
        _eval_xml(self,rec, self.pool, cr, uid, self.idref, context=context)
        return

    def _tag_wizard(self, cr, rec, data_node=None):
        string = rec.get("string",'').encode('utf8')
        model = rec.get("model",'').encode('utf8')
        name = rec.get("name",'').encode('utf8')
        xml_id = rec.get('id','').encode('utf8')
        self._test_xml_id(xml_id)
        multi = rec.get('multi','') and eval(rec.get('multi','False'))
        res = {'name': string, 'wiz_name': name, 'multi': multi, 'model': model}

        if rec.get('groups'):
            g_names = rec.get('groups','').split(',')
            groups_value = []
            for group in g_names:
                if group.startswith('-'):
                    group_id = self.id_get(cr, group[1:])
                    groups_value.append((3, group_id))
                else:
                    group_id = self.id_get(cr, group)
                    groups_value.append((4, group_id))
            res['groups_id'] = groups_value

        id = self.pool['ir.model.data']._update(cr, self.uid, "ir.actions.wizard", self.module, res, xml_id, noupdate=self.isnoupdate(data_node), mode=self.mode)
        self.idref[xml_id] = int(id)
        # ir_set
        if (not rec.get('menu') or eval(rec.get('menu','False'))) and id:
            keyword = str(rec.get('keyword','') or 'client_action_multi')
            value = 'ir.actions.wizard,'+str(id)
            replace = rec.get("replace",'') or True
            self.pool['ir.model.data'].ir_set(cr, self.uid, 'action', keyword, string, [model], value, replace=replace, isobject=True, xml_id=xml_id)
        elif self.mode=='update' and (rec.get('menu') and eval(rec.get('menu','False'))==False):
            # Special check for wizard having attribute menu=False on update
            value = 'ir.actions.wizard,'+str(id)
            self._remove_ir_values(cr, string, value, model)

    def _tag_url(self, cr, rec, data_node=None):
        url = rec.get("url",'').encode('utf8')
        target = rec.get("target",'').encode('utf8')
        name = rec.get("name",'').encode('utf8')
        xml_id = rec.get('id','').encode('utf8')
        self._test_xml_id(xml_id)

        res = {'name': name, 'url': url, 'target':target}

        id = self.pool['ir.model.data']._update(cr, self.uid, "ir.actions.act_url", self.module, res, xml_id, noupdate=self.isnoupdate(data_node), mode=self.mode)
        self.idref[xml_id] = int(id)

    def _tag_act_window(self, cr, rec, data_node=None):
        name = rec.get('name','').encode('utf-8')
        xml_id = rec.get('id','').encode('utf8')
        self._test_xml_id(xml_id)
        type = rec.get('type','').encode('utf-8') or 'ir.actions.act_window'
        view_id = False
        if rec.get('view_id'):
            view_id = self.id_get(cr, rec.get('view_id','').encode('utf-8'))
        domain = rec.get('domain','').encode('utf-8') or '[]'
        res_model = rec.get('res_model','').encode('utf-8')
        src_model = rec.get('src_model','').encode('utf-8')
        view_type = rec.get('view_type','').encode('utf-8') or 'form'
        view_mode = rec.get('view_mode','').encode('utf-8') or 'tree,form'
        usage = rec.get('usage','').encode('utf-8')
        limit = rec.get('limit','').encode('utf-8')
        auto_refresh = rec.get('auto_refresh','').encode('utf-8')
        uid = self.uid

        # Act_window's 'domain' and 'context' contain mostly literals
        # but they can also refer to the variables provided below
        # in eval_context, so we need to eval() them before storing.
        # Among the context variables, 'active_id' refers to
        # the currently selected items in a list view, and only
        # takes meaning at runtime on the client side. For this
        # reason it must remain a bare variable in domain and context,
        # even after eval() at server-side. We use the special 'unquote'
        # class to achieve this effect: a string which has itself, unquoted,
        # as representation.
        active_id = unquote("active_id")
        active_ids = unquote("active_ids")
        active_model = unquote("active_model")

        def ref(str_id):
            return self.id_get(cr, str_id)

        # Include all locals() in eval_context, for backwards compatibility
        eval_context = {
            'name': name,
            'xml_id': xml_id,
            'type': type,
            'view_id': view_id,
            'domain': domain,
            'res_model': res_model,
            'src_model': src_model,
            'view_type': view_type,
            'view_mode': view_mode,
            'usage': usage,
            'limit': limit,
            'auto_refresh': auto_refresh,
            'uid' : uid,
            'active_id': active_id,
            'active_ids': active_ids,
            'active_model': active_model,
            'ref' : ref,
        }
        context = self.get_context(data_node, rec, eval_context)

        try:
            domain = unsafe_eval(domain, eval_context)
        except NameError:
            # Some domains contain references that are only valid at runtime at
            # client-side, so in that case we keep the original domain string
            # as it is. We also log it, just in case.
            _logger.debug('Domain value (%s) for element with id "%s" does not parse '\
                'at server-side, keeping original string, in case it\'s meant for client side only',
                domain, xml_id or 'n/a', exc_info=True)
        res = {
            'name': name,
            'type': type,
            'view_id': view_id,
            'domain': domain,
            'context': context,
            'res_model': res_model,
            'src_model': src_model,
            'view_type': view_type,
            'view_mode': view_mode,
            'usage': usage,
            'limit': limit,
            'auto_refresh': auto_refresh,
        }

        if rec.get('groups'):
            g_names = rec.get('groups','').split(',')
            groups_value = []
            for group in g_names:
                if group.startswith('-'):
                    group_id = self.id_get(cr, group[1:])
                    groups_value.append((3, group_id))
                else:
                    group_id = self.id_get(cr, group)
                    groups_value.append((4, group_id))
            res['groups_id'] = groups_value

        if rec.get('target'):
            res['target'] = rec.get('target','')
        if rec.get('multi'):
            res['multi'] = eval(rec.get('multi', 'False'))
        id = self.pool['ir.model.data']._update(cr, self.uid, 'ir.actions.act_window', self.module, res, xml_id, noupdate=self.isnoupdate(data_node), mode=self.mode)
        self.idref[xml_id] = int(id)

        if src_model:
            #keyword = 'client_action_relate'
            keyword = rec.get('key2','').encode('utf-8') or 'client_action_relate'
            value = 'ir.actions.act_window,'+str(id)
            replace = rec.get('replace','') or True
            self.pool['ir.model.data'].ir_set(cr, self.uid, 'action', keyword, xml_id, [src_model], value, replace=replace, isobject=True, xml_id=xml_id)
        # TODO add remove ir.model.data

    def _tag_ir_set(self, cr, rec, data_node=None):
        if self.mode != 'init':
            return
        res = {}
        for field in rec.findall('./field'):
            f_name = field.get("name",'').encode('utf-8')
            f_val = _eval_xml(self,field,self.pool, cr, self.uid, self.idref)
            res[f_name] = f_val
        self.pool['ir.model.data'].ir_set(cr, self.uid, res['key'], res['key2'], res['name'], res['models'], res['value'], replace=res.get('replace',True), isobject=res.get('isobject', False), meta=res.get('meta',None))

    def _tag_workflow(self, cr, rec, data_node=None):
        if self.isnoupdate(data_node) and self.mode != 'init':
            return
        model = str(rec.get('model',''))
        w_ref = rec.get('ref','')
        if w_ref:
            id = self.id_get(cr, w_ref)
        else:
            number_children = len(rec)
            assert number_children > 0,\
                'You must define a child node if you dont give a ref'
            assert number_children == 1,\
                'Only one child node is accepted (%d given)' % number_children
            id = _eval_xml(self, rec[0], self.pool, cr, self.uid, self.idref)

        uid = self.get_uid(cr, self.uid, data_node, rec)
        openerp.workflow.trg_validate(uid, model,
            id,
            str(rec.get('action','')), cr)

    #
    # Support two types of notation:
    #   name="Inventory Control/Sending Goods"
    # or
    #   action="action_id"
    #   parent="parent_id"
    #
    def _tag_menuitem(self, cr, rec, data_node=None):
        rec_id = rec.get("id",'').encode('ascii')
        self._test_xml_id(rec_id)
        m_l = map(escape, escape_re.split(rec.get("name",'').encode('utf8')))

        values = {'parent_id': False}
        if rec.get('parent', False) is False and len(m_l) > 1:
            # No parent attribute specified and the menu name has several menu components,
            # try to determine the ID of the parent according to menu path
            pid = False
            res = None
            values['name'] = m_l[-1]
            m_l = m_l[:-1] # last part is our name, not a parent
            for idx, menu_elem in enumerate(m_l):
                if pid:
                    cr.execute('select id from ir_ui_menu where parent_id=%s and name=%s', (pid, menu_elem))
                else:
                    cr.execute('select id from ir_ui_menu where parent_id is null and name=%s', (menu_elem,))
                res = cr.fetchone()
                if res:
                    pid = res[0]
                else:
                    # the menuitem does't exist but we are in branch (not a leaf)
                    _logger.warning('Warning no ID for submenu %s of menu %s !', menu_elem, str(m_l))
                    pid = self.pool['ir.ui.menu'].create(cr, self.uid, {'parent_id' : pid, 'name' : menu_elem})
            values['parent_id'] = pid
        else:
            # The parent attribute was specified, if non-empty determine its ID, otherwise
            # explicitly make a top-level menu
            if rec.get('parent'):
                menu_parent_id = self.id_get(cr, rec.get('parent',''))
            else:
                # we get here with <menuitem parent="">, explicit clear of parent, or
                # if no parent attribute at all but menu name is not a menu path
                menu_parent_id = False
            values = {'parent_id': menu_parent_id}
            if rec.get('name'):
                values['name'] = rec.get('name')
            try:
                res = [ self.id_get(cr, rec.get('id','')) ]
            except:
                res = None

        if rec.get('action'):
            a_action = rec.get('action','').encode('utf8')

            # determine the type of action
            a_type, a_id = self.model_id_get(cr, a_action)
            a_type = a_type.split('.')[-1] # keep only type part

            icons = {
                "act_window": 'STOCK_NEW',
                "report.xml": 'STOCK_PASTE',
                "wizard": 'STOCK_EXECUTE',
                "url": 'STOCK_JUMP_TO',
                "client": 'STOCK_EXECUTE',
                "server": 'STOCK_EXECUTE',
            }
            values['icon'] = icons.get(a_type,'STOCK_NEW')

            if a_type=='act_window':
                cr.execute('select view_type,view_mode,name,view_id,target from ir_act_window where id=%s', (int(a_id),))
                rrres = cr.fetchone()
                assert rrres, "No window action defined for this id %s !\n" \
                    "Verify that this is a window action or add a type argument." % (a_action,)
                action_type,action_mode,action_name,view_id,target = rrres
                if view_id:
                    view_arch = self.pool['ir.ui.view'].read(cr, 1, [view_id], ['arch'])
                    action_mode = etree.fromstring(view_arch[0]['arch'].encode('utf8')).tag
                cr.execute('SELECT view_mode FROM ir_act_window_view WHERE act_window_id=%s ORDER BY sequence LIMIT 1', (int(a_id),))
                if cr.rowcount:
                    action_mode, = cr.fetchone()
                if action_type=='tree':
                    values['icon'] = 'STOCK_INDENT'
                elif action_mode and action_mode.startswith(('tree','kanban','gantt')):
                    values['icon'] = 'STOCK_JUSTIFY_FILL'
                elif action_mode and action_mode.startswith('graph'):
                    values['icon'] = 'terp-graph'
                elif action_mode and action_mode.startswith('calendar'):
                    values['icon'] = 'terp-calendar'
                if target=='new':
                    values['icon'] = 'STOCK_EXECUTE'
                if not values.get('name', False):
                    values['name'] = action_name

            elif a_type in ['wizard', 'url', 'client', 'server'] and not values.get('name'):
                a_table = 'ir_act_%s' % a_type
                cr.execute('select name from %s where id=%%s' % a_table, (int(a_id),))
                resw = cr.fetchone()
                if resw:
                    values['name'] = resw[0]

        if not values.get('name'):
            # ensure menu has a name
            values['name'] = rec_id or '?'

        if rec.get('sequence'):
            values['sequence'] = int(rec.get('sequence'))
        if rec.get('icon'):
            values['icon'] = str(rec.get('icon'))
        if rec.get('web_icon'):
            values['web_icon'] = "%s,%s" %(self.module, str(rec.get('web_icon')))
        if rec.get('web_icon_hover'):
            values['web_icon_hover'] = "%s,%s" %(self.module, str(rec.get('web_icon_hover')))

        if rec.get('groups'):
            g_names = rec.get('groups','').split(',')
            groups_value = []
            for group in g_names:
                if group.startswith('-'):
                    group_id = self.id_get(cr, group[1:])
                    groups_value.append((3, group_id))
                else:
                    group_id = self.id_get(cr, group)
                    groups_value.append((4, group_id))
            values['groups_id'] = groups_value

        pid = self.pool['ir.model.data']._update(cr, self.uid, 'ir.ui.menu', self.module, values, rec_id, noupdate=self.isnoupdate(data_node), mode=self.mode, res_id=res and res[0] or False)

        if rec_id and pid:
            self.idref[rec_id] = int(pid)

        if rec.get('action') and pid:
            action = "ir.actions.%s,%d" % (a_type, a_id)
            self.pool['ir.model.data'].ir_set(cr, self.uid, 'action', 'tree_but_open', 'Menuitem', [('ir.ui.menu', int(pid))], action, True, True, xml_id=rec_id)
        return 'ir.ui.menu', pid

    def _assert_equals(self, f1, f2, prec=4):
        return not round(f1 - f2, prec)

    def _tag_assert(self, cr, rec, data_node=None):
        if self.isnoupdate(data_node) and self.mode != 'init':
            return

        rec_model = rec.get("model",'').encode('ascii')
        model = self.pool[rec_model]
        rec_id = rec.get("id",'').encode('ascii')
        self._test_xml_id(rec_id)
        rec_src = rec.get("search",'').encode('utf8')
        rec_src_count = rec.get("count")

        rec_string = rec.get("string",'').encode('utf8') or 'unknown'

        ids = None
        eval_dict = {'ref': _ref(self, cr)}
        context = self.get_context(data_node, rec, eval_dict)
        uid = self.get_uid(cr, self.uid, data_node, rec)
        if rec_id:
            ids = [self.id_get(cr, rec_id)]
        elif rec_src:
            q = unsafe_eval(rec_src, eval_dict)
            ids = self.pool[rec_model].search(cr, uid, q, context=context)
            if rec_src_count:
                count = int(rec_src_count)
                if len(ids) != count:
                    self.assertion_report.record_failure()
                    msg = 'assertion "%s" failed!\n'    \
                          ' Incorrect search count:\n'  \
                          ' expected count: %d\n'       \
                          ' obtained count: %d\n'       \
                          % (rec_string, count, len(ids))
                    _logger.error(msg)
                    return

        assert ids is not None,\
            'You must give either an id or a search criteria'
        ref = _ref(self, cr)
        for id in ids:
            brrec =  model.browse(cr, uid, id, context)
            class d(dict):
                def __getitem__(self2, key):
                    if key in brrec:
                        return brrec[key]
                    return dict.__getitem__(self2, key)
            globals_dict = d()
            globals_dict['floatEqual'] = self._assert_equals
            globals_dict['ref'] = ref
            globals_dict['_ref'] = ref
            for test in rec.findall('./test'):
                f_expr = test.get("expr",'').encode('utf-8')
                expected_value = _eval_xml(self, test, self.pool, cr, uid, self.idref, context=context) or True
                expression_value = unsafe_eval(f_expr, globals_dict)
                if expression_value != expected_value: # assertion failed
                    self.assertion_report.record_failure()
                    msg = 'assertion "%s" failed!\n'    \
                          ' xmltag: %s\n'               \
                          ' expected value: %r\n'       \
                          ' obtained value: %r\n'       \
                          % (rec_string, etree.tostring(test), expected_value, expression_value)
                    _logger.error(msg)
                    return
        else: # all tests were successful for this assertion tag (no break)
            self.assertion_report.record_success()

    def _tag_record(self, cr, rec, data_node=None):
        rec_model = rec.get("model").encode('ascii')
        model = self.pool[rec_model]
        rec_id = rec.get("id",'').encode('ascii')
        rec_context = rec.get("context", None)
        if rec_context:
            rec_context = unsafe_eval(rec_context)
        self._test_xml_id(rec_id)
        # in update mode, the record won't be updated if the data node explicitely
        # opt-out using @noupdate="1". A second check will be performed in
        # ir.model.data#_update() using the record's ir.model.data `noupdate` field.
        if self.isnoupdate(data_node) and self.mode != 'init':
            # check if the xml record has an id string
            if rec_id:
                if '.' in rec_id:
                    module,rec_id2 = rec_id.split('.')
                else:
                    module = self.module
                    rec_id2 = rec_id
                id = self.pool['ir.model.data']._update_dummy(cr, self.uid, rec_model, module, rec_id2)
                # check if the resource already existed at the last update
                if id:
                    # if it existed, we don't update the data, but we need to
                    # know the id of the existing record anyway
                    self.idref[rec_id] = int(id)
                    return None
                else:
                    # if the resource didn't exist
                    if not self.nodeattr2bool(rec, 'forcecreate', True):
                        # we don't want to create it, so we skip it
                        return None
                    # else, we let the record to be created

            else:
                # otherwise it is skipped
                return None
        res = {}
        for field in rec.findall('./field'):
#TODO: most of this code is duplicated above (in _eval_xml)...
            f_name = field.get("name",'').encode('utf-8')
            f_ref = field.get("ref",'').encode('utf-8')
            f_search = field.get("search",'').encode('utf-8')
            f_model = field.get("model",'').encode('utf-8')
            if not f_model and model._all_columns.get(f_name,False):
                f_model = model._all_columns[f_name].column._obj
            f_use = field.get("use",'').encode('utf-8') or 'id'
            f_val = False

            if f_search:
                q = unsafe_eval(f_search, self.idref)
                field = []
                assert f_model, 'Define an attribute model="..." in your .XML file !'
                f_obj = self.pool[f_model]
                # browse the objects searched
                s = f_obj.browse(cr, self.uid, f_obj.search(cr, self.uid, q))
                # column definitions of the "local" object
                _cols = self.pool[rec_model]._all_columns
                # if the current field is many2many
                if (f_name in _cols) and _cols[f_name].column._type=='many2many':
                    f_val = [(6, 0, map(lambda x: x[f_use], s))]
                elif len(s):
                    # otherwise (we are probably in a many2one field),
                    # take the first element of the search
                    f_val = s[0][f_use]
            elif f_ref:
                if f_ref=="null":
                    f_val = False
                else:
                    if f_name in model._all_columns \
                              and model._all_columns[f_name].column._type == 'reference':
                        val = self.model_id_get(cr, f_ref)
                        f_val = val[0] + ',' + str(val[1])
                    else:
                        f_val = self.id_get(cr, f_ref)
            else:
                f_val = _eval_xml(self,field, self.pool, cr, self.uid, self.idref)
                if f_name in model._all_columns:
                    import openerp.osv as osv
                    if isinstance(model._all_columns[f_name].column, osv.fields.integer):
                        f_val = int(f_val)
            res[f_name] = f_val

        id = self.pool['ir.model.data']._update(cr, self.uid, rec_model, self.module, res, rec_id or False, not self.isnoupdate(data_node), noupdate=self.isnoupdate(data_node), mode=self.mode, context=rec_context )
        if rec_id:
            self.idref[rec_id] = int(id)
        if config.get('import_partial', False):
            cr.commit()
        return rec_model, id

    def _tag_template(self, cr, el, data_node=None):
        # This helper transforms a <template> element into a <record> and forwards it
        tpl_id = el.get('id', el.get('t-name', '')).encode('ascii')
        module = self.module
        if '.' in tpl_id:
            module, tpl_id = tpl_id.split('.', 1)
        # set the full template name for qweb <module>.<id>
        if not (el.get('inherit_id') or el.get('inherit_option_id')):
            el.set('t-name', '%s.%s' % (module, tpl_id))
            el.tag = 't'
        else:
            el.tag = 'data'
        el.attrib.pop('id', None)

        record_attrs = {
            'id': tpl_id,
            'model': 'ir.ui.view',
        }
        for att in ['forcecreate', 'context']:
            if att in el.keys():
                record_attrs[att] = el.attrib.pop(att)

        Field = builder.E.field
        name = el.get('name', tpl_id)

        record = etree.Element('record', attrib=record_attrs)
        record.append(Field(name, name='name'))
        record.append(Field("qweb", name='type'))
        record.append(Field(el.get('priority', "16"), name='priority'))
        record.append(Field(el, name="arch", type="xml"))
        for field_name in ('inherit_id','inherit_option_id'):
            value = el.attrib.pop(field_name, None)
            if value: record.append(Field(name=field_name, ref=value))
        groups = el.attrib.pop('groups', None)
        if groups:
            grp_lst = map(lambda x: "ref('%s')" % x, groups.split(','))
            record.append(Field(name="groups_id", eval="[(6, 0, ["+', '.join(grp_lst)+"])]"))
        if el.attrib.pop('page', None) == 'True':
            record.append(Field(name="page", eval="True"))

        return self._tag_record(cr, record, data_node)

    def id_get(self, cr, id_str):
        if id_str in self.idref:
            return self.idref[id_str]
        res = self.model_id_get(cr, id_str)
        if res and len(res)>1: res = res[1]
        return res

    def model_id_get(self, cr, id_str):
        model_data_obj = self.pool['ir.model.data']
        mod = self.module
        if '.' in id_str:
            mod,id_str = id_str.split('.')
        return model_data_obj.get_object_reference(cr, self.uid, mod, id_str)

    def parse(self, de):
        if de.tag != 'openerp':
            raise Exception("Mismatch xml format: root tag must be `openerp`.")

        for n in de.findall('./data'):
            for rec in n:
                if rec.tag in self._tags:
                    try:
                        self._tags[rec.tag](self.cr, rec, n)
                    except Exception, e:
                        self.cr.rollback()
                        exc_info = sys.exc_info()
                        raise ParseError, (misc.ustr(e), etree.tostring(rec).rstrip(), rec.getroottree().docinfo.URL, rec.sourceline), exc_info[2]
        return True

    def __init__(self, cr, module, idref, mode, report=None, noupdate=False):

        self.mode = mode
        self.module = module
        self.cr = cr
        self.idref = idref
        self.pool = openerp.registry(cr.dbname)
        self.uid = 1
        if report is None:
            report = assertion_report.assertion_report()
        self.assertion_report = report
        self.noupdate = noupdate
        self._tags = {
            'menuitem': self._tag_menuitem,
            'record': self._tag_record,
            'template': self._tag_template,
            'assert': self._tag_assert,
            'report': self._tag_report,
            'wizard': self._tag_wizard,
            'delete': self._tag_delete,
            'ir_set': self._tag_ir_set,
            'function': self._tag_function,
            'workflow': self._tag_workflow,
            'act_window': self._tag_act_window,
            'url': self._tag_url
        }

def convert_file(cr, module, filename, idref, mode='update', noupdate=False, kind=None, report=None):
    pathname = os.path.join(module, filename)
    fp = misc.file_open(pathname)
    ext = os.path.splitext(filename)[1].lower()
    try:
        if ext == '.csv':
            convert_csv_import(cr, module, pathname, fp.read(), idref, mode, noupdate)
        elif ext == '.sql':
            convert_sql_import(cr, fp)
        elif ext == '.yml':
            convert_yaml_import(cr, module, fp, kind, idref, mode, noupdate, report)
        elif ext == '.xml':
            convert_xml_import(cr, module, fp, idref, mode, noupdate, report)
        elif ext == '.js':
            pass # .js files are valid but ignored here.
        else:
            _logger.warning("Can't load unknown file type %s.", filename)
    finally:
        fp.close()

def convert_sql_import(cr, fp):
    queries = fp.read().split(';')
    for query in queries:
        new_query = ' '.join(query.split())
        if new_query:
            cr.execute(new_query)

def convert_csv_import(cr, module, fname, csvcontent, idref=None, mode='init',
        noupdate=False):
    '''Import csv file :
        quote: "
        delimiter: ,
        encoding: utf-8'''
    if not idref:
        idref={}
    model = ('.'.join(fname.split('.')[:-1]).split('-'))[0]
    #remove folder path from model
    head, model = os.path.split(model)

    input = cStringIO.StringIO(csvcontent) #FIXME
    reader = csv.reader(input, quotechar='"', delimiter=',')
    fields = reader.next()
    fname_partial = ""
    if config.get('import_partial'):
        fname_partial = module + '/'+ fname
        if not os.path.isfile(config.get('import_partial')):
            pickle.dump({}, file(config.get('import_partial'),'w+'))
        else:
            data = pickle.load(file(config.get('import_partial')))
            if fname_partial in data:
                if not data[fname_partial]:
                    return
                else:
                    for i in range(data[fname_partial]):
                        reader.next()

    if not (mode == 'init' or 'id' in fields):
        _logger.error("Import specification does not contain 'id' and we are in init mode, Cannot continue.")
        return

    uid = 1
    datas = []
    for line in reader:
        if not (line and any(line)):
            continue
        try:
            datas.append(map(misc.ustr, line))
        except:
            _logger.error("Cannot import the line: %s", line)

    registry = openerp.registry(cr.dbname)
    result, rows, warning_msg, dummy = registry[model].import_data(cr, uid, fields, datas,mode, module, noupdate, filename=fname_partial)
    if result < 0:
        # Report failed import and abort module install
        raise Exception(_('Module loading %s failed: file %s could not be processed:\n %s') % (module, fname, warning_msg))
    if config.get('import_partial'):
        data = pickle.load(file(config.get('import_partial')))
        data[fname_partial] = 0
        pickle.dump(data, file(config.get('import_partial'),'wb'))
        cr.commit()

#
# xml import/export
#
def convert_xml_import(cr, module, xmlfile, idref=None, mode='init', noupdate=False, report=None):
    doc = etree.parse(xmlfile)
    relaxng = etree.RelaxNG(
        etree.parse(os.path.join(config['root_path'],'import_xml.rng' )))
    try:
        relaxng.assert_(doc)
    except Exception:
        _logger.error('The XML file does not fit the required schema !')
        _logger.error(misc.ustr(relaxng.error_log.last_error))
        raise

    if idref is None:
        idref={}
    obj = xml_import(cr, module, idref, mode, report=report, noupdate=noupdate)
    obj.parse(doc.getroot())
    return True


# vim:expandtab:smartindent:tabstop=4:softtabstop=4:shiftwidth=4:<|MERGE_RESOLUTION|>--- conflicted
+++ resolved
@@ -305,15 +305,11 @@
 
         if d_search:
             idref = _get_idref(self, cr, self.uid, d_model, context={}, idref={})
-<<<<<<< HEAD
-            ids = self.pool[d_model].search(cr, self.uid, unsafe_eval(d_search, idref))
-=======
             try:
-                ids = self.pool.get(d_model).search(cr, self.uid, unsafe_eval(d_search, idref))
+                ids = self.pool[d_model].search(cr, self.uid, unsafe_eval(d_search, idref))
             except ValueError:
                 _logger.warning('Skipping deletion for failed search `%r`', d_search, exc_info=True)
                 pass
->>>>>>> 188930bb
         if d_id:
             try:
                 ids.append(self.id_get(cr, d_id))

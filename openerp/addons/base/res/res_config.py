--- conflicted
+++ resolved
@@ -121,11 +121,7 @@
     def start(self, cr, uid, ids, context=None):
         ids2 = self.pool.get('ir.actions.todo').search(cr, uid, [], context=context)
         for todo in self.pool.get('ir.actions.todo').browse(cr, uid, ids2, context=context):
-<<<<<<< HEAD
-            if (todo.restart=='always'):
-=======
             if (todo.type=='normal_recurring'):
->>>>>>> 91b91a13
                 todo.write({'state':'open'})
         return self.next(cr, uid, ids, context)
 

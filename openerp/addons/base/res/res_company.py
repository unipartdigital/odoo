# -*- coding: utf-8 -*-
# Part of Odoo. See LICENSE file for full copyright and licensing details.

import os
import re

<<<<<<< HEAD
from odoo import api, fields, models, tools, _
from odoo.exceptions import ValidationError
=======
    @api.multi
    def copy(self, default=None):
        """
        Duplicating a company without specifying a partner duplicate the partner
        """
        self.ensure_one()
        default = dict(default or {})
        if not default.get('name') and not default.get('partner_id'):
            copy_partner = self.partner_id.copy()
            default['partner_id'] = copy_partner.id
            default['name'] = copy_partner.name
        return super(res_company, self).copy(default)

    @api.onchange('custom_footer', 'phone', 'fax', 'email', 'website', 'vat', 'company_registry')
    def onchange_footer(self):
        if not self.custom_footer:
            # first line (notice that missing elements are filtered out before the join)
            res = ' | '.join(filter(bool, [
                self.phone            and '%s: %s' % (_('Phone'), self.phone),
                self.fax              and '%s: %s' % (_('Fax'), self.fax),
                self.email            and '%s: %s' % (_('Email'), self.email),
                self.website          and '%s: %s' % (_('Website'), self.website),
                self.vat              and '%s: %s' % (_('TIN'), self.vat),
                self.company_registry and '%s: %s' % (_('Reg'), self.company_registry),
            ]))
            self.rml_footer_readonly = res
            self.rml_footer = res
>>>>>>> d9d455be


class Company(models.Model):
    _name = "res.company"
    _description = 'Companies'
    _order = 'sequence, name'

    _header = """
<header>
<pageTemplate>
    <frame id="first" x1="28.0" y1="28.0" width="%s" height="%s"/>
    <stylesheet>
       <!-- Set here the default font to use for all <para> tags -->
       <paraStyle name='Normal' fontName="DejaVuSans"/>
    </stylesheet>
    <pageGraphics>
        <fill color="black"/>
        <stroke color="black"/>
        <setFont name="DejaVuSans" size="8"/>
        <drawString x="%s" y="%s"> [[ formatLang(time.strftime("%%Y-%%m-%%d"), date=True) ]]  [[ time.strftime("%%H:%%M") ]]</drawString>
        <setFont name="DejaVuSans-Bold" size="10"/>
        <drawCentredString x="%s" y="%s">[[ company.partner_id.name ]]</drawCentredString>
        <stroke color="#000000"/>
        <lines>%s</lines>
        <!-- Set here the default font to use for all <drawString> tags -->
        <!-- don't forget to change the 2 other occurence of <setFont> above if needed --> 
        <setFont name="DejaVuSans" size="8"/>
    </pageGraphics>
</pageTemplate>
</header>"""

    _header2 = _header % (539, 772, "1.0cm", "28.3cm", "11.1cm", "28.3cm", "1.0cm 28.1cm 20.1cm 28.1cm")
    _header3 = _header % (786, 525, 25, 555, 440, 555, "25 550 818 550")

    _header_main = """
<header>
    <pageTemplate>
        <frame id="first" x1="1.3cm" y1="3.0cm" height="%s" width="19.0cm"/>
         <stylesheet>
            <!-- Set here the default font to use for all <para> tags -->
            <paraStyle name='Normal' fontName="DejaVuSans"/>
            <paraStyle name="main_footer" fontSize="8.0" alignment="CENTER"/>
            <paraStyle name="main_header" fontSize="8.0" leading="10" alignment="LEFT" spaceBefore="0.0" spaceAfter="0.0"/>
         </stylesheet>
        <pageGraphics>
            <!-- Set here the default font to use for all <drawString> tags -->
            <setFont name="DejaVuSans" size="8"/>
            <!-- You Logo - Change X,Y,Width and Height -->
            <image x="1.3cm" y="%s" height="40.0" >[[ company.logo or removeParentNode('image') ]]</image>
            <fill color="black"/>
            <stroke color="black"/>

            <!-- page header -->
            <lines>1.3cm %s 20cm %s</lines>
            <drawRightString x="20cm" y="%s">[[ company.rml_header1 ]]</drawRightString>
            <drawString x="1.3cm" y="%s">[[ company.partner_id.name ]]</drawString>
            <place x="1.3cm" y="%s" height="1.8cm" width="15.0cm">
                <para style="main_header">[[ display_address(company.partner_id) or  '' ]]</para>
            </place>
            <drawString x="1.3cm" y="%s">Phone:</drawString>
            <drawRightString x="7cm" y="%s">[[ company.partner_id.phone or '' ]]</drawRightString>
            <drawString x="1.3cm" y="%s">Mail:</drawString>
            <drawRightString x="7cm" y="%s">[[ company.partner_id.email or '' ]]</drawRightString>
            <lines>1.3cm %s 7cm %s</lines>

            <!-- left margin -->
            <rotate degrees="90"/>
            <fill color="grey"/>
            <drawString x="2.65cm" y="-0.4cm">generated by Odoo.com</drawString>
            <fill color="black"/>
            <rotate degrees="-90"/>

            <!--page bottom-->
            <lines>1.2cm 2.65cm 19.9cm 2.65cm</lines>
            <place x="1.3cm" y="0cm" height="2.55cm" width="19.0cm">
                <para style="main_footer">[[ company.rml_footer ]]</para>
                <para style="main_footer">Contact : [[ user.name ]] - Page: <pageNumber/></para>
            </place>
        </pageGraphics>
    </pageTemplate>
</header>"""

    _header_a4 = _header_main % ('21.7cm', '27.7cm', '27.7cm', '27.7cm', '27.8cm', '27.3cm', '25.3cm', '25.0cm', '25.0cm', '24.6cm', '24.6cm', '24.5cm', '24.5cm')
    _header_letter = _header_main % ('20cm', '26.0cm', '26.0cm', '26.0cm', '26.1cm', '25.6cm', '23.6cm', '23.3cm', '23.3cm', '22.9cm', '22.9cm', '22.8cm', '22.8cm')

    def _get_header(self):
        try:
            header_file = tools.file_open(os.path.join(
                'base', 'report', 'corporate_rml_header.rml'))
            try:
                return header_file.read()
            finally:
                header_file.close()
        except:
            return self._header_a4

    def _get_font(self):
        return self.env['res.font'].search([('family', '=', 'Helvetica'), ('mode', '=', 'all')], limit=1)

    def _get_logo(self):
        return open(os.path.join(tools.config['root_path'], 'addons', 'base', 'res', 'res_company_logo.png'), 'rb') .read().encode('base64')

    @api.model
    def _get_euro(self):
        return self.env['res.currency.rate'].search([('rate', '=', 1)], limit=1).currency_id

    @api.model
    def _get_user_currency(self):
        currency_id = self.env['res.users'].browse(self._uid).company_id.currency_id
        return currency_id or self._get_euro()

    name = fields.Char(related='partner_id.name', string='Company Name', required=True, store=True)
    parent_id = fields.Many2one('res.company', string='Parent Company', index=True)
    child_ids = fields.One2many('res.company', 'parent_id', string='Child Companies')
    partner_id = fields.Many2one('res.partner', string='Partner', required=True)
    rml_header = fields.Text(required=True, default=_get_header)
    rml_header1 = fields.Char(string='Company Tagline', help="Appears by default on the top right corner of your printed documents (report header).")
    rml_header2 = fields.Text(string='RML Internal Header', required=True, default=_header2)
    rml_header3 = fields.Text(string='RML Internal Header for Landscape Reports', required=True, default=_header3)
    rml_footer = fields.Text(string='Report Footer', help="Footer text displayed at the bottom of all reports.")
    rml_footer_readonly = fields.Text(related='rml_footer', string='Report Footer', readonly=True)
    custom_footer = fields.Boolean(help="Check this to define the report footer manually. Otherwise it will be filled in automatically.")
    font = fields.Many2one('res.font', string="Font", default=lambda self: self._get_font(),
                           domain=[('mode', 'in', ('Normal', 'Regular', 'all', 'Book'))],
                           help="Set the font into the report header, it will be used as default font in the RML reports of the user company")
    logo = fields.Binary(related='partner_id.image', default=_get_logo)
    # logo_web: do not store in attachments, since the image is retrieved in SQL for
    # performance reasons (see addons/web/controllers/main.py, Binary.company_logo)
    logo_web = fields.Binary(compute='_compute_logo_web', store=True)
    currency_id = fields.Many2one('res.currency', string='Currency', required=True, default=lambda self: self._get_user_currency())
    user_ids = fields.Many2many('res.users', 'res_company_users_rel', 'cid', 'user_id', string='Accepted Users')
    account_no = fields.Char(string='Account No.')
    street = fields.Char(compute='_compute_address', inverse='_inverse_street')
    street2 = fields.Char(compute='_compute_address', inverse='_inverse_street2')
    zip = fields.Char(compute='_compute_address', inverse='_inverse_zip')
    city = fields.Char(compute='_compute_address', inverse='_inverse_city')
    state_id = fields.Many2one('res.country.state', compute='_compute_address', inverse='_inverse_state', string="Fed. State")
    bank_ids = fields.One2many('res.partner.bank', 'company_id', string='Bank Accounts', help='Bank accounts related to this company')
    country_id = fields.Many2one('res.country', compute='_compute_address', inverse='_inverse_country', string="Country")
    email = fields.Char(related='partner_id.email', store=True)
    phone = fields.Char(related='partner_id.phone', store=True)
    fax = fields.Char(compute='_compute_address', inverse='_inverse_fax')
    website = fields.Char(related='partner_id.website')
    vat = fields.Char(related='partner_id.vat', string="Tax ID")
    company_registry = fields.Char()
    rml_paper_format = fields.Selection([('a4', 'A4'), ('us_letter', 'US Letter')], string="Paper Format", required=True, default='a4', oldname='paper_format')
    sequence = fields.Integer(help='Used to order Companies in the company switcher', default=10)

    _sql_constraints = [
        ('name_uniq', 'unique (name)', 'The company name must be unique !')
    ]

    # TODO @api.depends(): currently now way to formulate the dependency on the
    # partner's contact address
    def _compute_address(self):
        for company in self.filtered(lambda company: company.partner_id):
            address_data = company.partner_id.sudo().address_get(adr_pref=['contact'])
            if address_data['contact']:
                partner = company.partner_id.browse(address_data['contact']).sudo()
                company.street = partner.street
                company.street2 = partner.street2
                company.city = partner.city
                company.zip = partner.zip
                company.state_id = partner.state_id
                company.country_id = partner.country_id
                company.fax = partner.fax

    def _inverse_street(self):
        for company in self:
            company.partner_id.street = company.street

    def _inverse_street2(self):
        for company in self:
            company.partner_id.street2 = company.street2

    def _inverse_zip(self):
        for company in self:
            company.partner_id.zip = company.zip

    def _inverse_city(self):
        for company in self:
            company.partner_id.city = company.city

    def _inverse_state(self):
        for company in self:
            company.partner_id.state_id = company.state_id

    def _inverse_country(self):
        for company in self:
            company.partner_id.country_id = company.country_id

    def _inverse_fax(self):
        for company in self:
            company.partner_id.fax = company.fax

    @api.depends('partner_id', 'partner_id.image')
    def _compute_logo_web(self):
        for company in self:
            company.logo_web = tools.image_resize_image(company.partner_id.image, (180, None))

    @api.onchange('custom_footer', 'phone', 'fax', 'email', 'website', 'vat', 'company_registry')
    def onchange_footer(self):
        if not self.custom_footer:
            # first line (notice that missing elements are filtered out before the join)
            res = ' | '.join(filter(bool, [
                self.phone            and '%s: %s' % (_('Phone'), self.phone),
                self.fax              and '%s: %s' % (_('Fax'), self.fax),
                self.email            and '%s: %s' % (_('Email'), self.email),
                self.website          and '%s: %s' % (_('Website'), self.website),
                self.vat              and '%s: %s' % (_('TIN'), self.vat),
                self.company_registry and '%s: %s' % (_('Reg'), self.company_registry),
            ]))
            self.rml_footer_readonly = res
            self.rml_footer = res

    @api.onchange('state_id')
    def _onchange_state(self):
        self.country_id = self.state_id.country_id

    @api.onchange('font')
    def _onchange_font_name(self):
        """ To change default header style of all <para> and drawstring. """
        def _change_header(header, font):
            """ Replace default fontname use in header and setfont tag """
            default_para = re.sub(r'fontName.?=.?".*"', 'fontName="%s"' % font, header)
            return re.sub(r'(<setFont.?name.?=.?)(".*?")(.)', '\g<1>"%s"\g<3>' % font, default_para)

        if self.font:
            fontname = self.font.name
            self.rml_header = _change_header(self.rml_header, fontname)
            self.rml_header2 = _change_header(self.rml_header2, fontname)
            self.rml_header3 = _change_header(self.rml_header3, fontname)

    @api.multi
    def on_change_country(self, country_id):
        # This function is called from account/models/chart_template.py, hence decorated with `multi`.
        self.ensure_one()
        currency_id = self._get_user_currency()
        if country_id:
            currency_id = self.env['res.country'].browse(country_id).currency_id.id
        return {'value': {'currency_id': currency_id}}

    @api.onchange('country_id')
    def _onchange_country_id_wrapper(self):
        res = {'domain': {'state_id': []}}
        if self.country_id:
            res['domain']['state_id'] = [('country_id', '=', self.country_id.id)]
        values = self.on_change_country(self.country_id.id)['value']
        for fname, value in values.iteritems():
            setattr(self, fname, value)
        return res

    @api.model
    def name_search(self, name='', args=None, operator='ilike', limit=100):
        context = dict(self.env.context)
        newself = self
        if context.pop('user_preference', None):
            # We browse as superuser. Otherwise, the user would be able to
            # select only the currently visible companies (according to rules,
            # which are probably to allow to see the child companies) even if
            # she belongs to some other companies.
            companies = self.env.user.company_id + self.env.user.company_ids
            args = (args or []) + [('id', 'in', companies.ids)]
            newself = newself.sudo()
        return super(Company, newself.with_context(context)).name_search(name=name, args=args, operator=operator, limit=limit)

    @api.model
    @api.returns('self', lambda value: value.id)
    def _company_default_get(self, object=False, field=False):
        """ Returns the default company (usually the user's company).
        The 'object' and 'field' arguments are ignored but left here for
        backward compatibility and potential override.
        """
        return self.env['res.users']._get_company()

    @api.model
    @tools.ormcache('self.env.uid', 'company')
    def _get_company_children(self, company=None):
        if not company:
            return []
        return self.search([('parent_id', 'child_of', [company])]).ids

    @api.multi
    def _get_partner_hierarchy(self):
        self.ensure_one()
        parent = self.parent_id
        if parent:
            return parent._get_partner_hierarchy()
        else:
            return self._get_partner_descendance([])

    @api.multi
    def _get_partner_descendance(self, descendance):
        self.ensure_one()
        descendance.append(self.partner_id.id)
        for child_id in self._get_company_children(self.id):
            if child_id != self.id:
                descendance = self.browse(child_id)._get_partner_descendance(descendance)
        return descendance

    # deprecated, use clear_caches() instead
    def cache_restart(self):
        self.clear_caches()

    @api.model
    def create(self, vals):
        if not vals.get('name') or vals.get('partner_id'):
            self.clear_caches()
            return super(Company, self).create(vals)
        partner = self.env['res.partner'].create({
            'name': vals['name'],
            'is_company': True,
            'image': vals.get('logo'),
            'customer': False,
            'email': vals.get('email'),
            'phone': vals.get('phone'),
            'website': vals.get('website'),
            'vat': vals.get('vat'),
        })
        vals['partner_id'] = partner.id
        self.clear_caches()
        company = super(Company, self).create(vals)
        partner.write({'company_id': company.id})
        return company

    @api.multi
    def write(self, values):
        self.clear_caches()
        return super(Company, self).write(values)

    @api.onchange('rml_paper_format')
    def _onchange_rml_paper_format(self):
        if self.rml_paper_format == 'us_letter':
            self.rml_header = self._header_letter
        else:
            self.rml_header = self._header_a4

    @api.multi
    def act_discover_fonts(self):
        self.ensure_one()
        return self.env["res.font"].font_scan()

    @api.constrains('parent_id')
    def _check_parent_id(self):
        if not self._check_recursion():
            raise ValidationError(_('Error ! You cannot create recursive companies.'))<|MERGE_RESOLUTION|>--- conflicted
+++ resolved
@@ -4,10 +4,15 @@
 import os
 import re
 
-<<<<<<< HEAD
 from odoo import api, fields, models, tools, _
 from odoo.exceptions import ValidationError
-=======
+
+
+class Company(models.Model):
+    _name = "res.company"
+    _description = 'Companies'
+    _order = 'sequence, name'
+
     @api.multi
     def copy(self, default=None):
         """
@@ -19,29 +24,7 @@
             copy_partner = self.partner_id.copy()
             default['partner_id'] = copy_partner.id
             default['name'] = copy_partner.name
-        return super(res_company, self).copy(default)
-
-    @api.onchange('custom_footer', 'phone', 'fax', 'email', 'website', 'vat', 'company_registry')
-    def onchange_footer(self):
-        if not self.custom_footer:
-            # first line (notice that missing elements are filtered out before the join)
-            res = ' | '.join(filter(bool, [
-                self.phone            and '%s: %s' % (_('Phone'), self.phone),
-                self.fax              and '%s: %s' % (_('Fax'), self.fax),
-                self.email            and '%s: %s' % (_('Email'), self.email),
-                self.website          and '%s: %s' % (_('Website'), self.website),
-                self.vat              and '%s: %s' % (_('TIN'), self.vat),
-                self.company_registry and '%s: %s' % (_('Reg'), self.company_registry),
-            ]))
-            self.rml_footer_readonly = res
-            self.rml_footer = res
->>>>>>> d9d455be
-
-
-class Company(models.Model):
-    _name = "res.company"
-    _description = 'Companies'
-    _order = 'sequence, name'
+        return super(Company, self).copy(default)
 
     _header = """
 <header>

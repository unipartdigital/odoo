<?xml version="1.0" encoding="utf-8"?>
<openerp>
    <data>

        <!-- Top menu item -->
        <menuitem name="Sales"
            id="menu_base_partner"
            groups="base.group_sale_salesman"
            sequence="30"/>

            <menuitem id="base.menu_sales" parent="base.menu_base_partner" name="Sales" sequence="1" />
            <menuitem id="menu_base_config" parent="menu_base_partner" name="Configuration" sequence="30" groups="group_system"/>
                <menuitem id="menu_config_address_book" parent="menu_base_config" name="Address Book" sequence="40" groups="group_system"/>

        <!-- Partner Titles -->
        <record id="view_partner_title_tree" model="ir.ui.view">
            <field name="name">res.partner.title.tree</field>
            <field name="model">res.partner.title</field>
            <field name="type">tree</field>
            <field name="arch" type="xml">
                <tree string="Partner Titles">
                    <field name="name"/>
                    <field name="shortcut"/>
                </tree>
            </field>
        </record>
        <record id="view_partner_title_form" model="ir.ui.view">
            <field name="name">res.partner.title.form</field>
            <field name="model">res.partner.title</field>
            <field name="type">form</field>
            <field name="arch" type="xml">
                <form string="Partner Titles" version="7.0">
                    <group col="4">
                        <field name="name"/>
                        <field name="shortcut"/>
                    </group>
                </form>
            </field>
        </record>

        <!--
        <record id="action_partner_title" model="ir.actions.act_window">
            <field name="name">Titles</field>
            <field name="type">ir.actions.act_window</field>
            <field name="res_model">res.partner.title</field>
            <field name="view_type">form</field>
        </record>
        <menuitem action="action_partner_title" id="menu_partner_title" parent="base.menu_base_config"/>
        -->

        <record id="action_partner_title_partner" model="ir.actions.act_window">
            <field name="name">Partner Titles</field>
            <field name="type">ir.actions.act_window</field>
            <field name="res_model">res.partner.title</field>
            <field name="view_type">form</field>
            <field name="domain">[('domain','=','partner')]</field>
            <field name="context">{'default_domain': 'partner'}</field>
            <field name="help">Manage the partner titles you want to have available in your system. The partner titles is the legal status of the company: Private Limited, SA, etc.</field>
        </record>

        <menuitem action="action_partner_title_partner" id="menu_partner_title_partner" parent="menu_config_address_book" sequence="2" groups="base.group_no_one"/>

        <record id="action_partner_title_contact" model="ir.actions.act_window">
            <field name="name">Contact Titles</field>
            <field name="type">ir.actions.act_window</field>
            <field name="res_model">res.partner.title</field>
            <field name="view_type">form</field>
            <field name="domain">[('domain','=','contact')]</field>
            <field name="context">{'default_domain': 'contact'}</field>
            <field name="help">Manage the contact titles you want to have available in your system and the way you want to print them in letters and other documents. Some example: Mr., Mrs. </field>
        </record>

        <menuitem action="action_partner_title_contact" id="menu_partner_title_contact" name="Contact Titles" parent="menu_config_address_book" sequence="3" groups="base.group_no_one"/>

        <!-- Partner -->
        <record id="view_partner_tree" model="ir.ui.view">
            <field name="name">res.partner.tree</field>
            <field name="model">res.partner</field>
            <field name="type">tree</field>
            <field eval="8" name="priority"/>
            <field name="arch" type="xml">
                <tree string="Contacts">
                    <field name="name"/>
                    <field name="function" invisible="1"/>
                    <field name="phone"/>
                    <field name="email"/>
                    <field name="user_id" invisible="1"/>
                    <field name="is_company" invisible="1"/>
                    <field name="country" invisible="1"/>
                    <field name="country_id" invisible="1"/>
                </tree>
            </field>
        </record>

        <record id="view_partner_form" model="ir.ui.view">
            <field name="name">res.partner.form</field>
            <field name="model">res.partner</field>
            <field name="type">form</field>
            <field name="arch" type="xml">
                <form string="Partners" version="7.0">
                <sheet>
                    <field name="image_small" widget='image' class="oe_avatar oe_left"/>
                    <div class="oe_title">
                        <div class="oe_edit_only">
                            <label for="name"/> (
                            <field name="is_company" on_change="onchange_type(is_company)" class="oe_inline"/> <label for="is_company" string="Is a Company?"/>)
                        </div>
                        <h1>
                            <field name="name" default_focus="1" placeholder="Name" />
                        </h1>
                        <field name="parent_id"
                            placeholder="Company"
                            domain="[('is_company', '=', True)]" context="{'default_is_company': True}"
                            attrs="{'invisible': [('is_company','=', True)]}"
                            on_change="onchange_address(use_parent_address, parent_id)"/>
                        <field name="category_id" widget="many2many_tags" placeholder="Tags..."/>
                    </div>
                    <div class="oe_right oe_button_box" name="buttons"> </div>

                    <group>
                        <group>
                            <label for="type" attrs="{'invisible': [('parent_id','=', False)]}"/>
                            <div attrs="{'invisible': [('parent_id','=', False)]}">
                                <field class="oe_inline"
                                    name="type"/>
                                <label for="use_parent_address" class="oe_edit_only"/>
                                <field name="use_parent_address" class="oe_edit_only oe_inline"
                                    on_change="onchange_address(use_parent_address, parent_id)"/>
                            </div>

                            <label for="street" string="Address"/>
                            <div>
                                <field name="street" placeholder="Street..."/>
                                <field name="street2"/>
                                <div class="address_format">
                                    <field name="city" placeholder="City" style="width: 40%%"/>
<<<<<<< HEAD
                                    <field name="state_id" class="oe_no_button" placeholder="State" style="width: 24%%" options='{"no_open": true}'/>
                                    <field name="zip" placeholder="ZIP" style="width: 34%%"/>
                                </div>
                                <field name="country_id" placeholder="Country" class="oe_no_button" options='{"no_open": true}'/>
=======
                                    <field name="state_id" options='{"no_open": true}' placeholder="State" style="width: 24%%"/>
                                    <field name="zip" placeholder="ZIP" style="width: 34%%"/>
                                </div>
                                <field name="country_id" placeholder="Country" options='{"no_open": true}'/>
>>>>>>> 5ac8f97d
                            </div>
                            <field name="website" widget="url" placeholder="e.g. www.openerp.com"/>
                        </group>
                        <group>
                            <field name="function" placeholder="e.g. Sales Director"
                                attrs="{'invisible': [('is_company','=', True)]}"/>
                            <field name="phone" placeholder="e.g. +32.81.81.37.00"/>
                            <field name="mobile"/>
                            <field name="fax"/>
                            <field name="email" widget="email"/>
                            <field name="title" domain="[('domain', '=', 'contact')]"
                                groups="base.group_no_one"
                                options='{"no_open": true}' attrs="{'invisible': [('is_company','=', True)]}" />
                        </group>
                    </group>

                    <notebook colspan="4">
                        <page string="Contacts" attrs="{'invisible': [('is_company','=',False)]}">
                            <field name="child_ids" context="{'default_parent_id': active_id}" mode="kanban">
                                <kanban>
                                    <field name="color"/>
                                    <field name="name"/>
                                    <field name="title"/>
                                    <field name="email"/>
                                    <field name="parent_id"/>
                                    <field name="is_company"/>
                                    <field name="function"/>
                                    <field name="phone"/>
                                    <field name="street"/>
                                    <field name="street2"/>
                                    <field name="image_small"/>
                                    <field name="zip"/>
                                    <field name="city"/>
                                    <field name="country_id"/>
                                    <field name="mobile"/>
                                    <field name="state_id"/>
                                    <templates>
                                        <t t-name="kanban-box">
                                            <t t-set="color" t-value="kanban_color(record.color.raw_value)"/>
                                            <div t-att-class="color + (record.title.raw_value == 1 ? ' oe_kanban_color_alert' : '')" style="position: relative">
                                                <a t-if="! read_only_mode" type="delete" style="position: absolute; right: 0; padding: 4px; diplay: inline-block">X</a>
                                                <div class="oe_module_vignette">
                                                <a type="edit">
                                                    <img t-att-src="kanban_image('res.partner', 'image_small', record.id.value)" class="oe_avatar oe_kanban_avatar_smallbox"/>
                                                </a>
                                                    <div class="oe_module_desc">
                                                        <div class="oe_kanban_box_content oe_kanban_color_bglight oe_kanban_box_show_onclick_trigger oe_kanban_color_border">
                                                            <table class="oe_kanban_table">
                                                                <tr>
                                                                    <td class="oe_kanban_title1" align="left" valign="middle">
                                                                        <h4><a type="edit"><field name="name"/></a></h4>
                                                                        <i><div t-if="record.function.raw_value">
                                                                            <field name="function"/><br/></div></i>
                                                                    </td>
                                                                    <td valign="top" align="right">
                                                                        <a t-if="record.email.raw_value" title="Mail" t-att-href="'mailto:'+record.email.value" style="text-decoration: none;" >
                                                                            <img src="/web/static/src/img/icons/terp-mail-message-new.png" border="0" width="16" height="16"/>
                                                                        </a>

                                                                    </td>
                                                                </tr>
                                                            </table>
                                                        </div>
                                                    </div>
                                                </div>
                                            </div>
                                        </t>
                                    </templates>
                                </kanban>
                                <form string="Contact" version="7.0">
                                    <field name="image_small" widget='image' class="oe_avatar oe_left"/>
                                    <div class="oe_title">
                                        <group>
                                            <field name="name"/>
                                            <field name="category_id" widget="many2many_tags" placeholder="Tags..."/>
                                            <field name="function" placeholder="e.g. Sales Director"/>
                                            <field name="email"/>
                                            <field name="phone"/>
                                            <field name="mobile"/>
                                        </group>
                                    </div>
                                </form>
                            </field>
                        </page>
                        <page string="Internal Notes">
                            <field name="comment" placeholder="Internal notes about this customer..."/>
                        </page>
                        <page string="Sales &amp; Purchases" attrs="{'invisible': [('customer', '=', False), ('supplier', '=', False)]}">
                            <group>
                                <group>
                                    <field name="user_id" options='{"no_open": true}'/>
                                    <field name="company_id" groups="base.group_multi_company" widget="selection"/>
                                </group>
                                <group>
                                    <field name="customer"/>
                                    <field name="supplier" invisible="not context.get('default_supplier')"/>
                                </group>
                                <group>
                                    <field name="ref"/>
                                    <field name="lang"/>
                                    <field name="date"/>
                                </group>
                                <group>
                                    <field name="active"/>
                                </group>
                            </group>
                        </page>
                        <!-- The History page becomes visible as soon as there is something to display inside -->
                        <page string="History" name="page_history" invisible="True">
                        </page>
                    </notebook>
                </sheet>
                </form>
            </field>
        </record>

       <record id="view_res_partner_filter" model="ir.ui.view">
            <field name="name">res.partner.select</field>
            <field name="model">res.partner</field>
            <field name="type">search</field>
            <field name="arch" type="xml">
                <search string="Search Partner">
                   <field name="name"
                       filter_domain="['|','|',('name','ilike',self),('parent_id','ilike',self),('ref','=',self)]"
                       string="Partner"/>
                   <filter help="My Partners" icon="terp-personal+" domain="[('user_id','=',uid)]"/>
                   <separator/>
                   <filter string="Persons" name="type_person" icon="terp-personal" domain="[('is_company','=',0)]"/>
                   <filter string="Companies" name="type_company" icon="terp-partner" domain="[('is_company','=',1)]"/>
                   <separator/>
                   <filter string="Customers" name="customer" icon="terp-personal" domain="[('customer','=',1)]" help="Customer Partners"/>
                   <separator/>
                   <filter string="Suppliers" name="supplier" icon="terp-personal" domain="[('supplier','=',1)]" help="Supplier Partners"/>
                   <field name="category_id" string="Category" filter_domain="[('category_id','ilike', self)]"/>
                   <field name="user_id"/>
                   <field name="parent_id" filter_domain="[('parent_id','child_of',[self])]"/>
                   <group expand="0" string="Group By...">
                       <filter string="Salesman" icon="terp-personal" domain="[]" context="{'group_by' : 'user_id'}" />
                       <filter string="Company" context="{'group_by': 'parent_id'}"/>
                   </group>
               </search>
            </field>
        </record>

        <!-- Partner Kanban View -->
        <record model="ir.ui.view" id="res_partner_kanban_view">
            <field name="name">res.partner.kanban</field>
            <field name="model">res.partner</field>
            <field name="type">kanban</field>
            <field name="arch" type="xml">
                <kanban>
                    <field name="color"/>
                    <field name="name"/>
                    <field name="title"/>
                    <field name="email"/>
                    <field name="parent_id"/>
                    <field name="is_company"/>
                    <field name="function"/>
                    <field name="phone"/>
                    <field name="street"/>
                    <field name="street2"/>
                    <field name="image_small"/>
                    <field name="zip"/>
                    <field name="city"/>
                    <field name="country_id"/>
                    <field name="mobile"/>
                    <field name="state_id"/>
                    <field name="category_id"/>
                    <templates>
                        <t t-name="kanban-box">
                            <div class="oe_kanban_vignette">
                                <a type="edit">
                                    <img t-att-src="kanban_image('res.partner', 'image_small', record.id.value)" class="oe_kanban_image"/>
                                </a>
                                <div class="oe_kanban_details">
                                    <h4 class="oe_partner_heading"><a type="edit"><field name="name"/></a></h4>
                                    <div class="oe_kanban_partner_categories"/>
                                    <div class="oe_kanban_partner_links"/>
                                    <ul>
                                        <li t-if="record.parent_id.raw_value and !record.function.raw_value"><field name="parent_id"/></li>
                                        <li t-if="!record.parent_id.raw_value and record.function.raw_value"><field name="function"/></li>
                                        <li t-if="record.parent_id.raw_value and record.function.raw_value"><field name="function"/> at <field name="parent_id"/></li>
                                        <li t-if="record.city.raw_value and !record.country.raw_value"><field name="city"/></li>
                                        <li t-if="!record.city.raw_value and record.country.raw_value"><field name="country"/></li>
                                        <li t-if="record.city.raw_value and record.country.raw_value"><field name="city"/>, <field name="country"/></li>
                                        <li t-if="record.phone.raw_value">Tel: <field name="phone"/></li>
                                        <li t-if="record.mobile.raw_value">Mobile: <field name="mobile"/></li>
                                        <li t-if="record.email.raw_value"><a t-attf-href="mailto:#{record.email.raw_value}"><field name="email"/></a></li>
                                    </ul>
                                </div>
                            </div>

                        </t>
                    </templates>
                </kanban>
            </field>
        </record>

        <record id="action_partner_form" model="ir.actions.act_window">
            <field name="name">Customers</field>
            <field name="type">ir.actions.act_window</field>
            <field name="res_model">res.partner</field>
            <field name="view_type">form</field>
            <field name="view_mode">kanban,tree,form</field>
            <field name="context">{"search_default_customer":1}</field>
            <field name="search_view_id" ref="view_res_partner_filter"/>
            <field name="help" type="html">
              <p class="oe_view_nocontent_create">
                Click to add a contact in your address book.
              </p><p>
                OpenERP helps you easily track all activities related to
                a customer; discussions, history of business opportunities,
                documents, etc.
              </p>
            </field>
        </record>
        <record id="action_partner_form_view1" model="ir.actions.act_window.view">
            <field eval="0" name="sequence"/>
            <field name="view_mode">kanban</field>
            <field name="view_id" ref="res_partner_kanban_view"/>
            <field name="act_window_id" ref="action_partner_form"/>
        </record>
        <record id="action_partner_form_view2" model="ir.actions.act_window.view">
            <field eval="2" name="sequence"/>
            <field name="view_mode">form</field>
            <field name="view_id" ref="view_partner_form"/>
            <field name="act_window_id" ref="action_partner_form"/>
        </record>
        <record id="action_partner_tree_view1" model="ir.actions.act_window.view">
            <field name="sequence" eval="1"/>
            <field name="view_mode">tree</field>
            <field name="view_id" ref="view_partner_tree"/>
            <field name="act_window_id" ref="action_partner_form"/>
        </record>
        <menuitem id="menu_partner_form" parent="base.menu_sales" action="action_partner_form" sequence="1"/>

        <record id="action_partner_customer_form" model="ir.actions.act_window">
            <field name="name">Customers</field>
            <field name="type">ir.actions.act_window</field>
            <field name="res_model">res.partner</field>
            <field name="view_type">form</field>
            <field name="view_mode">kanban,tree,form</field>
            <field name="domain">[('customer','=',1)]</field>
            <field name="context">{'default_customer':1, 'search_default_customer':1}</field>
            <field name="filter" eval="True"/>
            <field name="help" type="html">
              <p class="oe_view_nocontent_create">
                Click to add a contact in your address book.
              </p><p>
                OpenERP helps you easily track all activities related to
                a customer: discussions, history of business opportunities,
                documents, etc.
              </p>
            </field>
        </record>

        <record id="action_partner_supplier_form" model="ir.actions.act_window">
            <field name="name">Suppliers</field>
            <field name="type">ir.actions.act_window</field>
            <field name="res_model">res.partner</field>
            <field name="view_type">form</field>
            <field name="domain">[]</field>
            <field name="view_mode">kanban,tree,form</field>
            <field name="context">{'search_default_supplier': 1,'default_customer': 0,'default_supplier': 1}</field>
            <field name="filter" eval="True"/>
            <field name="help" type="html">
              <p class="oe_view_nocontent_create">
                Click to add a contact in your address book.
              </p><p>
                OpenERP helps you easily track all activities related to
                a supplier: discussions, history of purchases,
                documents, etc.
              </p>
            </field>
        </record>

        <record id="action_partner_employee_form" model="ir.actions.act_window">
            <field name="name">Employees</field>
            <field name="type">ir.actions.act_window</field>
            <field name="res_model">res.partner</field>
            <field name="view_type">form</field>
            <field name="domain">[('employee','=',1)]</field>
            <field name="context">{'default_customer':0, 'default_supplier':0 , 'default_employee':1}</field>
            <field name="filter" eval="True"/>
        </record>

        <record id="action_partner_other_form" model="ir.actions.act_window">
            <field name="name">Other Partners</field>
            <field name="type">ir.actions.act_window</field>
            <field name="res_model">res.partner</field>
            <field name="view_type">form</field>
            <field name="domain">[('supplier','&lt;&gt;',1),('customer','&lt;&gt;',1)]</field>
            <field name="filter" eval="True"/>
        </record>

        <record id="view_payterm_form" model="ir.ui.view">
            <field name="name">res.payterm</field>
            <field name="model">res.payterm</field>
            <field name="type">form</field>
            <field name="arch" type="xml">
                <form string="Payment Term" version="7.0">
                    <group>
                        <field name="name"/>
                    </group>
                </form>
            </field>
        </record>
        <record id="action_payterm_form" model="ir.actions.act_window">
            <field name="name">Payment term</field>
            <field name="type">ir.actions.act_window</field>
            <field name="res_model">res.payterm</field>
            <field name="view_type">form</field>
            <field name="view_id" ref="view_payterm_form"/>
        </record>

        <!-- Categories -->
        <record id="view_partner_category_form" model="ir.ui.view">
            <field name="name">Partner Categories</field>
            <field name="model">res.partner.category</field>
            <field name="type">form</field>
            <field name="arch" type="xml">
                <form string="Partner Category" version="7.0">
                    <group col="4">
                        <field name="name"/>
                        <field name="active"/>
                        <field name="parent_id"/>
                    </group>
                </form>
            </field>
        </record>
        <record id="view_partner_category_list" model="ir.ui.view">
            <field name="name">Partner Categories</field>
            <field name="model">res.partner.category</field>
            <field name="type">tree</field>
            <field eval="6" name="priority"/>
            <field name="arch" type="xml">
                <tree string="Partner Categories">
                    <field name="complete_name"/>
                </tree>
            </field>
        </record>
        <record id="view_partner_category_tree" model="ir.ui.view">
            <field name="name">res.partner.category.tree</field>
            <field name="model">res.partner.category</field>
            <field name="type">tree</field>
            <field name="field_parent">child_ids</field>
            <field name="arch" type="xml">
                <tree toolbar="1" string="Partner Categories">
                    <field name="name"/>
                </tree>
            </field>
        </record>
        <!--
        <record id="action_partner_category" model="ir.actions.act_window">
            <field name="name">Partners by Categories</field>
            <field name="type">ir.actions.act_window</field>
            <field name="res_model">res.partner.category</field>
            <field name="view_type">tree</field>
            <field name="view_id" ref="view_partner_category_tree"/>
            <field name="domain">[('parent_id','=',False)]</field>
        </record>
        <menuitem action="action_partner_category" id="menu_partner_category_main" parent="base.menu_address_book" sequence="1"
            groups="base.group_no_one"/>
        -->

        <record id="action_partner_by_category" model="ir.actions.act_window">
            <field name="name">Partner Categories</field>
            <field name="res_model">res.partner</field>
            <field name="view_type">form</field>
            <field name="view_mode">tree,form</field>
            <field name="domain">[('category_id','child_of', [active_id])]</field>
            <field name="context">{'category_id':active_id}</field>
            <field name="search_view_id" ref="view_res_partner_filter"/>
        </record>

        <record id="ir_action_partner_by_category" model="ir.values">
            <field eval="'tree_but_open'" name="key2"/>
            <field eval="'res.partner.category'" name="model"/>
            <field name="name">Open partners</field>
            <field eval="'ir.actions.act_window,%d'%action_partner_by_category" name="value"/>
        </record>

        <record id="action_partner_category_form" model="ir.actions.act_window">
            <field name="name">Partner Categories</field>
            <field name="type">ir.actions.act_window</field>
            <field name="res_model">res.partner.category</field>
            <field name="view_type">form</field>
            <field name="help">Manage the partner categories in order to better classify them for tracking and analysis purposes. A partner may belong to several categories and categories have a hierarchy structure: a partner belonging to a category also belong to his parent category.</field>
        </record>

        <menuitem action="action_partner_category_form" id="menu_partner_category_form" name="Partner Categories" sequence="4" parent="menu_config_address_book" groups="base.group_no_one"/>

    </data>
</openerp><|MERGE_RESOLUTION|>--- conflicted
+++ resolved
@@ -134,17 +134,10 @@
                                 <field name="street2"/>
                                 <div class="address_format">
                                     <field name="city" placeholder="City" style="width: 40%%"/>
-<<<<<<< HEAD
                                     <field name="state_id" class="oe_no_button" placeholder="State" style="width: 24%%" options='{"no_open": true}'/>
                                     <field name="zip" placeholder="ZIP" style="width: 34%%"/>
                                 </div>
                                 <field name="country_id" placeholder="Country" class="oe_no_button" options='{"no_open": true}'/>
-=======
-                                    <field name="state_id" options='{"no_open": true}' placeholder="State" style="width: 24%%"/>
-                                    <field name="zip" placeholder="ZIP" style="width: 34%%"/>
-                                </div>
-                                <field name="country_id" placeholder="Country" options='{"no_open": true}'/>
->>>>>>> 5ac8f97d
                             </div>
                             <field name="website" widget="url" placeholder="e.g. www.openerp.com"/>
                         </group>

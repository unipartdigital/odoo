--- conflicted
+++ resolved
@@ -352,12 +352,8 @@
     def unlink(self, cr, uid, ids, context=None):
         if not ids:
             return True
-<<<<<<< HEAD
-        res_id = self.pool.get('res.users').search(cr, uid, [('partner_id', '=', ids)], context=context)
-=======
         res_user = self.pool.get('res.users')
         res_id = res_user.search(cr, uid, [('partner_id', '=', ids)], context=context)
->>>>>>> 07c98378
         res_user.unlink(cr, uid, res_id)
         return super(res_partner,self).unlink(cr, uid, ids, context=context)
 

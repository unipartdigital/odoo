<?xml version="1.0" encoding="utf-8"?>
<openerp>
    <data noupdate="1">

        <record id="ad" model="res.country">
            <field name="name">Andorra, Principality of</field>
            <field name="code">ad</field>
            <field name="image" type="base64" file="base/static/img/country_flags/ad.png"></field>
            <field name="currency_id" ref="EUR"/>
        </record>
        <record id="ae" model="res.country">
            <field name="name">United Arab Emirates</field>
            <field name="code">ae</field>
            <field name="image" type="base64" file="base/static/img/country_flags/ae.png"></field>
            <field name="currency_id" ref="AED"/>
        </record>
        <record id="af" model="res.country">
            <field name="name">Afghanistan, Islamic State of</field>
            <field name="code">af</field>
            <field name="image" type="base64" file="base/static/img/country_flags/af.png"></field>
            <field name="currency_id" ref="AFN"/>
        </record>
        <record id="ag" model="res.country">
            <field name="name">Antigua and Barbuda</field>
            <field name="code">ag</field>
            <field name="image" type="base64" file="base/static/img/country_flags/ag.png"></field>
            <field name="currency_id" ref="XCD"/>
        </record>
        <record id="ai" model="res.country">
            <field name="name">Anguilla</field>
            <field name="code">ai</field>
            <field name="image" type="base64" file="base/static/img/country_flags/ai.png"></field>
            <field name="currency_id" ref="XCD"/>
        </record>
        <record id="al" model="res.country">
            <field name="name">Albania</field>
            <field name="code">al</field>
            <field name="image" type="base64" file="base/static/img/country_flags/al.png"></field>
            <field name="currency_id" ref="ALL"/>
        </record>
        <record id="am" model="res.country">
            <field name="name">Armenia</field>
            <field name="code">am</field>
            <field name="image" type="base64" file="base/static/img/country_flags/am.png"></field>
            <field name="currency_id" ref="AMD"/>
        </record>
        <record id="an" model="res.country">
            <field name="name">Netherlands Antilles</field>
            <field name="code">an</field>
            <field name="image" type="base64" file="base/static/img/country_flags/an.png"></field>
            <field name="currency_id" ref="NOK"/>
        </record>
        <record id="ao" model="res.country">
            <field name="name">Angola</field>
            <field name="code">ao</field>
            <field name="image" type="base64" file="base/static/img/country_flags/ao.png"></field>
            <field name="currency_id" ref="AOA"/>
        </record>
        <record id="aq" model="res.country">
            <field name="name">Antarctica</field>
            <field name="code">aq</field>
            <field name="currency_id" ref="XCD"/>
        </record>
        <record id="ar" model="res.country">
            <field name="name">Argentina</field>
            <field name="code">ar</field>
            <field name="image" type="base64" file="base/static/img/country_flags/ar.png"></field>
            <field name="currency_id" ref="ARS"/>
        </record>
        <record id="as" model="res.country">
            <field name="name">American Samoa</field>
            <field name="code">as</field>
            <field name="image" type="base64" file="base/static/img/country_flags/as.png"></field>
            <field name="currency_id" ref="USD"/>
        </record>
        <record id="at" model="res.country">
            <field name="name">Austria</field>
            <field name="code">at</field>
            <field name="image" type="base64" file="base/static/img/country_flags/at.png"></field>
            <field name="currency_id" ref="EUR"/>
        </record>
        <record id="au" model="res.country">
            <field name="name">Australia</field>
            <field name="code">au</field>
            <field name="image" type="base64" file="base/static/img/country_flags/au.png"></field>
            <field name="address_format" eval="'%(street)s\n%(street2)s\n%(city)s %(state_code)s %(zip)s\n%(country_name)s'" />
            <field name="currency_id" ref="AUD"/>
        </record>
        <record id="aw" model="res.country">
            <field name="name">Aruba</field>
            <field name="code">aw</field>
            <field name="image" type="base64" file="base/static/img/country_flags/aw.png"></field>
            <field name="currency_id" ref="AWG"/>
        </record>
        <record id="ax" model="res.country">
            <field name="name">Åland Islands</field>
            <field name="code">ax</field>
            <field name="image" type="base64" file="base/static/img/country_flags/ax.png"></field>
            <field name="currency_id" ref="EUR"/>
        </record>
        <record id="az" model="res.country">
            <field name="name">Azerbaijan</field>
            <field name="code">az</field>
            <field name="image" type="base64" file="base/static/img/country_flags/az.png"></field>
            <field name="currency_id" ref="AZN"/>
        </record>
        <record id="ba" model="res.country">
            <field name="name">Bosnia-Herzegovina</field>
            <field name="code">ba</field>
            <field name="image" type="base64" file="base/static/img/country_flags/ba.png"></field>
            <field name="currency_id" ref="BAM"/>
        </record>
        <record id="bb" model="res.country">
            <field name="name">Barbados</field>
            <field name="code">bb</field>
            <field name="image" type="base64" file="base/static/img/country_flags/bb.png"></field>
            <field name="currency_id" ref="BBD"/>
        </record>
        <record id="bd" model="res.country">
            <field name="name">Bangladesh</field>
            <field name="code">bd</field>
            <field name="image" type="base64" file="base/static/img/country_flags/bd.png"></field>
            <field name="currency_id" ref="BDT"/>
        </record>
        <record id="be" model="res.country">
            <field name="name">Belgium</field>
            <field name="code">be</field>
            <field name="image" type="base64" file="base/static/img/country_flags/be.png"></field>
            <field name="address_format" eval="'%(street)s\n%(street2)s\n%(zip)s %(city)s\n%(country_name)s'" />
            <field name="currency_id" ref="EUR"/>
        </record>
        <record id="bf" model="res.country">
            <field name="name">Burkina Faso</field>
            <field name="code">bf</field>
            <field name="image" type="base64" file="base/static/img/country_flags/bf.png"></field>
            <field name="currency_id" ref="XOF"/>
        </record>
        <record id="bg" model="res.country">
            <field name="name">Bulgaria</field>
            <field name="code">bg</field>
            <field name="image" type="base64" file="base/static/img/country_flags/bg.png"></field>
            <field name="currency_id" ref="BGN"/>
        </record>
        <record id="bh" model="res.country">
            <field name="name">Bahrain</field>
            <field name="code">bh</field>
            <field name="image" type="base64" file="base/static/img/country_flags/bh.png"></field>
            <field name="currency_id" ref="BHD"/>
        </record>
        <record id="bi" model="res.country">
            <field name="name">Burundi</field>
            <field name="code">bi</field>
            <field name="image" type="base64" file="base/static/img/country_flags/bi.png"></field>
            <field name="currency_id" ref="BIF"/>
        </record>
        <record id="bj" model="res.country">
            <field name="name">Benin</field>
            <field name="code">bj</field>
            <field name="image" type="base64" file="base/static/img/country_flags/bj.png"></field>
            <field name="currency_id" ref="XOF"/>
        </record>
        <record id="bl" model="res.country">
            <field name="name">Saint Barthélémy</field>
            <field name="code">bl</field>
            <field name="image" type="base64" file="base/static/img/country_flags/bl.png"></field>
            <field name="currency_id" ref="EUR"/>
        </record>
        <record id="bm" model="res.country">
            <field name="name">Bermuda</field>
            <field name="code">bm</field>
            <field name="image" type="base64" file="base/static/img/country_flags/bm.png"></field>
            <field name="currency_id" ref="BMD"/>
        </record>
        <record id="bn" model="res.country">
            <field name="name">Brunei Darussalam</field>
            <field name="code">bn</field>
            <field name="image" type="base64" file="base/static/img/country_flags/bn.png"></field>
            <field name="currency_id" ref="BND"/>
        </record>
        <record id="bo" model="res.country">
            <field name="name">Bolivia</field>
            <field name="code">bo</field>
            <field name="image" type="base64" file="base/static/img/country_flags/bo.png"></field>
            <field name="currency_id" ref="BOB"/>
        </record>
        <record id="bq" model="res.country">
            <field name="name">Bonaire, Sint Eustatius and Saba</field>
            <field name="code">bq</field>
            <field name="currency_id" ref="USD"/>
        </record>
        <record id="br" model="res.country">
            <field name="name">Brazil</field>
            <field name="code">br</field>
            <field name="image" type="base64" file="base/static/img/country_flags/br.png"></field>
            <field name="address_format" eval="'%(street)s\n%(street2)s\n%(city)s %(state_code)s\n%(zip)s\n%(country_name)s'" />
            <field name="currency_id" ref="BRL"/>
        </record>
        <record id="bs" model="res.country">
            <field name="name">Bahamas</field>
            <field name="code">bs</field>
            <field name="image" type="base64" file="base/static/img/country_flags/bs.png"></field>
            <field name="currency_id" ref="BSD"/>
        </record>
        <record id="bt" model="res.country">
            <field name="name">Bhutan</field>
            <field name="code">bt</field>
            <field name="image" type="base64" file="base/static/img/country_flags/bt.png"></field>
            <field name="currency_id" ref="BTN"/>
        </record>
        <record id="bv" model="res.country">
            <field name="name">Bouvet Island</field>
            <field name="code">bv</field>
            <field name="currency_id" ref="NOK"/>
        </record>
        <record id="bw" model="res.country">
            <field name="name">Botswana</field>
            <field name="code">bw</field>
            <field name="image" type="base64" file="base/static/img/country_flags/bw.png"></field>
            <field name="currency_id" ref="BWP"/>
        </record>
        <record id="by" model="res.country">
            <field name="name">Belarus</field>
            <field name="code">by</field>
            <field name="image" type="base64" file="base/static/img/country_flags/by.png"></field>
            <field name="currency_id" ref="BYR"/>
        </record>
        <record id="bz" model="res.country">
            <field name="name">Belize</field>
            <field name="code">bz</field>
            <field name="image" type="base64" file="base/static/img/country_flags/bz.png"></field>
            <field name="currency_id" ref="BZD"/>
        </record>
        <record id="ca" model="res.country">
            <field name="name">Canada</field>
            <field name="code">ca</field>
            <field name="image" type="base64" file="base/static/img/country_flags/ca.png"></field>
            <field name="address_format" eval="'%(street)s\n%(street2)s\n%(city)s %(state_code)s %(zip)s\n%(country_name)s'" />
            <field name="currency_id" ref="CAD"/>
        </record>
        <record id="cc" model="res.country">
            <field name="name">Cocos (Keeling) Islands</field>
            <field name="code">cc</field>
            <field name="image" type="base64" file="base/static/img/country_flags/cc.png"></field>
            <field name="currency_id" ref="AUD"/>
        </record>
        <record id="cf" model="res.country">
            <field name="name">Central African Republic</field>
            <field name="code">cf</field>
            <field name="image" type="base64" file="base/static/img/country_flags/cf.png"></field>
            <field name="currency_id" ref="XAF"/>
        </record>
        <record id="cd" model="res.country">
            <field name="name">Congo, Democratic Republic of the</field>
            <field name="code">cd</field>
            <field name="image" type="base64" file="base/static/img/country_flags/cd.png"></field>
            <field name="currency_id" ref="CDF"/>
        </record>
        <record id="cg" model="res.country">
            <field name="name">Congo</field>
            <field name="code">cg</field>
            <field name="image" type="base64" file="base/static/img/country_flags/cg.png"></field>
            <field name="currency_id" ref="XAF"/>
        </record>
        <record id="ch" model="res.country">
            <field name="name">Switzerland</field>
            <field name="code">ch</field>
            <field name="image" type="base64" file="base/static/img/country_flags/ch.png"></field>
            <field name="currency_id" ref="CHF"/>
        </record>
        <record id="ci" model="res.country">
            <field name="name">Ivory Coast (Cote D'Ivoire)</field>
            <field name="code">ci</field>
            <field name="image" type="base64" file="base/static/img/country_flags/ci.png"></field>
            <field name="currency_id" ref="XOF"/>
        </record>
        <record id="ck" model="res.country">
            <field name="name">Cook Islands</field>
            <field name="code">ck</field>
            <field name="image" type="base64" file="base/static/img/country_flags/ck.png"></field>
            <field name="currency_id" ref="NZD"/>
        </record>
        <record id="cl" model="res.country">
            <field name="name">Chile</field>
            <field name="code">cl</field>
            <field name="image" type="base64" file="base/static/img/country_flags/cl.png"></field>
            <field name="currency_id" ref="CLP"/>
        </record>
        <record id="cm" model="res.country">
            <field name="name">Cameroon</field>
            <field name="code">cm</field>
            <field name="image" type="base64" file="base/static/img/country_flags/cm.png"></field>
            <field name="currency_id" ref="XAF"/>
        </record>
        <record id="cn" model="res.country">
            <field name="name">China</field>
            <field name="code">cn</field>
            <field name="image" type="base64" file="base/static/img/country_flags/cn.png"></field>
            <field name="currency_id" ref="CNY"/>
        </record>
        <record id="co" model="res.country">
            <field name="name">Colombia</field>
            <field name="code">co</field>
            <field name="image" type="base64" file="base/static/img/country_flags/co.png"></field>
            <field name="currency_id" ref="COP"/>
        </record>
        <record id="cr" model="res.country">
            <field name="name">Costa Rica</field>
            <field name="code">cr</field>
            <field name="image" type="base64" file="base/static/img/country_flags/cr.png"></field>
            <field name="currency_id" ref="CRC"/>
        </record>
        <record id="cu" model="res.country">
            <field name="name">Cuba</field>
            <field name="code">cu</field>
            <field name="image" type="base64" file="base/static/img/country_flags/cu.png"></field>
            <field name="currency_id" ref="CUP"/>
        </record>
        <record id="cv" model="res.country">
            <field name="name">Cape Verde</field>
            <field name="code">cv</field>
            <field name="image" type="base64" file="base/static/img/country_flags/cv.png"></field>
            <field name="currency_id" ref="CVE"/>
        </record>
        <record id="cw" model="res.country">
            <field name="name">Curaçao</field>
            <field name="code">cw</field>
            <field name="image" type="base64" file="base/static/img/country_flags/cw.png"></field>
            <field name="currency_id" ref="ANG"/>
        </record>
        <record id="cx" model="res.country">
            <field name="name">Christmas Island</field>
            <field name="code">cx</field>
            <field name="image" type="base64" file="base/static/img/country_flags/cx.png"></field>
            <field name="currency_id" ref="AUD"/>
        </record>
        <record id="cy" model="res.country">
            <field name="name">Cyprus</field>
            <field name="code">cy</field>
            <field name="image" type="base64" file="base/static/img/country_flags/cy.png"></field>
            <field name="currency_id" ref="CYP"/>
        </record>
        <record id="cz" model="res.country">
            <field name="name">Czech Republic</field>
            <field name="code">cz</field>
            <field name="image" type="base64" file="base/static/img/country_flags/cz.png"></field>
            <field name="currency_id" ref="CZK"/>
        </record>
        <record id="de" model="res.country">
            <field name="name">Germany</field>
            <field name="code">de</field>
            <field name="image" type="base64" file="base/static/img/country_flags/de.png"></field>
            <field name="address_format" eval="'%(street)s\n%(street2)s\n%(zip)s %(city)s\n%(country_name)s'" />
            <field name="currency_id" ref="EUR"/>
        </record>
        <record id="dj" model="res.country">
            <field name="name">Djibouti</field>
            <field name="code">dj</field>
            <field name="image" type="base64" file="base/static/img/country_flags/dj.png"></field>
            <field name="currency_id" ref="DJF"/>
        </record>
        <record id="dk" model="res.country">
            <field name="name">Denmark</field>
            <field name="code">dk</field>
            <field name="image" type="base64" file="base/static/img/country_flags/dk.png"></field>
            <field name="currency_id" ref="DKK"/>
        </record>
        <record id="dm" model="res.country">
            <field name="name">Dominica</field>
            <field name="code">dm</field>
            <field name="image" type="base64" file="base/static/img/country_flags/dm.png"></field>
            <field name="currency_id" ref="XCD"/>
        </record>
        <record id="do" model="res.country">
            <field name="name">Dominican Republic</field>
            <field name="code">do</field>
            <field name="image" type="base64" file="base/static/img/country_flags/do.png"></field>
            <field name="currency_id" ref="DOP"/>
        </record>
        <record id="dz" model="res.country">
            <field name="name">Algeria</field>
            <field name="code">dz</field>
            <field name="image" type="base64" file="base/static/img/country_flags/dz.png"></field>
            <field name="currency_id" ref="DZD"/>
        </record>
        <record id="ec" model="res.country">
            <field name="name">Ecuador</field>
            <field name="code">ec</field>
            <field name="image" type="base64" file="base/static/img/country_flags/ec.png"></field>
            <field name="currency_id" ref="ECS"/>
        </record>
        <record id="ee" model="res.country">
            <field name="name">Estonia</field>
            <field name="code">ee</field>
            <field name="image" type="base64" file="base/static/img/country_flags/ee.png"></field>
            <field name="currency_id" ref="EUR"/>
        </record>
        <record id="eg" model="res.country">
            <field name="name">Egypt</field>
            <field name="code">eg</field>
            <field name="image" type="base64" file="base/static/img/country_flags/eg.png"></field>
            <field name="currency_id" ref="EGP"/>
        </record>
        <record id="eh" model="res.country">
            <field name="name">Western Sahara</field>
            <field name="code">eh</field>
            <field name="currency_id" ref="MAD"/>
        </record>
        <record id="er" model="res.country">
            <field name="name">Eritrea</field>
            <field name="code">er</field>
            <field name="image" type="base64" file="base/static/img/country_flags/er.png"></field>
            <field name="currency_id" ref="ERN"/>
        </record>
        <record id="es" model="res.country">
            <field name="name">Spain</field>
            <field name="code">es</field>
            <field name="image" type="base64" file="base/static/img/country_flags/es.png"></field>
            <field name="address_format" eval="'%(street)s\n%(street2)s\n%(zip)s %(city)s\n%(country_name)s'" />
            <field name="currency_id" ref="EUR"/>
        </record>
        <record id="et" model="res.country">
            <field name="name">Ethiopia</field>
            <field name="code">et</field>
            <field name="image" type="base64" file="base/static/img/country_flags/et.png"></field>
            <field name="currency_id" ref="ETB"/>
        </record>
        <record id="fi" model="res.country">
            <field name="name">Finland</field>
            <field name="code">fi</field>
            <field name="image" type="base64" file="base/static/img/country_flags/fi.png"></field>
            <field name="currency_id" ref="EUR"/>
        </record>
        <record id="fj" model="res.country">
            <field name="name">Fiji</field>
            <field name="code">fj</field>
            <field name="image" type="base64" file="base/static/img/country_flags/fj.png"></field>
            <field name="currency_id" ref="FJD"/>
        </record>
        <record id="fk" model="res.country">
            <field name="name">Falkland Islands</field>
            <field name="code">fk</field>
            <field name="image" type="base64" file="base/static/img/country_flags/fk.png"></field>
            <field name="currency_id" ref="FKP"/>
        </record>
        <record id="fm" model="res.country">
            <field name="name">Micronesia</field>
            <field name="code">fm</field>
            <field name="image" type="base64" file="base/static/img/country_flags/fm.png"></field>
            <field name="currency_id" ref="USD"/>
        </record>
        <record id="fo" model="res.country">
            <field name="name">Faroe Islands</field>
            <field name="code">fo</field>
            <field name="image" type="base64" file="base/static/img/country_flags/fo.png"></field>
            <field name="currency_id" ref="DKK"/>
        </record>
        <record id="fr" model="res.country">
            <field name="name">France</field>
            <field name="code">fr</field>
            <field name="image" type="base64" file="base/static/img/country_flags/fr.png"></field>
            <field name="address_format" eval="'%(street)s\n%(street2)s\n%(zip)s %(city)s\n%(country_name)s'" />
            <field name="currency_id" ref="EUR"/>
        </record>
        <record id="ga" model="res.country">
            <field name="name">Gabon</field>
            <field name="code">ga</field>
            <field name="image" type="base64" file="base/static/img/country_flags/ga.png"></field>
            <field name="currency_id" ref="XAF"/>
        </record>
        <record id="gd" model="res.country">
            <field name="name">Grenada</field>
            <field name="code">gd</field>
            <field name="image" type="base64" file="base/static/img/country_flags/gd.png"></field>
            <field name="currency_id" ref="XCD"/>
        </record>
        <record id="ge" model="res.country">
            <field name="name">Georgia</field>
            <field name="code">ge</field>
            <field name="image" type="base64" file="base/static/img/country_flags/ge.png"></field>
            <field name="currency_id" ref="EUR"/>
        </record>
        <record id="gf" model="res.country">
            <field name="name">French Guyana</field>
            <field name="code">gf</field>
            <field name="currency_id" ref="GEL"/>
        </record>
        <record id="gh" model="res.country">
            <field name="name">Ghana</field>
            <field name="code">gh</field>
            <field name="image" type="base64" file="base/static/img/country_flags/gh.png"></field>
            <field name="currency_id" ref="GHS"/>
        </record>
        <record id="gi" model="res.country">
            <field name="name">Gibraltar</field>
            <field name="code">gi</field>
            <field name="image" type="base64" file="base/static/img/country_flags/gi.png"></field>
            <field name="currency_id" ref="GIP"/>
        </record>
        <record id="gg" model="res.country">
            <field name="name">Guernsey</field>
            <field name="code">gg</field>
            <field name="image" type="base64" file="base/static/img/country_flags/gg.png"></field>
            <field name="currency_id" ref="GBP"/>
        </record>
        <record id="gl" model="res.country">
            <field name="name">Greenland</field>
            <field name="code">gl</field>
            <field name="image" type="base64" file="base/static/img/country_flags/gl.png"></field>
            <field name="currency_id" ref="DKK"/>
        </record>
        <record id="gm" model="res.country">
            <field name="name">Gambia</field>
            <field name="code">gm</field>
            <field name="image" type="base64" file="base/static/img/country_flags/gm.png"></field>
            <field name="currency_id" ref="GMD"/>
        </record>
        <record id="gn" model="res.country">
            <field name="name">Guinea</field>
            <field name="code">gn</field>
            <field name="image" type="base64" file="base/static/img/country_flags/gn.png"></field>
            <field name="currency_id" ref="GNF"/>
        </record>
        <record id="gp" model="res.country">
            <field name="name">Guadeloupe (French)</field>
            <field name="code">gp</field>
            <field name="currency_id" ref="EUR"/>
        </record>
        <record id="gq" model="res.country">
            <field name="name">Equatorial Guinea</field>
            <field name="code">gq</field>
            <field name="image" type="base64" file="base/static/img/country_flags/gq.png"></field>
            <field name="currency_id" ref="XAF"/>
        </record>
        <record id="gr" model="res.country">
            <field name="name">Greece</field>
            <field name="code">gr</field>
            <field name="image" type="base64" file="base/static/img/country_flags/gr.png"></field>
            <field name="currency_id" ref="EUR"/>
        </record>
        <record id="gs" model="res.country">
            <field name="name">South Georgia and the South Sandwich Islands</field>
            <field name="code">gs</field>
            <field name="image" type="base64" file="base/static/img/country_flags/gs.png"></field>
            <field name="currency_id" ref="GBP"/>
        </record>
        <record id="gt" model="res.country">
            <field name="name">Guatemala</field>
            <field name="code">gt</field>
            <field name="image" type="base64" file="base/static/img/country_flags/gt.png"></field>
            <field name="currency_id" ref="QTQ"/>
        </record>
        <record id="gu" model="res.country">
            <field name="name">Guam (USA)</field>
            <field name="code">gu</field>
            <field name="image" type="base64" file="base/static/img/country_flags/gu.png"></field>
            <field name="currency_id" ref="USD"/>
        </record>
        <record id="gw" model="res.country">
            <field name="name">Guinea Bissau</field>
            <field name="code">gw</field>
            <field name="image" type="base64" file="base/static/img/country_flags/gw.png"></field>
            <field name="currency_id" ref="GWP"/>
        </record>
        <record id="gy" model="res.country">
            <field name="name">Guyana</field>
            <field name="code">gy</field>
            <field name="image" type="base64" file="base/static/img/country_flags/gy.png"></field>
            <field name="currency_id" ref="GYD"/>
        </record>
        <record id="hk" model="res.country">
            <field name="name">Hong Kong</field>
            <field name="code">hk</field>
            <field name="image" type="base64" file="base/static/img/country_flags/hk.png"></field>
            <field name="currency_id" ref="HKD"/>
        </record>
        <record id="hm" model="res.country">
            <field name="name">Heard and McDonald Islands</field>
            <field name="code">hm</field>
            <field name="currency_id" ref="AUD"/>
        </record>
        <record id="hn" model="res.country">
            <field name="name">Honduras</field>
            <field name="code">hn</field>
            <field name="image" type="base64" file="base/static/img/country_flags/hn.png"></field>
            <field name="currency_id" ref="HNL"/>
        </record>
        <record id="hr" model="res.country">
            <field name="name">Croatia</field>
            <field name="code">hr</field>
            <field name="image" type="base64" file="base/static/img/country_flags/hr.png"></field>
            <field name="currency_id" ref="HRK"/>
        </record>
        <record id="ht" model="res.country">
            <field name="name">Haiti</field>
            <field name="code">ht</field>
            <field name="image" type="base64" file="base/static/img/country_flags/ht.png"></field>
            <field name="currency_id" ref="HTG"/>
        </record>
        <record id="hu" model="res.country">
            <field name="name">Hungary</field>
            <field name="code">hu</field>
            <field name="image" type="base64" file="base/static/img/country_flags/hu.png"></field>
            <field name="currency_id" ref="HUF"/>
        </record>
        <record id="id" model="res.country">
            <field name="name">Indonesia</field>
            <field name="code">id</field>
            <field name="image" type="base64" file="base/static/img/country_flags/id.png"></field>
            <field name="currency_id" ref="IDR"/>
        </record>
        <record id="ie" model="res.country">
            <field name="name">Ireland</field>
            <field name="code">ie</field>
            <field name="image" type="base64" file="base/static/img/country_flags/ie.png"></field>
            <field name="currency_id" ref="EUR"/>
        </record>
        <record id="il" model="res.country">
            <field name="name">Israel</field>
            <field name="code">il</field>
            <field name="image" type="base64" file="base/static/img/country_flags/il.png"></field>
            <field name="currency_id" ref="ILS"/>
        </record>
        <record id="im" model="res.country">
            <field name="name">Isle of Man</field>
            <field name="code">im</field>
            <field name="image" type="base64" file="base/static/img/country_flags/im.png"></field>
            <field name="currency_id" ref="GBP"/>
        </record>
        <record id="in" model="res.country">
            <field name="name">India</field>
            <field name="code">in</field>
            <field name="image" type="base64" file="base/static/img/country_flags/in.png"></field>
            <field name="address_format" eval="'%(street)s\n%(street2)s\n%(city)s %(zip)s\n%(state_name)s\n%(country_name)s'" />
            <field name="currency_id" ref="INR"/>
        </record>
        <record id="io" model="res.country">
            <field name="name">British Indian Ocean Territory</field>
            <field name="code">io</field>
            <field name="image" type="base64" file="base/static/img/country_flags/io.png"></field>
            <field name="currency_id" ref="USD"/>
        </record>
        <record id="iq" model="res.country">
            <field name="name">Iraq</field>
            <field name="code">iq</field>
            <field name="image" type="base64" file="base/static/img/country_flags/iq.png"></field>
            <field name="currency_id" ref="IQD"/>
        </record>
        <record id="ir" model="res.country">
            <field name="name">Iran</field>
            <field name="code">ir</field>
            <field name="image" type="base64" file="base/static/img/country_flags/ir.png"></field>
            <field name="currency_id" ref="IRR"/>
        </record>
        <record id="is" model="res.country">
            <field name="name">Iceland</field>
            <field name="code">is</field>
            <field name="image" type="base64" file="base/static/img/country_flags/is.png"></field>
            <field name="currency_id" ref="ISK"/>
        </record>
        <record id="it" model="res.country">
            <field name="name">Italy</field>
            <field name="code">it</field>
            <field name="image" type="base64" file="base/static/img/country_flags/it.png"></field>
            <field name="currency_id" ref="EUR"/>
        </record>
        <record id="je" model="res.country">
            <field name="name">Jersey</field>
            <field name="code">je</field>
            <field name="image" type="base64" file="base/static/img/country_flags/je.png"></field>
            <field name="currency_id" ref="GBP"/>
        </record>
        <record id="jm" model="res.country">
            <field name="name">Jamaica</field>
            <field name="code">jm</field>
            <field name="image" type="base64" file="base/static/img/country_flags/jm.png"></field>
            <field name="currency_id" ref="JMD"/>
        </record>
        <record id="jo" model="res.country">
            <field name="name">Jordan</field>
            <field name="code">jo</field>
            <field name="image" type="base64" file="base/static/img/country_flags/jo.png"></field>
            <field name="currency_id" ref="JOD"/>
        </record>
        <record id="jp" model="res.country">
            <field name="name">Japan</field>
            <field name="code">jp</field>
            <field name="image" type="base64" file="base/static/img/country_flags/jp.png"></field>
            <field name="currency_id" ref="JPY"/>
        </record>
        <record id="ke" model="res.country">
            <field name="name">Kenya</field>
            <field name="code">ke</field>
            <field name="image" type="base64" file="base/static/img/country_flags/ke.png"></field>
            <field name="currency_id" ref="KES"/>
        </record>
        <record id="kg" model="res.country">
            <field name="name">Kyrgyz Republic (Kyrgyzstan)</field>
            <field name="code">kg</field>
            <field name="image" type="base64" file="base/static/img/country_flags/kg.png"></field>
            <field name="currency_id" ref="KGS"/>
        </record>
        <record id="kh" model="res.country">
            <field name="name">Cambodia, Kingdom of</field>
            <field name="code">kh</field>
            <field name="image" type="base64" file="base/static/img/country_flags/kh.png"></field>
            <field name="currency_id" ref="KHR"/>
        </record>
        <record id="ki" model="res.country">
            <field name="name">Kiribati</field>
            <field name="code">ki</field>
            <field name="image" type="base64" file="base/static/img/country_flags/ki.png"></field>
            <field name="currency_id" ref="AUD"/>
        </record>
        <record id="km" model="res.country">
            <field name="name">Comoros</field>
            <field name="code">km</field>
            <field name="image" type="base64" file="base/static/img/country_flags/km.png"></field>
            <field name="currency_id" ref="KMF"/>
        </record>
        <record id="kn" model="res.country">
            <field name="name">Saint Kitts &amp; Nevis Anguilla</field>
            <field name="code">kn</field>
            <field name="image" type="base64" file="base/static/img/country_flags/kn.png"></field>
            <field name="currency_id" ref="XCD"/>
        </record>
        <record id="kp" model="res.country">
            <field name="name">North Korea</field>
            <field name="code">kp</field>
            <field name="image" type="base64" file="base/static/img/country_flags/kp.png"></field>
            <field name="currency_id" ref="KPW"/>
        </record>
        <record id="kr" model="res.country">
            <field name="name">South Korea</field>
            <field name="code">kr</field>
            <field name="image" type="base64" file="base/static/img/country_flags/kr.png"></field>
            <field name="currency_id" ref="KRW"/>
        </record>
        <record id="kw" model="res.country">
            <field name="name">Kuwait</field>
            <field name="code">kw</field>
            <field name="image" type="base64" file="base/static/img/country_flags/kw.png"></field>
            <field name="currency_id" ref="KWD"/>
        </record>
        <record id="ky" model="res.country">
            <field name="name">Cayman Islands</field>
            <field name="code">ky</field>
            <field name="image" type="base64" file="base/static/img/country_flags/ky.png"></field>
            <field name="currency_id" ref="KYD"/>
        </record>
        <record id="kz" model="res.country">
            <field name="name">Kazakhstan</field>
            <field name="code">kz</field>
            <field name="image" type="base64" file="base/static/img/country_flags/kz.png"></field>
            <field name="currency_id" ref="KZT"/>
        </record>
        <record id="la" model="res.country">
            <field name="name">Laos</field>
            <field name="code">la</field>
            <field name="image" type="base64" file="base/static/img/country_flags/la.png"></field>
            <field name="currency_id" ref="LAK"/>
        </record>
        <record id="lb" model="res.country">
            <field name="name">Lebanon</field>
            <field name="code">lb</field>
            <field name="image" type="base64" file="base/static/img/country_flags/lb.png"></field>
            <field name="currency_id" ref="LBP"/>
        </record>
        <record id="lc" model="res.country">
            <field name="name">Saint Lucia</field>
            <field name="code">lc</field>
            <field name="image" type="base64" file="base/static/img/country_flags/lc.png"></field>
            <field name="currency_id" ref="XCD"/>
        </record>
        <record id="li" model="res.country">
            <field name="name">Liechtenstein</field>
            <field name="code">li</field>
            <field name="image" type="base64" file="base/static/img/country_flags/li.png"></field>
            <field name="currency_id" ref="CHF"/>
        </record>
        <record id="lk" model="res.country">
            <field name="name">Sri Lanka</field>
            <field name="code">lk</field>
            <field name="image" type="base64" file="base/static/img/country_flags/lk.png"></field>
            <field name="currency_id" ref="LKR"/>
        </record>
        <record id="lr" model="res.country">
            <field name="name">Liberia</field>
            <field name="code">lr</field>
            <field name="image" type="base64" file="base/static/img/country_flags/lr.png"></field>
            <field name="currency_id" ref="LRD"/>
        </record>
        <record id="ls" model="res.country">
            <field name="name">Lesotho</field>
            <field name="code">ls</field>
            <field name="image" type="base64" file="base/static/img/country_flags/ls.png"></field>
            <field name="currency_id" ref="LSL"/>
        </record>
        <record id="lt" model="res.country">
            <field name="name">Lithuania</field>
            <field name="code">lt</field>
            <field name="image" type="base64" file="base/static/img/country_flags/lt.png"></field>
            <field name="currency_id" ref="LTL"/>
        </record>
        <record id="lu" model="res.country">
            <field name="name">Luxembourg</field>
            <field name="code">lu</field>
            <field name="image" type="base64" file="base/static/img/country_flags/lu.png"></field>
            <field name="currency_id" ref="EUR"/>
        </record>
        <record id="lv" model="res.country">
            <field name="name">Latvia</field>
            <field name="code">lv</field>
            <field name="image" type="base64" file="base/static/img/country_flags/lv.png"></field>
            <field name="currency_id" ref="LVL"/>
        </record>
        <record id="ly" model="res.country">
            <field name="name">Libya</field>
            <field name="code">ly</field>
            <field name="image" type="base64" file="base/static/img/country_flags/ly.png"></field>
            <field name="currency_id" ref="LYD"/>
        </record>
        <record id="ma" model="res.country">
            <field name="name">Morocco</field>
            <field name="code">ma</field>
            <field name="image" type="base64" file="base/static/img/country_flags/ma.png"></field>
            <field name="currency_id" ref="MAD"/>
        </record>
        <record id="mc" model="res.country">
            <field name="name">Monaco</field>
            <field name="currency_id" ref="EUR"/>
            <field name="code">mc</field>
            <field name="image" type="base64" file="base/static/img/country_flags/mc.png"></field>
        </record>
        <record id="md" model="res.country">
            <field name="name">Moldavia</field>
            <field name="code">md</field>
            <field name="image" type="base64" file="base/static/img/country_flags/md.png"></field>
            <field name="currency_id" ref="MDL"/>
        </record>
        <record id="me" model="res.country">
            <field name="name">Montenegro</field>
            <field name="code">me</field>
            <field name="image" type="base64" file="base/static/img/country_flags/me.png"></field>
            <field name="currency_id" ref="LYD"/>
        </record>
        <record id="mf" model="res.country">
            <field name="name">Saint Martin (French part)</field>
            <field name="code">mf</field>
            <field name="currency_id" ref="EUR"/>
        </record>
        <record id="mg" model="res.country">
            <field name="name">Madagascar</field>
            <field name="code">mg</field>
            <field name="image" type="base64" file="base/static/img/country_flags/mg.png"></field>
            <field name="currency_id" ref="MGA"/>
        </record>
        <record id="mh" model="res.country">
            <field name="name">Marshall Islands</field>
            <field name="code">mh</field>
            <field name="image" type="base64" file="base/static/img/country_flags/mh.png"></field>
            <field name="currency_id" ref="USD"/>
        </record>
        <record id="mk" model="res.country">
            <field name="name">Macedonia, the former Yugoslav Republic of</field>
            <field name="code">mk</field>
            <field name="image" type="base64" file="base/static/img/country_flags/mk.png"></field>
            <field name="currency_id" ref="MKD"/>
        </record>
        <record id="ml" model="res.country">
            <field name="name">Mali</field>
            <field name="code">ml</field>
            <field name="image" type="base64" file="base/static/img/country_flags/ml.png"></field>
            <field name="currency_id" ref="XOF"/>
        </record>
        <record id="mm" model="res.country">
            <field name="name">Myanmar</field>
            <field name="code">mm</field>
            <field name="image" type="base64" file="base/static/img/country_flags/mm.png"></field>
            <field name="currency_id" ref="MMK"/>
        </record>
        <record id="mn" model="res.country">
            <field name="name">Mongolia</field>
            <field name="code">mn</field>
            <field name="image" type="base64" file="base/static/img/country_flags/mn.png"></field>
            <field name="currency_id" ref="MNT"/>
        </record>
        <record id="mo" model="res.country">
            <field name="name">Macau</field>
            <field name="code">mo</field>
            <field name="image" type="base64" file="base/static/img/country_flags/mo.png"></field>
            <field name="currency_id" ref="MOP"/>
        </record>
        <record id="mp" model="res.country">
            <field name="name">Northern Mariana Islands</field>
            <field name="code">mp</field>
            <field name="image" type="base64" file="base/static/img/country_flags/mp.png"></field>
            <field name="currency_id" ref="USD"/>
        </record>
        <record id="mq" model="res.country">
            <field name="name">Martinique (French)</field>
            <field name="code">mq</field>
            <field name="image" type="base64" file="base/static/img/country_flags/mq.png"></field>
            <field name="currency_id" ref="EUR"/>
        </record>
        <record id="mr" model="res.country">
            <field name="name">Mauritania</field>
            <field name="code">mr</field>
            <field name="image" type="base64" file="base/static/img/country_flags/mr.png"></field>
            <field name="currency_id" ref="MRO"/>
        </record>
        <record id="ms" model="res.country">
            <field name="name">Montserrat</field>
            <field name="code">ms</field>
            <field name="image" type="base64" file="base/static/img/country_flags/ms.png"></field>
            <field name="currency_id" ref="XCD"/>
        </record>
        <record id="mt" model="res.country">
            <field name="name">Malta</field>
            <field name="code">mt</field>
            <field name="image" type="base64" file="base/static/img/country_flags/mt.png"></field>
            <field name="currency_id" ref="EUR"/>
        </record>
        <record id="mu" model="res.country">
            <field name="name">Mauritius</field>
            <field name="code">mu</field>
            <field name="image" type="base64" file="base/static/img/country_flags/mu.png"></field>
            <field name="currency_id" ref="MUR"/>
        </record>
        <record id="mv" model="res.country">
            <field name="name">Maldives</field>
            <field name="code">mv</field>
            <field name="image" type="base64" file="base/static/img/country_flags/mv.png"></field>
            <field name="currency_id" ref="MVR"/>
        </record>
        <record id="mw" model="res.country">
            <field name="name">Malawi</field>
            <field name="code">mw</field>
            <field name="image" type="base64" file="base/static/img/country_flags/mw.png"></field>
            <field name="currency_id" ref="MWK"/>
        </record>
        <record id="mx" model="res.country">
            <field name="name">Mexico</field>
            <field name="code">mx</field>
            <field name="image" type="base64" file="base/static/img/country_flags/mx.png"></field>
            <field name="currency_id" ref="MXN"/>
        </record>
        <record id="my" model="res.country">
            <field name="name">Malaysia</field>
            <field name="code">my</field>
<<<<<<< HEAD
            <field name="image" type="base64" file="base/static/img/country_flags/my.png"></field>
            <field name="currency_id" ref="MXN"/>
=======
            <field name="currency_id" ref="MYR"/>
>>>>>>> 162eb844
        </record>
        <record id="mz" model="res.country">
            <field name="name">Mozambique</field>
            <field name="code">mz</field>
            <field name="image" type="base64" file="base/static/img/country_flags/mz.png"></field>
            <field name="currency_id" ref="MZN"/>
        </record>
        <record id="na" model="res.country">
            <field name="name">Namibia</field>
            <field name="code">na</field>
            <field name="image" type="base64" file="base/static/img/country_flags/na.png"></field>
            <field name="currency_id" ref="NAD"/>
        </record>
        <record id="nc" model="res.country">
            <field name="name">New Caledonia (French)</field>
            <field name="code">nc</field>
            <field name="image" type="base64" file="base/static/img/country_flags/nc.png"></field>
            <field name="currency_id" ref="XPF"/>
        </record>
        <record id="ne" model="res.country">
            <field name="name">Niger</field>
            <field name="code">ne</field>
            <field name="image" type="base64" file="base/static/img/country_flags/ne.png"></field>
            <field name="currency_id" ref="XOF"/>
        </record>
        <record id="nf" model="res.country">
            <field name="name">Norfolk Island</field>
            <field name="code">nf</field>
            <field name="image" type="base64" file="base/static/img/country_flags/nf.png"></field>
            <field name="currency_id" ref="AUD"/>
        </record>
        <record id="ng" model="res.country">
            <field name="name">Nigeria</field>
            <field name="code">ng</field>
            <field name="image" type="base64" file="base/static/img/country_flags/ng.png"></field>
            <field name="currency_id" ref="NGN"/>
        </record>
        <record id="ni" model="res.country">
            <field name="name">Nicaragua</field>
            <field name="code">ni</field>
            <field name="image" type="base64" file="base/static/img/country_flags/ni.png"></field>
            <field name="currency_id" ref="NIO"/>
        </record>
        <record id="nl" model="res.country">
            <field name="name">Netherlands</field>
            <field name="code">nl</field>
            <field name="image" type="base64" file="base/static/img/country_flags/nl.png"></field>
            <field name="address_format" eval="'%(street)s\n%(street2)s\n%(zip)s %(city)s\n%(country_name)s'" />
            <field name="currency_id" ref="EUR"/>
        </record>
        <record id="no" model="res.country">
            <field name="name">Norway</field>
            <field name="code">no</field>
            <field name="image" type="base64" file="base/static/img/country_flags/no.png"></field>
            <field name="currency_id" ref="NOK"/>
        </record>
        <record id="np" model="res.country">
            <field name="name">Nepal</field>
            <field name="code">np</field>
            <field name="image" type="base64" file="base/static/img/country_flags/np.png"></field>
            <field name="currency_id" ref="NPR"/>
        </record>
        <record id="nr" model="res.country">
            <field name="name">Nauru</field>
            <field name="code">nr</field>
            <field name="image" type="base64" file="base/static/img/country_flags/nr.png"></field>
            <field name="currency_id" ref="AUD"/>
        </record>
        <record id="nt" model="res.country">
            <field name="name">Neutral Zone</field>
            <field name="code">nt</field>
            <field name="currency_id" ref="IQD"/>
        </record>
        <record id="nu" model="res.country">
            <field name="name">Niue</field>
            <field name="code">nu</field>
            <field name="image" type="base64" file="base/static/img/country_flags/nu.png"></field>
            <field name="currency_id" ref="NZD"/>
        </record>
        <record id="nz" model="res.country">
            <field name="name">New Zealand</field>
            <field name="code">nz</field>
            <field name="image" type="base64" file="base/static/img/country_flags/nz.png"></field>
            <field name="currency_id" ref="NZD"/>
        </record>
        <record id="om" model="res.country">
            <field name="name">Oman</field>
            <field name="code">om</field>
            <field name="image" type="base64" file="base/static/img/country_flags/om.png"></field>
            <field name="currency_id" ref="OMR"/>
        </record>
        <record id="pa" model="res.country">
            <field name="name">Panama</field>
            <field name="code">pa</field>
            <field name="image" type="base64" file="base/static/img/country_flags/pa.png"></field>
            <field name="currency_id" ref="PAB"/>
        </record>
        <record id="pe" model="res.country">
            <field name="name">Peru</field>
            <field name="code">pe</field>
            <field name="image" type="base64" file="base/static/img/country_flags/pe.png"></field>
            <field name="currency_id" ref="PEN"/>
        </record>
        <record id="pf" model="res.country">
            <field name="name">Polynesia (French)</field>
            <field name="code">pf</field>
            <field name="image" type="base64" file="base/static/img/country_flags/pf.png"></field>
            <field name="currency_id" ref="XPF"/>
        </record>
        <record id="pg" model="res.country">
            <field name="name">Papua New Guinea</field>
            <field name="code">pg</field>
            <field name="image" type="base64" file="base/static/img/country_flags/pg.png"></field>
            <field name="currency_id" ref="PGK"/>
        </record>
        <record id="ph" model="res.country">
            <field name="name">Philippines</field>
            <field name="code">ph</field>
            <field name="image" type="base64" file="base/static/img/country_flags/ph.png"></field>
            <field name="currency_id" ref="PHP"/>
        </record>
        <record id="pk" model="res.country">
            <field name="name">Pakistan</field>
            <field name="code">pk</field>
            <field name="image" type="base64" file="base/static/img/country_flags/pk.png"></field>
            <field name="currency_id" ref="PKR"/>
        </record>
        <record id="pl" model="res.country">
            <field name="name">Poland</field>
            <field name="code">pl</field>
            <field name="image" type="base64" file="base/static/img/country_flags/pl.png"></field>
            <field name="currency_id" ref="PLN"/>
        </record>
        <record id="pm" model="res.country">
            <field name="name">Saint Pierre and Miquelon</field>
            <field name="code">pm</field>
            <field name="image" type="base64" file="base/static/img/country_flags/pm.png"></field>
            <field name="currency_id" ref="EUR"/>
        </record>
        <record id="pn" model="res.country">
            <field name="name">Pitcairn Island</field>
            <field name="code">pn</field>
            <field name="image" type="base64" file="base/static/img/country_flags/pn.png"></field>
            <field name="currency_id" ref="NZD"/>
        </record>
        <record id="pr" model="res.country">
            <field name="name">Puerto Rico</field>
            <field name="code">pr</field>
            <field name="image" type="base64" file="base/static/img/country_flags/pr.png"></field>
            <field name="currency_id" ref="USD"/>
        </record>
        <record id="ps" model="res.country">
            <field name="name">Palestinian Territory, Occupied</field>
            <field name="code">ps</field>
            <field name="currency_id" ref="ILS"/>
        </record>
        <record id="pt" model="res.country">
            <field name="name">Portugal</field>
            <field name="code">pt</field>
            <field name="image" type="base64" file="base/static/img/country_flags/pt.png"></field>
            <field name="currency_id" ref="EUR"/>
        </record>
        <record id="pw" model="res.country">
            <field name="name">Palau</field>
            <field name="code">pw</field>
            <field name="image" type="base64" file="base/static/img/country_flags/pw.png"></field>
            <field name="currency_id" ref="USD"/>
        </record>
        <record id="py" model="res.country">
            <field name="name">Paraguay</field>
            <field name="code">py</field>
            <field name="image" type="base64" file="base/static/img/country_flags/py.png"></field>
            <field name="currency_id" ref="PYG"/>
        </record>
        <record id="qa" model="res.country">
            <field name="name">Qatar</field>
            <field name="code">qa</field>
            <field name="image" type="base64" file="base/static/img/country_flags/qa.png"></field>
            <field name="currency_id" ref="QAR"/>
        </record>
        <record id="re" model="res.country">
            <field name="name">Reunion (French)</field>
            <field name="code">re</field>
            <field name="currency_id" ref="EUR"/>
        </record>
        <record id="ro" model="res.country">
            <field name="name">Romania</field>
            <field name="code">ro</field>
            <field name="image" type="base64" file="base/static/img/country_flags/ro.png"></field>
            <field name="currency_id" ref="RON"/>
        </record>
        <record id="rs" model="res.country">
            <field name="name">Serbia</field>
            <field name="code">rs</field>
            <field name="image" type="base64" file="base/static/img/country_flags/rs.png"></field>
            <field name="currency_id" ref="RSD"/>
        </record>
        <record id="ru" model="res.country">
            <field name="name">Russian Federation</field>
            <field name="code">ru</field>
            <field name="image" type="base64" file="base/static/img/country_flags/ru.png"></field>
            <field name="currency_id" ref="RUB"/>
        </record>
        <record id="rw" model="res.country">
            <field name="name">Rwanda</field>
            <field name="code">rw</field>
            <field name="image" type="base64" file="base/static/img/country_flags/rw.png"></field>
            <field name="currency_id" ref="RWF"/>
        </record>
        <record id="sa" model="res.country">
            <field name="name">Saudi Arabia</field>
            <field name="code">sa</field>
            <field name="image" type="base64" file="base/static/img/country_flags/sa.png"></field>
            <field name="currency_id" ref="SAR"/>
        </record>
        <record id="sb" model="res.country">
            <field name="name">Solomon Islands</field>
            <field name="code">sb</field>
            <field name="image" type="base64" file="base/static/img/country_flags/sb.png"></field>
            <field name="currency_id" ref="SBD"/>
        </record>
        <record id="sc" model="res.country">
            <field name="name">Seychelles</field>
            <field name="code">sc</field>
            <field name="image" type="base64" file="base/static/img/country_flags/sc.png"></field>
            <field name="currency_id" ref="SCR"/>
        </record>
        <record id="sd" model="res.country">
            <field name="name">Sudan</field>
            <field name="code">sd</field>
            <field name="image" type="base64" file="base/static/img/country_flags/sd.png"></field>
            <field name="currency_id" ref="SDD"/>
        </record>
        <record id="se" model="res.country">
            <field name="name">Sweden</field>
            <field name="code">se</field>
            <field name="image" type="base64" file="base/static/img/country_flags/se.png"></field>
            <field name="currency_id" ref="SEK"/>
        </record>
        <record id="sg" model="res.country">
            <field name="name">Singapore</field>
            <field name="code">sg</field>
            <field name="image" type="base64" file="base/static/img/country_flags/sg.png"></field>
            <field name="currency_id" ref="SGD"/>
        </record>
        <record id="sh" model="res.country">
            <field name="name">Saint Helena</field>
            <field name="code">sh</field>
            <field name="image" type="base64" file="base/static/img/country_flags/sh.png"></field>
            <field name="currency_id" ref="SHP"/>
        </record>
        <record id="si" model="res.country">
            <field name="name">Slovenia</field>
            <field name="code">si</field>
            <field name="image" type="base64" file="base/static/img/country_flags/si.png"></field>
            <field name="currency_id" ref="EUR"/>
        </record>
        <record id="sj" model="res.country">
            <field name="name">Svalbard and Jan Mayen Islands</field>
            <field name="code">sj</field>
            <field name="currency_id" ref="NOK"/>
        </record>
        <record id="sk" model="res.country">
            <field name="name">Slovakia</field>
            <field name="code">sk</field>
            <field name="image" type="base64" file="base/static/img/country_flags/sk.png"></field>
            <field name="currency_id" ref="SKK"/>
        </record>
        <record id="sl" model="res.country">
            <field name="name">Sierra Leone</field>
            <field name="code">sl</field>
            <field name="image" type="base64" file="base/static/img/country_flags/sl.png"></field>
            <field name="currency_id" ref="SLL"/>
        </record>
        <record id="sm" model="res.country">
            <field name="name">San Marino</field>
            <field name="code">sm</field>
            <field name="image" type="base64" file="base/static/img/country_flags/sm.png"></field>
            <field name="currency_id" ref="ITL"/>
        </record>
        <record id="sn" model="res.country">
            <field name="name">Senegal</field>
            <field name="code">sn</field>
            <field name="image" type="base64" file="base/static/img/country_flags/sn.png"></field>
            <field name="currency_id" ref="XOF"/>
        </record>
        <record id="so" model="res.country">
            <field name="name">Somalia</field>
            <field name="code">so</field>
            <field name="image" type="base64" file="base/static/img/country_flags/so.png"></field>
            <field name="currency_id" ref="SOD"/>
        </record>
        <record id="sr" model="res.country">
            <field name="name">Suriname</field>
            <field name="code">sr</field>
            <field name="image" type="base64" file="base/static/img/country_flags/sr.png"></field>
            <field name="currency_id" ref="SRG"/>
        </record>
        <record id="ss" model="res.country">
            <field name="name">South Sudan</field>
            <field name="code">ss</field>
            <field name="image" type="base64" file="base/static/img/country_flags/ss.png"></field>
            <field name="currency_id" ref="SSP"/>
        </record>
        <record id="st" model="res.country">
            <field name="name">Saint Tome (Sao Tome) and Principe</field>
            <field name="code">st</field>
            <field name="image" type="base64" file="base/static/img/country_flags/st.png"></field>
            <field name="currency_id" ref="STD"/>
        </record>
        <record id="sv" model="res.country">
            <field name="name">El Salvador</field>
            <field name="code">sv</field>
            <field name="image" type="base64" file="base/static/img/country_flags/sv.png"></field>
            <field name="currency_id" ref="SVC"/>
        </record>
        <record id="sx" model="res.country">
            <field name="name">Sint Maarten (Dutch part)</field>
            <field name="code">sx</field>
            <field name="image" type="base64" file="base/static/img/country_flags/sx.png"></field>
            <field name="currency_id" ref="ANG"/>
        </record>
        <record id="sy" model="res.country">
            <field name="name">Syria</field>
            <field name="code">sy</field>
            <field name="image" type="base64" file="base/static/img/country_flags/sy.png"></field>
            <field name="currency_id" ref="SYP"/>
        </record>
        <record id="sz" model="res.country">
            <field name="name">Swaziland</field>
            <field name="code">sz</field>
            <field name="image" type="base64" file="base/static/img/country_flags/sz.png"></field>
            <field name="currency_id" ref="SZL"/>
        </record>
        <record id="tc" model="res.country">
            <field name="name">Turks and Caicos Islands</field>
            <field name="code">tc</field>
            <field name="image" type="base64" file="base/static/img/country_flags/tc.png"></field>
            <field name="currency_id" ref="USD"/>
        </record>
        <record id="td" model="res.country">
            <field name="name">Chad</field>
            <field name="code">td</field>
            <field name="image" type="base64" file="base/static/img/country_flags/td.png"></field>
            <field name="currency_id" ref="XAF"/>
        </record>
        <record id="tf" model="res.country">
            <field name="name">French Southern Territories</field>
            <field name="code">tf</field>
            <field name="image" type="base64" file="base/static/img/country_flags/tf.png"></field>
            <field name="currency_id" ref="EUR"/>
        </record>
        <record id="tg" model="res.country">
            <field name="name">Togo</field>
            <field name="code">tg</field>
            <field name="image" type="base64" file="base/static/img/country_flags/tg.png"></field>
            <field name="currency_id" ref="XOF"/>
        </record>
        <record id="th" model="res.country">
            <field name="name">Thailand</field>
            <field name="code">th</field>
            <field name="image" type="base64" file="base/static/img/country_flags/th.png"></field>
            <field name="currency_id" ref="THB"/>
        </record>
        <record id="tj" model="res.country">
            <field name="name">Tajikistan</field>
            <field name="code">tj</field>
            <field name="image" type="base64" file="base/static/img/country_flags/tj.png"></field>
            <field name="currency_id" ref="TJR"/>
        </record>
        <record id="tk" model="res.country">
            <field name="name">Tokelau</field>
            <field name="code">tk</field>
            <field name="image" type="base64" file="base/static/img/country_flags/tk.png"></field>
            <field name="currency_id" ref="NZD"/>
        </record>
        <record id="tm" model="res.country">
            <field name="name">Turkmenistan</field>
            <field name="code">tm</field>
            <field name="image" type="base64" file="base/static/img/country_flags/tm.png"></field>
            <field name="currency_id" ref="TMM"/>
        </record>
        <record id="tn" model="res.country">
            <field name="name">Tunisia</field>
            <field name="code">tn</field>
            <field name="image" type="base64" file="base/static/img/country_flags/tn.png"></field>
            <field name="currency_id" ref="TND"/>
        </record>
        <record id="to" model="res.country">
            <field name="name">Tonga</field>
            <field name="code">to</field>
            <field name="image" type="base64" file="base/static/img/country_flags/to.png"></field>
            <field name="currency_id" ref="TOP"/>
        </record>
        <record id="tp" model="res.country">
            <field name="name">East Timor</field>
            <field name="code">tp</field>
            <field name="image" type="base64" file="base/static/img/country_flags/tp.png"></field>
            <field name="currency_id" ref="TPE"/>
        </record>
        <record id="tr" model="res.country">
            <field name="name">Turkey</field>
            <field name="code">tr</field>
            <field name="image" type="base64" file="base/static/img/country_flags/tr.png"></field>
            <field name="currency_id" ref="TRY"/>
        </record>
        <record id="tt" model="res.country">
            <field name="name">Trinidad and Tobago</field>
            <field name="code">tt</field>
            <field name="image" type="base64" file="base/static/img/country_flags/tt.png"></field>
            <field name="currency_id" ref="TTD"/>
        </record>
        <record id="tv" model="res.country">
            <field name="name">Tuvalu</field>
            <field name="code">tv</field>
            <field name="image" type="base64" file="base/static/img/country_flags/tv.png"></field>
            <field name="currency_id" ref="AUD"/>
        </record>
        <record id="tw" model="res.country">
            <field name="name">Taiwan</field>
            <field name="code">tw</field>
            <field name="currency_id" ref="TWD"/>
        </record>
        <record id="tz" model="res.country">
            <field name="name">Tanzania</field>
            <field name="code">tz</field>
            <field name="image" type="base64" file="base/static/img/country_flags/tz.png"></field>
            <field name="currency_id" ref="TZS"/>
        </record>
        <record id="ua" model="res.country">
            <field name="name">Ukraine</field>
            <field name="code">ua</field>
            <field name="image" type="base64" file="base/static/img/country_flags/ua.png"></field>
            <field name="currency_id" ref="UAG"/>
        </record>
        <!-- DEPRECATED, New currency code of Uganda is UGX ! -->
        <record id="ug" model="res.country">
            <field name="name">Uganda</field>
            <field name="code">ug</field>
            <field name="image" type="base64" file="base/static/img/country_flags/ug.png"></field>
            <field name="currency_id" ref="UGX"/>
        </record>
        <record id="uk" model="res.country">
            <field name="name">United Kingdom</field>
            <field name="address_format" eval="'%(street)s\n%(street2)s\n%(city)s\n%(state_name)s\n%(zip)s\n%(country_name)s'" />
            <field name="code">gb</field>
            <field name="image" type="base64" file="base/static/img/country_flags/gb.png"></field>
            <field name="currency_id" ref="GBP"/>
        </record>
        <record id="um" model="res.country">
            <field name="name">USA Minor Outlying Islands</field>
            <field name="code">um</field>
            <field name="currency_id" ref="USD"/>
        </record>
        <record id="us" model="res.country">
            <field name="name">United States</field>
            <field name="code">us</field>
            <field name="image" type="base64" file="base/static/img/country_flags/us.png"></field>
            <field name="address_format" eval="'%(street)s\n%(street2)s\n%(city)s, %(state_code)s %(zip)s\n%(country_name)s'" />
            <field name="currency_id" ref="USD"/>
        </record>
        <record id="uy" model="res.country">
            <field name="name">Uruguay</field>
            <field name="code">uy</field>
            <field name="image" type="base64" file="base/static/img/country_flags/uy.png"></field>
            <field name="currency_id" ref="UYU"/>
        </record>
        <record id="uz" model="res.country">
            <field name="name">Uzbekistan</field>
            <field name="code">uz</field>
            <field name="image" type="base64" file="base/static/img/country_flags/uz.png"></field>
            <field name="currency_id" ref="UZS"/>
        </record>
        <record id="va" model="res.country">
            <field name="name">Holy See (Vatican City State)</field>
            <field name="code">va</field>
            <field name="image" type="base64" file="base/static/img/country_flags/va.png"></field>
            <field name="currency_id" ref="EUR"/>
        </record>
        <record id="vc" model="res.country">
            <field name="name">Saint Vincent &amp; Grenadines</field>
            <field name="code">vc</field>
            <field name="image" type="base64" file="base/static/img/country_flags/vc.png"></field>
            <field name="currency_id" ref="XCD"/>
        </record>
        <record id="ve" model="res.country">
            <field name="name">Venezuela</field>
            <field name="code">ve</field>
            <field name="image" type="base64" file="base/static/img/country_flags/ve.png"></field>
            <field name="currency_id" ref="VEF"/>
        </record>
        <record id="vg" model="res.country">
            <field name="name">Virgin Islands (British)</field>
            <field name="code">vg</field>
            <field name="image" type="base64" file="base/static/img/country_flags/vg.png"></field>
            <field name="currency_id" ref="USD"/>
        </record>
        <record id="vi" model="res.country">
            <field name="name">Virgin Islands (USA)</field>
            <field name="code">vi</field>
            <field name="image" type="base64" file="base/static/img/country_flags/vi.png"></field>
            <field name="currency_id" ref="USD"/>
        </record>
        <record id="vn" model="res.country">
            <field name="name">Vietnam</field>
            <field name="code">vn</field>
            <field name="image" type="base64" file="base/static/img/country_flags/vn.png"></field>
            <field name="currency_id" ref="VND"/>
        </record>
        <record id="vu" model="res.country">
            <field name="name">Vanuatu</field>
            <field name="code">vu</field>
            <field name="image" type="base64" file="base/static/img/country_flags/vu.png"></field>
            <field name="currency_id" ref="VUV"/>
        </record>
        <record id="wf" model="res.country">
            <field name="name">Wallis and Futuna Islands</field>
            <field name="code">wf</field>
            <field name="currency_id" ref="XPF"/>
        </record>
        <record id="ws" model="res.country">
            <field name="name">Samoa</field>
            <field name="code">ws</field>
            <field name="image" type="base64" file="base/static/img/country_flags/ws.png"></field>
            <field name="currency_id" ref="WST"/>
        </record>
        <record id="ye" model="res.country">
            <field name="name">Yemen</field>
            <field name="code">ye</field>
            <field name="image" type="base64" file="base/static/img/country_flags/ye.png"></field>
            <field name="currency_id" ref="YER"/>
        </record>
        <record id="yt" model="res.country">
            <field name="name">Mayotte</field>
            <field name="code">yt</field>
            <field name="currency_id" ref="EUR"/>
        </record>
        <record id="yu" model="res.country">
            <field name="name">Yugoslavia</field>
            <field name="code">yu</field>
            <field name="currency_id" ref="YUM"/>
        </record>
        <record id="za" model="res.country">
            <field name="name">South Africa</field>
            <field name="code">za</field>
            <field name="image" type="base64" file="base/static/img/country_flags/za.png"></field>
            <field name="currency_id" ref="ZAR"/>
        </record>
        <record id="zm" model="res.country">
            <field name="name">Zambia</field>
            <field name="code">zm</field>
            <field name="image" type="base64" file="base/static/img/country_flags/zm.png"></field>
            <field name="currency_id" ref="ZMK"/>
        </record>

        <!-- DEPRECATED, New name of Zaire is Democratic Republic of the Congo ! -->
        <record id="zr" model="res.country">
            <field name="name">Zaire</field>
            <field name="code">zr</field>
            <field name="currency_id" ref="ZRZ"/>
        </record>
        <record id="zw" model="res.country">
            <field name="name">Zimbabwe</field>
            <field name="code">zw</field>
            <field name="image" type="base64" file="base/static/img/country_flags/zw.png"></field>
            <field name="currency_id" ref="ZWD"/>
        </record>



        <record id="europe" model="res.country.group">
            <field name="name">Europe</field>
            <field name="country_ids" eval="[(6,0,[
                ref('at'),ref('be'),ref('bg'),ref('hr'),ref('cy'),
                ref('cz'),ref('dk'),ref('ee'),ref('fi'),ref('fr'),
                ref('de'),ref('gr'),ref('hu'),ref('ie'),ref('it'),
                ref('lv'),ref('lt'),ref('lu'),ref('mt'),ref('nl'),
                ref('pl'),ref('pt'),ref('ro'),ref('sk'),ref('si'),
                ref('es'),ref('se'),ref('uk')])]"/>
        </record>
    </data>
</openerp><|MERGE_RESOLUTION|>--- conflicted
+++ resolved
@@ -947,12 +947,8 @@
         <record id="my" model="res.country">
             <field name="name">Malaysia</field>
             <field name="code">my</field>
-<<<<<<< HEAD
             <field name="image" type="base64" file="base/static/img/country_flags/my.png"></field>
-            <field name="currency_id" ref="MXN"/>
-=======
             <field name="currency_id" ref="MYR"/>
->>>>>>> 162eb844
         </record>
         <record id="mz" model="res.country">
             <field name="name">Mozambique</field>

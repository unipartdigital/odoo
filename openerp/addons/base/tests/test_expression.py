import unittest2

<<<<<<< HEAD
import openerp
=======
from openerp.osv.expression import get_unaccent_wrapper
>>>>>>> 1e9ed7ba
from openerp.osv.orm import BaseModel
import openerp.tests.common as common

class test_expression(common.TransactionCase):

    def _reinit_mock(self):
        self.query_list = list()

    def _mock_base_model_where_calc(self, model, *args, **kwargs):
        """ Mock build_email to be able to test its values. Store them into
            some internal variable for latter processing. """
        self.query_list.append(self._base_model_where_calc(model, *args, **kwargs))
        # return the lastly stored query, the one the ORM wants to perform
        return self.query_list[-1]

    def setUp(self):
        super(test_expression, self).setUp()
        # Mock BaseModel._where_calc(), to be able to proceed to some tests about generated expression
        self._reinit_mock()
        self._base_model_where_calc = BaseModel._where_calc
        BaseModel._where_calc = lambda model, cr, uid, args, context: self._mock_base_model_where_calc(model, cr, uid, args, context)

    def tearDown(self):
        # Remove mocks
        BaseModel._where_calc = self._base_model_where_calc
        super(test_expression, self).tearDown()

    def test_00_in_not_in_m2m(self):
        registry, cr, uid = self.registry, self.cr, self.uid

        # Create 4 partners with no category, or one or two categories (out of two categories).

        categories = registry('res.partner.category')
        cat_a = categories.create(cr, uid, {'name': 'test_expression_category_A'})
        cat_b = categories.create(cr, uid, {'name': 'test_expression_category_B'})

        partners = registry('res.partner')
        a = partners.create(cr, uid, {'name': 'test_expression_partner_A', 'category_id': [(6, 0, [cat_a])]})
        b = partners.create(cr, uid, {'name': 'test_expression_partner_B', 'category_id': [(6, 0, [cat_b])]})
        ab = partners.create(cr, uid, {'name': 'test_expression_partner_AB', 'category_id': [(6, 0, [cat_a, cat_b])]})
        c = partners.create(cr, uid, {'name': 'test_expression_partner_C'})

        # The tests.

        # On a one2many or many2many field, `in` should be read `contains` (and
        # `not in` should be read `doesn't contain`.

        with_a = partners.search(cr, uid, [('category_id', 'in', [cat_a])])
        self.assertEqual(set([a, ab]), set(with_a), "Search for category_id in cat_a failed.")

        with_b = partners.search(cr, uid, [('category_id', 'in', [cat_b])])
        self.assertEqual(set([ab, b]), set(with_b), "Search for category_id in cat_b failed.")

        # Partners with the category A or the category B.
        with_a_or_b = partners.search(cr, uid, [('category_id', 'in', [cat_a, cat_b])])
        self.assertEqual(set([ab, a, b]), set(with_a_or_b), "Search for category_id contains cat_a or cat_b failed.")

        # Show that `contains list` is really `contains element or contains element`.
        with_a_or_with_b = partners.search(cr, uid, ['|', ('category_id', 'in', [cat_a]), ('category_id', 'in', [cat_b])])
        self.assertEqual(set([ab, a, b]), set(with_a_or_with_b), "Search for category_id contains cat_a or contains cat_b failed.")

        # If we change the OR in AND...
        with_a_and_b = partners.search(cr, uid, [('category_id', 'in', [cat_a]), ('category_id', 'in', [cat_b])])
        self.assertEqual(set([ab]), set(with_a_and_b), "Search for category_id contains cat_a and cat_b failed.")

        # Partners without category A and without category B.
        without_a_or_b = partners.search(cr, uid, [('category_id', 'not in', [cat_a, cat_b])])
        self.assertTrue(all(i not in without_a_or_b for i in [a, b, ab]), "Search for category_id doesn't contain cat_a or cat_b failed (1).")
        self.assertTrue(c in without_a_or_b, "Search for category_id doesn't contain cat_a or cat_b failed (2).")

        # Show that `doesn't contain list` is really `doesn't contain element and doesn't contain element`.
        without_a_and_without_b = partners.search(cr, uid, [('category_id', 'not in', [cat_a]), ('category_id', 'not in', [cat_b])])
        self.assertTrue(all(i not in without_a_and_without_b for i in [a, b, ab]), "Search for category_id doesn't contain cat_a and cat_b failed (1).")
        self.assertTrue(c in without_a_and_without_b, "Search for category_id doesn't contain cat_a and cat_b failed (2).")

        # We can exclude any partner containing the category A.
        without_a = partners.search(cr, uid, [('category_id', 'not in', [cat_a])])
        self.assertTrue(a not in without_a, "Search for category_id doesn't contain cat_a failed (1).")
        self.assertTrue(ab not in without_a, "Search for category_id doesn't contain cat_a failed (2).")
        self.assertTrue(set([b, c]).issubset(set(without_a)), "Search for category_id doesn't contain cat_a failed (3).")

        # (Obviously we can do the same for cateory B.)
        without_b = partners.search(cr, uid, [('category_id', 'not in', [cat_b])])
        self.assertTrue(b not in without_b, "Search for category_id doesn't contain cat_b failed (1).")
        self.assertTrue(ab not in without_b, "Search for category_id doesn't contain cat_b failed (2).")
        self.assertTrue(set([a, c]).issubset(set(without_b)), "Search for category_id doesn't contain cat_b failed (3).")

        # We can't express the following: Partners with a category different than A.
        # with_any_other_than_a = ...
        # self.assertTrue(a not in with_any_other_than_a, "Search for category_id with any other than cat_a failed (1).")
        # self.assertTrue(ab in with_any_other_than_a, "Search for category_id with any other than cat_a failed (2).")

    def test_10_expression_parse(self):
        # TDE note: those tests have been added when refactoring the expression.parse() method.
        # They come in addition to the already existing test_osv_expression.yml; maybe some tests
        # will be a bit redundant
        registry, cr, uid = self.registry, self.cr, self.uid
        users_obj = registry('res.users')

        # Create users
        a = users_obj.create(cr, uid, {'name': 'test_A', 'login': 'test_A'})
        b1 = users_obj.create(cr, uid, {'name': 'test_B', 'login': 'test_B'})
        b1_user = users_obj.browse(cr, uid, [b1])[0]
        b2 = users_obj.create(cr, uid, {'name': 'test_B2', 'login': 'test_B2', 'parent_id': b1_user.partner_id.id})

        # Test1: simple inheritance
        user_ids = users_obj.search(cr, uid, [('name', 'like', 'test')])
        self.assertEqual(set(user_ids), set([a, b1, b2]), 'searching through inheritance failed')
        user_ids = users_obj.search(cr, uid, [('name', '=', 'test_B')])
        self.assertEqual(set(user_ids), set([b1]), 'searching through inheritance failed')

        # Test2: inheritance + relational fields
        user_ids = users_obj.search(cr, uid, [('child_ids.name', 'like', 'test_B')])
        self.assertEqual(set(user_ids), set([b1]), 'searching through inheritance failed')
        
        # Special =? operator mean "is equal if right is set, otherwise always True"
        user_ids = users_obj.search(cr, uid, [('name', 'like', 'test'), ('parent_id', '=?', False)])
        self.assertEqual(set(user_ids), set([a, b1, b2]), '(x =? False) failed')
        user_ids = users_obj.search(cr, uid, [('name', 'like', 'test'), ('parent_id', '=?', b1_user.partner_id.id)])
        self.assertEqual(set(user_ids), set([b2]), '(x =? id) failed')

    def test_20_auto_join(self):
        registry, cr, uid = self.registry, self.cr, self.uid
        unaccent = get_unaccent_wrapper(cr)

        # Get models
        partner_obj = registry('res.partner')
        state_obj = registry('res.country.state')
        bank_obj = registry('res.partner.bank')

        # Get test columns
        partner_state_id_col = partner_obj._columns.get('state_id')  # many2one on res.partner to res.country.state
        partner_parent_id_col = partner_obj._columns.get('parent_id')  # many2one on res.partner to res.partner
        state_country_id_col = state_obj._columns.get('country_id')  # many2one on res.country.state on res.country
        partner_child_ids_col = partner_obj._columns.get('child_ids')  # one2many on res.partner to res.partner
        partner_bank_ids_col = partner_obj._columns.get('bank_ids')  # one2many on res.partner to res.partner.bank
        category_id_col = partner_obj._columns.get('category_id')  # many2many on res.partner to res.partner.category

        # Get the first bank account type to be able to create a res.partner.bank
        bank_type = bank_obj._bank_type_get(cr, uid)[0]
        # Get country/state data
        country_us_id = registry('res.country').search(cr, uid, [('code', 'like', 'US')])[0]
        state_ids = registry('res.country.state').search(cr, uid, [('country_id', '=', country_us_id)], limit=2)

        # Create demo data: partners and bank object
        p_a = partner_obj.create(cr, uid, {'name': 'test__A', 'state_id': state_ids[0]})
        p_b = partner_obj.create(cr, uid, {'name': 'test__B', 'state_id': state_ids[1]})
        p_aa = partner_obj.create(cr, uid, {'name': 'test__AA', 'parent_id': p_a, 'state_id': state_ids[0]})
        p_ab = partner_obj.create(cr, uid, {'name': 'test__AB', 'parent_id': p_a, 'state_id': state_ids[1]})
        p_ba = partner_obj.create(cr, uid, {'name': 'test__BA', 'parent_id': p_b, 'state_id': state_ids[0]})
        b_aa = bank_obj.create(cr, uid, {'name': '__bank_test_a', 'state': bank_type[0], 'partner_id': p_aa, 'acc_number': '1234'})
        b_ab = bank_obj.create(cr, uid, {'name': '__bank_test_b', 'state': bank_type[0], 'partner_id': p_ab, 'acc_number': '5678'})
        b_ba = bank_obj.create(cr, uid, {'name': '__bank_test_b', 'state': bank_type[0], 'partner_id': p_ba, 'acc_number': '9876'})

        # --------------------------------------------------
        # Test1: basics about the attribute
        # --------------------------------------------------

        category_id_col._auto_join = True
        self.assertRaises(NotImplementedError, partner_obj.search, cr, uid, [('category_id.name', '=', 'foo')])
        category_id_col._auto_join = False

        # --------------------------------------------------
        # Test2: one2many
        # --------------------------------------------------

        name_test = 'test_a'

        # Do: one2many without _auto_join
        self._reinit_mock()
        partner_ids = partner_obj.search(cr, uid, [('bank_ids.name', 'like', name_test)])
        # Test result
        self.assertEqual(set(partner_ids), set([p_aa]),
            "_auto_join off: ('bank_ids.name', 'like', '..'): incorrect result")
        # Test produced queries
        self.assertEqual(len(self.query_list), 3,
            "_auto_join off: ('bank_ids.name', 'like', '..') should produce 3 queries (1 in res_partner_bank, 2 on res_partner)")
        sql_query = self.query_list[0].get_sql()
        self.assertIn('res_partner_bank', sql_query[0],
            "_auto_join off: ('bank_ids.name', 'like', '..') first query incorrect main table")

        expected = "%s like %s" % (unaccent('"res_partner_bank"."name"'), unaccent('%s'))
        self.assertIn(expected, sql_query[1],
            "_auto_join off: ('bank_ids.name', 'like', '..') first query incorrect where condition")
        
        self.assertEqual(set(['%' + name_test + '%']), set(sql_query[2]),
            "_auto_join off: ('bank_ids.name', 'like', '..') first query incorrect parameter")
        sql_query = self.query_list[2].get_sql()
        self.assertIn('res_partner', sql_query[0],
            "_auto_join off: ('bank_ids.name', 'like', '..') third query incorrect main table")
        self.assertIn('"res_partner"."id" in (%s)', sql_query[1],
            "_auto_join off: ('bank_ids.name', 'like', '..') third query incorrect where condition")
        self.assertEqual(set([p_aa]), set(sql_query[2]),
            "_auto_join off: ('bank_ids.name', 'like', '..') third query incorrect parameter")

        # Do: cascaded one2many without _auto_join
        self._reinit_mock()
        partner_ids = partner_obj.search(cr, uid, [('child_ids.bank_ids.id', 'in', [b_aa, b_ba])])
        # Test result
        self.assertEqual(set(partner_ids), set([p_a, p_b]),
            "_auto_join off: ('child_ids.bank_ids.id', 'in', [..]): incorrect result")
        # Test produced queries
        self.assertEqual(len(self.query_list), 5,
            "_auto_join off: ('child_ids.bank_ids.id', 'in', [..]) should produce 5 queries (1 in res_partner_bank, 4 on res_partner)")

        # Do: one2many with _auto_join
        partner_bank_ids_col._auto_join = True
        self._reinit_mock()
        partner_ids = partner_obj.search(cr, uid, [('bank_ids.name', 'like', 'test_a')])
        # Test result
        self.assertEqual(set(partner_ids), set([p_aa]),
            "_auto_join on: ('bank_ids.name', 'like', '..') incorrect result")
        # Test produced queries
        self.assertEqual(len(self.query_list), 1,
            "_auto_join on: ('bank_ids.name', 'like', '..') should produce 1 query")
        sql_query = self.query_list[0].get_sql()
        self.assertIn('"res_partner"', sql_query[0],
            "_auto_join on: ('bank_ids.name', 'like', '..') query incorrect main table")
        self.assertIn('"res_partner_bank" as "res_partner__bank_ids"', sql_query[0],
            "_auto_join on: ('bank_ids.name', 'like', '..') query incorrect join")

        expected = "%s like %s" % (unaccent('"res_partner__bank_ids"."name"'), unaccent('%s'))
        self.assertIn(expected, sql_query[1],
            "_auto_join on: ('bank_ids.name', 'like', '..') query incorrect where condition")
        
        self.assertIn('"res_partner"."id"="res_partner__bank_ids"."partner_id"', sql_query[1],
            "_auto_join on: ('bank_ids.name', 'like', '..') query incorrect join condition")
        self.assertEqual(set(['%' + name_test + '%']), set(sql_query[2]),
            "_auto_join on: ('bank_ids.name', 'like', '..') query incorrect parameter")

        # Do: one2many with _auto_join, test final leaf is an id
        self._reinit_mock()
        partner_ids = partner_obj.search(cr, uid, [('bank_ids.id', 'in', [b_aa, b_ab])])
        # Test result
        self.assertEqual(set(partner_ids), set([p_aa, p_ab]),
            "_auto_join on: ('bank_ids.id', 'in', [..]) incorrect result")
        # Test produced queries
        self.assertEqual(len(self.query_list), 1,
            "_auto_join on: ('bank_ids.id', 'in', [..]) should produce 1 query")
        sql_query = self.query_list[0].get_sql()
        self.assertIn('"res_partner"', sql_query[0],
            "_auto_join on: ('bank_ids.id', 'in', [..]) query incorrect main table")
        self.assertIn('"res_partner__bank_ids"."id" in (%s,%s)', sql_query[1],
            "_auto_join on: ('bank_ids.id', 'in', [..]) query incorrect where condition")
        self.assertEqual(set([b_aa, b_ab]), set(sql_query[2]),
            "_auto_join on: ('bank_ids.id', 'in', [..]) query incorrect parameter")

        # Do: 2 cascaded one2many with _auto_join, test final leaf is an id
        partner_child_ids_col._auto_join = True
        self._reinit_mock()
        partner_ids = partner_obj.search(cr, uid, [('child_ids.bank_ids.id', 'in', [b_aa, b_ba])])
        # Test result
        self.assertEqual(set(partner_ids), set([p_a, p_b]),
            "_auto_join on: ('child_ids.bank_ids.id', 'not in', [..]): incorrect result")
        # # Test produced queries
        self.assertEqual(len(self.query_list), 1,
            "_auto_join on: ('child_ids.bank_ids.id', 'in', [..]) should produce 1 query")
        sql_query = self.query_list[0].get_sql()
        self.assertIn('"res_partner"', sql_query[0],
            "_auto_join on: ('child_ids.bank_ids.id', 'in', [..]) incorrect main table")
        self.assertIn('"res_partner" as "res_partner__child_ids"', sql_query[0],
            "_auto_join on: ('child_ids.bank_ids.id', 'in', [..]) query incorrect join")
        self.assertIn('"res_partner_bank" as "res_partner__child_ids__bank_ids"', sql_query[0],
            "_auto_join on: ('child_ids.bank_ids.id', 'in', [..]) query incorrect join")
        self.assertIn('"res_partner__child_ids__bank_ids"."id" in (%s,%s)', sql_query[1],
            "_auto_join on: ('child_ids.bank_ids.id', 'in', [..]) query incorrect where condition")
        self.assertIn('"res_partner"."id"="res_partner__child_ids"."parent_id"', sql_query[1],
            "_auto_join on: ('child_ids.bank_ids.id', 'in', [..]) query incorrect join condition")
        self.assertIn('"res_partner__child_ids"."id"="res_partner__child_ids__bank_ids"."partner_id"', sql_query[1],
            "_auto_join on: ('child_ids.bank_ids.id', 'in', [..]) query incorrect join condition")
        self.assertEqual(set([b_aa, b_ba]), set(sql_query[2][-2:]),
            "_auto_join on: ('child_ids.bank_ids.id', 'in', [..]) query incorrect parameter")

        # --------------------------------------------------
        # Test3: many2one
        # --------------------------------------------------

        name_test = 'US'

        # Do: many2one without _auto_join
        self._reinit_mock()
        partner_ids = partner_obj.search(cr, uid, [('state_id.country_id.code', 'like', name_test)])
        # Test result: at least our added data + demo data
        self.assertTrue(set([p_a, p_b, p_aa, p_ab, p_ba]).issubset(set(partner_ids)),
            "_auto_join off: ('state_id.country_id.code', 'like', '..') incorrect result")
        # Test produced queries
        self.assertEqual(len(self.query_list), 3,
            "_auto_join off: ('state_id.country_id.code', 'like', '..') should produce 3 queries (1 on res_country, 1 on res_country_state, 1 on res_partner)")

        # Do: many2one with 1 _auto_join on the first many2one
        partner_state_id_col._auto_join = True
        self._reinit_mock()
        partner_ids = partner_obj.search(cr, uid, [('state_id.country_id.code', 'like', name_test)])
        # Test result: at least our added data + demo data
        self.assertTrue(set([p_a, p_b, p_aa, p_ab, p_ba]).issubset(set(partner_ids)),
            "_auto_join on for state_id: ('state_id.country_id.code', 'like', '..') incorrect result")
        # Test produced queries
        self.assertEqual(len(self.query_list), 2,
            "_auto_join on for state_id: ('state_id.country_id.code', 'like', '..') should produce 2 query")
        sql_query = self.query_list[0].get_sql()
        self.assertIn('"res_country"', sql_query[0],
            "_auto_join on for state_id: ('state_id.country_id.code', 'like', '..') query 1 incorrect main table")

        expected = "%s like %s" % (unaccent('"res_country"."code"'), unaccent('%s'))
        self.assertIn(expected, sql_query[1],
            "_auto_join on for state_id: ('state_id.country_id.code', 'like', '..') query 1 incorrect where condition")

        self.assertEqual(['%' + name_test + '%'], sql_query[2],
            "_auto_join on for state_id: ('state_id.country_id.code', 'like', '..') query 1 incorrect parameter")
        sql_query = self.query_list[1].get_sql()
        self.assertIn('"res_partner"', sql_query[0],
            "_auto_join on for state_id: ('state_id.country_id.code', 'like', '..') query 2 incorrect main table")
        self.assertIn('"res_country_state" as "res_partner__state_id"', sql_query[0],
            "_auto_join on for state_id: ('state_id.country_id.code', 'like', '..') query 2 incorrect join")
        self.assertIn('"res_partner__state_id"."country_id" in (%s)', sql_query[1],
            "_auto_join on for state_id: ('state_id.country_id.code', 'like', '..') query 2 incorrect where condition")
        self.assertIn('"res_partner"."state_id"="res_partner__state_id"."id"', sql_query[1],
            "_auto_join on for state_id: ('state_id.country_id.code', 'like', '..') query 2 incorrect join condition")

        # Do: many2one with 1 _auto_join on the second many2one
        partner_state_id_col._auto_join = False
        state_country_id_col._auto_join = True
        self._reinit_mock()
        partner_ids = partner_obj.search(cr, uid, [('state_id.country_id.code', 'like', name_test)])
        # Test result: at least our added data + demo data
        self.assertTrue(set([p_a, p_b, p_aa, p_ab, p_ba]).issubset(set(partner_ids)),
            "_auto_join on for country_id: ('state_id.country_id.code', 'like', '..') incorrect result")
        # Test produced queries
        self.assertEqual(len(self.query_list), 2,
            "_auto_join on for country_id: ('state_id.country_id.code', 'like', '..') should produce 2 query")
        # -- first query
        sql_query = self.query_list[0].get_sql()
        self.assertIn('"res_country_state"', sql_query[0],
            "_auto_join on for country_id: ('state_id.country_id.code', 'like', '..') query 1 incorrect main table")
        self.assertIn('"res_country" as "res_country_state__country_id"', sql_query[0],
            "_auto_join on for country_id: ('state_id.country_id.code', 'like', '..') query 1 incorrect join")

        expected = "%s like %s" % (unaccent('"res_country_state__country_id"."code"'), unaccent('%s'))
        self.assertIn(expected, sql_query[1],
            "_auto_join on for country_id: ('state_id.country_id.code', 'like', '..') query 1 incorrect where condition")
        
        self.assertIn('"res_country_state"."country_id"="res_country_state__country_id"."id"', sql_query[1],
            "_auto_join on for country_id: ('state_id.country_id.code', 'like', '..') query 1 incorrect join condition")
        self.assertEqual(['%' + name_test + '%'], sql_query[2],
            "_auto_join on for country_id: ('state_id.country_id.code', 'like', '..') query 1 incorrect parameter")
        # -- second query
        sql_query = self.query_list[1].get_sql()
        self.assertIn('"res_partner"', sql_query[0],
            "_auto_join on for country_id: ('state_id.country_id.code', 'like', '..') query 2 incorrect main table")
        self.assertIn('"res_partner"."state_id" in', sql_query[1],
            "_auto_join on for country_id: ('state_id.country_id.code', 'like', '..') query 2 incorrect where condition")

        # Do: many2one with 2 _auto_join
        partner_state_id_col._auto_join = True
        state_country_id_col._auto_join = True
        self._reinit_mock()
        partner_ids = partner_obj.search(cr, uid, [('state_id.country_id.code', 'like', name_test)])
        # Test result: at least our added data + demo data
        self.assertTrue(set([p_a, p_b, p_aa, p_ab, p_ba]).issubset(set(partner_ids)),
            "_auto_join on: ('state_id.country_id.code', 'like', '..') incorrect result")
        # Test produced queries
        self.assertEqual(len(self.query_list), 1,
            "_auto_join on: ('state_id.country_id.code', 'like', '..') should produce 1 query")
        sql_query = self.query_list[0].get_sql()
        self.assertIn('"res_partner"', sql_query[0],
            "_auto_join on: ('state_id.country_id.code', 'like', '..') query incorrect main table")
        self.assertIn('"res_country_state" as "res_partner__state_id"', sql_query[0],
            "_auto_join on: ('state_id.country_id.code', 'like', '..') query incorrect join")
        self.assertIn('"res_country" as "res_partner__state_id__country_id"', sql_query[0],
            "_auto_join on: ('state_id.country_id.code', 'like', '..') query incorrect join")

        expected = "%s like %s" % (unaccent('"res_partner__state_id__country_id"."code"'), unaccent('%s'))
        self.assertIn(expected, sql_query[1],
            "_auto_join on: ('state_id.country_id.code', 'like', '..') query incorrect where condition")
        
        self.assertIn('"res_partner"."state_id"="res_partner__state_id"."id"', sql_query[1],
            "_auto_join on: ('state_id.country_id.code', 'like', '..') query incorrect join condition")
        self.assertIn('"res_partner__state_id"."country_id"="res_partner__state_id__country_id"."id"', sql_query[1],
            "_auto_join on: ('state_id.country_id.code', 'like', '..') query incorrect join condition")
        self.assertEqual(['%' + name_test + '%'], sql_query[2],
            "_auto_join on: ('state_id.country_id.code', 'like', '..') query incorrect parameter")

        # --------------------------------------------------
        # Test4: domain attribute on one2many fields
        # --------------------------------------------------

        partner_child_ids_col._auto_join = True
        partner_bank_ids_col._auto_join = True
        partner_child_ids_col._domain = lambda self: ['!', ('name', '=', self._name)]
        partner_bank_ids_col._domain = [('acc_number', 'like', '1')]
        # Do: 2 cascaded one2many with _auto_join, test final leaf is an id
        self._reinit_mock()
        partner_ids = partner_obj.search(cr, uid, ['&', (1, '=', 1), ('child_ids.bank_ids.id', 'in', [b_aa, b_ba])])
        # Test result: at least one of our added data
        self.assertTrue(set([p_a]).issubset(set(partner_ids)),
            "_auto_join on one2many with domains incorrect result")
        self.assertTrue(set([p_ab, p_ba]) not in set(partner_ids),
            "_auto_join on one2many with domains incorrect result")
        # Test produced queries that domains effectively present
        sql_query = self.query_list[0].get_sql()
        
        expected = "%s like %s" % (unaccent('"res_partner__child_ids__bank_ids"."acc_number"'), unaccent('%s'))
        self.assertIn(expected, sql_query[1],
            "_auto_join on one2many with domains incorrect result")
        # TDE TODO: check first domain has a correct table name
        self.assertIn('"res_partner__child_ids"."name" = %s', sql_query[1],
            "_auto_join on one2many with domains incorrect result")

        partner_child_ids_col._domain = lambda self: [('name', '=', '__%s' % self._name)]
        self._reinit_mock()
        partner_ids = partner_obj.search(cr, uid, ['&', (1, '=', 1), ('child_ids.bank_ids.id', 'in', [b_aa, b_ba])])
        # Test result: no one
        self.assertFalse(partner_ids,
            "_auto_join on one2many with domains incorrect result")

        # ----------------------------------------
        # Test5: result-based tests
        # ----------------------------------------

        partner_bank_ids_col._auto_join = False
        partner_child_ids_col._auto_join = False
        partner_state_id_col._auto_join = False
        partner_parent_id_col._auto_join = False
        state_country_id_col._auto_join = False
        partner_child_ids_col._domain = []
        partner_bank_ids_col._domain = []

        # Do: ('child_ids.state_id.country_id.code', 'like', '..') without _auto_join
        self._reinit_mock()
        partner_ids = partner_obj.search(cr, uid, [('child_ids.state_id.country_id.code', 'like', name_test)])
        # Test result: at least our added data + demo data
        self.assertTrue(set([p_a, p_b]).issubset(set(partner_ids)),
            "_auto_join off: ('child_ids.state_id.country_id.code', 'like', '..') incorrect result")
        # Test produced queries
        self.assertEqual(len(self.query_list), 5,
            "_auto_join off: ('child_ids.state_id.country_id.code', 'like', '..') number of queries incorrect")

        # Do: ('child_ids.state_id.country_id.code', 'like', '..') with _auto_join
        partner_child_ids_col._auto_join = True
        partner_state_id_col._auto_join = True
        state_country_id_col._auto_join = True
        self._reinit_mock()
        partner_ids = partner_obj.search(cr, uid, [('child_ids.state_id.country_id.code', 'like', name_test)])
        # Test result: at least our added data + demo data
        self.assertTrue(set([p_a, p_b]).issubset(set(partner_ids)),
            "_auto_join on: ('child_ids.state_id.country_id.code', 'like', '..') incorrect result")
        # Test produced queries
        self.assertEqual(len(self.query_list), 1,
            "_auto_join on: ('child_ids.state_id.country_id.code', 'like', '..') number of queries incorrect")

        # Remove mocks and modifications
        partner_bank_ids_col._auto_join = False
        partner_child_ids_col._auto_join = False
        partner_state_id_col._auto_join = False
        partner_parent_id_col._auto_join = False
        state_country_id_col._auto_join = False

<<<<<<< HEAD
    def test_30_normalize_domain(self):
        expression = openerp.osv.expression
        norm_domain = domain = ['&', (1, '=', 1), ('a', '=', 'b')]
        assert norm_domain == expression.normalize_domain(domain), "Normalized domains should be left untouched"
        domain = [('x', 'in', ['y', 'z']), ('a.v', '=', 'e'), '|', '|', ('a', '=', 'b'), '!', ('c', '>', 'd'), ('e', '!=', 'f'), ('g', '=', 'h')]
        norm_domain = ['&', '&', '&'] + domain
        assert norm_domain == expression.normalize_domain(domain), "Non-normalized domains should be properly normalized"
=======
    def test_translate_search(self):
        Country = self.registry('res.country')
        be = self.ref('base.be')
        domains = [
            [('name', '=', 'Belgium')],
            [('name', 'ilike', 'Belgi')],
            [('name', 'in', ['Belgium', 'Care Bears'])],
        ]

        for domain in domains:
            ids = Country.search(self.cr, self.uid, domain)
            self.assertListEqual([be], ids)
>>>>>>> 1e9ed7ba

if __name__ == '__main__':
    unittest2.main()<|MERGE_RESOLUTION|>--- conflicted
+++ resolved
@@ -1,10 +1,7 @@
 import unittest2
 
-<<<<<<< HEAD
 import openerp
-=======
 from openerp.osv.expression import get_unaccent_wrapper
->>>>>>> 1e9ed7ba
 from openerp.osv.orm import BaseModel
 import openerp.tests.common as common
 
@@ -462,7 +459,6 @@
         partner_parent_id_col._auto_join = False
         state_country_id_col._auto_join = False
 
-<<<<<<< HEAD
     def test_30_normalize_domain(self):
         expression = openerp.osv.expression
         norm_domain = domain = ['&', (1, '=', 1), ('a', '=', 'b')]
@@ -470,7 +466,7 @@
         domain = [('x', 'in', ['y', 'z']), ('a.v', '=', 'e'), '|', '|', ('a', '=', 'b'), '!', ('c', '>', 'd'), ('e', '!=', 'f'), ('g', '=', 'h')]
         norm_domain = ['&', '&', '&'] + domain
         assert norm_domain == expression.normalize_domain(domain), "Non-normalized domains should be properly normalized"
-=======
+        
     def test_translate_search(self):
         Country = self.registry('res.country')
         be = self.ref('base.be')
@@ -483,7 +479,6 @@
         for domain in domains:
             ids = Country.search(self.cr, self.uid, domain)
             self.assertListEqual([be], ids)
->>>>>>> 1e9ed7ba
 
 if __name__ == '__main__':
     unittest2.main()
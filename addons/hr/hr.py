# -*- coding: utf-8 -*-
##############################################################################
#
#    OpenERP, Open Source Management Solution
#    Copyright (C) 2004-2010 Tiny SPRL (<http://tiny.be>).
#
#    This program is free software: you can redistribute it and/or modify
#    it under the terms of the GNU Affero General Public License as
#    published by the Free Software Foundation, either version 3 of the
#    License, or (at your option) any later version.
#
#    This program is distributed in the hope that it will be useful,
#    but WITHOUT ANY WARRANTY; without even the implied warranty of
#    MERCHANTABILITY or FITNESS FOR A PARTICULAR PURPOSE.  See the
#    GNU Affero General Public License for more details.
#
#    You should have received a copy of the GNU Affero General Public License
#    along with this program.  If not, see <http://www.gnu.org/licenses/>.
#
##############################################################################

import os

from osv import fields, osv
import tools
from tools.translate import _

class hr_employee_category(osv.osv):

    def name_get(self, cr, uid, ids, context=None):
        if not len(ids):
            return []
        reads = self.read(cr, uid, ids, ['name','parent_id'], context)
        res = []
        for record in reads:
            name = record['name']
            if record['parent_id']:
                name = record['parent_id'][1]+' / '+name
            res.append((record['id'], name))
        return res

    def _name_get_fnc(self, cr, uid, ids, prop, unknow_none, context):
        res = self.name_get(cr, uid, ids, context)
        return dict(res)

    _name = "hr.employee.category"
    _description = "Employee Category"
    _columns = {
        'name': fields.char("Category", size=64, required=True),
        'complete_name': fields.function(_name_get_fnc, method=True, type="char", string='Name'),
        'parent_id': fields.many2one('hr.employee.category', 'Parent Category', select=True),
        'child_ids': fields.one2many('hr.employee.category', 'parent_id', 'Child Categories')
    }

    def _check_recursion(self, cr, uid, ids, context=None):
        level = 100
        while len(ids):
            cr.execute('select distinct parent_id from hr_employee_category where id IN %s', (tuple(ids), ))
            ids = filter(None, map(lambda x:x[0], cr.fetchall()))
            if not level:
                return False
            level -= 1
        return True

    _constraints = [
        (_check_recursion, 'Error ! You cannot create recursive Categories.', ['parent_id'])
    ]

hr_employee_category()

class hr_employee_marital_status(osv.osv):
    _name = "hr.employee.marital.status"
    _description = "Employee Marital Status"
    _columns = {
        'name': fields.char('Marital Status', size=32, required=True),
        'description': fields.text('Status Description'),
    }

hr_employee_marital_status()

class hr_job(osv.osv):

    def _no_of_employee(self, cr, uid, ids, name, args, context=None):
        res = {}
        for emp in self.browse(cr, uid, ids):
            res[emp.id] = len(emp.employee_ids or [])
        return res

    _name = "hr.job"
    _description = "Job Description"
    _columns = {
        'name': fields.char('Job Name', size=128, required=True, select=True),
        'expected_employees': fields.integer('Expected Employees', help='Required number of Employees'),
        'no_of_employee': fields.function(_no_of_employee, method=True, string='No of Employees', type='integer', help='Number of Employees selected'),
        'employee_ids': fields.one2many('hr.employee', 'job_id', 'Employees'),
        'description': fields.text('Job Description'),
        'requirements': fields.text('Requirements'),
        'department_id': fields.many2one('hr.department', 'Department'),
        'company_id': fields.many2one('res.company', 'Company'),
        'state': fields.selection([('open', 'Open'),('old', 'Old'),('recruit', 'In Recruitement')], 'State', readonly=True, required=True),
    }
    _defaults = {
        'expected_employees': 1,
        'company_id': lambda self,cr,uid,c: self.pool.get('res.company')._company_default_get(cr, uid, 'hr.job', context=c),
        'state': 'open'
    }

    def job_old(self, cr, uid, ids, *args):
        self.write(cr, uid, ids, {'state': 'old'})
        return True

    def job_recruitement(self, cr, uid, ids, *args):
        self.write(cr, uid, ids, {'state': 'recruit'})
        return True

    def job_open(self, cr, uid, ids, *args):
        self.write(cr, uid, ids, {'state': 'open'})
        return True

hr_job()

class hr_employee(osv.osv):
    _name = "hr.employee"
    _description = "Employee"
    _inherits = {'resource.resource': "resource_id"}
    _columns = {
        'country_id': fields.many2one('res.country', 'Nationality'),
        'birthday': fields.date("Date of Birth"),
        'ssnid': fields.char('SSN No', size=32, help='Social Security Number'),
        'sinid': fields.char('SIN No', size=32, help="Social Insurance Number"),
        'identification_id': fields.char('Identification No', size=32),
        'gender': fields.selection([('male', 'Male'),('female', 'Female')], 'Gender'),
        'marital': fields.many2one('hr.employee.marital.status', 'Marital Status'),
        'department_id':fields.many2one('hr.department', 'Department'),
        'address_id': fields.many2one('res.partner.address', 'Working Address'),
        'address_home_id': fields.many2one('res.partner.address', 'Home Address'),
<<<<<<< HEAD
=======
        'partner_id': fields.related('address_home_id', 'partner_id', type='many2one', relation='res.partner', readonly=True, help="Partner that is related to the current employee. Accounting transaction will be written on this partner belongs to employee."),
        'bank_account_id':fields.many2one('res.partner.bank', 'Bank Account', domain="[('partner_id','=',partner_id)]", help="Employee bank salary account"),
>>>>>>> 15aca5c6
        'work_phone': fields.related('address_id', 'phone', type='char', size=32, string='Work Phone', readonly=True),
        'work_email': fields.related('address_id', 'email', type='char', size=240, string='Work E-mail'),
        'work_location': fields.char('Office Location', size=32),
        'notes': fields.text('Notes'),
        'parent_id': fields.related('department_id', 'manager_id', relation='hr.employee', string='Manager', type='many2one', store=True, select=True, readonly=True, help="It is linked with manager of Department"),
        'category_ids': fields.many2many('hr.employee.category', 'employee_category_rel','category_id','emp_id','Category'),
        'child_ids': fields.one2many('hr.employee', 'parent_id', 'Subordinates'),
        'resource_id': fields.many2one('resource.resource', 'Resource', ondelete='cascade', required=True),
        'coach_id': fields.many2one('hr.employee', 'Coach'),
        'job_id': fields.many2one('hr.job', 'Job'),
        'photo': fields.binary('Photo'),
        'passport_id':fields.char('Passport', size=64)
    }

    def onchange_company(self, cr, uid, ids, company, context=None):
        company_id = self.pool.get('res.company').browse(cr,uid,company)
        for address in company_id.partner_id.address:
            return {'value': {'address_id': address.id}}
        return {'value':{'address_id':False}}

    def onchange_department(self, cr, uid, ids, department_id, context=None):
        if not department_id:
            return {'value':{'parent_id': False}}
        manager = self.pool.get('hr.department').browse(cr, uid, department_id).manager_id
        return {'value': {'parent_id':manager and manager.id or False}}

    def onchange_user(self, cr, uid, ids, user_id, context=None):
        if not user_id:
            return {'value':{'work_email': False}}
        mail = self.pool.get('res.users').browse(cr,uid,user_id)
        return {'value': {'work_email':mail.user_email}}

    def _get_photo(self, cr, uid, context=None):
        return open(os.path.join(
            tools.config['addons_path'], 'hr/image', 'photo.png'),
                    'rb') .read().encode('base64')

    _defaults = {
        'active': 1,
        'photo': _get_photo,
        'address_id': lambda self,cr,uid,c: self.pool.get('res.partner.address').browse(cr, uid, uid, c).partner_id.id
    }

    def _check_recursion(self, cr, uid, ids, context=None):
        level = 100
        while len(ids):
            cr.execute('SELECT DISTINCT parent_id FROM hr_employee WHERE id IN %s AND parent_id!=id',(tuple(ids),))
            ids = filter(None, map(lambda x:x[0], cr.fetchall()))
            if not level:
                return False
            level -= 1
        return True

    def _check_department_id(self, cr, uid, ids, context=None):
        for emp in self.browse(cr, uid, ids, context=context):
            if emp.department_id.manager_id and emp.id == emp.department_id.manager_id.id:
                return False
        return True

    _constraints = [
        (_check_recursion, 'Error ! You cannot create recursive Hierarchy of Employees.', ['parent_id']),
        (_check_department_id, 'Error ! You cannot select a department for which the employee is the manager.', ['department_id']),
    ]

hr_employee()

class hr_department(osv.osv):
    _description = "Department"
    _inherit = 'hr.department'
    _columns = {
        'manager_id': fields.many2one('hr.employee', 'Manager'),
        'member_ids': fields.one2many('hr.employee', 'department_id', 'Members'),
    }

hr_department()

# vim:expandtab:smartindent:tabstop=4:softtabstop=4:shiftwidth=4:<|MERGE_RESOLUTION|>--- conflicted
+++ resolved
@@ -134,11 +134,8 @@
         'department_id':fields.many2one('hr.department', 'Department'),
         'address_id': fields.many2one('res.partner.address', 'Working Address'),
         'address_home_id': fields.many2one('res.partner.address', 'Home Address'),
-<<<<<<< HEAD
-=======
         'partner_id': fields.related('address_home_id', 'partner_id', type='many2one', relation='res.partner', readonly=True, help="Partner that is related to the current employee. Accounting transaction will be written on this partner belongs to employee."),
         'bank_account_id':fields.many2one('res.partner.bank', 'Bank Account', domain="[('partner_id','=',partner_id)]", help="Employee bank salary account"),
->>>>>>> 15aca5c6
         'work_phone': fields.related('address_id', 'phone', type='char', size=32, string='Work Phone', readonly=True),
         'work_email': fields.related('address_id', 'email', type='char', size=240, string='Work E-mail'),
         'work_location': fields.char('Office Location', size=32),

--- conflicted
+++ resolved
@@ -33,11 +33,7 @@
                         <field name="parent_id" />
                         </group>
                         <group colspan="2" col="1">
-<<<<<<< HEAD
-                          <field name="photo_mini" widget='image' nolabel="1"/>
-=======
                           <field name="photo_mini" widget='image' nolabel="1" on_change="onchange_photo_mini(photo_mini)"/>
->>>>>>> aa0ff4a1
                         </group>
                     </group>
                     <notebook colspan="6">

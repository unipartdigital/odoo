--- conflicted
+++ resolved
@@ -7,11 +7,7 @@
 msgstr ""
 "Project-Id-Version: Odoo 9.0\n"
 "Report-Msgid-Bugs-To: \n"
-<<<<<<< HEAD
-"POT-Creation-Date: 2016-08-19 10:24+0000\n"
-=======
 "POT-Creation-Date: 2016-08-18 14:07+0000\n"
->>>>>>> bc1a0a32
 "PO-Revision-Date: 2016-04-26 05:33+0000\n"
 "Last-Translator: Martin Trigaux\n"
 "Language-Team: Korean (http://www.transifex.com/odoo/odoo-9/language/ko/)\n"
@@ -22,11 +18,7 @@
 "Plural-Forms: nplurals=1; plural=0;\n"
 
 #. module: hr
-<<<<<<< HEAD
-#: code:addons/hr/models/hr.py:76
-=======
 #: code:addons/hr/hr.py:120
->>>>>>> bc1a0a32
 #, python-format
 msgid "%s (copy)"
 msgstr "%s (사본)"
@@ -118,10 +110,6 @@
 msgstr ""
 
 #. module: hr
-<<<<<<< HEAD
-#: model:ir.model.fields,field_description:hr.field_hr_department_active
-=======
->>>>>>> bc1a0a32
 #: model:ir.model.fields,field_description:hr.field_hr_employee_active
 msgid "Active"
 msgstr "활성"
@@ -132,7 +120,6 @@
 msgstr ""
 
 #. module: hr
-#: model:ir.ui.view,arch_db:hr.view_department_filter
 #: model:ir.ui.view,arch_db:hr.view_employee_filter
 msgid "Archived"
 msgstr ""
@@ -215,6 +202,11 @@
 #. module: hr
 #: model:ir.actions.act_window,help:hr.open_module_tree_department
 msgid "Click to create a department."
+msgstr ""
+
+#. module: hr
+#: model:ir.actions.act_window,help:hr.view_department_form_installer
+msgid "Click to define a new department."
 msgstr ""
 
 #. module: hr
@@ -286,6 +278,11 @@
 #: model:hr.job,website_description:hr.job_trainee
 msgid "Contributions to open source projects"
 msgstr ""
+
+#. module: hr
+#: model:ir.actions.act_window,name:hr.view_department_form_installer
+msgid "Create Your Departments"
+msgstr "부서 만들기"
 
 #. module: hr
 #: model:ir.model.fields,field_description:hr.field_hr_department_create_uid
@@ -429,21 +426,13 @@
 msgstr ""
 
 #. module: hr
-<<<<<<< HEAD
-#: code:addons/hr/models/hr.py:264
-=======
 #: code:addons/hr/hr.py:294 constraint:hr.department:0
->>>>>>> bc1a0a32
 #, python-format
 msgid "Error! You cannot create recursive departments."
 msgstr "오류! 재귀 부서를 만들 수 없습니다."
 
 #. module: hr
-<<<<<<< HEAD
-#: code:addons/hr/models/hr.py:177
-=======
 #: code:addons/hr/hr.py:264 constraint:hr.employee:0
->>>>>>> bc1a0a32
 #, python-format
 msgid "Error! You cannot create recursive hierarchy of Employee(s)."
 msgstr "오류! 직원의 재귀적 계층을 만들 수 없습니다."
@@ -574,12 +563,6 @@
 #: model:ir.model.fields,field_description:hr.field_hr_employee_address_home_id
 msgid "Home Address"
 msgstr "집 주소"
-
-#. module: hr
-#: model:ir.model,name:hr.model_hr_department
-#, fuzzy
-msgid "Hr Department"
-msgstr "부서"
 
 #. module: hr
 #: model:ir.ui.menu,name:hr.menu_hr_main
@@ -831,6 +814,7 @@
 msgstr ""
 
 #. module: hr
+#: model:ir.model.fields,field_description:hr.field_hr_department_complete_name
 #: model:ir.model.fields,field_description:hr.field_hr_employee_name
 #: model:ir.model.fields,field_description:hr.field_hr_employee_name_related
 msgid "Name"
@@ -1193,14 +1177,6 @@
 msgstr "읽지 않은 메시지"
 
 #. module: hr
-<<<<<<< HEAD
-#: model:ir.model.fields,help:hr.field_hr_employee_login
-msgid "Used to log into the system"
-msgstr ""
-
-#. module: hr
-=======
->>>>>>> bc1a0a32
 #: model:ir.model.fields,field_description:hr.field_hr_employee_user_id
 msgid "User"
 msgstr "사용자"
@@ -1509,8 +1485,6 @@
 msgstr ""
 
 #. module: hr
-<<<<<<< HEAD
-=======
 #: model:ir.actions.act_window,help:hr.view_department_form_installer
 msgid ""
 "Your departments structure is used to manage all documents\n"
@@ -1520,7 +1494,6 @@
 msgstr ""
 
 #. module: hr
->>>>>>> bc1a0a32
 #: model:ir.ui.view,arch_db:hr.view_department_form
 msgid "department"
 msgstr "부서"
@@ -1530,12 +1503,6 @@
 msgid "e.g. Part Time"
 msgstr "예 : 아르바이트"
 
-<<<<<<< HEAD
-#~ msgid "Create Your Departments"
-#~ msgstr "부서 만들기"
-
-=======
->>>>>>> bc1a0a32
 #~ msgid "Date of the last message posted on the record."
 #~ msgstr "레코드에 게시된 최근 메시지의 날짜."
 

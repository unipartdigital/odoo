--- conflicted
+++ resolved
@@ -93,20 +93,13 @@
 
                         for index, timesheet_line in enumerate(no_zero_timesheet_revenue.sorted(key=lambda ts: (ts.date, ts.id))):
                             if index+1 != len(no_zero_timesheet_revenue):
-<<<<<<< HEAD
                                 price_subtotal_inv = invoice_line.currency_id.compute(invoice_line.price_subtotal, timesheet_line.currency_id)
                                 price_subtotal_sol = timesheet_line.so_line.currency_id.compute(timesheet_line.so_line.price_subtotal, timesheet_line.currency_id)
-                                line_revenue = timesheet_line.timesheet_revenue * price_subtotal_inv / price_subtotal_sol
-                                total_revenue_per_currency[timesheet_line.currency_id.id] += line_revenue
-=======
-                                price_subtotal_inv = invoice_line.currency_id.compute(invoice_line.price_subtotal, timesheet_line.company_currency_id)
-                                price_subtotal_sol = timesheet_line.so_line.currency_id.compute(timesheet_line.so_line.price_subtotal, timesheet_line.company_currency_id)
                                 if not float_is_zero(price_subtotal_sol, precision_rounding=timesheet_line.company_currency_id.rounding):
                                     line_revenue = timesheet_line.timesheet_revenue * price_subtotal_inv / price_subtotal_sol
-                                    total_revenue_per_currency[timesheet_line.company_currency_id.id] += line_revenue
+                                    total_revenue_per_currency[timesheet_line.currency_id.id] += line_revenue
                                 else:
-                                    total_revenue_per_currency[timesheet_line.company_currency_id.id] += timesheet_line.timesheet_revenue
->>>>>>> b33d5af4
+                                    total_revenue_per_currency[timesheet_line.currency_id.id] += timesheet_line.timesheet_revenue
                             else:  # last line: add the difference to avoid rounding problem
                                 last_price_subtotal_inv = invoice_line.currency_id.compute(invoice_line.price_subtotal, timesheet_line.currency_id)
                                 total_revenue = sum([self.env['res.currency'].browse(currency_id).compute(amount, timesheet_line.currency_id) for currency_id, amount in total_revenue_per_currency.items()])

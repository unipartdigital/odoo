--- conflicted
+++ resolved
@@ -1,18 +1,3 @@
-<<<<<<< HEAD
-# Chinese (Simplified) translation for openobject-addons
-# Copyright (c) 2014 Rosetta Contributors and Canonical Ltd 2014
-# This file is distributed under the same license as the openobject-addons package.
-# FIRST AUTHOR <EMAIL@ADDRESS>, 2014.
-#
-msgid ""
-msgstr ""
-"Project-Id-Version: openobject-addons\n"
-"Report-Msgid-Bugs-To: FULL NAME <EMAIL@ADDRESS>\n"
-"POT-Creation-Date: 2014-09-23 16:27+0000\n"
-"PO-Revision-Date: 2014-08-14 16:10+0000\n"
-"Last-Translator: FULL NAME <EMAIL@ADDRESS>\n"
-"Language-Team: Chinese (Simplified) <zh_CN@li.org>\n"
-=======
 # Translation of Odoo Server.
 # This file contains the translation of the following modules:
 # * crm_helpdesk
@@ -34,12 +19,11 @@
 "PO-Revision-Date: 2016-06-07 04:40+0000\n"
 "Last-Translator: Jeffery Chenn <jeffery9@gmail.com>\n"
 "Language-Team: Chinese (China) (http://www.transifex.com/odoo/odoo-8/language/zh_CN/)\n"
->>>>>>> baa4cc0e
 "MIME-Version: 1.0\n"
 "Content-Type: text/plain; charset=UTF-8\n"
-"Content-Transfer-Encoding: 8bit\n"
-"X-Launchpad-Export-Date: 2014-09-24 09:04+0000\n"
-"X-Generator: Launchpad (build 17196)\n"
+"Content-Transfer-Encoding: \n"
+"Language: zh_CN\n"
+"Plural-Forms: nplurals=1; plural=0;\n"
 
 #. module: crm_helpdesk
 #: field:crm.helpdesk.report,email:0
@@ -49,7 +33,7 @@
 #. module: crm_helpdesk
 #: field:crm.helpdesk.report,nbr:0
 msgid "# of Requests"
-msgstr ""
+msgstr "# 要求"
 
 #. module: crm_helpdesk
 #: model:ir.actions.act_window,help:crm_helpdesk.crm_case_helpdesk_act111
@@ -60,14 +44,12 @@
 "                Helpdesk and Support allow you to track your interventions.\n"
 "              </p><p>\n"
 "                Use the Odoo Issues system to manage your support\n"
-"                activities. Issues can be connected to the email gateway: "
-"new\n"
-"                emails may create issues, each of them automatically gets "
-"the\n"
+"                activities. Issues can be connected to the email gateway: new\n"
+"                emails may create issues, each of them automatically gets the\n"
 "                history of the conversation with the customer.\n"
 "              </p>\n"
 "            "
-msgstr ""
+msgstr "<p class=\"oe_view_nocontent_create\">\n点击创建新的请求. \n</p><p>\n服务台和支持服务允许您跟踪自己的的操作。\n</p><p>\n使用Odoo的问题系统来管理你的服务活动。\n所有问题都可以通过邮件服务器连接: 所有新的问题都会创建邮件, 这些邮件自动获取用户的交流记录.\n</p>"
 
 #. module: crm_helpdesk
 #: field:crm.helpdesk,active:0
@@ -85,8 +67,7 @@
 msgstr "指派给我或者我的销售团队"
 
 #. module: crm_helpdesk
-#: selection:crm.helpdesk,state:0
-#: selection:crm.helpdesk.report,state:0
+#: selection:crm.helpdesk,state:0 selection:crm.helpdesk.report,state:0
 msgid "Cancelled"
 msgstr "已取消"
 
@@ -101,14 +82,12 @@
 msgstr "归类"
 
 #. module: crm_helpdesk
-#: field:crm.helpdesk,categ_id:0
-#: field:crm.helpdesk.report,categ_id:0
+#: field:crm.helpdesk,categ_id:0 field:crm.helpdesk.report,categ_id:0
 msgid "Category"
 msgstr "类别"
 
 #. module: crm_helpdesk
-#: field:crm.helpdesk,channel_id:0
-#: field:crm.helpdesk.report,channel_id:0
+#: field:crm.helpdesk,channel_id:0 field:crm.helpdesk.report,channel_id:0
 msgid "Channel"
 msgstr "途径"
 
@@ -119,8 +98,7 @@
 msgstr "关闭日期"
 
 #. module: crm_helpdesk
-#: field:crm.helpdesk,date_closed:0
-#: selection:crm.helpdesk,state:0
+#: field:crm.helpdesk,date_closed:0 selection:crm.helpdesk,state:0
 #: view:crm.helpdesk.report:crm_helpdesk.view_report_crm_helpdesk_filter
 #: selection:crm.helpdesk.report,state:0
 msgid "Closed"
@@ -153,25 +131,23 @@
 #. module: crm_helpdesk
 #: field:crm.helpdesk,create_uid:0
 msgid "Created by"
-msgstr ""
-
-#. module: crm_helpdesk
-#: field:crm.helpdesk,create_date:0
-#: field:crm.helpdesk.report,create_date:0
+msgstr "创建人"
+
+#. module: crm_helpdesk
+#: field:crm.helpdesk,create_date:0 field:crm.helpdesk.report,create_date:0
 msgid "Creation Date"
 msgstr "创建日期"
 
 #. module: crm_helpdesk
 #: view:crm.helpdesk:crm_helpdesk.crm_case_tree_view_helpdesk
-#: field:crm.helpdesk,date:0
-#: field:crm.helpdesk.report,date:0
+#: field:crm.helpdesk,date:0 field:crm.helpdesk.report,date:0
 msgid "Date"
 msgstr "日期"
 
 #. module: crm_helpdesk
 #: help:crm.helpdesk,message_last_post:0
 msgid "Date of the last message posted on the record."
-msgstr ""
+msgstr "发布到记录上的最后信息的日期"
 
 #. module: crm_helpdesk
 #: view:crm.helpdesk:crm_helpdesk.crm_case_form_view_helpdesk
@@ -219,7 +195,7 @@
 #: code:addons/crm_helpdesk/crm_helpdesk.py:117
 #, python-format
 msgid "Error!"
-msgstr ""
+msgstr "错误！"
 
 #. module: crm_helpdesk
 #: view:crm.helpdesk:crm_helpdesk.crm_case_form_view_helpdesk
@@ -255,7 +231,7 @@
 #: view:crm.helpdesk:crm_helpdesk.view_crm_case_helpdesk_filter
 #: view:crm.helpdesk.report:crm_helpdesk.view_report_crm_helpdesk_filter
 msgid "Group By"
-msgstr ""
+msgstr "分组"
 
 #. module: crm_helpdesk
 #: model:ir.actions.act_window,help:crm_helpdesk.action_report_crm_helpdesk
@@ -321,8 +297,7 @@
 msgstr "帮助台请求被指派给我或者我管理的销售团队中的一个"
 
 #. module: crm_helpdesk
-#: selection:crm.helpdesk,priority:0
-#: selection:crm.helpdesk.report,priority:0
+#: selection:crm.helpdesk,priority:0 selection:crm.helpdesk.report,priority:0
 msgid "High"
 msgstr "高"
 
@@ -339,8 +314,7 @@
 msgstr "保存复杂的摘要(消息数量,……等)。为了插入到看板视图，这一摘要直接是是HTML格式。"
 
 #. module: crm_helpdesk
-#: field:crm.helpdesk,id:0
-#: field:crm.helpdesk.report,id:0
+#: field:crm.helpdesk,id:0 field:crm.helpdesk.report,id:0
 msgid "ID"
 msgstr "ID"
 
@@ -367,16 +341,15 @@
 #. module: crm_helpdesk
 #: field:crm.helpdesk,message_last_post:0
 msgid "Last Message Date"
-msgstr ""
+msgstr "最后信息日期"
 
 #. module: crm_helpdesk
 #: field:crm.helpdesk,write_uid:0
 msgid "Last Updated by"
-msgstr ""
-
-#. module: crm_helpdesk
-#: selection:crm.helpdesk,priority:0
-#: selection:crm.helpdesk.report,priority:0
+msgstr "最后更新人"
+
+#. module: crm_helpdesk
+#: selection:crm.helpdesk,priority:0 selection:crm.helpdesk.report,priority:0
 msgid "Low"
 msgstr "低"
 
@@ -454,8 +427,7 @@
 msgstr "无主题"
 
 #. module: crm_helpdesk
-#: selection:crm.helpdesk,priority:0
-#: selection:crm.helpdesk.report,priority:0
+#: selection:crm.helpdesk,priority:0 selection:crm.helpdesk.report,priority:0
 msgid "Normal"
 msgstr "普通"
 
@@ -492,14 +464,12 @@
 
 #. module: crm_helpdesk
 #: view:crm.helpdesk:crm_helpdesk.view_crm_case_helpdesk_filter
-#: selection:crm.helpdesk,state:0
-#: selection:crm.helpdesk.report,state:0
+#: selection:crm.helpdesk,state:0 selection:crm.helpdesk.report,state:0
 msgid "Pending"
 msgstr "待处理"
 
 #. module: crm_helpdesk
-#: field:crm.helpdesk,planned_cost:0
-#: field:crm.helpdesk.report,planned_cost:0
+#: field:crm.helpdesk,planned_cost:0 field:crm.helpdesk.report,planned_cost:0
 msgid "Planned Costs"
 msgstr "计划成本"
 
@@ -546,12 +516,12 @@
 #. module: crm_helpdesk
 #: view:crm.helpdesk:crm_helpdesk.view_crm_case_helpdesk_filter
 msgid "Request Date by Month"
-msgstr ""
+msgstr "请求日期按月"
 
 #. module: crm_helpdesk
 #: view:crm.helpdesk:crm_helpdesk.view_crm_case_helpdesk_filter
 msgid "Request Month"
-msgstr ""
+msgstr "每月申请"
 
 #. module: crm_helpdesk
 #: view:crm.helpdesk:crm_helpdesk.view_crm_case_helpdesk_filter
@@ -614,20 +584,11 @@
 #. module: crm_helpdesk
 #: help:crm.helpdesk,state:0
 msgid ""
-"The status is set to 'Draft', when a case is created.                        "
-"          \n"
-"If the case is in progress the status is set to 'Open'.                      "
-"            \n"
-"When the case is over, the status is set to 'Done'.                          "
-"        \n"
+"The status is set to 'Draft', when a case is created.                                  \n"
+"If the case is in progress the status is set to 'Open'.                                  \n"
+"When the case is over, the status is set to 'Done'.                                  \n"
 "If the case needs to be reviewed then the status is set to 'Pending'."
-msgstr ""
-"当一个“case(事件)\"被新创建后，这个“case(事件)\"的状态为“草稿”状态。                                 "
-" \n"
-"若这个“case(事件)\"正在处理中，这个“case(事件)\"的状态为“开启”状态。\n"
-"若这个“case(事件)\"已处理完结，这个“case(事件)\"的状态为“结单”状态。                                 "
-" \n"
-"若这个“case(事件)\"需暂停再议，这个“case(事件)\"的状态为“挂起”状态。"
+msgstr "当一个“case(事件)\"被新创建后，这个“case(事件)\"的状态为“草稿”状态。                                  \n若这个“case(事件)\"正在处理中，这个“case(事件)\"的状态为“开启”状态。\n若这个“case(事件)\"已处理完结，这个“case(事件)\"的状态为“结单”状态。                                  \n若这个“case(事件)\"需暂停再议，这个“case(事件)\"的状态为“挂起”状态。"
 
 #. module: crm_helpdesk
 #: help:crm.helpdesk,email_cc:0
@@ -660,12 +621,12 @@
 #. module: crm_helpdesk
 #: field:crm.helpdesk,website_message_ids:0
 msgid "Website Messages"
-msgstr ""
+msgstr "网站消息"
 
 #. module: crm_helpdesk
 #: help:crm.helpdesk,website_message_ids:0
 msgid "Website communication history"
-msgstr ""
+msgstr "网站沟通记录"
 
 #. module: crm_helpdesk
 #: code:addons/crm_helpdesk/crm_helpdesk.py:117
@@ -673,10 +634,4 @@
 msgid ""
 "You can not escalate, you are already at the top level regarding your sales-"
 "team category."
-msgstr ""
-
-#~ msgid "# of Cases"
-#~ msgstr "# 业务"
-
-#~ msgid "My company"
-#~ msgstr "我的公司"+msgstr "不能上报，你已经在您销售团队类别中的最高级了。"
--- conflicted
+++ resolved
@@ -510,17 +510,12 @@
 
     def _auto_init(self, cr, context=None):
         """Installation hook to create aliases for all jobs and avoid constraint errors."""
-<<<<<<< HEAD
-        res = self.pool.get('mail.alias').migrate_to_alias(cr, self._name, self._table, super(hr_job,self)._auto_init,
-            self._columns['alias_id'], 'name', alias_prefix='job+', alias_defaults={'job_id': 'id'}, context=context)
-        return res
-=======
         if context is None:
             context = {}
         alias_context = dict(context, alias_model_name='hr.applicant')
-        self.pool.get('mail.alias').migrate_to_alias(cr, self._name, self._table, super(hr_job, self)._auto_init,
+        res = self.pool.get('mail.alias').migrate_to_alias(cr, self._name, self._table, super(hr_job, self)._auto_init,
             self._columns['alias_id'], 'name', alias_prefix='job+', alias_defaults={'job_id': 'id'}, context=alias_context)
->>>>>>> 39e99c1c
+        return res
 
     def create(self, cr, uid, vals, context=None):
         mail_alias = self.pool.get('mail.alias')

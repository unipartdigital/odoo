# Translation of Odoo Server.
# This file contains the translation of the following modules:
# * payment_sips
#
# Translators:
# David Hernandez <davidhernandez.ctam@gmail.com>, 2016
msgid ""
msgstr ""
"Project-Id-Version: Odoo 9.0\n"
"Report-Msgid-Bugs-To: \n"
<<<<<<< HEAD
"POT-Creation-Date: 2016-08-19 10:25+0000\n"
=======
"POT-Creation-Date: 2016-08-18 14:07+0000\n"
>>>>>>> bc1a0a32
"PO-Revision-Date: 2016-01-20 18:41+0000\n"
"Last-Translator: David Hernandez <davidhernandez.ctam@gmail.com>\n"
"Language-Team: Spanish (Mexico) (http://www.transifex.com/odoo/odoo-9/"
"language/es_MX/)\n"
"Language: es_MX\n"
"MIME-Version: 1.0\n"
"Content-Type: text/plain; charset=UTF-8\n"
"Content-Transfer-Encoding: \n"
"Plural-Forms: nplurals=2; plural=(n != 1);\n"

#. module: payment_sips
#: code:addons/payment_sips/models/sips.py:163
#, python-format
msgid "; multiple order found"
msgstr ""

#. module: payment_sips
#: code:addons/payment_sips/models/sips.py:161
#, python-format
msgid "; no order found"
msgstr ""

#. module: payment_sips
<<<<<<< HEAD
=======
#: model:payment.acquirer,cancel_msg:payment_sips.payment_acquirer_sips
msgid "<span><i>Cancel,</i> Your payment has been cancelled.</span>"
msgstr ""

#. module: payment_sips
#: model:payment.acquirer,done_msg:payment_sips.payment_acquirer_sips
msgid ""
"<span><i>Done,</i> Your online payment has been successfully processed. "
"Thank you for your order.</span>"
msgstr ""

#. module: payment_sips
#: model:payment.acquirer,error_msg:payment_sips.payment_acquirer_sips
msgid ""
"<span><i>Error,</i> Please be aware that an error occurred during the "
"transaction. The order has been confirmed but won't be paid. Don't hesitate "
"to contact us if you have any questions on the status of your order.</span>"
msgstr ""

#. module: payment_sips
#: model:payment.acquirer,pending_msg:payment_sips.payment_acquirer_sips
msgid ""
"<span><i>Pending,</i> Your online payment has been successfully processed. "
"But your order is not validated yet.</span>"
msgstr ""

#. module: payment_sips
>>>>>>> bc1a0a32
#: code:addons/payment_sips/models/sips.py:84
#, python-format
msgid "Currency not supported by Wordline"
msgstr "Moneda no soportada por Wordline"

#. module: payment_sips
#: code:addons/payment_sips/models/sips.py:65
#, python-format
msgid "Incorrect payment acquirer provider"
msgstr "Incorrecto pago del proveedor adquirente"

#. module: payment_sips
#: model:ir.model,name:payment_sips.model_payment_acquirer
msgid "Payment Acquirer"
msgstr "Pago Adquiriente"

#. module: payment_sips
#: model:ir.model,name:payment_sips.model_payment_transaction
msgid "Payment Transaction"
msgstr "Pago de Transacción"

#. module: payment_sips
#: model:ir.model.fields,field_description:payment_sips.field_payment_acquirer_sips_merchant_id
msgid "SIPS API User Password"
msgstr "Contraseña de Usuario SIPS API"

#. module: payment_sips
#: model:ir.model.fields,field_description:payment_sips.field_payment_acquirer_sips_secret
msgid "SIPS Secret"
msgstr "Secreto SIPS"

#. module: payment_sips
<<<<<<< HEAD
=======
#: model:payment.acquirer,name:payment_sips.payment_acquirer_sips
msgid "Sips"
msgstr ""

#. module: payment_sips
>>>>>>> bc1a0a32
#: code:addons/payment_sips/models/sips.py:159
#, python-format
msgid "Sips: received data for reference %s"
msgstr "Sips: recibieron datos de referencia %s"

<<<<<<< HEAD
#~ msgid ""
#~ "You will be redirected to the Sips website after clicking on payment "
#~ "button."
#~ msgstr ""
#~ "Usted será re-dirigido a la página web Sips después de hacer clic en el "
#~ "botón de pago."
=======
#. module: payment_sips
#: model:payment.acquirer,pre_msg:payment_sips.payment_acquirer_sips
msgid ""
"You will be redirected to the Sips website after clicking on payment button."
msgstr ""
"Usted será re-dirigido a la página web Sips después de hacer clic en el "
"botón de pago."
>>>>>>> bc1a0a32
<|MERGE_RESOLUTION|>--- conflicted
+++ resolved
@@ -8,11 +8,7 @@
 msgstr ""
 "Project-Id-Version: Odoo 9.0\n"
 "Report-Msgid-Bugs-To: \n"
-<<<<<<< HEAD
-"POT-Creation-Date: 2016-08-19 10:25+0000\n"
-=======
 "POT-Creation-Date: 2016-08-18 14:07+0000\n"
->>>>>>> bc1a0a32
 "PO-Revision-Date: 2016-01-20 18:41+0000\n"
 "Last-Translator: David Hernandez <davidhernandez.ctam@gmail.com>\n"
 "Language-Team: Spanish (Mexico) (http://www.transifex.com/odoo/odoo-9/"
@@ -36,8 +32,6 @@
 msgstr ""
 
 #. module: payment_sips
-<<<<<<< HEAD
-=======
 #: model:payment.acquirer,cancel_msg:payment_sips.payment_acquirer_sips
 msgid "<span><i>Cancel,</i> Your payment has been cancelled.</span>"
 msgstr ""
@@ -65,7 +59,6 @@
 msgstr ""
 
 #. module: payment_sips
->>>>>>> bc1a0a32
 #: code:addons/payment_sips/models/sips.py:84
 #, python-format
 msgid "Currency not supported by Wordline"
@@ -98,32 +91,20 @@
 msgstr "Secreto SIPS"
 
 #. module: payment_sips
-<<<<<<< HEAD
-=======
 #: model:payment.acquirer,name:payment_sips.payment_acquirer_sips
 msgid "Sips"
 msgstr ""
 
 #. module: payment_sips
->>>>>>> bc1a0a32
 #: code:addons/payment_sips/models/sips.py:159
 #, python-format
 msgid "Sips: received data for reference %s"
 msgstr "Sips: recibieron datos de referencia %s"
 
-<<<<<<< HEAD
-#~ msgid ""
-#~ "You will be redirected to the Sips website after clicking on payment "
-#~ "button."
-#~ msgstr ""
-#~ "Usted será re-dirigido a la página web Sips después de hacer clic en el "
-#~ "botón de pago."
-=======
 #. module: payment_sips
 #: model:payment.acquirer,pre_msg:payment_sips.payment_acquirer_sips
 msgid ""
 "You will be redirected to the Sips website after clicking on payment button."
 msgstr ""
 "Usted será re-dirigido a la página web Sips después de hacer clic en el "
-"botón de pago."
->>>>>>> bc1a0a32
+"botón de pago."
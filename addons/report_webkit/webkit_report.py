# -*- coding: utf-8 -*-
##############################################################################
#
# Copyright (c) 2010 Camptocamp SA (http://www.camptocamp.com)
# All Right Reserved
#
# Author : Nicolas Bessi (Camptocamp)
# Contributor(s) : Florent Xicluna (Wingo SA)
#
# WARNING: This program as such is intended to be used by professional
# programmers who take the whole responsability of assessing all potential
# consequences resulting from its eventual inadequacies and bugs
# End users who are looking for a ready-to-use solution with commercial
# garantees and support are strongly adviced to contract a Free Software
# Service Company
#
# This program is Free Software; you can redistribute it and/or
# modify it under the terms of the GNU General Public License
# as published by the Free Software Foundation; either version 2
# of the License, or (at your option) any later version.
#
# This program is distributed in the hope that it will be useful,
# but WITHOUT ANY WARRANTY; without even the implied warranty of
# MERCHANTABILITY or FITNESS FOR A PARTICULAR PURPOSE.  See the
# GNU General Public License for more details.
#
# You should have received a copy of the GNU General Public License
# along with this program; if not, write to the Free Software
# Foundation, Inc., 59 Temple Place - Suite 330, Boston, MA  02111-1307, USA.
#
##############################################################################

import subprocess
import os
import sys
from openerp import report
import tempfile
import time
import logging

<<<<<<< HEAD
from openerp import netsvc
=======
from openerp import pooler
>>>>>>> b3514c71
from report_helper import WebKitHelper
from openerp.report.report_sxw import *
from openerp import addons
from openerp import tools
from openerp.tools.translate import _
from openerp.osv.osv import except_osv
from urllib import urlencode, quote as quote

_logger = logging.getLogger(__name__)

try:
    # We use a jinja2 sandboxed environment to render mako templates.
    # Note that the rendering does not cover all the mako syntax, in particular
    # arbitrary Python statements are not accepted, and not all expressions are
    # allowed: only "public" attributes (not starting with '_') of objects may
    # be accessed.
    # This is done on purpose: it prevents incidental or malicious execution of
    # Python code that may break the security of the server.
    from jinja2.sandbox import SandboxedEnvironment
    mako_template_env = SandboxedEnvironment(
        block_start_string="<%",
        block_end_string="%>",
        variable_start_string="${",
        variable_end_string="}",
        comment_start_string="<%doc>",
        comment_end_string="</%doc>",
        line_statement_prefix="%",
        line_comment_prefix="##",
        trim_blocks=True,               # do not output newline after blocks
        autoescape=True,                # XML/HTML automatic escaping
    )
    mako_template_env.globals.update({
        'str': str,
        'quote': quote,
        'urlencode': urlencode,
    })
except ImportError:
    _logger.warning("jinja2 not available, templating features will not work!")

def mako_template(text):
    """Build a Mako template.

    This template uses UTF-8 encoding
    """

    return mako_template_env.from_string(text)

_extender_functions = {}

def webkit_report_extender(report_name):
    """
    A decorator to define functions to extend the context used in a template rendering.
    report_name must be the xml id of the desired report (it is mandatory to indicate the
    module in that xml id).

    The given function will be called at the creation of the report. The following arguments
    will be passed to it (in this order):
    - pool The model pool.
    - cr The cursor.
    - uid The user id.
    - localcontext The context given to the template engine to render the templates for the
        current report. This is the context that should be modified.
    - context The OpenERP context.
    """
    def fct1(fct):
        lst = _extender_functions.get(report_name)
        if not lst:
            lst = []
            _extender_functions[report_name] = lst
        lst.append(fct)
        return fct
    return fct1

class WebKitParser(report_sxw):
    """Custom class that use webkit to render HTML reports
       Code partially taken from report openoffice. Thanks guys :)
    """
    def __init__(self, name, table, rml=False, parser=rml_parse,
        header=True, store=False, register=True):
        self.parser_instance = False
        self.localcontext = {}
        report_sxw.__init__(self, name, table, rml, parser,
            header, store, register=register)

    def get_lib(self, cursor, uid):
        """Return the lib wkhtml path"""
        proxy = self.pool['ir.config_parameter']
        webkit_path = proxy.get_param(cursor, uid, 'webkit_path')

        if not webkit_path:
            try:
                defpath = os.environ.get('PATH', os.defpath).split(os.pathsep)
                if hasattr(sys, 'frozen'):
                    defpath.append(os.getcwd())
                    if tools.config['root_path']:
                        defpath.append(os.path.dirname(tools.config['root_path']))
                webkit_path = tools.which('wkhtmltopdf', path=os.pathsep.join(defpath))
            except IOError:
                webkit_path = None

        if webkit_path:
            return webkit_path

        raise except_osv(
                         _('Wkhtmltopdf library path is not set'),
                         _('Please install executable on your system' \
                         ' (sudo apt-get install wkhtmltopdf) or download it from here:' \
                         ' http://code.google.com/p/wkhtmltopdf/downloads/list and set the' \
                         ' path in the ir.config_parameter with the webkit_path key.' \
                         'Minimal version is 0.9.9')
                        )

    def generate_pdf(self, comm_path, report_xml, header, footer, html_list, webkit_header=False):
        """Call webkit in order to generate pdf"""
        if not webkit_header:
            webkit_header = report_xml.webkit_header
        tmp_dir = tempfile.gettempdir()
        out_filename = tempfile.mktemp(suffix=".pdf", prefix="webkit.tmp.")
        file_to_del = [out_filename]
        if comm_path:
            command = [comm_path]
        else:
            command = ['wkhtmltopdf']

        command.append('--quiet')
        # default to UTF-8 encoding.  Use <meta charset="latin-1"> to override.
        command.extend(['--encoding', 'utf-8'])
        if header :
            head_file = file( os.path.join(
                                  tmp_dir,
                                  str(time.time()) + '.head.html'
                                 ),
                                'w'
                            )
            head_file.write(header)
            head_file.close()
            file_to_del.append(head_file.name)
            command.extend(['--header-html', head_file.name])
        if footer :
            foot_file = file(  os.path.join(
                                  tmp_dir,
                                  str(time.time()) + '.foot.html'
                                 ),
                                'w'
                            )
            foot_file.write(footer)
            foot_file.close()
            file_to_del.append(foot_file.name)
            command.extend(['--footer-html', foot_file.name])

        if webkit_header.margin_top :
            command.extend(['--margin-top', str(webkit_header.margin_top).replace(',', '.')])
        if webkit_header.margin_bottom :
            command.extend(['--margin-bottom', str(webkit_header.margin_bottom).replace(',', '.')])
        if webkit_header.margin_left :
            command.extend(['--margin-left', str(webkit_header.margin_left).replace(',', '.')])
        if webkit_header.margin_right :
            command.extend(['--margin-right', str(webkit_header.margin_right).replace(',', '.')])
        if webkit_header.orientation :
            command.extend(['--orientation', str(webkit_header.orientation).replace(',', '.')])
        if webkit_header.format :
            command.extend(['--page-size', str(webkit_header.format).replace(',', '.')])
        count = 0
        for html in html_list :
            html_file = file(os.path.join(tmp_dir, str(time.time()) + str(count) +'.body.html'), 'w')
            count += 1
            html_file.write(html)
            html_file.close()
            file_to_del.append(html_file.name)
            command.append(html_file.name)
        command.append(out_filename)
        stderr_fd, stderr_path = tempfile.mkstemp(text=True)
        file_to_del.append(stderr_path)
        try:
            status = subprocess.call(command, stderr=stderr_fd)
            os.close(stderr_fd) # ensure flush before reading
            stderr_fd = None # avoid closing again in finally block
            fobj = open(stderr_path, 'r')
            error_message = fobj.read()
            fobj.close()
            if not error_message:
                error_message = _('No diagnosis message was provided')
            else:
                error_message = _('The following diagnosis message was provided:\n') + error_message
            if status :
                raise except_osv(_('Webkit error' ),
                                 _("The command 'wkhtmltopdf' failed with error code = %s. Message: %s") % (status, error_message))
            pdf_file = open(out_filename, 'rb')
            pdf = pdf_file.read()
            pdf_file.close()
        finally:
            if stderr_fd is not None:
                os.close(stderr_fd)
            for f_to_del in file_to_del:
                try:
                    os.unlink(f_to_del)
                except (OSError, IOError), exc:
                    _logger.error('cannot remove file %s: %s', f_to_del, exc)
        return pdf

    def translate_call(self, src):
        """Translate String."""
        ir_translation = self.pool['ir.translation']
        res = ir_translation._get_source(self.parser_instance.cr, self.parser_instance.uid,
                                         None, 'report', self.parser_instance.localcontext.get('lang', 'en_US'), src)
        if not res :
            return src
        return res

    # override needed to keep the attachments storing procedure
    def create_single_pdf(self, cursor, uid, ids, data, report_xml, context=None):
        """generate the PDF"""

        # just try to find an xml id for the report
        cr = cursor
        pool = openerp.registry(cr.dbname)
        found_xml_ids = pool["ir.model.data"].search(cr, uid, [["model", "=", "ir.actions.report.xml"], \
            ["res_id", "=", report_xml.id]], context=context)
        xml_id = None
        if found_xml_ids:
            xml_id = pool["ir.model.data"].read(cr, uid, found_xml_ids[0], ["module", "name"])
            xml_id = "%s.%s" % (xml_id["module"], xml_id["name"])

        if context is None:
            context={}
        htmls = []
        if report_xml.report_type != 'webkit':
            return super(WebKitParser,self).create_single_pdf(cursor, uid, ids, data, report_xml, context=context)

        self.parser_instance = self.parser(cursor,
                                           uid,
                                           self.name2,
                                           context=context)

        self.pool = pool
        objs = self.getObjects(cursor, uid, ids, context)
        self.parser_instance.set_context(objs, data, ids, report_xml.report_type)

        template =  False

        if report_xml.report_file :
            path = addons.get_module_resource(*report_xml.report_file.split(os.path.sep))
            if path and os.path.exists(path) :
                template = file(path).read()
        if not template and report_xml.report_webkit_data :
            template =  report_xml.report_webkit_data
        if not template :
            raise except_osv(_('Error!'), _('Webkit report template not found!'))
        header = report_xml.webkit_header.html
        footer = report_xml.webkit_header.footer_html
        if not header and report_xml.header:
            raise except_osv(
                  _('No header defined for this Webkit report!'),
                  _('Please set a header in company settings.')
              )
        if not report_xml.header :
            header = ''
            default_head = addons.get_module_resource('report_webkit', 'default_header.html')
            with open(default_head,'r') as f:
                header = f.read()
        css = report_xml.webkit_header.css
        if not css :
            css = ''

        body_mako_tpl = mako_template(template)
        helper = WebKitHelper(cursor, uid, report_xml.id, context)
        self.parser_instance.localcontext['helper'] = helper
        self.parser_instance.localcontext['css'] = css
        self.parser_instance.localcontext['_'] = self.translate_call

        # apply extender functions
        additional = {}
        if xml_id in _extender_functions:
            for fct in _extender_functions[xml_id]:
                fct(pool, cr, uid, self.parser_instance.localcontext, context)

        if report_xml.precise_mode:
            ctx = dict(self.parser_instance.localcontext)
            for obj in self.parser_instance.localcontext['objects']:
                ctx['objects'] = [obj]
                try :
                    html = body_mako_tpl.render(dict(ctx))
                    htmls.append(html)
                except Exception, e:
                    msg = u"%s" % e
                    _logger.error(msg)
                    raise except_osv(_('Webkit render!'), msg)
        else:
            try :
                html = body_mako_tpl.render(dict(self.parser_instance.localcontext))
                htmls.append(html)
            except Exception:
                msg = u"%s" % e
                _logger.error(msg)
                raise except_osv(_('Webkit render!'), msg)
        head_mako_tpl = mako_template(header)
        try :
            head = head_mako_tpl.render(dict(self.parser_instance.localcontext, _debug=False))
        except Exception, e:
            raise except_osv(_('Webkit render!'), u"%s" % e)
        foot = False
        if footer :
            foot_mako_tpl = mako_template(footer)
            try :
                foot = foot_mako_tpl.render(dict({},
                                            **self.parser_instance.localcontext))
            except Exception, e:
                msg = u"%s" % e
                _logger.error(msg)
                raise except_osv(_('Webkit render!'), msg)
        if report_xml.webkit_debug :
            try :
                deb = head_mako_tpl.render(dict(self.parser_instance.localcontext, _debug=tools.ustr("\n".join(htmls))))
            except Exception, e:
                msg = u"%s" % e
                _logger.error(msg)
                raise except_osv(_('Webkit render!'), msg)
            return (deb, 'html')
        bin = self.get_lib(cursor, uid)
        pdf = self.generate_pdf(bin, report_xml, head, foot, htmls)
        return (pdf, 'pdf')


    def create(self, cursor, uid, ids, data, context=None):
        """We override the create function in order to handle generator
           Code taken from report openoffice. Thanks guys :) """
        pool = openerp.registry(cursor.dbname)
        ir_obj = pool['ir.actions.report.xml']
        report_xml_ids = ir_obj.search(cursor, uid,
                [('report_name', '=', self.name[7:])], context=context)
        if report_xml_ids:

            report_xml = ir_obj.browse(cursor,
                                       uid,
                                       report_xml_ids[0],
                                       context=context)
            report_xml.report_rml = None
            report_xml.report_rml_content = None
            report_xml.report_sxw_content_data = None
            report_xml.report_sxw_content = None
            report_xml.report_sxw = None
        else:
            return super(WebKitParser, self).create(cursor, uid, ids, data, context)
        if report_xml.report_type != 'webkit' :
            return super(WebKitParser, self).create(cursor, uid, ids, data, context)
        result = self.create_source_pdf(cursor, uid, ids, data, report_xml, context)
        if not result:
            return (False,False)
        return result

# vim:expandtab:smartindent:tabstop=4:softtabstop=4:shiftwidth=4:<|MERGE_RESOLUTION|>--- conflicted
+++ resolved
@@ -38,12 +38,8 @@
 import time
 import logging
 
-<<<<<<< HEAD
-from openerp import netsvc
-=======
-from openerp import pooler
->>>>>>> b3514c71
 from report_helper import WebKitHelper
+import openerp
 from openerp.report.report_sxw import *
 from openerp import addons
 from openerp import tools

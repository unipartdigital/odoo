<?xml version="1.0"?>
<openerp>
    <data>
        <record model="ir.ui.view" id="sale_order_form_quote">
            <field name="name">sale.order.form.payment</field>
            <field name="model">sale.order</field>
            <field name="inherit_id" ref="sale.view_order_form"/>
            <field name="arch" type="xml">
                <xpath expr="//header/button[@name='action_quotation_send'][1]" position="replace">
                    <button name="action_quotation_send" string="Send by Email" type="object"
                        groups="base.group_user"
                        attrs="{'invisible': ['|',('quote_viewed','=',True),('state','!=', 'draft')]}"/>
                    <button name="action_quotation_send" string="Send by Email" type="object" groups="base.group_user"
                        class="oe_highlight"
                        attrs="{'invisible': ['|',('quote_viewed','=',False),('state','!=', 'draft')]}"/>
                </xpath>
                <xpath expr="//header/button[@name='print_quotation'][1]" position="replace">
                    <button name="print_quotation" string="Print" type="object" states="draft" groups="base.group_user"/>
                </xpath>
                <xpath expr="//page/field[@name='order_line']/.." position="after">
                    <page string="Suggested Products">
                        <label string="Optional Products &amp; Services" for="options"/>
                        <field name="quote_viewed" invisible="1"/>
                        <field name="options">
                            <tree string="Sales Quotation Template Lines" editable="bottom">
                                    <field name="product_id"/>
                                    <field name="name"/>
                                    <field name="quantity"/>
                                    <field name="uom_id" groups="product.group_uom" on_change="product_uom_change(product_id, uom_id)"/>
                                    <field name="price_unit"/>
                                    <field name="discount" groups="sale.group_discount_per_so_line"/>
                                    <field name="website_description" invisible="1"/>
                            </tree>
                        </field>
                    </page>
                </xpath>
                <xpath expr="//field[@name='project_id']" position="before">
<<<<<<< HEAD
                    <label for="template_id"/>
                    <div>
                        <field name="template_id" on_change="onchange_template_id(template_id, partner_id, fiscal_position_id, pricelist_id)"/>
                        <button name="open_quotation" type="object" 
                        class="oe_link o_open_quotation" string="View Online Quotation"
                        attrs="{'invisible': [('template_id', '=', False)]}"/>
                    </div>
=======
                    <field name="template_id" context="{'company_id': company_id}" on_change="onchange_template_id(template_id, partner_id, fiscal_position, pricelist_id, context)"/>
>>>>>>> 7a768a49
                </xpath>
                <xpath expr="//field[@name='client_order_ref']" position="after">
                    <field name="require_payment" widget="radio"/>
                    <field name="website_description" invisible="1"/>
                </xpath>
            </field>
        </record>

        <record model="ir.ui.view" id="view_sale_quote_template_form">
            <field name="name">sale.quote.template.form</field>
            <field name="model">sale.quote.template</field>
            <field name="type">form</field>
            <field name="arch" type="xml">
                <form string="Sale Quotation Template">
                    <sheet>
                        <button string="Edit Template" type="object" name="open_template" class="oe_highlight oe_right"/>
                        <div class="oe_title">
                            <label for="name" class="oe_edit_only"/>
                            <h1>
                                <field name="name"/>
                            </h1>
                        </div>
                        <group>
                            <group>
                               <label for="number_of_days"/>
                               <div id="number_of_days">
                                   <field name="number_of_days" class="oe_inline"/> days
                               </div>
                               <field name="require_payment" widget="radio"/>
                            </group>
                        </group>
                        <notebook>
                            <page string="Lines">
                            <field name="quote_line">
                                <form string="Sales Quotation Template Lines">
                                    <group>
                                        <group>
                                            <field name="product_id" on_change="on_change_product_id(product_id, product_uom_id)"/>
                                            <label for="product_uom_qty"/>
                                            <div>
                                                <field
                                                    name="product_uom_qty" class="oe_inline"/>
                                            </div>
                                            <field name="price_unit"/>
                                            <label for="discount" groups="sale.group_discount_per_so_line"/>
                                            <div groups="sale.group_discount_per_so_line">
                                                <field name="discount" class="oe_inline"/> %%
                                            </div>
                                        </group>
                                    </group>
                                    <notebook colspan="4">
                                        <page string="Description">
                                            <field name="name" />
                                        </page>
                                        <page string="Website Description">
                                            <field name="website_description" />
                                        </page>
                                    </notebook>
                                </form>
                                <tree string="Sales Quotation Template Lines" editable="bottom">
                                    <field name="sequence" widget="handle"/>
                                    <field name="product_id" on_change="on_change_product_id(product_id, product_uom_id)"/>
                                    <field name="name"/>
                                    <field name="product_uom_qty"/>
                                    <field name="product_uom_id" groups="product.group_uom" on_change="product_uom_change(product_id, product_uom_id"/>
                                    <field name="discount" groups="sale.group_discount_per_so_line"/>
                                    <field name="price_unit"/>
                                    <field name="website_description" invisible="1"/>
                                </tree>
                            </field>
                        </page>
                        <page string="Suggested Products">
                            <field name="options">
                              <tree string="Sales Quotation Template Lines" editable="bottom">
                                <field name="product_id" on_change="on_change_product_id(product_id, uom_id)"/>
                                <field name="name"/>
                                <field name="quantity"/>
                                <field name="uom_id" groups="product.group_uom" on_change="product_uom_change(product_id, uom_id)"/>
                                <field name="price_unit"/>
                                <field name="discount" groups="sale.group_discount_per_so_line"/>
                                <field name="website_description" invisible="1"/>
                              </tree>
                            </field>
                        </page>
                        </notebook>
                        <field name="website_description" invisible="1"/>
                        <field name="note" placeholder="An administrator can set up default Terms and conditions in your Company settings."  nolabel="1"/>
                    </sheet>
                </form>
            </field>
        </record>
        <record model="ir.ui.view" id="view_sale_quote_template_tree">
            <field name="name">sale.quote.template.tree</field>
            <field name="model">sale.quote.template</field>
            <field name="type">tree</field>
            <field name="arch" type="xml">
                <tree string="Sale Quotation Template">
                    <field name="name"/>
                </tree>
            </field>
        </record>
        <record id="action_sale_quotation_template" model="ir.actions.act_window">
            <field name="name">Quotation Templates</field>
            <field name="type">ir.actions.act_window</field>
            <field name="res_model">sale.quote.template</field>
            <field name="view_type">form</field>
            <field name="view_mode">tree,form</field>
            <field name="help" type="html">
                <p class="oe_view_nocontent_create">
                    Click here to create your template.
                </p><p>
                    Use templates to create polished, professional quotes in minutes.
                    Send these quotes by email and let your customers sign online.
                    Use cross-selling and discounts to push and boost your sales.
                </p>
            </field>
        </record>

        <record id="sale.action_quotations" model="ir.actions.act_window">
            <field name="help" type="html">
                <p class="oe_view_nocontent_create">
                    Click to create a quotation, the first step of a new sale.
                </p><p>
                    Odoo will help you handling efficiently the complete sale flow:
                    from the quotation to the sales order, the
                    delivery, the invoicing and the payment collection.
                </p><p>
                    Promote products with a designed quotation template you send by email.
                </p><p>
                    The social feature helps you organizing discussions on each sales
                    order, and allows your customers to keep track of the sales orders' evolution.
                </p>
            </field>
        </record>

        <menuitem action="action_sale_quotation_template" id="menu_sale_quote_template" parent="base.menu_sales_config" sequence="1" name="Quotation Templates" groups="base.group_sale_salesman,base.group_sale_manager"/>
    </data>
</openerp><|MERGE_RESOLUTION|>--- conflicted
+++ resolved
@@ -35,17 +35,13 @@
                     </page>
                 </xpath>
                 <xpath expr="//field[@name='project_id']" position="before">
-<<<<<<< HEAD
                     <label for="template_id"/>
                     <div>
-                        <field name="template_id" on_change="onchange_template_id(template_id, partner_id, fiscal_position_id, pricelist_id)"/>
+                        <field name="template_id" context="{'company_id': company_id}" on_change="onchange_template_id(template_id, partner_id, fiscal_position_id, pricelist_id)"/>
                         <button name="open_quotation" type="object" 
                         class="oe_link o_open_quotation" string="View Online Quotation"
                         attrs="{'invisible': [('template_id', '=', False)]}"/>
                     </div>
-=======
-                    <field name="template_id" context="{'company_id': company_id}" on_change="onchange_template_id(template_id, partner_id, fiscal_position, pricelist_id, context)"/>
->>>>>>> 7a768a49
                 </xpath>
                 <xpath expr="//field[@name='client_order_ref']" position="after">
                     <field name="require_payment" widget="radio"/>

--- conflicted
+++ resolved
@@ -1,14 +1,8 @@
 # -*- coding: utf-8 -*-
 # Part of Odoo. See LICENSE file for full copyright and licensing details.
 
-<<<<<<< HEAD
 from .import sale_order
 from .import sale_quote
 from .import product_template
-from .import res_config_settings
-=======
-from . import sale_order
-from . import sale_quote
-from . import product_template
 from . import ir_model_fields
->>>>>>> dc2a6c6c
+from .import res_config_settings
--- conflicted
+++ resolved
@@ -236,12 +236,7 @@
   As the Invoice state of the picking order is To be invoiced. I create invoice for my outgoing picking order.
 -
   !python {model: stock.invoice.onshipping}: |
-<<<<<<< HEAD
-    import time
-    wiz_id = self.create(cr, uid, {'invoice_date': time.strftime('%Y-03-04'), 'journal_id': ref('account.sales_journal')},
-=======
     wiz_id = self.create(cr, uid, {'journal_id': ref('account.sales_journal')},
->>>>>>> 58907da3
       {'active_ids': [ref("stock_picking_out001_fifo")], "active_model": "stock.picking"})
     self.create_invoice(cr, uid, [wiz_id], {"lang": "en_US",
       "search_default_available": 1, "tz": False, "active_model": "stock.picking",

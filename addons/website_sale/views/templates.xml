--- conflicted
+++ resolved
@@ -1206,19 +1206,11 @@
                                     <div class="clearfix" />
                                     <t t-if="mode == ('new', 'billing')">
                                         <div t-attf-class="form-group #{error.get('company_name') and 'has-error' or ''} col-md-6">
-<<<<<<< HEAD
-                                            <label class="control-label font-weight-normal" for="company_name">Company Name</label>
+                                            <label class="control-label font-weight-normal label-optional" for="company_name">Company Name</label>
                                             <input type="text" name="company_name" class="form-control" t-att-value="'company_name' in checkout and checkout['company_name']" />
                                         </div>
                                         <div t-attf-class="form-group #{error.get('vat') and 'has-error' or ''} col-md-6 div_vat">
-                                            <label class="control-label font-weight-normal" for="vat">TIN / VAT </label>
-=======
-                                            <label class="control-label label-optional" for="company_name">Company Name</label>
-                                            <input type="text" name="company_name" class="form-control" t-att-value="'company_name' in checkout and checkout['company_name']" />
-                                        </div>
-                                        <div t-attf-class="form-group #{error.get('vat') and 'has-error' or ''} col-md-6 div_vat">
-                                            <label class="control-label label-optional" for="vat">TIN / VAT </label>
->>>>>>> f6965582
+                                            <label class="control-label font-weight-normal label-optional" for="vat">TIN / VAT </label>
                                             <input type="text" name="vat" class="form-control" t-att-value="'vat' in checkout and checkout['vat']" />
                                         </div>
                                     </t>
@@ -1228,7 +1220,7 @@
                                         <input type="text" name="street" class="form-control" t-att-value="'street' in checkout and checkout['street']" />
                                     </div>
                                     <div t-attf-class="form-group #{error.get('street2') and 'has-error' or ''} col-md-12 div_street2">
-                                        <label class="control-label" for="street2">Street 2</label>
+                                        <label class="control-label label-optional" for="street2">Street 2</label>
                                         <input type="text" name="street2" class="form-control" t-att-value="'street2' in checkout and checkout['street2']" />
                                     </div>
                                     <div class="clearfix" />

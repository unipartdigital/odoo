--- conflicted
+++ resolved
@@ -194,13 +194,8 @@
 
         ret = self.env.user.has_group('sale.group_show_price_subtotal') and 'total_excluded' or 'total_included'
 
-<<<<<<< HEAD
         for p, p2 in pycompat.izip(self, self2):
-            taxes = partner.property_account_position_id.map_tax(p.taxes_id.filtered(lambda x: x.company_id == company_id))
-=======
-        for p, p2 in zip(self, self2):
             taxes = partner.property_account_position_id.map_tax(p.taxes_id)
->>>>>>> db0810dc
             p.website_price = taxes.compute_all(p2.price, pricelist.currency_id, quantity=qty, product=p2, partner=partner)[ret]
             p.website_public_price = taxes.compute_all(p2.lst_price, quantity=qty, product=p2, partner=partner)[ret]
 

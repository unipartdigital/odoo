<?xml version="1.0" encoding="utf-8"?>
<openerp>
    <data>
<<<<<<< HEAD
        <report auto="False" id="report_purchase_requisition" model="purchase.requisition" name="purchase.requisition" rml="purchase_requisition/report/purchase_requisition.rml" string="Call for Bids"/>
=======
        <report 
            string="Purchase Requisition" 
            id="action_report_purchase_requisitions" 
            model="purchase.requisition" 
            report_type="qweb-pdf"
            name="purchase_requisition.report_purchaserequisitions" 
            file="purchase_requisition.report_purchaserequisitions"
         />
>>>>>>> 7851c9f8
    </data>
</openerp><|MERGE_RESOLUTION|>--- conflicted
+++ resolved
@@ -1,17 +1,13 @@
 <?xml version="1.0" encoding="utf-8"?>
 <openerp>
     <data>
-<<<<<<< HEAD
-        <report auto="False" id="report_purchase_requisition" model="purchase.requisition" name="purchase.requisition" rml="purchase_requisition/report/purchase_requisition.rml" string="Call for Bids"/>
-=======
         <report 
-            string="Purchase Requisition" 
+            string="Call for Bids" 
             id="action_report_purchase_requisitions" 
             model="purchase.requisition" 
             report_type="qweb-pdf"
             name="purchase_requisition.report_purchaserequisitions" 
             file="purchase_requisition.report_purchaserequisitions"
          />
->>>>>>> 7851c9f8
     </data>
 </openerp>
<?xml version="1.0"?>
<openerp>
    <data>

    <record model="ir.ui.view" id="purchase_order_form_inherit">
        <field name="name">purchase.order.form.inherit</field>
        <field name="model">purchase.order</field>
        <field name="inherit_id" ref="purchase.purchase_order_form"/>
        <field name="arch" type="xml">
            <field name="payment_term_id" position="before">
                <field name="requisition_id"/>
            </field>
        </field>
    </record>

    <record model="ir.ui.view" id="purchase_order_search_inherit">
        <field name="name">purchase.order.list.select.inherit</field>
        <field name="model">purchase.order</field>
        <field name="inherit_id" ref="purchase.view_purchase_order_filter"/>
        <field name="arch" type="xml">
            <xpath expr="//filter[@name='approved']" position="after">
                <filter icon="terp-gtk-jump-to-rtl" string="Requisition" domain="[('requisition_id','!=',False)]"  help="Purchase Orders with requisition"/>
            </xpath>
        </field>
    </record>

    <record model="ir.ui.view" id="view_purchase_requisition_form">
        <field name="name">purchase.requisition.form</field>
        <field name="model">purchase.requisition</field>
        <field name="arch" type="xml">
            <form string="Call for Bids" version="7.0">
            <header>              
                <button name="sent_suppliers" states="draft" string="Confirm Call" class="oe_highlight"/>
                <button name="open_bid" states="in_progress" string="Close Call for Bids" class="oe_highlight"/>
                <button name="tender_reset" states="cancel" string="Reset to Draft" type="object" />
                <button name="open_product_line" states="open" string="Choose product lines" type="object" class="oe_highlight" groups="purchase.group_advance_bidding"/>
                <button name="generate_po" states="open" string="Done" type="object" class="oe_highlight"/>
                <button name="cancel_requisition" states="draft,in_progress" string="Cancel Call"/>
                <field name="state" widget="statusbar" statusbar_visible="draft,in_progress,open,done" statusbar_colors='{"in_progress":"blue"}'/>
            </header>
            <sheet>
<<<<<<< HEAD
                <div class="oe_right oe_button_box" style="margin-top: 10px">
                    <button name="open_product_line" type="object" string="View Products Lines"
                        attrs="{'invisible': ['|', ('state', 'not in', ('open','done')), ('exclusive', '=', 'exclusive')]}" groups="purchase.group_advance_bidding"/>
                    
                </div>
                <div class="oe_edit_only">
                    <label for="name" class="oe_inline"/>
                </div>
                <h1>
                    <field name="name" class="oe_inline" attrs="{'readonly': [('state','not in',('draft'))]}"/>
                </h1>
=======
                <div class="pull-left">
                    <label for="name" class="oe_edit_only oe_inline"/>
                    <h1>
                        <field name="name" class="oe_inline"/>
                    </h1>
                </div>
                <div class="pull-left">
                    <label for="origin" class="oe_edit_only oe_inline"/>
                    <h1>
                        <label string="," attrs="{'invisible':[('origin','=',False)]}"/>
                        <field name="origin" class="oe_inline" placeholder="e.g. PO0025"/>
                    </h1>
                </div>
>>>>>>> 8522ae72
                <group>
                    <group>
                        <field name="user_id" context="{'default_groups_ref': ['base.group_user', 'base.group_partner_manager', 'purchase_requisition.group_purchase_requisition_user', 'purchase.group_purchase_user', 'account.group_account_invoice']}" attrs="{'readonly': [('state','not in',('draft'))]}"/>
                        <field name="exclusive" attrs="{'readonly': [('state','not in',('draft'))]}"/>
                        <field name="account_analytic_id" colspan="2" groups="purchase.group_analytic_accounting" attrs="{'readonly': [('state','not in',('draft'))]}"/>
                        <field name="multiple_rfq_per_supplier" attrs="{'readonly': [('state','not in',('draft'))]}"/>
                    </group>
                    <group>
                        <field name="date_end" attrs="{'readonly': [('state','not in',('draft'))]}"/>
                        <field name="ordering_date" attrs="{'readonly': [('state','not in',('draft'))]}"/>
                        <field name="schedule_date" attrs="{'readonly': [('state','not in',('draft'))]}"/>
                        <field name="origin" placeholder="e.g. OP0025" attrs="{'readonly': [('state','not in',('draft'))]}"/>
                        <field name="picking_type_id" widget="selection" groups="stock.group_locations" attrs="{'readonly': [('state','not in',('draft'))]}"/>
                        <field name="company_id" groups="base.group_multi_company" widget="selection" attrs="{'readonly': [('state','not in',('draft'))]}"/>
                    </group>
                </group>
                <notebook>
                    <page string="Products">
                        <field name="line_ids" attrs="{'readonly': [('state','not in',('draft'))]}">
                            <tree string="Products" editable="bottom">
                                <field name="product_id" on_change="onchange_product_id(product_id,product_uom_id,parent.account_analytic_id,account_analytic_id,parent.schedule_date,schedule_date)"/>
                                <field name="product_qty"/>
                                <field name="product_uom_id" groups="product.group_uom"/>
                                <field name="schedule_date"/>
                                <field name="account_analytic_id" groups="purchase.group_analytic_accounting"/>
                                
                            </tree>
                            <form string="Products" version="7.0">
                                <group>
                                    <field name="product_id" />
                                    <field name="product_qty"/>
                                    <field name="product_uom_id" />
                                    <field name="schedule_date"/>
                                    <field name="account_analytic_id" groups="purchase.group_analytic_accounting"/>
                                    <field name="company_id" groups="base.group_multi_company" widget="selection"/>
                                </group>
                            </form>
                        </field>
                        <div class="oe_right oe_button_box" style="margin-top: 10px">
                            <button name="%(action_purchase_requisition_partner)d" type="action"
                                string="Request a Quotation" icon="gtk-execute"
                                attrs="{'invisible': ['|', ('line_ids','=',[]),('state', 'in', ('draft' ,'open','done'))]}"/>
                            <button name="open_rfq" type="object" string="View RFQs/Bids" attrs="{'invisible': [('state', 'in', ('draft'))]}"/>
                        </div>
                        <separator string="Requests for Quotation"/>
                        <field name="purchase_ids">
                            <tree string="Purchase Order">
                                <field name="name" string="Reference"/>
                                <field name="date_order" string="Order Date"/>
                                <field name="partner_id"/>
                                <field name="company_id" groups="base.group_multi_company" widget="selection"/>
                                <field name="location_id" groups="stock.group_locations"/>
                                <field name="minimum_planned_date" invisible="1"/>
                                <field name="origin"/>
                                <field name="state"/>
                                <button name="purchase_cancel" states="draft,confirmed,wait_auth" string="Cancel Purchase Order" icon="gtk-cancel"/>
                                <button name="purchase_confirm" states="draft" string="Confirm Purchase Order" icon="gtk-apply"/>
                                <button name="purchase_approve" states="confirmed" string="Approved by Supplier" icon="gtk-ok"/>
                                <button name="wkf_send_rfq" states="draft" string="Send RFQ by Email" type="object" context="{'send_rfq':True}" icon="gtk-network"/>
                            </tree>
                        </field>
                        <separator string="Terms and Conditions"/>
                        <field name="description" attrs="{'readonly': [('state','not in',('draft'))]}"/>
                    </page>
                </notebook>
            </sheet>
            <div class="oe_chatter">
              <field name="message_follower_ids" widget="mail_followers"/>
              <field name="message_ids" widget="mail_thread"/>
            </div> 
            </form>
        </field>
    </record>
    <record model="ir.ui.view" id="view_purchase_requisition_tree">
        <field name="name">purchase.requisition.tree</field>
        <field name="model">purchase.requisition</field>
        <field name="arch" type="xml">
            <tree fonts="bold:message_unread==True" colors="grey:state == 'cancel';red:date_end and date_end&lt;current_date;black:date_end&gt;current_date;" string="Call for Bids">
                <field name="message_unread" invisible="1"/>
                <field name="name"/>
                <field name="ordering_date"/>
                <field name="user_id"/>
                <field name="company_id" groups="base.group_multi_company" widget="selection"/>
                <field name="date_end"/>
                <field name="origin"/>
                <field name="state"/>
            </tree>
      </field>
    </record>

    <record id="view_purchase_requisition_filter" model="ir.ui.view">
            <field name="name">purchase.requisition.list.select</field>
            <field name="model">purchase.requisition</field>
            <field name="arch" type="xml">
                <search string="Search Call for Bids">
                    <field name="name" string="Call for Bids"/>
                    <field name="exclusive" />
                    <filter icon="terp-document-new" name="draft" string="New" domain="[('state','=','draft')]" help="New Call for Bids"/>
                    <filter icon="terp-camera_test" string="Confirmed" domain="[('state','=','in_progress')]" help="Call for Bids in negociation"/>
                    <filter icon="terp-dialog-close" string="Closed Bids" domain="[('state','=','open')]" help="Call for Bids where bids are closed"/>
                    <separator/>
                    <filter icon="terp-personal-" string="Unassigned"  domain="[('user_id','=', False)]" help="Unassigned  Requisition"/>
                    <field name="user_id" />
                    <group expand="0" string="Group By...">
                        <filter string="Responsible" icon="terp-personal" domain="[]" context="{'group_by':'user_id'}"/>
                        <filter string="Source" icon="terp-gtk-jump-to-rtl" domain="[]" context="{'group_by':'origin'}"/>
                        <filter string="Status" icon="terp-stock_effects-object-colorize" domain="[]" context="{'group_by':'state'}"/>
                        <filter string="Start Month" icon="terp-go-month" domain="[]" context="{'group_by':'date_start'}"/>
                        <filter string="End Month" icon="terp-go-month" domain="[]" context="{'group_by':'date_end'}"/>
                    </group>
                </search>
            </field>
        </record>


    <record model="ir.actions.act_window" id="action_purchase_requisition">
        <field name="name">Calls for Bids</field>
        <field name="type">ir.actions.act_window</field>
        <field name="res_model">purchase.requisition</field>
        <field name="view_type">form</field>
        <field name="view_mode">tree,form</field>
        <field name="context">{"search_default_user_id":uid}</field>
        <field name="search_view_id" ref="view_purchase_requisition_filter"/>
        <field name="help" type="html">
          <p class="oe_view_nocontent_create">
            Click to start a new Call for Bids process. 
          </p><p>
            A Call for Bids is a procedure for generating competing offers from
            different bidders. In the call for bids, you can record the
            products you need to buy and generate the creation of RfQs to
            suppliers. Once the bids have been registered, you can review and
            compare them and you can validate some and cancel others.
          </p>
        </field>
    </record>

    <menuitem
        id="menu_purchase_requisition_pro_mgt"
        sequence="10"
        parent="purchase.menu_procurement_management"
        action="action_purchase_requisition"/>

    <record model="ir.ui.view" id="product_normal_form_view_inherit">
        <field name="name">product.form.inherit</field>
        <field name="model">product.product</field>
        <field name="inherit_id" ref="stock.product_form_view_procurement_button"/>
        <field name="arch" type="xml">
            <field name="route_ids" position="after">
                <field name="purchase_requisition"/>
            </field>
        </field>
    </record>

    <record model="ir.ui.view" id="procurement_normal_form_view_inherit">
        <field name="name">procurement.form.inherit</field>
        <field name="model">procurement.order</field>
        <field name="inherit_id" ref="procurement.procurement_form_view"/>
        <field name="arch" type="xml">
            <xpath expr="//field[@name='origin']" position="after">
                <field name="requisition_id"/>
            </xpath>
        </field>
    </record>
    <act_window
            domain="[('requisition_id', '=', active_id)]"
            context="{'default_requisition_id': active_id}"
            id="act_res_partner_2_purchase_order"
            name="Purchase orders"
            res_model="purchase.order"
            src_model="purchase.requisition"/>


    <record id="purchase_order_line_tree_tender" model="ir.ui.view">
            <field name="name">purchase.order.line.tree.tender</field>
            <field name="model">purchase.order.line</field>
            <field eval="1" name="priority"/>
            <field name="arch" type="xml">
                <tree string="Purchase Order Lines" create="false" colors="blue:state == 'confirmed';gray:state == 'cancel'">
                    <field name="name"/>
                    <field name="partner_id" string="Supplier" />
                    <field name="product_id"/>
                    <field name="price_unit"/>
                    <field name="product_qty"/>
                    <field name="quantity_bid"/>
                    <field name="product_uom" groups="product.group_uom"/>
                    <field name="price_subtotal"/>
                    <field name="state" invisible="1"/>
                    <field name="invoiced" invisible="1"/>
                    <button name="action_draft" states="confirmed" type="object" string="Cancel Choice" icon="gtk-cancel"/>
                    <button name="%(action_bid_line_qty)d" type="action" states="draft" string="Change Quantity" icon="gtk-ok"/>
                    <button name="action_confirm" states="draft" type="object" string="Confirm Order" icon="gtk-apply"/>
                </tree>
            </field>
    </record>

    <record id="purchase_line_tree" model="ir.actions.act_window">
            <field name="name">Bid Lines</field>
            <field name="res_model">purchase.order.line</field>
            <field name="context">{"search_default_groupby_product" : True,}</field>
            <field name="view_type">form</field>
            <field name="view_mode">tree_purchase_order_line_compare</field>
            <field name="view_id" ref="purchase_order_line_tree_tender"/>
            <field name="search_view_id" ref="purchase.purchase_order_line_search"/>
    </record>

    </data>
</openerp><|MERGE_RESOLUTION|>--- conflicted
+++ resolved
@@ -39,23 +39,15 @@
                 <field name="state" widget="statusbar" statusbar_visible="draft,in_progress,open,done" statusbar_colors='{"in_progress":"blue"}'/>
             </header>
             <sheet>
-<<<<<<< HEAD
                 <div class="oe_right oe_button_box" style="margin-top: 10px">
                     <button name="open_product_line" type="object" string="View Products Lines"
                         attrs="{'invisible': ['|', ('state', 'not in', ('open','done')), ('exclusive', '=', 'exclusive')]}" groups="purchase.group_advance_bidding"/>
                     
                 </div>
-                <div class="oe_edit_only">
-                    <label for="name" class="oe_inline"/>
-                </div>
-                <h1>
-                    <field name="name" class="oe_inline" attrs="{'readonly': [('state','not in',('draft'))]}"/>
-                </h1>
-=======
                 <div class="pull-left">
                     <label for="name" class="oe_edit_only oe_inline"/>
                     <h1>
-                        <field name="name" class="oe_inline"/>
+                        <field name="name" class="oe_inline" attrs="{'readonly': [('state','not in',('draft'))]}"/>
                     </h1>
                 </div>
                 <div class="pull-left">
@@ -65,7 +57,6 @@
                         <field name="origin" class="oe_inline" placeholder="e.g. PO0025"/>
                     </h1>
                 </div>
->>>>>>> 8522ae72
                 <group>
                     <group>
                         <field name="user_id" context="{'default_groups_ref': ['base.group_user', 'base.group_partner_manager', 'purchase_requisition.group_purchase_requisition_user', 'purchase.group_purchase_user', 'account.group_account_invoice']}" attrs="{'readonly': [('state','not in',('draft'))]}"/>

# Croatian translation for openobject-addons
# Copyright (c) 2014 Rosetta Contributors and Canonical Ltd 2014
# This file is distributed under the same license as the openobject-addons package.
# FIRST AUTHOR <EMAIL@ADDRESS>, 2014.
#
msgid ""
msgstr ""
<<<<<<< HEAD
"Project-Id-Version: openobject-addons\n"
"Report-Msgid-Bugs-To: FULL NAME <EMAIL@ADDRESS>\n"
"POT-Creation-Date: 2014-08-14 13:09+0000\n"
"PO-Revision-Date: 2014-08-14 16:10+0000\n"
"Last-Translator: FULL NAME <EMAIL@ADDRESS>\n"
"Language-Team: Croatian <hr@li.org>\n"
=======
"Project-Id-Version: Odoo 8.0\n"
"Report-Msgid-Bugs-To: \n"
"POT-Creation-Date: 2015-01-21 14:08+0000\n"
"PO-Revision-Date: 2016-06-08 12:41+0000\n"
"Last-Translator: Bole <bole@dajmi5.com>\n"
"Language-Team: Croatian (http://www.transifex.com/odoo/odoo-8/language/hr/)\n"
>>>>>>> baa4cc0e
"MIME-Version: 1.0\n"
"Content-Type: text/plain; charset=UTF-8\n"
"Content-Transfer-Encoding: 8bit\n"
"X-Launchpad-Export-Date: 2014-08-15 07:39+0000\n"
"X-Generator: Launchpad (build 17156)\n"

#. module: product_expiry
#: field:stock.production.lot,alert_date:0
msgid "Alert Date"
msgstr "Datum alarma"

#. module: product_expiry
#: field:stock.production.lot,use_date:0
msgid "Best before Date"
msgstr "Najbolje prije"

#. module: product_expiry
#: model:product.template,name:product_expiry.product_product_pain_product_template
msgid "Bread"
msgstr "Kruh"

#. module: product_expiry
#: model:product.template,name:product_expiry.product_product_lait_product_template
msgid "Cow milk"
msgstr "Kravlje mlijeko"

#. module: product_expiry
#: view:product.template:product_expiry.view_product_form_expiry
#: view:stock.production.lot:product_expiry.view_move_form_expiry
msgid "Dates"
msgstr "Datumi"

#. module: product_expiry
#: field:stock.production.lot,life_date:0
msgid "End of Life Date"
msgstr "Istek roka trajanja"

#. module: product_expiry
#: model:product.template,name:product_expiry.product_product_jambon_product_template
msgid "French cheese Camembert"
msgstr ""

#. module: product_expiry
#: model:product.template,name:product_expiry.product_product_from_product_template
msgid "Ham"
msgstr "Šunka"

#. module: product_expiry
#: model:ir.model,name:product_expiry.model_stock_production_lot
msgid "Lot/Serial"
msgstr "Lot/Serija"

#. module: product_expiry
#: field:product.template,alert_time:0
msgid "Product Alert Time"
msgstr ""

#. module: product_expiry
#: field:product.template,life_time:0
msgid "Product Life Time"
msgstr ""

#. module: product_expiry
#: field:product.template,removal_time:0
msgid "Product Removal Time"
msgstr ""

#. module: product_expiry
#: model:ir.model,name:product_expiry.model_product_template
msgid "Product Template"
msgstr ""

#. module: product_expiry
#: field:product.template,use_time:0
msgid "Product Use Time"
msgstr ""

#. module: product_expiry
#: model:ir.model,name:product_expiry.model_stock_quant
msgid "Quants"
msgstr ""

#. module: product_expiry
#: field:stock.production.lot,removal_date:0
#: field:stock.quant,removal_date:0
msgid "Removal Date"
msgstr "Datum uklanjanja"

#. module: product_expiry
#: help:stock.production.lot,alert_date:0
msgid ""
"This is the date on which an alert should be notified about the goods with "
"this Serial Number."
msgstr ""

#. module: product_expiry
#: help:stock.production.lot,life_date:0
msgid ""
"This is the date on which the goods with this Serial Number may become "
"dangerous and must not be consumed."
msgstr ""

#. module: product_expiry
#: help:stock.production.lot,removal_date:0
msgid ""
"This is the date on which the goods with this Serial Number should be "
"removed from the stock."
msgstr ""

#. module: product_expiry
#: help:stock.production.lot,use_date:0
msgid ""
"This is the date on which the goods with this Serial Number start "
"deteriorating, without being dangerous yet."
msgstr ""

#. module: product_expiry
#: help:product.template,alert_time:0
msgid ""
"When a new a Serial Number is issued, this is the number of days before an "
"alert should be notified."
msgstr ""

#. module: product_expiry
#: help:product.template,life_time:0
msgid ""
"When a new a Serial Number is issued, this is the number of days before the "
"goods may become dangerous and must not be consumed."
msgstr ""

#. module: product_expiry
#: help:product.template,removal_time:0
msgid ""
"When a new a Serial Number is issued, this is the number of days before the "
"goods should be removed from the stock."
msgstr ""

#. module: product_expiry
#: help:product.template,use_time:0
msgid ""
"When a new a Serial Number is issued, this is the number of days before the "
"goods starts deteriorating, without being dangerous yet."
msgstr ""<|MERGE_RESOLUTION|>--- conflicted
+++ resolved
@@ -1,30 +1,22 @@
-# Croatian translation for openobject-addons
-# Copyright (c) 2014 Rosetta Contributors and Canonical Ltd 2014
-# This file is distributed under the same license as the openobject-addons package.
-# FIRST AUTHOR <EMAIL@ADDRESS>, 2014.
-#
+# Translation of Odoo Server.
+# This file contains the translation of the following modules:
+# * product_expiry
+# 
+# Translators:
+# FIRST AUTHOR <EMAIL@ADDRESS>, 2014
 msgid ""
 msgstr ""
-<<<<<<< HEAD
-"Project-Id-Version: openobject-addons\n"
-"Report-Msgid-Bugs-To: FULL NAME <EMAIL@ADDRESS>\n"
-"POT-Creation-Date: 2014-08-14 13:09+0000\n"
-"PO-Revision-Date: 2014-08-14 16:10+0000\n"
-"Last-Translator: FULL NAME <EMAIL@ADDRESS>\n"
-"Language-Team: Croatian <hr@li.org>\n"
-=======
 "Project-Id-Version: Odoo 8.0\n"
 "Report-Msgid-Bugs-To: \n"
 "POT-Creation-Date: 2015-01-21 14:08+0000\n"
 "PO-Revision-Date: 2016-06-08 12:41+0000\n"
 "Last-Translator: Bole <bole@dajmi5.com>\n"
 "Language-Team: Croatian (http://www.transifex.com/odoo/odoo-8/language/hr/)\n"
->>>>>>> baa4cc0e
 "MIME-Version: 1.0\n"
 "Content-Type: text/plain; charset=UTF-8\n"
-"Content-Transfer-Encoding: 8bit\n"
-"X-Launchpad-Export-Date: 2014-08-15 07:39+0000\n"
-"X-Generator: Launchpad (build 17156)\n"
+"Content-Transfer-Encoding: \n"
+"Language: hr\n"
+"Plural-Forms: nplurals=3; plural=n%10==1 && n%100!=11 ? 0 : n%10>=2 && n%10<=4 && (n%100<10 || n%100>=20) ? 1 : 2;\n"
 
 #. module: product_expiry
 #: field:stock.production.lot,alert_date:0
@@ -60,7 +52,7 @@
 #. module: product_expiry
 #: model:product.template,name:product_expiry.product_product_jambon_product_template
 msgid "French cheese Camembert"
-msgstr ""
+msgstr "Francuski sir Camembert"
 
 #. module: product_expiry
 #: model:product.template,name:product_expiry.product_product_from_product_template
@@ -80,31 +72,30 @@
 #. module: product_expiry
 #: field:product.template,life_time:0
 msgid "Product Life Time"
-msgstr ""
+msgstr "Životni vijek proizvoda"
 
 #. module: product_expiry
 #: field:product.template,removal_time:0
 msgid "Product Removal Time"
-msgstr ""
+msgstr "Vrijeme uklanjanja proizvoda"
 
 #. module: product_expiry
 #: model:ir.model,name:product_expiry.model_product_template
 msgid "Product Template"
-msgstr ""
+msgstr "Predložak proizvoda"
 
 #. module: product_expiry
 #: field:product.template,use_time:0
 msgid "Product Use Time"
-msgstr ""
+msgstr "Vrijeme korištenja proizvoda"
 
 #. module: product_expiry
 #: model:ir.model,name:product_expiry.model_stock_quant
 msgid "Quants"
-msgstr ""
+msgstr "Količina"
 
 #. module: product_expiry
-#: field:stock.production.lot,removal_date:0
-#: field:stock.quant,removal_date:0
+#: field:stock.production.lot,removal_date:0 field:stock.quant,removal_date:0
 msgid "Removal Date"
 msgstr "Datum uklanjanja"
 
@@ -120,21 +111,21 @@
 msgid ""
 "This is the date on which the goods with this Serial Number may become "
 "dangerous and must not be consumed."
-msgstr ""
+msgstr "To je datum na koji roba s ovim serijskim brojem može postati opasna i ne smije se konzumirati."
 
 #. module: product_expiry
 #: help:stock.production.lot,removal_date:0
 msgid ""
 "This is the date on which the goods with this Serial Number should be "
 "removed from the stock."
-msgstr ""
+msgstr "To je datum na koji robu s ovim serijskim brojem treba ukloniti iz zaliha."
 
 #. module: product_expiry
 #: help:stock.production.lot,use_date:0
 msgid ""
 "This is the date on which the goods with this Serial Number start "
 "deteriorating, without being dangerous yet."
-msgstr ""
+msgstr "To je datum na koji se roba sa ovim serijskim brojem počinje pogoršavati, još je uvijek bezopasna. "
 
 #. module: product_expiry
 #: help:product.template,alert_time:0
@@ -162,4 +153,4 @@
 msgid ""
 "When a new a Serial Number is issued, this is the number of days before the "
 "goods starts deteriorating, without being dangerous yet."
-msgstr ""+msgstr "Kada se izdaje novi serijski broj, to je broj dana prije početka pogoršavanja dobara, još je uvijek bezopasna."
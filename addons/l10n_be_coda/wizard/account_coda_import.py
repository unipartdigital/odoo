--- conflicted
+++ resolved
@@ -72,75 +72,6 @@
                 statement['date'] = time.strftime(tools.DEFAULT_SERVER_DATE_FORMAT, time.strptime(rmspaces(line[5:11]), '%d%m%y'))
                 statement['separateApplication'] = rmspaces(line[83:88])
             elif line[0] == '1':
-<<<<<<< HEAD
-                if coda_version == '1':
-                    coda_statement['acc_number'] = line[5:17]
-                    if line[18:21].strip():
-                        coda_statement['currency'] = line[18:21]
-                elif line[1] == '0':                                # Belgian bank account BBAN structure
-                    coda_statement['acc_number'] = line[5:17]
-                    coda_statement['currency'] = line[18:21]
-                elif line[1] == '1':    # foreign bank account BBAN structure
-                    err_string = _('\nForeign bank accounts with BBAN structure are not supported.')
-                    err_code = 'R1001'
-                    if batch:
-                        return (err_code, err_string)
-                    raise osv.except_osv(_('Data Error!'), err_string)
-                elif line[1] == '2':    # Belgian bank account IBAN structure
-                    coda_statement['acc_number']=line[5:21]
-                    coda_statement['currency'] = line[39:42]
-                elif line[1] == '3':    # foreign bank account IBAN structure
-                    err_string = _('\nForeign bank accounts with IBAN structure are not supported.')
-                    err_code = 'R1002'
-                    if batch:
-                        return (err_code, err_string)
-                    raise osv.except_osv(_('Data Error!'), err_string)
-                else:
-                    err_string = _('\nUnsupported bank account structure.')
-                    err_code = 'R1003'
-                    if batch:
-                        return (err_code, err_string)
-                    raise osv.except_osv(_('Data Error!'), err_string)
-                coda_statement['description'] = line[90:125].strip()
-                cba_filter = lambda x: (coda_statement['acc_number'] in _get_acc_numbers(x['acc_number'])) \
-                    and (coda_statement['currency'] == x['currency_name']) and (coda_statement['description'] == (x['description1'] or x['description2'] or ''))
-                coda_bank =  filter(cba_filter, coda_bank_table)
-                if coda_bank:
-                    coda_bank = coda_bank[0]
-                    coda_statement['type'] = coda_bank['state']
-                    coda_statement['journal_id'] = coda_bank['journal'] and coda_bank['journal'][0]
-                    coda_statement['currency_id'] = coda_bank['currency'][0]
-                    coda_statement['coda_bank_account_id'] = coda_bank['id']
-                    def_pay_acc = coda_bank['def_payable'][0]
-                    def_rec_acc = coda_bank['def_receivable'][0]
-                    awaiting_acc = coda_bank['awaiting_account'][0]
-                    transfer_acc = coda_bank['transfer_account'][0]
-                    find_bbacom = coda_bank['find_bbacom']
-                    find_partner = coda_bank['find_partner']
-                else:
-                    err_string = _("\nNo matching CODA Bank Account Configuration record found.") + \
-                        _("\nPlease check if the 'Bank Account Number', 'Currency' and 'Account Description' fields of your configuration record match with '%s', '%s' and '%s'.") \
-                        % (coda_statement['acc_number'], coda_statement['currency'], coda_statement['description'])
-                    err_code = 'R1004'
-                    if batch:
-                        return (err_code, err_string)
-                    raise osv.except_osv(_('Data Error!'), err_string)
-                bal_start = list2float(line[43:58])             # old balance data
-                if line[42] == '1':    # 1= Debit
-                    bal_start = - bal_start
-                coda_statement['balance_start'] = bal_start
-                coda_statement['acc_holder'] = line[64:90]
-                coda_statement['paper_seq_number'] = line[2:5]
-                coda_statement['coda_seq_number'] = line[125:128]
-                if coda_bank['coda_st_naming']:
-                    coda_statement['name'] = coda_bank['coda_st_naming'] % {
-                       'code': coda_bank['journal_code'] or '',
-                       'year': time.strftime('%Y'),
-                       'y': time.strftime('%y'),
-                       'coda': line[125:128],
-                       'paper': line[2:5],
-                    }
-=======
                 #Statement details
                 if statement['version'] == '1':
                     statement['acc_number'] = rmspaces(line[5:17])
@@ -169,7 +100,6 @@
                             statement['journal_id'] = bank_acc.journal_id
                             statement['bank_account'] = bank_acc
                             break
->>>>>>> 411d6d93
                 else:
                     raise not_found_except
                 statement['description'] = rmspaces(line[90:125])
@@ -180,84 +110,6 @@
                 statement['codaSeqNumber'] = rmspaces(line[125:128])
             elif line[0] == '2':
                 if line[1] == '1':
-<<<<<<< HEAD
-                    # movement data record 2.1
-                    st_line = {}
-                    st_line_seq = st_line_seq + 1
-                    st_line['sequence'] = st_line_seq
-                    st_line['type'] = 'general'
-                    st_line['reconcile'] = False
-                    st_line['struct_comm_type'] = ''
-                    st_line['struct_comm_type_desc'] = ''
-                    st_line['struct_comm_101'] = ''
-                    st_line['communication'] = ''
-                    st_line['partner_id'] = 0
-                    st_line['account_id'] = 0
-                    st_line['counterparty_name'] = ''
-                    st_line['counterparty_bic'] = ''
-                    st_line['counterparty_number'] = ''
-                    st_line['counterparty_currency'] = ''
-                    st_line['glob_lvl_flag'] = False
-                    st_line['globalisation_id'] = 0
-                    st_line['globalisation_code'] = ''
-                    st_line['globalisation_amount'] = False
-                    st_line['amount'] = False
-                    st_line['ref'] = line[2:10]
-                    st_line['trans_ref'] = line[10:31]
-                    st_line_amt = list2float(line[32:47])
-                    if line[31] == '1':    # 1=debit
-                        st_line_amt = - st_line_amt
-                    # processing of amount depending on globalisation code
-                    glob_lvl_flag = int(line[124])
-                    if glob_lvl_flag > 0:
-                        if glob_lvl_stack[-1] == glob_lvl_flag:
-                            st_line['glob_lvl_flag'] = glob_lvl_flag
-                            st_line['amount'] = st_line_amt
-                            glob_lvl_stack.pop()
-                        else:
-                            glob_lvl_stack.append(glob_lvl_flag)
-                            st_line['type'] = 'globalisation'
-                            st_line['glob_lvl_flag'] = glob_lvl_flag
-                            st_line['globalisation_amount'] = st_line_amt
-                            st_line['account_id'] = None
-                    else:
-                        st_line['amount'] = st_line_amt
-                    # positions 48-53 : Value date or 000000 if not known (DDMMYY)
-                    st_line['val_date'] = str2date(line[47:53])
-                    # positions 54-61 : transaction code
-                    st_line['trans_type'] = line[53]
-                    trans_type =  filter(lambda x: st_line['trans_type'] == x['type'], trans_type_table)
-                    if not trans_type:
-                        err_string = _('\nThe File contains an invalid CODA Transaction Type : %s.') % st_line['trans_type']
-                        err_code = 'R2001'
-                        if batch:
-                            return (err_code, err_string)
-                        raise osv.except_osv(_('Data Error!'), err_string)
-                    st_line['trans_type_desc'] = trans_type[0]['description']
-                    st_line['trans_family'] = line[54:56]
-                    trans_family =  filter(lambda x: (x['type'] == 'family') and (st_line['trans_family'] == x['code']), trans_code_table)
-                    if not trans_family:
-                        err_string = _('\nThe File contains an invalid CODA Transaction Family : %s.') % st_line['trans_family']
-                        err_code = 'R2002'
-                        if batch:
-                            return (err_code, err_string)
-                        raise osv.except_osv(_('Data Error!'), err_string)
-                    st_line['trans_family_desc'] = trans_family[0]['description']
-                    st_line['trans_code'] = line[56:58]
-                    trans_code =  filter(lambda x: (x['type'] == 'code') and (st_line['trans_code'] == x['code']) and (trans_family[0]['id'] == x['parent_id'][0]),
-                        trans_code_table)
-                    if trans_code:
-                        st_line['trans_code_desc'] = trans_code[0]['description']
-                    else:
-                        st_line['trans_code_desc'] = _('Transaction Code unknown, please consult your bank.')
-                    st_line['trans_category'] = line[58:61]
-                    trans_category =  filter(lambda x: st_line['trans_category'] == x['category'], trans_category_table)
-                    if trans_category:
-                        st_line['trans_category_desc'] = trans_category[0]['description']
-                    else:
-                        st_line['trans_category_desc'] = _('Transaction Category unknown, please consult your bank.')
-                    # positions 61-115 : communication
-=======
                     #New statement line
                     statementLine = {}
                     statementLine['ref'] = rmspaces(line[2:10])
@@ -274,7 +126,6 @@
                     statementLine['transaction_family'] = rmspaces(line[54:56])
                     statementLine['transaction_code'] = rmspaces(line[56:58])
                     statementLine['transaction_category'] = rmspaces(line[58:61])
->>>>>>> 411d6d93
                     if line[61] == '1':
                         #Structured communication
                         statementLine['communication_struct'] = True
@@ -386,295 +237,6 @@
                 if statement['journal_id'].default_debit_account_id and (statement['journal_id'].default_credit_account_id == statement['journal_id'].default_debit_account_id):
                     balance_start_check = statement['journal_id'].default_debit_account_id.balance
                 else:
-<<<<<<< HEAD
-                    coda_statement['coda_parsing_note'] = ''
-                coda_statements.append(coda_statement)
-        #end for
-
-        err_string = ''
-        err_code = ''
-        coda_id = 0
-        coda_note = ''
-        line_note = ''
-
-        try:
-            coda_id = coda_obj.create(cr, uid,{
-                'name' : codafilename,
-                'coda_data': codafile,
-                'coda_creation_date' : coda_statement['date'],
-                'date': fields.date.context_today(self, cr, uid, context=context),
-                'user_id': uid,
-                })
-            context.update({'coda_id': coda_id})
-
-        except osv.except_osv, e:
-            cr.rollback()
-            err_string = _('\nApplication Error : ') + str(e)
-        except Exception, e:
-            cr.rollback()
-            err_string = _('\nSystem Error : ') + str(e)
-        except :
-            cr.rollback()
-            err_string = _('\nUnknown Error : ') + str(e)
-        if err_string:
-            err_code = 'G0001'
-            if batch:
-                return (err_code, err_string)
-            raise osv.except_osv(_('CODA Import failed.'), err_string)
-
-        nb_err = 0
-        err_string = ''
-        coda_st_ids = []
-        bk_st_ids = []
-
-        for statement in coda_statements:
-            # The CODA Statement info is written to two objects: 'coda.bank.statement' and 'account.bank.statement'
-            try:
-                coda_st_id = coda_st_obj.create(cr, uid, {
-                    'name': statement['name'],
-                    'type': statement['type'],
-                    'coda_bank_account_id': statement['coda_bank_account_id'],
-                    'currency': statement['currency_id'],
-                    'journal_id': statement['journal_id'],
-                    'coda_id': coda_id,
-                    'date': statement['date'],
-                    'period_id': statement['period_id'],
-                    'balance_start': statement['balance_start'],
-                    'balance_end_real': statement['balance_end_real'],
-                    'state':'draft',
-                })
-                coda_st_ids.append(coda_st_id)
-
-                if statement['type'] == 'normal':
-                    context.update({'ebanking_import': 1})
-                    journal = journal_obj.browse(cr, uid, statement['journal_id'], context=context)
-                    cr.execute('SELECT balance_end_real \
-                        FROM account_bank_statement \
-                        WHERE journal_id = %s and date < %s \
-                        ORDER BY date DESC,id DESC LIMIT 1', (statement['journal_id'], statement['date']))
-                    res = cr.fetchone()
-                    balance_start_check = res and res[0]
-                    if balance_start_check == None:
-                        if journal.default_debit_account_id and (journal.default_credit_account_id == journal.default_debit_account_id):
-                            balance_start_check = journal.default_debit_account_id.balance
-                        else:
-                            nb_err += 1
-                            err_string += _('\nConfiguration Error!\nPlease verify the Default Debit and Credit Account settings in journal %s.') % journal.name
-                            break
-                    bk_st_id = bank_st_obj.create(cr, uid, {
-                        'name': statement['name'],
-                        'journal_id': statement['journal_id'],
-                        'coda_statement_id': coda_st_id,
-                        'date': statement['date'],
-                        'period_id': statement['period_id'],
-                        'balance_start': statement['balance_start'],
-                        'balance_end_real': statement['balance_end_real'],
-                        'state': 'draft',
-                    })
-                    bk_st_ids.append(bk_st_id)
-                    coda_st_obj.write(cr, uid, [coda_st_id], {'statement_id': bk_st_id}, context=context)
-
-                glob_id_stack = [(0, '', 0, '')]          # stack with tuples (glob_lvl_flag, glob_code, glob_id, glob_name)
-                lines = statement['coda_statement_lines']
-                st_line_seq = 0
-
-                for x in lines:
-                    line = lines[x]
-
-                    # handling non-transactional records : line['type'] in ['information', 'communication']
-                    if line['type'] == 'information':
-                        line['globalisation_id'] = glob_id_stack[-1][2]
-                        line_note = _('Transaction Type' ': %s - %s'                \
-                            '\nTransaction Family: %s - %s'                         \
-                            '\nTransaction Code: %s - %s'                           \
-                            '\nTransaction Category: %s - %s'                       \
-                            '\nStructured Communication Type: %s - %s'              \
-                            '\nCommunication: %s')                                  \
-                            %(line['trans_type'], line['trans_type_desc'],
-                              line['trans_family'], line['trans_family_desc'],
-                              line['trans_code'], line['trans_code_desc'],
-                              line['trans_category'], line['trans_category_desc'],
-                              line['struct_comm_type'], line['struct_comm_type_desc'],
-                              line['communication'])
-
-                        coda_st_line_id = coda_st_line_obj.create(cr, uid, {
-                                   'sequence': line['sequence'],
-                                   'ref': line['ref'],
-                                   'name': line['name'].strip() or '/',
-                                   'type' : 'information',
-                                   'date': line['entry_date'],
-                                   'statement_id': coda_st_id,
-                                   'note': line_note,
-                                   })
-
-                    elif line['type'] == 'communication':
-                        line_note = _('Free Communication:\n %s')                  \
-                            %(line['communication'])
-                        coda_st_line_id = coda_st_line_obj.create(cr, uid, {
-                                   'sequence': line['sequence'],
-                                   'ref': line['ref'],
-                                   'name': line['name'].strip() or '/',
-                                   'type' : 'communication',
-                                   'date': statement['date'],
-                                   'statement_id': coda_st_id,
-                                   'note': line_note,
-                                   })
-
-                    # handling transactional records, # line['type'] in ['globalisation', 'general', 'supplier', 'customer']
-                    else:
-                        glob_lvl_flag = line['glob_lvl_flag']
-                        if glob_lvl_flag:
-                            if glob_id_stack[-1][0] == glob_lvl_flag:
-                                line['globalisation_id'] = glob_id_stack[-1][2]
-                                glob_id_stack.pop()
-                            else:
-                                glob_name = line['name'].strip() or '/'
-                                glob_code = seq_obj.get(cr, uid, 'statement.line.global')
-                                glob_id = glob_obj.create(cr, uid, {
-                                    'code': glob_code,
-                                    'name': glob_name,
-                                    'type': 'coda',
-                                    'parent_id': glob_id_stack[-1][2],
-                                    'amount': line['globalisation_amount'],
-                                })
-                                line['globalisation_id'] = glob_id
-                                glob_id_stack.append((glob_lvl_flag, glob_code, glob_id, glob_name))
-
-                        line_note = _('Partner name: %s \nPartner Account Number: %s' \
-                            '\nTransaction Type: %s - %s'                             \
-                            '\nTransaction Family: %s - %s'                           \
-                            '\nTransaction Code: %s - %s'                             \
-                            '\nTransaction Category: %s - %s'                         \
-                            '\nStructured Communication Type: %s - %s'                \
-                            '\nCommunication: %s')                                    \
-                            %(line['counterparty_name'], line['counterparty_number'],
-                              line['trans_type'], line['trans_type_desc'],
-                              line['trans_family'], line['trans_family_desc'],
-                              line['trans_code'], line['trans_code_desc'],
-                              line['trans_category'], line['trans_category_desc'],
-                              line['struct_comm_type'], line['struct_comm_type_desc'],
-                              line['communication'])
-
-                        if line['type'] == 'globalisation':
-                            coda_st_line_id = coda_st_line_obj.create(cr, uid, {
-                                   'sequence': line['sequence'],
-                                   'ref': line['ref'],
-                                   'name': line['name'].strip() or '/',
-                                   'type' : 'globalisation',
-                                   'val_date' : line['val_date'],
-                                   'date': line['entry_date'],
-                                   'globalisation_level': line['glob_lvl_flag'],
-                                   'globalisation_amount': line['globalisation_amount'],
-                                   'globalisation_id': line['globalisation_id'],
-                                   'partner_id': line['partner_id'] or 0,
-                                   'account_id': line['account_id'],
-                                   'statement_id': coda_st_id,
-                                   'note': line_note,
-                                   })
-
-                        else:       # line['type'] in ['general', 'supplier', 'customer']
-
-                            if glob_lvl_flag == 0:
-                                line['globalisation_id'] = glob_id_stack[-1][2]
-                            if not line['account_id']:
-                                line['account_id'] = awaiting_acc
-                            coda_st_line_id = coda_st_line_obj.create(cr, uid, {
-                                   'sequence': line['sequence'],
-                                   'ref': line['ref'],
-                                   'name': line['name'] or '/',
-                                   'type' : line['type'],
-                                   'val_date' : line['val_date'],
-                                   'date': line['entry_date'],
-                                   'amount': line['amount'],
-                                   'partner_id': line['partner_id'] or 0,
-                                   'counterparty_name': line['counterparty_name'],
-                                   'counterparty_bic': line['counterparty_bic'],
-                                   'counterparty_number': line['counterparty_number'],
-                                   'counterparty_currency': line['counterparty_currency'],
-                                   'account_id': line['account_id'],
-                                   'globalisation_level': line['glob_lvl_flag'],
-                                   'globalisation_id': line['globalisation_id'],
-                                   'statement_id': coda_st_id,
-                                   'note': line_note,
-                                   })
-
-                            if statement['type'] == 'normal':
-                                st_line_seq += 1
-                                voucher_id = False
-                                line_name = line['name'].strip()
-                                if not line_name:
-                                    if line['globalisation_id']:
-                                        line_name = glob_id_stack[-1][3]
-                                    else:
-                                        line_name = '/'
-
-                                if line['reconcile']:
-                                    voucher_vals = {
-                                        'type': line['type'] == 'supplier' and 'payment' or 'receipt',
-                                        'name': line_name,
-                                        'partner_id': line['partner_id'],
-                                        'journal_id': statement['journal_id'],
-                                        'account_id': journal.default_credit_account_id.id,
-                                        'company_id': journal.company_id.id,
-                                        'currency_id': journal.company_id.currency_id.id,
-                                        'date': line['entry_date'],
-                                        'amount': abs(line['amount']),
-                                        'period_id': statement['period_id'],
-                                    }
-                                    voucher_id = voucher_obj.create(cr, uid, voucher_vals, context=context)
-
-                                    move_line = move_line_obj.browse(cr, uid, line['reconcile'], context=context)
-                                    voucher_dict = voucher_obj.onchange_partner_id(cr, uid, [],
-                                        partner_id = line['partner_id'],
-                                        journal_id = statement['journal_id'],
-                                        price = abs(line['amount']),
-                                        currency_id = journal.company_id.currency_id.id,
-                                        ttype = line['type'] == 'supplier' and 'payment' or 'receipt',
-                                        date = line['val_date'],
-                                        context = context)
-                                    #_logger.warning('voucher_dict = %s' % voucher_dict)
-                                    voucher_line_vals = False
-                                    if voucher_dict['value']['line_ids']:
-                                        for line_dict in voucher_dict['value']['line_ids']:
-                                            if line_dict['move_line_id'] == move_line.id:
-                                                voucher_line_vals = line_dict
-                                    if voucher_line_vals:
-                                        voucher_line_vals.update({
-                                            'voucher_id': voucher_id,
-                                            'amount': abs(line['amount']),
-                                        })
-                                        voucher_line_obj.create(cr, uid, voucher_line_vals, context=context)
-
-                                bank_st_line_id = bank_st_line_obj.create(cr, uid, {
-                                       'sequence': st_line_seq,
-                                       'ref': line['ref'],
-                                       'name': line_name,
-                                       'type' : line['type'],
-                                       'val_date' : line['val_date'],
-                                       'date': line['entry_date'],
-                                       'amount': line['amount'],
-                                       'partner_id': line['partner_id'] or 0,
-                                       'counterparty_name': line['counterparty_name'],
-                                       'counterparty_bic': line['counterparty_bic'],
-                                       'counterparty_number': line['counterparty_number'],
-                                       'counterparty_currency': line['counterparty_currency'],
-                                       'account_id': line['account_id'],
-                                       'globalisation_id': line['globalisation_id'],
-                                       'statement_id': bk_st_id,
-                                       'voucher_id': voucher_id,
-                                       'note': line_note,
-                                        })
-                # end 'for x in lines'
-
-                coda_st_obj.write(cr, uid, [coda_st_id], {}, context=context)           # calculate balance
-                st_balance = coda_st_obj.read(cr, uid, coda_st_id, ['balance_end', 'balance_end_real'], context=context)
-                if st_balance['balance_end'] <> st_balance['balance_end_real']:
-                    err_string += _('\nIncorrect ending Balance in CODA Statement %s for Bank Account %s.')  \
-                        % (statement['coda_seq_number'], (statement['acc_number'] + ' (' + statement['currency'] + ') - ' + statement['description']))
-                    if statement['type'] == 'normal':
-                        nb_err += 1
-                        break
-=======
                     raise osv.except_osv(_('Error'), _("Configuration Error in journal %s!\nPlease verify the Default Debit and Credit Account settings.") % statement['journal_id'].name)
             if balance_start_check != statement['balance_start']:
                 statement['coda_note'] = _("The CODA Statement %s Starting Balance (%.2f) does not correspond with the previous Closing Balance (%.2f) in journal %s!") % (statement['description'] + ' #' + statement['paperSeqNumber'], statement['balance_start'], balance_start_check, statement['journal_id'].name)
@@ -706,7 +268,6 @@
                             pass
                         if line['counterpartyNumber']:
                             note.append(_('Counter Party Account') + ': ' + line['counterpartyNumber'])
->>>>>>> 411d6d93
                     else:
                         line['counterpartyNumber'] = False
 
@@ -821,13 +382,4 @@
 
 
 
-def _get_acc_numbers(acc_number):
-    #TODO this method is needed because the iban and bank account fields have been merged together. But sometimes we
-    #   need to retrieve the normal bank account from the IBAN. This should be globalized and defined as a method on the
-    #   bank account class. Each country part of the IBAN area should define its own code to do so.
-    acc_number = acc_number.replace(' ', '')
-    if acc_number.lower().startswith('be'):
-        return [acc_number[4:], acc_number]
-    return [acc_number]
-
 # vim:expandtab:smartindent:tabstop=4:softtabstop=4:shiftwidth=4:
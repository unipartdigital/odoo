# -*- coding: utf-8 -*-
import base64
import glob, os
import pprint
from xml.etree import ElementTree
from cStringIO import StringIO

import simplejson

import openerpweb
import openerpweb.ast
import openerpweb.nonliterals

import cherrypy

# Should move to openerpweb.Xml2Json
class Xml2Json:
    # xml2json-direct
    # Simple and straightforward XML-to-JSON converter in Python
    # New BSD Licensed
    #
    # URL: http://code.google.com/p/xml2json-direct/
    @staticmethod
    def convert_to_json(s):
        return simplejson.dumps(
            Xml2Json.convert_to_structure(s), sort_keys=True, indent=4)

    @staticmethod
    def convert_to_structure(s):
        root = ElementTree.fromstring(s)
        return Xml2Json.convert_element(root)

    @staticmethod
    def convert_element(el, skip_whitespaces=True):
        res = {}
        if el.tag[0] == "{":
            ns, name = el.tag.rsplit("}", 1)
            res["tag"] = name
            res["namespace"] = ns[1:]
        else:
            res["tag"] = el.tag
        res["attrs"] = {}
        for k, v in el.items():
            res["attrs"][k] = v
        kids = []
        if el.text and (not skip_whitespaces or el.text.strip() != ''):
            kids.append(el.text)
        for kid in el:
            kids.append(Xml2Json.convert_element(kid))
            if kid.tail and (not skip_whitespaces or kid.tail.strip() != ''):
                kids.append(kid.tail)
        res["children"] = kids
        return res

#----------------------------------------------------------
# OpenERP Web base Controllers
#----------------------------------------------------------

class Session(openerpweb.Controller):
    _cp_path = "/base/session"

    def manifest_glob(self, addons, key):
        files = []
        for addon in addons:
            globlist = openerpweb.addons_manifest.get(addon, {}).get(key, [])

            files.extend([
                resource_path[len(openerpweb.path_addons):]
                for pattern in globlist
                for resource_path in glob.glob(os.path.join(
                    openerpweb.path_addons, addon, pattern))
            ])
        return files

    def concat_files(self, file_list):
        """ Concatenate file content
        return (concat,timestamp)
        concat: concatenation of file content
        timestamp: max(os.path.getmtime of file_list)
        """
        root = openerpweb.path_root
        files_content = []
        files_timestamp = 0
        for i in file_list:
            fname = os.path.join(root, i)
            ftime = os.path.getmtime(fname)
            if ftime > files_timestamp:
                files_timestamp = ftime
            files_content = open(fname).read()
        files_concat = "".join(files_content)
        return files_concat

    @openerpweb.jsonrequest
    def login(self, req, db, login, password):
        req.session.login(db, login, password)

        return {
            "session_id": req.session_id,
            "uid": req.session._uid,
        }

    @openerpweb.jsonrequest
    def logout(self,req):
        req.session_id = False
        req.session._uid = False

    @openerpweb.jsonrequest
    def sc_list(self, req):
        return req.session.model('ir.ui.view_sc').get_sc(req.session._uid, "ir.ui.menu", {})

    @openerpweb.jsonrequest
    def get_databases_list(self, req):
        proxy = req.session.proxy("db")
        dbs = proxy.list()
        
        return {"db_list": dbs}

    @openerpweb.jsonrequest
    def modules(self, req):
        return {"modules": [name
            for name, manifest in openerpweb.addons_manifest.iteritems()
            if manifest.get('active', True)]}

    @openerpweb.jsonrequest
    def csslist(self, req, mods='base'):
        return {'files': self.manifest_glob(mods.split(','), 'css')}

    @openerpweb.jsonrequest
    def jslist(self, req, mods='base'):
        return {'files': self.manifest_glob(mods.split(','), 'js')}

    def css(self, req, mods='base,base_hello'):
        files = self.manifest_glob(mods.split(','), 'css')
        concat = self.concat_files(files)[0]
        # TODO request set the Date of last modif and Etag
        return concat
    css.exposed = True

    def js(self, req, mods='base,base_hello'):
        files = self.manifest_glob(mods.split(','), 'js')
        concat = self.concat_files(files)[0]
        # TODO request set the Date of last modif and Etag
        return concat
    js.exposed = True

    @openerpweb.jsonrequest
    def eval_domain_and_context(self, req, contexts, domains,
                                group_by_seq=None):
        """ Evaluates sequences of domains and contexts, composing them into
        a single context, domain or group_by sequence.

        :param list contexts: list of contexts to merge together. Contexts are
                              evaluated in sequence, all previous contexts
                              are part of their own evaluation context
                              (starting at the session context).
        :param list domains: list of domains to merge together. Domains are
                             evaluated in sequence and appended to one another
                             (implicit AND), their evaluation domain is the
                             result of merging all contexts.
        :param list group_by_seq: list of domains (which may be in a different
                                  order than the ``contexts`` parameter),
                                  evaluated in sequence, their ``'group_by'``
                                  key is extracted if they have one.
        :returns:
            a 3-dict of:

            context (``dict``)
                the global context created by merging all of
                ``contexts``

            domain (``list``)
                the concatenation of all domains

            group_by (``list``)
                a list of fields to group by, potentially empty (in which case
                no group by should be performed)
        """
        context = req.session.eval_contexts(contexts)
        domain = req.session.eval_domains(domains, context)

        group_by_sequence = []
        for candidate in (group_by_seq or []):
            ctx = req.session.eval_context(candidate, context)
            group_by = ctx.get('group_by')
            if not group_by:
                continue
            elif isinstance(group_by, basestring):
                group_by_sequence.append(group_by)
            else:
                group_by_sequence.extend(group_by)

        return {
            'context': context,
            'domain': domain,
            'group_by': group_by_sequence
        }

    @openerpweb.jsonrequest
    def save_session_action(self, req, the_action):
        """
        This method store an action object in the session object and returns an integer
        identifying that action. The method get_session_action() can be used to get
        back the action.
        
        :param the_action: The action to save in the session.
        :type the_action: anything
        :return: A key identifying the saved action.
        :rtype: integer
        """
        saved_actions = cherrypy.session.get('saved_actions')
        if not saved_actions:
            saved_actions = {"next":0, "actions":{}}
            cherrypy.session['saved_actions'] = saved_actions
        # we don't allow more than 10 stored actions
        if len(saved_actions["actions"]) >= 10:
            del saved_actions["actions"][min(saved_actions["actions"].keys())]
        key = saved_actions["next"]
        saved_actions["actions"][key] = the_action
        saved_actions["next"] = key + 1
        return key

    @openerpweb.jsonrequest
    def get_session_action(self, req, key):
        """
        Gets back a previously saved action. This method can return None if the action
        was saved since too much time (this case should be handled in a smart way).
        
        :param key: The key given by save_session_action()
        :type key: integer
        :return: The saved action or None.
        :rtype: anything
        """
        saved_actions = cherrypy.session.get('saved_actions')
        if not saved_actions:
            return None
        return saved_actions["actions"].get(key)
        
        
def load_actions_from_ir_values(req, key, key2, models, meta, context):
    Values = req.session.model('ir.values')
    actions = Values.get(key, key2, models, meta, context)

    for _, _, action in actions:
        clean_action(action, req.session)

    return actions

def clean_action(action, session):
    # values come from the server, we can just eval them
    if isinstance(action['context'], basestring):
        action['context'] = eval(
            action['context'],
            session.evaluation_context()) or {}

    if isinstance(action['domain'], basestring):
        action['domain'] = eval(
            action['domain'],
            session.evaluation_context(
                action['context'])) or []
    if not action.has_key('flags'):
        # Set empty flags dictionary for web client.
        action['flags'] = dict()
    return fix_view_modes(action)

def fix_view_modes(action):
    """ For historical reasons, OpenERP has weird dealings in relation to
    view_mode and the view_type attribute (on window actions):

    * one of the view modes is ``tree``, which stands for both list views
      and tree views
    * the choice is made by checking ``view_type``, which is either
      ``form`` for a list view or ``tree`` for an actual tree view

    This methods simply folds the view_type into view_mode by adding a
    new view mode ``list`` which is the result of the ``tree`` view_mode
    in conjunction with the ``form`` view_type.

    TODO: this should go into the doc, some kind of "peculiarities" section

    :param dict action: an action descriptor
    :returns: nothing, the action is modified in place
    """
    if action.pop('view_type') != 'form':
        return

    action['view_mode'] = ','.join(
        mode if mode != 'tree' else 'list'
        for mode in action['view_mode'].split(','))
    action['views'] = [
        [id, mode if mode != 'tree' else 'list']
        for id, mode in action['views']
    ]
    return action

class Menu(openerpweb.Controller):
    _cp_path = "/base/menu"

    @openerpweb.jsonrequest
    def load(self, req):
        return {'data': self.do_load(req)}

    def do_load(self, req):
        """ Loads all menu items (all applications and their sub-menus).

        :param req: A request object, with an OpenERP session attribute
        :type req: < session -> OpenERPSession >
        :return: the menu root
        :rtype: dict('children': menu_nodes)
        """
        Menus = req.session.model('ir.ui.menu')
        # menus are loaded fully unlike a regular tree view, cause there are
        # less than 512 items
        menu_ids = Menus.search([])
        menu_items = Menus.read(menu_ids, ['name', 'sequence', 'parent_id'])
        menu_root = {'id': False, 'name': 'root', 'parent_id': [-1, '']}
        menu_items.append(menu_root)
        
        # make a tree using parent_id
        menu_items_map = dict((menu_item["id"], menu_item) for menu_item in menu_items)
        for menu_item in menu_items:
            if menu_item['parent_id']:
                parent = menu_item['parent_id'][0]
            else:
                parent = False
            if parent in menu_items_map:
                menu_items_map[parent].setdefault(
                    'children', []).append(menu_item)

        # sort by sequence a tree using parent_id
        for menu_item in menu_items:
            menu_item.setdefault('children', []).sort(
                key=lambda x:x["sequence"])

        return menu_root

    @openerpweb.jsonrequest
    def action(self, req, menu_id):
        actions = load_actions_from_ir_values(req,'action', 'tree_but_open',
                                             [('ir.ui.menu', menu_id)], False, {})

        return {"action": actions}

class DataSet(openerpweb.Controller):
    _cp_path = "/base/dataset"

    @openerpweb.jsonrequest
    def fields(self, req, model):
        return {'fields': req.session.model(model).fields_get()}

    @openerpweb.jsonrequest
    def search_read(self, request, model, fields=False, offset=0, limit=False, domain=None, context=None, sort=None):
        return self.do_search_read(request, model, fields, offset, limit, domain, context, sort)
    def do_search_read(self, request, model, fields=False, offset=0, limit=False, domain=None, context=None, sort=None):
        """ Performs a search() followed by a read() (if needed) using the
        provided search criteria

        :param request: a JSON-RPC request object
        :type request: openerpweb.JsonRequest
        :param str model: the name of the model to search on
        :param fields: a list of the fields to return in the result records
        :type fields: [str]
        :param int offset: from which index should the results start being returned
        :param int limit: the maximum number of records to return
        :param list domain: the search domain for the query
        :param list sort: sorting directives
        :returns: a list of result records
        :rtype: list
        """
        Model = request.session.model(model)

        ids = Model.search(domain or [], offset or 0, limit or False,
                           sort or False, request.context)

        if fields and fields == ['id']:
            # shortcut read if we only want the ids
            return map(lambda id: {'id': id}, ids)

        reads = Model.read(ids, fields or False, request.context)
        reads.sort(key=lambda obj: ids.index(obj['id']))
        return reads
    
    @openerpweb.jsonrequest
    def read(self, request, model, ids, fields=False):
        return self.do_search_read(request, model, ids, fields)

    @openerpweb.jsonrequest
    def get(self, request, model, ids, fields=False):
        return self.do_get(request, model, ids, fields)
    def do_get(self, request, model, ids, fields=False):
        """ Fetches and returns the records of the model ``model`` whose ids
        are in ``ids``.

        The results are in the same order as the inputs, but elements may be
        missing (if there is no record left for the id)

        :param request: the JSON-RPC2 request object
        :type request: openerpweb.JsonRequest
        :param model: the model to read from
        :type model: str
        :param ids: a list of identifiers
        :type ids: list
        :param fields: a list of fields to fetch, ``False`` or empty to fetch
                       all fields in the model
        :type fields: list | False
        :returns: a list of records, in the same order as the list of ids
        :rtype: list
        """
        Model = request.session.model(model)
        records = Model.read(ids, fields, request.context)

        record_map = dict((record['id'], record) for record in records)

        return [record_map[id] for id in ids if record_map.get(id)]
    @openerpweb.jsonrequest

    def load(self, req, model, id, fields):
        m = req.session.model(model)
        value = {}
        r = m.read([id])
        if r:
            value = r[0]
        return {'value': value}

    @openerpweb.jsonrequest
    def create(self, req, model, data, context={}):
        m = req.session.model(model)
        r = m.create(data, context)
        return {'result': r}

    @openerpweb.jsonrequest
    def save(self, req, model, id, data, context={}):
        m = req.session.model(model)
        r = m.write([id], data, context)
        return {'result': r}

    @openerpweb.jsonrequest
    def unlink(self, request, model, ids=[]):
        Model = request.session.model(model)
        return Model.unlink(ids)

    @openerpweb.jsonrequest
    def call(self, req, model, method, args):
        m = req.session.model(model)
        r = getattr(m, method)(*args)
        return {'result': r}

    @openerpweb.jsonrequest
    def exec_workflow(self, req, model, id, signal):
        r = req.session.exec_workflow(model, id, signal)
        return {'result': r}

    @openerpweb.jsonrequest
    def default_get(self, req, model, fields, context={}):
        m = req.session.model(model)
        r = m.default_get(fields, context)
        return {'result': r}
    
    @openerpweb.jsonrequest
    def name_search(self, req, model, search_str, domain=[], context={}, limit=False):
        m = req.session.model(model)
        r = m.name_search(search_str, domain, 'ilike', context, limit)
        return {'result': r}

class DataGroup(openerpweb.Controller):
    _cp_path = "/base/group"
    @openerpweb.jsonrequest
    def read(self, request, model, group_by_fields, domain=None):
        Model = request.session.model(model)

        return Model.read_group(
            domain or [], False, group_by_fields, 0, False,
            dict(request.context, group_by=group_by_fields))

class View(openerpweb.Controller):
    _cp_path = "/base/view"

    def fields_view_get(self, request, model, view_id, view_type,
                        transform=True, toolbar=False, submenu=False):
        Model = request.session.model(model)
        fvg = Model.fields_view_get(view_id, view_type, request.context,
                                    toolbar, submenu)
        self.process_view(request.session, fvg, request.context, transform)
        return fvg
    
    def process_view(self, session, fvg, context, transform):
        if transform:
            evaluation_context = session.evaluation_context(context or {})
            xml = self.transform_view(fvg['arch'], session, evaluation_context)
        else:
            xml = ElementTree.fromstring(fvg['arch'])
        fvg['arch'] = Xml2Json.convert_element(xml)
        for field in fvg['fields'].values():
            if field.has_key('views') and field['views']:
                for view in field["views"].values():
                    self.process_view(session, view, None, transform)

    @openerpweb.jsonrequest
    def add_custom(self, request, view_id, arch):
        CustomView = request.session.model('ir.ui.view.custom')
        CustomView.create({
            'user_id': request.session._uid,
            'ref_id': view_id,
            'arch': arch
        })
        return {'result': True}

    @openerpweb.jsonrequest
    def undo_custom(self, request, view_id, reset=False):
        CustomView = request.session.model('ir.ui.view.custom')
        vcustom = CustomView.search([('user_id', '=', request.session._uid), ('ref_id' ,'=', view_id)])
        if vcustom:
            if reset:
                CustomView.unlink(vcustom)
            else:
                CustomView.unlink([vcustom[0]])
            return {'result': True}
        return {'result': False}

    def normalize_attrs(self, elem, context):
        """ Normalize @attrs, @invisible, @required, @readonly and @states, so
        the client only has to deal with @attrs.

        See `the discoveries pad <http://pad.openerp.com/discoveries>`_ for
        the rationale.

        :param elem: the current view node (Python object)
        :type elem: xml.etree.ElementTree.Element
        :param dict context: evaluation context
        """
        # If @attrs is normalized in json by server, the eval should be replaced by simplejson.loads
        attrs = openerpweb.ast.literal_eval(elem.get('attrs', '{}'))
        if 'states' in elem.attrib:
            attrs.setdefault('invisible', [])\
                .append(('state', 'not in', elem.attrib.pop('states').split(',')))
        if attrs:
            elem.set('attrs', simplejson.dumps(attrs))
        for a in ['invisible', 'readonly', 'required']:
            if a in elem.attrib:
                # In the XML we trust
                avalue = bool(eval(elem.get(a, 'False'),
                                   {'context': context or {}}))
                if not avalue:
                    del elem.attrib[a]
                else:
                    elem.attrib[a] = '1'
                    if a == 'invisible' and 'attrs' in elem.attrib:
                        del elem.attrib['attrs']

    def transform_view(self, view_string, session, context=None):
        # transform nodes on the fly via iterparse, instead of
        # doing it statically on the parsing result
        parser = ElementTree.iterparse(StringIO(view_string), events=("start",))
        root = None
        for event, elem in parser:
            if event == "start":
                if root is None:
                    root = elem
                self.normalize_attrs(elem, context)
                self.parse_domains_and_contexts(elem, session)
        return root

    def parse_domain(self, elem, attr_name, session):
        """ Parses an attribute of the provided name as a domain, transforms it
        to either a literal domain or a :class:`openerpweb.nonliterals.Domain`

        :param elem: the node being parsed
        :type param: xml.etree.ElementTree.Element
        :param str attr_name: the name of the attribute which should be parsed
        :param session: Current OpenERP session
        :type session: openerpweb.openerpweb.OpenERPSession
        """
        domain = elem.get(attr_name, '').strip()
        if domain:
            try:
                elem.set(
                    attr_name,
                    openerpweb.ast.literal_eval(
                        domain))
            except ValueError:
                # not a literal
                elem.set(attr_name,
                         openerpweb.nonliterals.Domain(session, domain))

    def parse_domains_and_contexts(self, elem, session):
        """ Converts domains and contexts from the view into Python objects,
        either literals if they can be parsed by literal_eval or a special
        placeholder object if the domain or context refers to free variables.

        :param elem: the current node being parsed
        :type param: xml.etree.ElementTree.Element
        :param session: OpenERP session object, used to store and retrieve
                        non-literal objects
        :type session: openerpweb.openerpweb.OpenERPSession
        """
        self.parse_domain(elem, 'domain', session)
        self.parse_domain(elem, 'filter_domain', session)
        context_string = elem.get('context', '').strip()
        if context_string:
            try:
                elem.set('context',
                         openerpweb.ast.literal_eval(context_string))
            except ValueError:
                elem.set('context',
                         openerpweb.nonliterals.Context(
                             session, context_string))

class FormView(View):
    _cp_path = "/base/formview"

    @openerpweb.jsonrequest
    def load(self, req, model, view_id, toolbar=False):
        fields_view = self.fields_view_get(req, model, view_id, 'form', toolbar=toolbar)
        return {'fields_view': fields_view}

class ListView(View):
    _cp_path = "/base/listview"

    @openerpweb.jsonrequest
    def load(self, req, model, view_id, toolbar=False):
        fields_view = self.fields_view_get(req, model, view_id, 'tree', toolbar=toolbar)
        return {'fields_view': fields_view}

<<<<<<< HEAD
    @openerpweb.jsonrequest
    def records(self, req, model, view_id, toolbar=False):
        rows = DataSet().do_search_read(req, model,
                                        offset=0, limit=False,
                                        domain=None)
        return {
            'records': [
                {'data': dict((key, {'value': value})
                              for key, value in row.iteritems())}
                for row in rows
            ]
        }

    def fields_view_get(self, request, model, view_id, view_type="tree",
                        transform=True, toolbar=False, submenu=False):
        """ Sets @editable on the view's arch if it isn't already set and
        ``set_editable`` is present in the request context
        """
        view = super(ListView, self).fields_view_get(
            request, model, view_id, view_type, transform, toolbar, submenu)

        view_attributes = view['arch']['attrs']
        if request.context.get('set_editable')\
                and 'editable' not in view_attributes:
            view_attributes['editable'] = 'bottom'
        return view

=======
>>>>>>> 3613de38
    def process_colors(self, view, row, context):
        colors = view['arch']['attrs'].get('colors')

        if not colors:
            return None

        color = [
            pair.split(':')[0]
            for pair in colors.split(';')
            if eval(pair.split(':')[1], dict(context, **row))
        ]

        if not color:
            return None
        elif len(color) == 1:
            return color[0]
        return 'maroon'

class SearchView(View):
    _cp_path = "/base/searchview"

    @openerpweb.jsonrequest
    def load(self, req, model, view_id):
        fields_view = self.fields_view_get(req, model, view_id, 'search')
        return {'fields_view': fields_view}

    @openerpweb.jsonrequest
    def fields_get(self, req, model):
        Model = req.session.model(model)
        fields = Model.fields_get()
        return {'fields': fields}

class Binary(openerpweb.Controller):
    _cp_path = "/base/binary"

    @openerpweb.httprequest
    def image(self, request, session_id, model, id, field, **kw):
        cherrypy.response.headers['Content-Type'] = 'image/png'
        Model = request.session.model(model)
        try:
            if not id:
                res = Model.default_get([field], request.context).get(field, '')
            else:
                res = Model.read([int(id)], [field], request.context)[0].get(field, '')
            return base64.decodestring(res)
        except: # TODO: what's the exception here?
            return self.placeholder()
    def placeholder(self):
        return open(os.path.join(openerpweb.path_addons, 'base', 'static', 'src', 'img', 'placeholder.png'), 'rb').read()

    @openerpweb.httprequest
    def saveas(self, request, session_id, model, id, field, fieldname, **kw):
        Model = request.session.model(model)
        res = Model.read([int(id)], [field, fieldname])[0]
        filecontent = res.get(field, '')
        if not filecontent:
            raise cherrypy.NotFound
        else:
            cherrypy.response.headers['Content-Type'] = 'application/octet-stream'
            filename = '%s_%s' % (model.replace('.', '_'), id)
            if fieldname:
                filename = res.get(fieldname, '') or filename
            cherrypy.response.headers['Content-Disposition'] = 'attachment; filename=' +  filename
            return base64.decodestring(filecontent)

    @openerpweb.httprequest
    def upload(self, request, session_id, callback, ufile=None):
        cherrypy.response.timeout = 500
        headers = {}
        for key, val in cherrypy.request.headers.iteritems():
            headers[key.lower()] = val
        size = int(headers.get('content-length', 0))
        # TODO: might be usefull to have a configuration flag for max-lenght file uploads
        try:
            out = """<script language="javascript" type="text/javascript">
                        var win = window.top.window,
                            callback = win[%s];
                        if (typeof(callback) === 'function') {
                            callback.apply(this, %s);
                        } else {
                            win.jQuery('#oe_notification', win.document).notify('create', {
                                title: "Ajax File Upload",
                                text: "Could not find callback"
                            });
                        }
                    </script>"""
            data = ufile.file.read()
            args = [size, ufile.filename, ufile.headers.getheader('Content-Type'), base64.encodestring(data)]
        except Exception, e:
            args = [False, e.message]
        return out % (simplejson.dumps(callback), simplejson.dumps(args))

    @openerpweb.httprequest
    def upload_attachment(self, request, session_id, callback, model, id, ufile=None):
        cherrypy.response.timeout = 500
        Model = request.session.model('ir.attachment')
        try:
            out = """<script language="javascript" type="text/javascript">
                        var win = window.top.window,
                            callback = win[%s];
                        if (typeof(callback) === 'function') {
                            callback.call(this, %s);
                        }
                    </script>"""
            attachment_id = Model.create({
                'name': ufile.filename,
                'datas': base64.encodestring(ufile.file.read()),
                'res_model': model,
                'res_id': int(id)
            })
            args = {
                'filename': ufile.filename,
                'id':  attachment_id
            }
        except Exception, e:
            args = { 'error': e.message }
        return out % (simplejson.dumps(callback), simplejson.dumps(args))

class Action(openerpweb.Controller):
    _cp_path = "/base/action"

    @openerpweb.jsonrequest
    def load(self, req, action_id):
        Actions = req.session.model('ir.actions.actions')
        value = False
        action_type = Actions.read([action_id], ['type'], req.session.context)
        if action_type:
            action = req.session.model(action_type[0]['type']).read([action_id], False, req.session.context)
            if action:
                value = clean_action(action[0], req.session)
        return {'result': value}<|MERGE_RESOLUTION|>--- conflicted
+++ resolved
@@ -620,7 +620,6 @@
         fields_view = self.fields_view_get(req, model, view_id, 'tree', toolbar=toolbar)
         return {'fields_view': fields_view}
 
-<<<<<<< HEAD
     @openerpweb.jsonrequest
     def records(self, req, model, view_id, toolbar=False):
         rows = DataSet().do_search_read(req, model,
@@ -648,8 +647,6 @@
             view_attributes['editable'] = 'bottom'
         return view
 
-=======
->>>>>>> 3613de38
     def process_colors(self, view, row, context):
         colors = view['arch']['attrs'].get('colors')
 

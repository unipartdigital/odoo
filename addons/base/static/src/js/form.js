openerp.base.form = function (openerp) {

var _t = openerp.base._t;

openerp.base.views.add('form', 'openerp.base.FormView');
openerp.base.FormView = openerp.base.View.extend( /** @lends openerp.base.FormView# */{
    /**
     * Indicates that this view is not searchable, and thus that no search
     * view should be displayed (if there is one active).
     */
    searchable: false,
    template: "FormView",
    /**
     * @constructs
     * @param {openerp.base.Session} session the current openerp session
     * @param {String} element_id this view's root element id
     * @param {openerp.base.DataSet} dataset the dataset this view will work with
     * @param {String} view_id the identifier of the OpenERP view object
     *
     * @property {openerp.base.Registry} registry=openerp.base.form.widgets widgets registry for this form view instance
     */
    init: function(parent, element_id, dataset, view_id, options) {
        this._super(parent, element_id);
        this.set_default_options(options);
        this.dataset = dataset;
        this.model = dataset.model;
        this.view_id = view_id;
        this.fields_view = {};
        this.widgets = {};
        this.widgets_counter = 0;
        this.fields = {};
        this.datarecord = {};
        this.ready = false;
        this.show_invalid = true;
        this.dirty = false;
        this.default_focus_field = null;
        this.default_focus_button = null;
        this.registry = openerp.base.form.widgets;
        this.has_been_loaded = $.Deferred();
        this.$form_header = null;
        this.translatable_fields = [];
        _.defaults(this.options, {"always_show_new_button": true});
    },
    start: function() {
        //this.log('Starting FormView '+this.model+this.view_id)
        if (this.embedded_view) {
            var def = $.Deferred().then(this.on_loaded);
            var self = this;
            setTimeout(function() {def.resolve({fields_view: self.embedded_view});}, 0);
            return def.promise();
        } else {
            var context = new openerp.base.CompoundContext(this.dataset.get_context());
            return this.rpc("/base/formview/load", {"model": this.model, "view_id": this.view_id,
                toolbar: this.options.sidebar, context: context}, this.on_loaded);
        }
    },
    stop: function() {
        if (this.sidebar) {
            this.sidebar.attachments.stop();
            this.sidebar.stop();
        }
        _.each(this.widgets, function(w) {
            w.stop();
        });
    },
    on_loaded: function(data) {
        var self = this;
        this.fields_view = data.fields_view;
        var frame = new (this.registry.get_object('frame'))(this, this.fields_view.arch);

        this.$element.html(QWeb.render(this.template, { 'frame': frame, 'view': this }));
        _.each(this.widgets, function(w) {
            w.start();
        });
        this.$form_header = this.$element.find('#' + this.element_id + '_header');
        this.$form_header.find('div.oe_form_pager button[data-pager-action]').click(function() {
            var action = $(this).data('pager-action');
            self.on_pager_action(action);
        });

        this.$form_header.find('button.oe_form_button_save').click(this.do_save);
        this.$form_header.find('button.oe_form_button_save_edit').click(this.do_save_edit);
        this.$form_header.find('button.oe_form_button_cancel').click(this.do_cancel);
        this.$form_header.find('button.oe_form_button_new').click(this.on_button_new);

        if (this.session.debug) {
            this.$form_header.find('button.oe_get_xml_view').click(function() {
                $('<xmp>' + openerp.base.json_node_to_xml(self.fields_view.arch, true) + '</xmp>').dialog({ width: '95%', height: 600});
            });
        }

        if (this.options.sidebar && this.options.sidebar_id) {
            this.sidebar = new openerp.base.Sidebar(this, this.options.sidebar_id);
            this.sidebar.start();
            this.sidebar.do_unfold();
            this.sidebar.attachments = new openerp.base.form.SidebarAttachments(this.sidebar, this.sidebar.add_section('attachments', "Attachments"), this);
            this.sidebar.add_toolbar(data.fields_view.toolbar);
            this.set_common_sidebar_sections(this.sidebar);
        }
        this.has_been_loaded.resolve();
    },
    do_show: function () {
        var promise;
        if (this.dataset.index === null) {
            // null index means we should start a new record
            promise = this.on_button_new();
        } else {
            promise = this.dataset.read_index(_.keys(this.fields_view.fields), this.on_record_loaded);
        }
        this.$element.show();
        if (this.sidebar) {
            this.sidebar.$element.show();
        }
        return promise;
    },
    do_hide: function () {
        this.$element.hide();
        if (this.sidebar) {
            this.sidebar.$element.hide();
        }
    },
    on_record_loaded: function(record) {
        if (!record) {
            throw("Form: No record received");
        }
        if (!record.id) {
            this.$form_header.find('.oe_form_on_create').show();
            this.$form_header.find('.oe_form_on_update').hide();
            if (!this.options["always_show_new_button"]) {
                this.$form_header.find('button.oe_form_button_new').hide();
            }
        } else {
            this.$form_header.find('.oe_form_on_create').hide();
            this.$form_header.find('.oe_form_on_update').show();
            this.$form_header.find('button.oe_form_button_new').show();
        }
        this.dirty = false;
        this.datarecord = record;
        for (var f in this.fields) {
            var field = this.fields[f];
            field.dirty = false;
            field.set_value(this.datarecord[f] || false);
            field.validate();
        }
        if (!record.id) {
            // New record: Second pass in order to trigger the onchanges
            this.dirty = true;
            this.show_invalid = false;
            for (var f in record) {
                var field = this.fields[f];
                if (field) {
                    field.dirty = true;
                    this.do_onchange(field);
                }
            }
        }
        this.on_form_changed();
        this.show_invalid = this.ready = true;
        this.do_update_pager(record.id == null);
        if (this.sidebar) {
            this.sidebar.attachments.do_update();
            this.sidebar.$element.find('.oe_sidebar_translate').toggleClass('oe_hide', !record.id);
        }
        if (this.default_focus_field && !this.embedded_view) {
            this.default_focus_field.focus();
        }
    },
    on_form_changed: function() {
        for (var w in this.widgets) {
            w = this.widgets[w];
            w.process_modifiers();
            w.update_dom();
        }
    },
    on_pager_action: function(action) {
        switch (action) {
            case 'first':
                this.dataset.index = 0;
                break;
            case 'previous':
                this.dataset.previous();
                break;
            case 'next':
                this.dataset.next();
                break;
            case 'last':
                this.dataset.index = this.dataset.ids.length - 1;
                break;
        }
        this.reload();
    },
    do_update_pager: function(hide_index) {
        var $pager = this.$element.find('#' + this.element_id + '_header div.oe_form_pager');
        var index = hide_index ? '-' : this.dataset.index + 1;
        $pager.find('span.oe_pager_index').html(index);
        $pager.find('span.oe_pager_count').html(this.dataset.ids.length);
    },
    do_onchange: function(widget, processed) {
        processed = processed || [];
        if (widget.node.attrs.on_change) {
            var self = this;
            this.ready = false;
            var onchange = _.trim(widget.node.attrs.on_change);
            var call = onchange.match(/^\s?(.*?)\((.*?)\)\s?$/);
            if (call) {
                var method = call[1], args = [];
                var context_index = null;
                var argument_replacement = {
                    'False' : function() {return false;},
                    'True' : function() {return true;},
                    'None' : function() {return null;},
                    'context': function(i) {
                        context_index = i;
                        var ctx = widget.build_context ? widget.build_context() : {};
                        return ctx;
                    }
                }
                var parent_fields = null;
                _.each(call[2].split(','), function(a, i) {
                    var field = _.trim(a);
                    if (field in argument_replacement) {
                        args.push(argument_replacement[field](i));
                        return;
                    } else if (self.fields[field]) {
                        var value = self.fields[field].get_on_change_value();
                        args.push(value == null ? false : value);
                        return;
                    } else {
                        var splitted = field.split('.');
                        if (splitted.length > 1 && _.trim(splitted[0]) === "parent" && self.dataset.parent_view) {
                            if (parent_fields === null) {
                                parent_fields = self.dataset.parent_view.get_fields_values();
                            }
                            var p_val = parent_fields[_.trim(splitted[1])];
                            if (p_val !== undefined) {
                                args.push(p_val == null ? false : p_val);
                                return;
                            }
                        }
                    }
                    throw "Could not get field with name '" + field +
                        "' for onchange '" + onchange + "'";
                });
                var ajax = {
                    url: '/base/dataset/call',
                    async: false
                };
                return this.rpc(ajax, {
                    model: this.dataset.model,
                    method: method,
                    args: [(this.datarecord.id == null ? [] : [this.datarecord.id])].concat(args),
                    context_id: context_index === null ? null : context_index + 1
                }, function(response) {
                    self.on_processed_onchange(response, processed);
                });
            } else {
                this.log("Wrong on_change format", on_change);
            }
        }
    },
    on_processed_onchange: function(response, processed) {
        var result = response;
        if (result.value) {
            for (var f in result.value) {
                var field = this.fields[f];
                // If field is not defined in the view, just ignore it
                if (field) {
                    var value = result.value[f];
                    processed.push(field.name);
                    if (field.get_value() != value) {
                        field.set_value(value);
                        field.dirty = true;
                        if (_.indexOf(processed, field.name) < 0) {
                            this.do_onchange(field, processed);
                        }
                    }
                }
            }
            this.on_form_changed();
        }
        if (!_.isEmpty(result.warning)) {
            $(QWeb.render("DialogWarning", result.warning)).dialog({
                modal: true,
                buttons: {
                    Ok: function() {
                        $(this).dialog("close");
                    }
                }
            });
        }
        if (result.domain) {
            // TODO:
        }
        this.ready = true;
    },
    on_button_new: function() {
        var self = this;
        var def = $.Deferred();
        $.when(this.has_been_loaded).then(function() {
            self.dataset.default_get(
                _.keys(self.fields_view.fields)).then(self.on_record_loaded).then(function() {
                    def.resolve();
                    });
        });
        return def.promise();
    },
    /**
     * Triggers saving the form's record. Chooses between creating a new
     * record or saving an existing one depending on whether the record
     * already has an id property.
     *
     * @param {Function} success callback on save success
     * @param {Boolean} [prepend_on_create=false] if ``do_save`` creates a new record, should that record be inserted at the start of the dataset (by default, records are added at the end)
     */
    do_save: function(success, prepend_on_create) {
        var self = this;
        if (!this.ready) {
            return false;
        }
        var form_dirty = false,
            form_invalid = false,
            values = {},
            first_invalid_field = null;
        for (var f in this.fields) {
            f = this.fields[f];
            if (!f.is_valid()) {
                form_invalid = true;
                f.update_dom();
                if (!first_invalid_field) {
                    first_invalid_field = f;
                }
            } else if (f.is_dirty()) {
                form_dirty = true;
                values[f.name] = f.get_value();
            }
        }
        if (form_invalid) {
            first_invalid_field.focus();
            this.on_invalid();
            return false;
        } else if (form_dirty) {
            this.log("About to save", values);
            if (!this.datarecord.id) {
                return this.dataset.create(values, function(r) {
                    self.on_created(r, success, prepend_on_create);
                });
            } else {
                return this.dataset.write(this.datarecord.id, values, {}, function(r) {
                    self.on_saved(r, success);
                });
            }
        } else {
            setTimeout(function() {
                self.on_saved({ result: true }, success);
            });
            return true;
        }
    },
    do_save_edit: function() {
        this.do_save();
        //this.switch_readonly(); Use promises
    },
    switch_readonly: function() {
    },
    switch_editable: function() {
    },
    on_invalid: function() {
        var msg = "<ul>";
        _.each(this.fields, function(f) {
            if (!f.is_valid()) {
                msg += "<li>" + f.string + "</li>";
            }
        });
        msg += "</ul>";
        this.notification.warn("The following fields are invalid :", msg);
    },
    on_saved: function(r, success) {
        if (!r.result) {
            this.notification.warn("Record not saved", "Problem while saving record.");
        } else {
            this.notification.notify("Record saved", "The record #" + this.datarecord.id + " has been saved.");
            if (success) {
                success(r);
            }
            this.reload();
        }
    },
    /**
     * Updates the form' dataset to contain the new record:
     *
     * * Adds the newly created record to the current dataset (at the end by
     *   default)
     * * Selects that record (sets the dataset's index to point to the new
     *   record's id).
     * * Updates the pager and sidebar displays
     *
     * @param {Object} r
     * @param {Function} success callback to execute after having updated the dataset
     * @param {Boolean} [prepend_on_create=false] adds the newly created record at the beginning of the dataset instead of the end
     */
    on_created: function(r, success, prepend_on_create) {
        if (!r.result) {
            this.notification.warn("Record not created", "Problem while creating record.");
        } else {
            this.datarecord.id = r.result;
            if (!prepend_on_create) {
                this.dataset.ids.push(this.datarecord.id);
                this.dataset.index = this.dataset.ids.length - 1;
            } else {
                this.dataset.ids.unshift(this.datarecord.id);
                this.dataset.index = 0;
            }
            this.do_update_pager();
            if (this.sidebar) {
                this.sidebar.attachments.do_update();
            }
            this.notification.notify("Record created", "The record has been created with id #" + this.datarecord.id);
            if (success) {
                success(_.extend(r, {created: true}));
            }
            this.reload();
        }
    },
    do_search: function (domains, contexts, groupbys) {
        this.notification.notify("Searching form");
    },
    on_action: function (action) {
        this.notification.notify('Executing action ' + action);
    },
    do_cancel: function () {
        this.notification.notify("Cancelling form");
    },
    reload: function() {
        if (this.dataset.index == null || this.dataset.index < 0) {
            this.on_button_new();
        } else {
            this.dataset.read_index(_.keys(this.fields_view.fields), this.on_record_loaded);
        }
    },
    get_fields_values: function() {
        var values = {};
        _.each(this.fields, function(value, key) {
            var val = value.get_value();
            values[key] = val;
        });
        return values;
    },
    get_selected_ids: function() {
        var id = this.dataset.ids[this.dataset.index];
        return id ? [id] : [];
    }
});

/** @namespace */
openerp.base.form = {};

openerp.base.form.SidebarAttachments = openerp.base.Widget.extend({
    init: function(parent, element_id, form_view) {
        this._super(parent, element_id);
        this.view = form_view;
    },
    do_update: function() {
        if (!this.view.datarecord.id) {
            this.on_attachments_loaded([]);
        } else {
            (new openerp.base.DataSetSearch(
                this, 'ir.attachment', this.view.dataset.get_context(),
                [
                    ['res_model', '=', this.view.dataset.model],
                    ['res_id', '=', this.view.datarecord.id],
                    ['type', 'in', ['binary', 'url']]
                ])).read_slice(['name', 'url', 'type'], {}, this.on_attachments_loaded);
        }
    },
    on_attachments_loaded: function(attachments) {
        this.attachments = attachments;
        this.$element.html(QWeb.render('FormView.sidebar.attachments', this));
        this.$element.find('.oe-binary-file').change(this.on_attachment_changed);
        this.$element.find('.oe-sidebar-attachment-delete').click(this.on_attachment_delete);
    },
    on_attachment_changed: function(e) {
        window[this.element_id + '_iframe'] = this.do_update;
        var $e = $(e.target);
        if ($e.val() != '') {
            this.$element.find('form.oe-binary-form').submit();
            $e.parent().find('input[type=file]').attr('disabled', 'true');
            $e.parent().find('button').attr('disabled', 'true').find('img, span').toggle();
        }
    },
    on_attachment_delete: function(e) {
        var self = this, $e = $(e.currentTarget);
        var name = _.trim($e.parent().find('a.oe-sidebar-attachments-link').text());
        if (confirm("Do you really want to delete the attachment " + name + " ?")) {
            this.rpc('/base/dataset/unlink', {
                model: 'ir.attachment',
                ids: [parseInt($e.attr('data-id'))]
            }, function(r) {
                $e.parent().remove();
                self.notification.notify("Delete an attachment", "The attachment '" + name + "' has been deleted");
            });
        }
    }
});

openerp.base.form.compute_domain = function(expr, fields) {
    var stack = [];
    for (var i = expr.length - 1; i >= 0; i--) {
        var ex = expr[i];
        if (ex.length == 1) {
            var top = stack.pop();
            switch (ex) {
                case '|':
                    stack.push(stack.pop() || top);
                    continue;
                case '&':
                    stack.push(stack.pop() && top);
                    continue;
                case '!':
                    stack.push(!top);
                    continue;
                default:
                    throw new Error('Unknown domain operator ' + ex);
            }
        }

        var field = fields[ex[0]];
        if (!field) {
            throw new Error("Domain references unknown field : " + ex[0]);
        }
        var field_value = field.get_value ? fields[ex[0]].get_value() : fields[ex[0]].value;
        var op = ex[1];
        var val = ex[2];

        switch (op.toLowerCase()) {
            case '=':
            case '==':
                stack.push(field_value == val);
                break;
            case '!=':
            case '<>':
                stack.push(field_value != val);
                break;
            case '<':
                stack.push(field_value < val);
                break;
            case '>':
                stack.push(field_value > val);
                break;
            case '<=':
                stack.push(field_value <= val);
                break;
            case '>=':
                stack.push(field_value >= val);
                break;
            case 'in':
                stack.push(_(val).contains(field_value));
                break;
            case 'not in':
                stack.push(!_(val).contains(field_value));
                break;
            default:
                this.log("Unsupported operator in modifiers :", op);
        }
    }
    return _.all(stack, _.identity);
};

openerp.base.form.Widget = openerp.base.Widget.extend({
    template: 'Widget',
    init: function(view, node) {
        this.view = view;
        this.node = node;
        this.modifiers = JSON.parse(this.node.attrs.modifiers || '{}');
        this.type = this.type || node.tag;
        this.element_name = this.element_name || this.type;
        this.element_id = [this.view.element_id, this.element_name, this.view.widgets_counter++].join("_");

        this._super(view, this.element_id);

        this.view.widgets[this.element_id] = this;
        this.children = node.children;
        this.colspan = parseInt(node.attrs.colspan || 1, 10);
        this.decrease_max_width = 0;

        this.string = this.string || node.attrs.string;
        this.help = this.help || node.attrs.help;
        this.invisible = this.modifiers['invisible'] === true;
        this.classname = 'oe_form_' + this.type;

        this.width = this.node.attrs.width;
    },
    start: function() {
        this.$element = $('#' + this.element_id);
    },
    stop: function() {
<<<<<<< HEAD
        this.$element = $('#' + this.element_id);
        this.$element.remove();
=======
        if (this.$element) {
            this.$element.remove();
        }
>>>>>>> bb0b765a
    },
    process_modifiers: function() {
        var compute_domain = openerp.base.form.compute_domain;
        for (var a in this.modifiers) {
            this[a] = compute_domain(this.modifiers[a], this.view.fields);
        }
    },
    update_dom: function() {
        this.$element.toggle(!this.invisible);
    },
    render: function() {
        var template = this.template;
        return QWeb.render(template, { "widget": this });
    }
});

openerp.base.form.WidgetFrame = openerp.base.form.Widget.extend({
    template: 'WidgetFrame',
    init: function(view, node) {
        this._super(view, node);
        this.columns = parseInt(node.attrs.col || 4, 10);
        this.x = 0;
        this.y = 0;
        this.table = [];
        this.add_row();
        for (var i = 0; i < node.children.length; i++) {
            var n = node.children[i];
            if (n.tag == "newline") {
                this.add_row();
            } else {
                this.handle_node(n);
            }
        }
        this.set_row_cells_with(this.table[this.table.length - 1]);
    },
    add_row: function(){
        if (this.table.length) {
            this.set_row_cells_with(this.table[this.table.length - 1]);
        }
        var row = [];
        this.table.push(row);
        this.x = 0;
        this.y += 1;
        return row;
    },
    set_row_cells_with: function(row) {
        var bypass = 0,
            max_width = 100;
        for (var i = 0; i < row.length; i++) {
            bypass += row[i].width === undefined ? 0 : 1;
            max_width -= row[i].decrease_max_width;
        }
        var size_unit = Math.round(max_width / (this.columns - bypass)),
            colspan_sum = 0;
        for (var i = 0; i < row.length; i++) {
            var w = row[i];
            colspan_sum += w.colspan;
            if (w.width === undefined) {
                var width = (i === row.length - 1 && colspan_sum === this.columns) ? max_width : Math.round(size_unit * w.colspan);
                max_width -= width;
                w.width = width + '%';
            }
        }
    },
    handle_node: function(node) {
        var type = {};
        if (node.tag == 'field') {
            type = this.view.fields_view.fields[node.attrs.name] || {};
        }
        var widget = new (this.view.registry.get_any(
                [node.attrs.widget, type.type, node.tag])) (this.view, node);
        if (node.tag == 'field') {
            if (!this.view.default_focus_field || node.attrs.default_focus == '1') {
                this.view.default_focus_field = widget;
            }
            if (node.attrs.nolabel != '1') {
                var label = new (this.view.registry.get_object('label')) (this.view, node);
                label["for"] = widget;
                this.add_widget(label, widget.colspan + 1);
            }
        }
        this.add_widget(widget);
    },
    add_widget: function(widget, colspan) {
        colspan = colspan || widget.colspan;
        var current_row = this.table[this.table.length - 1];
        if (current_row.length && (this.x + colspan) > this.columns) {
            current_row = this.add_row();
        }
        current_row.push(widget);
        this.x += widget.colspan;
        return widget;
    }
});

openerp.base.form.WidgetNotebook = openerp.base.form.Widget.extend({
    template: 'WidgetNotebook',
    init: function(view, node) {
        this._super(view, node);
        this.pages = [];
        for (var i = 0; i < node.children.length; i++) {
            var n = node.children[i];
            if (n.tag == "page") {
                var page = new openerp.base.form.WidgetNotebookPage(this.view, n, this, this.pages.length);
                this.pages.push(page);
            }
        }
    },
    start: function() {
        this._super.apply(this, arguments);
        this.$element.tabs();
        this.view.on_button_new.add_last(this.do_select_first_visible_tab);
    },
    do_select_first_visible_tab: function() {
        for (var i = 0; i < this.pages.length; i++) {
            var page = this.pages[i];
            if (page.invisible === false) {
                this.$element.tabs('select', page.index);
                break;
            }
        }
    }
});

openerp.base.form.WidgetNotebookPage = openerp.base.form.WidgetFrame.extend({
    template: 'WidgetNotebookPage',
    init: function(view, node, notebook, index) {
        this.notebook = notebook;
        this.index = index;
        this.element_name = 'page_' + index;
        this._super(view, node);
        this.element_tab_id = this.element_id + '_tab';
    },
    start: function() {
        this._super.apply(this, arguments);
        this.$element_tab = $('#' + this.element_tab_id);
    },
    update_dom: function() {
        if (this.invisible && this.index === this.notebook.$element.tabs('option', 'selected')) {
            this.notebook.do_select_first_visible_tab();
        }
        this.$element_tab.toggle(!this.invisible);
        this.$element.toggle(!this.invisible);
    }
});

openerp.base.form.WidgetSeparator = openerp.base.form.Widget.extend({
    init: function(view, node) {
        this._super(view, node);
        this.template = "WidgetSeparator";
        this.orientation = node.attrs.orientation || 'horizontal';
        if (this.orientation === 'vertical') {
            this.width = '1';
        }
        this.classname += '_' + this.orientation;
    }
});

openerp.base.form.WidgetButton = openerp.base.form.Widget.extend({
    init: function(view, node) {
        this._super(view, node);
        this.template = "WidgetButton";
        if (this.string) {
            // We don't have button key bindings in the webclient
            this.string = this.string.replace(/_/g, '');
        }
        if (node.attrs.default_focus == '1') {
            // TODO fme: provide enter key binding to widgets
            this.view.default_focus_button = this;
        }
    },
    start: function() {
        this._super.apply(this, arguments);
        this.$element.click(this.on_click);
    },
    on_click: function(saved) {
        var self = this;
        if (!this.node.attrs.special && this.view.dirty && saved !== true) {
            this.view.do_save(function() {
                self.on_click(true);
            });
        } else {
            if (this.node.attrs.confirm) {
                var dialog = $('<div>' + this.node.attrs.confirm + '</div>').dialog({
                    title: 'Confirm',
                    modal: true,
                    buttons: {
                        Ok: function() {
                            self.on_confirmed();
                            $(this).dialog("close");
                        },
                        Cancel: function() {
                            $(this).dialog("close");
                        }
                    }
                });
            } else {
                this.on_confirmed();
            }
        }
    },
    on_confirmed: function() {
        var self = this;

        this.view.execute_action(
            this.node.attrs, this.view.dataset, this.view.datarecord.id, function () {
                self.view.reload();
            });
    }
});

openerp.base.form.WidgetLabel = openerp.base.form.Widget.extend({
    init: function(view, node) {
        this.element_name = 'label_' + node.attrs.name;

        this._super(view, node);

        // TODO fme: support for attrs.align
        if (this.node.tag == 'label' && (this.node.attrs.colspan || (this.string && this.string.length > 32))) {
            this.template = "WidgetParagraph";
            this.colspan = parseInt(this.node.attrs.colspan || 1, 10);
        } else {
            this.template = "WidgetLabel";
            this.colspan = 1;
            this.width = '1%';
            this.decrease_max_width = 1;
            this.nowrap = true;
        }
    },
    render: function () {
        if (this['for'] && this.type !== 'label') {
            return QWeb.render(this.template, {widget: this['for']});
        }
        // Actual label widgets should not have a false and have type label
        return QWeb.render(this.template, {widget: this});
    },
    start: function() {
        this._super();
        var self = this;
        this.$element.find("label").dblclick(function() {
            var widget = self['for'] || self;
            self.log(widget.element_id , widget);
            window.w = widget;
        });
    }
});

openerp.base.form.Field = openerp.base.form.Widget.extend({
    init: function(view, node) {
        this.name = node.attrs.name;
        this.value = undefined;
        view.fields[this.name] = this;
        this.type = node.attrs.widget || view.fields_view.fields[node.attrs.name].type;
        this.element_name = "field_" + this.name + "_" + this.type;

        this._super(view, node);

        if (node.attrs.nolabel != '1' && this.colspan > 1) {
            this.colspan--;
        }
        this.field = view.fields_view.fields[node.attrs.name] || {};
        this.string = node.attrs.string || this.field.string;
        this.help = node.attrs.help || this.field.help;
        this.nolabel = (this.field.nolabel || node.attrs.nolabel) === '1';
        this.readonly = this.modifiers['readonly'] === true;
        this.required = this.modifiers['required'] === true;
        this.invalid = false;
        this.dirty = false;

        this.classname = 'oe_form_field_' + this.type;
    },
    start: function() {
        this._super.apply(this, arguments);
        if (this.field.translate) {
            this.view.translatable_fields.push(this);
            this.$element.find('.oe_field_translate').click(this.on_translate);
        }
    },
    set_value: function(value) {
        this.value = value;
        this.invalid = false;
        this.update_dom();
        this.on_value_changed();
    },
    set_value_from_ui: function() {
        this.on_value_changed();
    },
    on_value_changed: function() {
    },
    on_translate: function() {
        this.view.open_translate_dialog(this);
    },
    get_value: function() {
        return this.value;
    },
    is_valid: function() {
        return !this.invalid;
    },
    is_dirty: function() {
        return this.dirty;
    },
    get_on_change_value: function() {
        return this.get_value();
    },
    update_dom: function() {
        this._super.apply(this, arguments);
        if (this.field.translate) {
            this.$element.find('.oe_field_translate').toggle(!!this.view.datarecord.id);
        }
        if (!this.disable_utility_classes) {
            this.$element.toggleClass('disabled', this.readonly);
            this.$element.toggleClass('required', this.required);
            if (this.view.show_invalid) {
                this.$element.toggleClass('invalid', !this.is_valid());
            }
        }
    },
    on_ui_change: function() {
        this.dirty = this.view.dirty = true;
        this.validate();
        if (this.is_valid()) {
            this.set_value_from_ui();
            this.view.do_onchange(this);
            this.view.on_form_changed();
        } else {
            this.update_dom();
        }
    },
    validate: function() {
        this.invalid = false;
    },
    focus: function() {
    },
    _build_view_fields_values: function() {
        var a_dataset = this.view.dataset || {};
        var fields_values = this.view.get_fields_values();
        var parent_values = a_dataset.parent_view ? a_dataset.parent_view.get_fields_values() : {};
        fields_values.parent = parent_values;
        return fields_values;
    },
    /**
     * Builds a new context usable for operations related to fields by merging
     * the fields'context with the action's context.
     */
    build_context: function() {
        // I previously belevied contexts should be herrited, but now I doubt it
        //var a_context = this.view.dataset.get_context() || {};
        var f_context = this.field.context || null;
        // maybe the default_get should only be used when we do a default_get?
        var v_context1 = this.node.attrs.default_get || {};
        var v_context2 = this.node.attrs.context || {};
        var v_context = new openerp.base.CompoundContext(v_context1, v_context2);
        if (v_context1.__ref || v_context2.__ref || true) { //TODO niv: remove || true
            var fields_values = this._build_view_fields_values();
            v_context.set_eval_context(fields_values);
        }
        // if there is a context on the node, overrides the model's context
        var ctx = f_context || v_context;
        return ctx;
    },
    build_domain: function() {
        var f_domain = this.field.domain || null;
        var v_domain = this.node.attrs.domain || [];
        if (!(v_domain instanceof Array) || true) { //TODO niv: remove || true
            var fields_values = this._build_view_fields_values();
            v_domain = new openerp.base.CompoundDomain(v_domain).set_eval_context(fields_values);
        }
        // if there is a domain on the node, overrides the model's domain
        return f_domain || v_domain;
    }
});

openerp.base.form.FieldChar = openerp.base.form.Field.extend({
    init: function(view, node) {
        this._super(view, node);
        this.template = "FieldChar";
    },
    start: function() {
        this._super.apply(this, arguments);
        this.$element.find('input').change(this.on_ui_change);
    },
    set_value: function(value) {
        this._super.apply(this, arguments);
        var show_value = openerp.base.format_value(value, this, '');
        this.$element.find('input').val(show_value);
    },
    update_dom: function() {
        this._super.apply(this, arguments);
        this.$element.find('input').attr('disabled', this.readonly);
    },
    set_value_from_ui: function() {
        this.value = openerp.base.parse_value(this.$element.find('input').val(), this);
        this._super();
    },
    validate: function() {
        this.invalid = false;
        try {
            var value = openerp.base.parse_value(this.$element.find('input').val(), this, '');
            this.invalid = this.required && value === '';
        } catch(e) {
            this.invalid = true;
        }
    },
    focus: function() {
        this.$element.find('input').focus();
    }
});

openerp.base.form.FieldEmail = openerp.base.form.FieldChar.extend({
    init: function(view, node) {
        this._super(view, node);
        this.template = "FieldEmail";
    },
    start: function() {
        this._super.apply(this, arguments);
        this.$element.find('button').click(this.on_button_clicked);
    },
    on_button_clicked: function() {
        if (!this.value || !this.is_valid()) {
            this.notification.warn("E-mail error", "Can't send email to invalid e-mail address");
        } else {
            location.href = 'mailto:' + this.value;
        }
    },
    set_value: function(value) {
        this._super.apply(this, arguments);
        this.$element.find('a').attr('href', 'mailto:' + this.$element.find('input').val());
    }
});

openerp.base.form.FieldUrl = openerp.base.form.FieldChar.extend({
    init: function(view, node) {
        this._super(view, node);
        this.template = "FieldUrl";
    },
    start: function() {
        this._super.apply(this, arguments);
        this.$element.find('button').click(this.on_button_clicked);
    },
    on_button_clicked: function() {
        if (!this.value) {
            this.notification.warn("Resource error", "This resource is empty");
        } else {
            window.open(this.value);
        }
    }
});

openerp.base.form.FieldFloat = openerp.base.form.FieldChar.extend({
    set_value: function(value) {
        if (value === false || value === undefined) {
            // As in GTK client, floats default to 0
            value = 0;
            this.dirty = true;
        }
        this._super.apply(this, [value]);
    }
});

openerp.base.form.FieldDatetime = openerp.base.form.Field.extend({
    init: function(view, node) {
        this._super(view, node);
        this.template = "FieldDate";
        this.jqueryui_object = 'datetimepicker';
    },
    start: function() {
        this._super.apply(this, arguments);
        this.$element.find('input').change(this.on_ui_change)[this.jqueryui_object]({
            dateFormat: 'yy-mm-dd',
            timeFormat: 'hh:mm:ss',
            showOn: 'button',
            buttonImage: '/base/static/src/img/ui/field_calendar.png',
            buttonImageOnly: true,
            constrainInput: false
        });
    },
    set_value: function(value) {
        this._super.apply(this, arguments);
        if (!value) {
            this.$element.find('input').val('');
        } else {
            this.$element.find('input').unbind('change');
            // jQuery UI date picker wrongly call on_change event herebelow
            this.$element.find('input')[this.jqueryui_object]('setDate', this.parse(value));
            this.$element.find('input').change(this.on_ui_change);
        }
    },
    set_value_from_ui: function() {
        this.value = this.$element.find('input')[this.jqueryui_object]('getDate') || false;
        if (this.value) {
            this.value = this.format(this.value);
        }
        this._super();
    },
    update_dom: function() {
        this._super.apply(this, arguments);
        this.$element.find('input').datepicker(this.readonly ? 'disable' : 'enable');
    },
    validate: function() {
        this.invalid = false;
        var value = this.$element.find('input').val();
        if (value === "") {
            this.invalid = this.required;
        } else {
            this.invalid = !this.$element.find('input')[this.jqueryui_object]('getDate');
        }
    },
    focus: function() {
        this.$element.find('input').focus();
    },
    parse: openerp.base.str_to_datetime,
    format: openerp.base.datetime_to_str
});

openerp.base.form.FieldDate = openerp.base.form.FieldDatetime.extend({
    init: function(view, node) {
        this._super(view, node);
        this.jqueryui_object = 'datepicker';
    },
    parse: openerp.base.str_to_date,
    format: openerp.base.date_to_str
});

openerp.base.form.FieldText = openerp.base.form.Field.extend({
    init: function(view, node) {
        this._super(view, node);
        this.template = "FieldText";
    },
    start: function() {
        this._super.apply(this, arguments);
        this.$element.find('textarea').change(this.on_ui_change);
    },
    set_value: function(value) {
        this._super.apply(this, arguments);
        var show_value = openerp.base.format_value(value, this, '');
        this.$element.find('textarea').val(show_value);
    },
    update_dom: function() {
        this._super.apply(this, arguments);
        this.$element.find('textarea').attr('disabled', this.readonly);
    },
    set_value_from_ui: function() {
        this.value = openerp.base.parse_value(this.$element.find('textarea').val(), this);
        this._super();
    },
    validate: function() {
        this.invalid = false;
        try {
            var value = openerp.base.parse_value(this.$element.find('textarea').val(), this, '');
            this.invalid = this.required && value === '';
        } catch(e) {
            this.invalid = true;
        }
    },
    focus: function() {
        this.$element.find('textarea').focus();
    }
});

openerp.base.form.FieldBoolean = openerp.base.form.Field.extend({
    init: function(view, node) {
        this._super(view, node);
        this.template = "FieldBoolean";
    },
    start: function() {
        var self = this;
        this._super.apply(this, arguments);
        this.$element.find('input').click(function() {
            if ($(this).is(':checked') != self.value) {
                self.on_ui_change();
            }
        });
    },
    set_value: function(value) {
        this._super.apply(this, arguments);
        this.$element.find('input')[0].checked = value;
    },
    set_value_from_ui: function() {
        this.value = this.$element.find('input').is(':checked');
        this._super();
    },
    update_dom: function() {
        this._super.apply(this, arguments);
        this.$element.find('input').attr('disabled', this.readonly);
    },
    validate: function() {
        this.invalid = this.required && !this.$element.find('input').is(':checked');
    },
    focus: function() {
        this.$element.find('input').focus();
    }
});

openerp.base.form.FieldProgressBar = openerp.base.form.Field.extend({
    init: function(view, node) {
        this._super(view, node);
        this.template = "FieldProgressBar";
    },
    start: function() {
        this._super.apply(this, arguments);
        this.$element.find('div').progressbar({
            value: this.value,
            disabled: this.readonly
        });
    },
    set_value: function(value) {
        this._super.apply(this, arguments);
        var show_value = Number(value);
        if (isNaN(show_value)) {
            show_value = 0;
        }
        this.$element.find('div').progressbar('option', 'value', show_value).find('span').html(show_value + '%');
    }
});

openerp.base.form.FieldTextXml = openerp.base.form.Field.extend({
// to replace view editor
});

openerp.base.form.FieldSelection = openerp.base.form.Field.extend({
    init: function(view, node) {
        this._super(view, node);
        this.template = "FieldSelection";
        this.field_index = _.map(this.field.selection, function(x, index) {
            return {"ikey": "" + index, "ekey": x[0], "label": x[1]};
        });
    },
    start: function() {
        // Flag indicating whether we're in an event chain containing a change
        // event on the select, in order to know what to do on keyup[RETURN]:
        // * If the user presses [RETURN] as part of changing the value of a
        //   selection, we should just let the value change and not let the
        //   event broadcast further (e.g. to validating the current state of
        //   the form in editable list view, which would lead to saving the
        //   current row or switching to the next one)
        // * If the user presses [RETURN] with a select closed (side-effect:
        //   also if the user opened the select and pressed [RETURN] without
        //   changing the selected value), takes the action as validating the
        //   row
        var ischanging = false;
        this._super.apply(this, arguments);
        this.$element.find('select')
            .change(this.on_ui_change)
            .change(function () { ischanging = true; })
            .click(function () { ischanging = false; })
            .keyup(function (e) {
                if (e.which !== 13 || !ischanging) { return; }
                e.stopPropagation();
                ischanging = false;
            });
    },
    set_value: function(value) {
        value = value === null ? false : value;
        value = value instanceof Array ? value[0] : value;
        this._super(value);
        var option = _.detect(this.field_index, function(x) {return x.ekey === value;});
        this.$element.find('select').val(option === undefined ? '' : option.ikey);
    },
    set_value_from_ui: function() {
        var ikey = this.$element.find('select').val();
        var option = _.detect(this.field_index, function(x) {return x.ikey === ikey;});
        this.value = option === undefined ? false : option.ekey;
        this._super();
    },
    update_dom: function() {
        this._super.apply(this, arguments);
        this.$element.find('select').attr('disabled', this.readonly);
    },
    validate: function() {
        var ikey = this.$element.find('select').val();
        var option = _.detect(this.field_index, function(x) {return x.ikey === ikey;});
        this.invalid = this.required && (option === undefined || option.ekey === false);
    },
    focus: function() {
        this.$element.find('select').focus();
    }
});

// jquery autocomplete tweak to allow html
(function() {
    var proto = $.ui.autocomplete.prototype,
        initSource = proto._initSource;

    function filter( array, term ) {
        var matcher = new RegExp( $.ui.autocomplete.escapeRegex(term), "i" );
        return $.grep( array, function(value) {
            return matcher.test( $( "<div>" ).html( value.label || value.value || value ).text() );
        });
    }

    $.extend( proto, {
        _initSource: function() {
            if ( this.options.html && $.isArray(this.options.source) ) {
                this.source = function( request, response ) {
                    response( filter( this.options.source, request.term ) );
                };
            } else {
                initSource.call( this );
            }
        },

        _renderItem: function( ul, item) {
            return $( "<li></li>" )
                .data( "item.autocomplete", item )
                .append( $( "<a></a>" )[ this.options.html ? "html" : "text" ]( item.label ) )
                .appendTo( ul );
        }
    });
})();

openerp.base.form.dialog = function(content, options) {
    options = _.extend({
        autoOpen: true,
        width: '90%',
        height: '90%',
        min_width: '800px',
        min_height: '600px'
    }, options || {});
    options.autoOpen = true;
    var dialog = new openerp.base.Dialog(null, options);
    dialog.$dialog = $(content).dialog(dialog.dialog_options);
    return dialog.$dialog;
}

openerp.base.form.FieldMany2One = openerp.base.form.Field.extend({
    init: function(view, node) {
        this._super(view, node);
        this.template = "FieldMany2One";
        this.limit = 7;
        this.value = null;
        this.cm_id = _.uniqueId('m2o_cm_');
        this.last_search = [];
        this.tmp_value = undefined;
    },
    start: function() {
        this._super();
        var self = this;
        this.$input = this.$element.find("input");
        this.$drop_down = this.$element.find(".oe-m2o-drop-down-button");
        this.$menu_btn = this.$element.find(".oe-m2o-cm-button");
        
        // context menu
        var init_context_menu_def = $.Deferred().then(function(e) {
            var rdataset = new openerp.base.DataSetStatic(self, "ir.values", self.build_context());
            rdataset.call("get", ['action', 'client_action_relate',
                [[self.field.relation, false]], false, rdataset.get_context()], false, 0)
                .then(function(result) {
                self.related_entries = result;
                
                var $cmenu = $("#" + self.cm_id);
                $cmenu.append(QWeb.render("FieldMany2One.context_menu", {widget: self}));
                var bindings = {};
                bindings[self.cm_id + "_search"] = function() {
                    self._search_create_popup("search");
                };
                bindings[self.cm_id + "_create"] = function() {
                    self._search_create_popup("form");
                };
                bindings[self.cm_id + "_open"] = function() {
                    if (!self.value) {
                        return;
                    }
                    var pop = new openerp.base.form.FormOpenPopup(self.view);
                    pop.show_element(self.field.relation, self.value[0],self.build_context(), {});
                    pop.on_write_completed.add_last(function() {
                        self.set_value(self.value[0]);
                    });
                };
                _.each(_.range(self.related_entries.length), function(i) {
                    bindings[self.cm_id + "_related_" + i] = function() {
                        self.open_related(self.related_entries[i]);
                    };
                });
                var cmenu = self.$menu_btn.contextMenu(self.cm_id, {'leftClickToo': true,
                    bindings: bindings, itemStyle: {"color": ""},
                    onContextMenu: function() {
                        if(self.value) {
                            $("#" + self.cm_id + " .oe_m2o_menu_item_mandatory").removeClass("oe-m2o-disabled-cm");
                        } else {
                            $("#" + self.cm_id + " .oe_m2o_menu_item_mandatory").addClass("oe-m2o-disabled-cm");
                        }
                        return true;
                    }, menuStyle: {width: "200px"}
                });
                setTimeout(function() {self.$menu_btn.trigger(e);}, 0);
            });
        });
        var ctx_callback = function(e) {init_context_menu_def.resolve(e); e.preventDefault()};
        this.$menu_btn.bind('contextmenu', ctx_callback);
        this.$menu_btn.click(ctx_callback);

        // some behavior for input
        this.$input.keyup(function() {
            if (self.$input.val() === "") {
                self._change_int_value(null);
            } else if (self.value === null || (self.value && self.$input.val() !== self.value[1])) {
                self._change_int_value(undefined);
            }
        });
        this.$drop_down.click(function() {
            if (self.$input.autocomplete("widget").is(":visible")) {
                self.$input.autocomplete("close");
            } else {
                if (self.value) {
                    self.$input.autocomplete("search", "");
                } else {
                    self.$input.autocomplete("search");
                }
                self.$input.focus();
            }
        });
        var anyoneLoosesFocus = function() {
            if (!self.$input.is(":focus") &&
                    !self.$input.autocomplete("widget").is(":visible") &&
                    !self.value) {
                if(self.value === undefined && self.last_search.length > 0) {
                    self._change_int_ext_value(self.last_search[0]);
                } else {
                    self._change_int_ext_value(null);
                }
            }
        }
        this.$input.focusout(anyoneLoosesFocus);

        var isSelecting = false;
        // autocomplete
        this.$input.autocomplete({
            source: function(req, resp) { self.get_search_result(req, resp); },
            select: function(event, ui) {
                isSelecting = true;
                var item = ui.item;
                if (item.id) {
                    self._change_int_value([item.id, item.name]);
                } else if (item.action) {
                    self._change_int_value(undefined);
                    item.action();
                    return false;
                }
            },
            focus: function(e, ui) {
                e.preventDefault();
            },
            html: true,
            close: anyoneLoosesFocus,
            minLength: 0,
            delay: 0
        });
        // used to correct a bug when selecting an element by pushing 'enter' in an editable list
        this.$input.keyup(function(e) {
            if (e.which === 13) {
                if (isSelecting)
                    e.stopPropagation();
            }
            isSelecting = false;
        });
    },
    // autocomplete component content handling
    get_search_result: function(request, response) {
        var search_val = request.term;
        var self = this;

        var dataset = new openerp.base.DataSetStatic(this, this.field.relation, self.build_context());

        dataset.name_search(search_val, self.build_domain(), 'ilike',
                this.limit + 1, function(data) {
            self.last_search = data;
            // possible selections for the m2o
            var values = _.map(data, function(x) {
                return {label: $('<span />').text(x[1]).html(), name:x[1], id:x[0]};
            });

            // search more... if more results that max
            if (values.length > self.limit) {
                values = values.slice(0, self.limit);
                values.push({label: _t("<em>   Search More...</em>"), action: function() {
                    dataset.name_search(search_val, self.build_domain(), 'ilike'
                    , false, function(data) {
                        self._change_int_value(null);
                        self._search_create_popup("search", data);
                    });
                }});
            }
            // quick create
            var raw_result = _(data.result).map(function(x) {return x[1];})
            if (search_val.length > 0 &&
                !_.include(raw_result, search_val) &&
                (!self.value || search_val !== self.value[1])) {
                values.push({label: _.sprintf(_t('<em>   Create "<strong>%s</strong>"</em>'),
                        $('<span />').text(search_val).html()), action: function() {
                    self._quick_create(search_val);
                }});
            }
            // create...
            values.push({label: _t("<em>   Create and Edit...</em>"), action: function() {
                self._change_int_value(null);
                self._search_create_popup("form", undefined, {"default_name": search_val});
            }});

            response(values);
        });
    },
    _quick_create: function(name) {
        var self = this;
        var dataset = new openerp.base.DataSetStatic(this, this.field.relation, self.build_context());
        dataset.name_create(name, function(data) {
            self._change_int_ext_value(data);
        }).fail(function(error, event) {
            event.preventDefault();
            self._change_int_value(null);
            self._search_create_popup("form", undefined, {"default_name": name});
        });
    },
    // all search/create popup handling
    _search_create_popup: function(view, ids, context) {
        var self = this;
        var pop = new openerp.base.form.SelectCreatePopup(this);
        pop.select_element(self.field.relation,{
                initial_ids: ids ? _.map(ids, function(x) {return x[0]}) : undefined,
                initial_view: view,
                disable_multiple_selection: true
                }, self.build_domain(),
                new openerp.base.CompoundContext(self.build_context(), context || {}));
        pop.on_select_elements.add(function(element_ids) {
            var dataset = new openerp.base.DataSetStatic(self, self.field.relation, self.build_context());
            dataset.name_get([element_ids[0]], function(data) {
                self._change_int_ext_value(data[0]);
            });
        });
    },
    _change_int_ext_value: function(value) {
        this._change_int_value(value);
        this.$input.val(this.value ? this.value[1] : "");
    },
    _change_int_value: function(value) {
        this.value = value;
        var back_orig_value = this.original_value;
        if (this.value === null || this.value) {
            this.original_value = this.value;
        }
        if (back_orig_value === undefined) { // first use after a set_value()
            return;
        }
        if (this.value !== undefined && ((back_orig_value ? back_orig_value[0] : null)
                !== (this.value ? this.value[0] : null))) {
            this.on_ui_change();
        }
    },
    set_value: function(value) {
        value = value || null;
        this.invalid = false;
        var self = this;
        this.tmp_value = value;
        self.update_dom();
        self.on_value_changed();
        var real_set_value = function(rval) {
            self.tmp_value = undefined;
            self.value = rval;
            self.original_value = undefined;
            self._change_int_ext_value(rval);
        };
        if(typeof(value) === "number") {
            var dataset = new openerp.base.DataSetStatic(this, this.field.relation, self.build_context());
            dataset.name_get([value], function(data) {
                real_set_value(data[0]);
            }).fail(function() {self.tmp_value = undefined;});
        } else {
            setTimeout(function() {real_set_value(value);}, 0);
        }
    },
    get_value: function() {
        if (this.tmp_value !== undefined) {
            if (this.tmp_value instanceof Array) {
                return this.tmp_value[0];
            }
            return this.tmp_value ? this.tmp_value : false;
        }
        if (this.value === undefined)
            return this.original_value ? this.original_value[0] : false;
        return this.value ? this.value[0] : false;
    },
    validate: function() {
        this.invalid = false;
        var val = this.tmp_value !== undefined ? this.tmp_value : this.value;
        if (val === null) {
            this.invalid = this.required;
        }
    },
    open_related: function(related) {
        var self = this;
        if (!self.value)
            return;
        var additional_context = {
                active_id: self.value[0],
                active_ids: [self.value[0]],
                active_model: self.field.relation
        };
        self.rpc("/base/action/load", {
            action_id: related[2].id,
            context: additional_context
        }, function(result) {
            result.result.context = _.extend(result.result.context || {}, additional_context);
            self.do_action(result.result);
        });
    }
});

/*
# Values: (0, 0,  { fields })    create
#         (1, ID, { fields })    update
#         (2, ID)                remove (delete)
#         (3, ID)                unlink one (target id or target of relation)
#         (4, ID)                link
#         (5)                    unlink all (only valid for one2many)
*/
var commands = {
    // (0, _, {values})
    CREATE: 0,
    'create': function (values) {
        return [commands.CREATE, false, values];
    },
    // (1, id, {values})
    UPDATE: 1,
    'update': function (id, values) {
        return [commands.UPDATE, id, values];
    },
    // (2, id[, _])
    DELETE: 2,
    'delete': function (id) {
        return [commands.DELETE, id, false];
    },
    // (3, id[, _]) removes relation, but not linked record itself
    FORGET: 3,
    'forget': function (id) {
        return [commands.FORGET, id, false];
    },
    // (4, id[, _])
    LINK_TO: 4,
    'link_to': function (id) {
        return [commands.LINK_TO, id, false];
    },
    // (5[, _[, _]])
    DELETE_ALL: 5,
    'delete_all': function () {
        return [5, false, false];
    },
    // (6, _, ids) replaces all linked records with provided ids
    REPLACE_WITH: 6,
    'replace_with': function (ids) {
        return [6, false, ids];
    }
};
openerp.base.form.FieldOne2Many = openerp.base.form.Field.extend({
    multi_selection: false,
    init: function(view, node) {
        this._super(view, node);
        this.template = "FieldOne2Many";
        this.is_started = $.Deferred();
        this.form_last_update = $.Deferred();
        this.disable_utility_classes = true;
    },
    start: function() {
        this._super.apply(this, arguments);

        var self = this;

        this.dataset = new openerp.base.form.One2ManyDataSet(this, this.field.relation);
        this.dataset.o2m = this;
        this.dataset.parent_view = this.view;
        this.dataset.on_change.add_last(function() {
            self.on_ui_change();
        });

        var modes = this.node.attrs.mode;
        modes = !!modes ? modes.split(",") : ["tree", "form"];
        var views = [];
        _.each(modes, function(mode) {
            var view = {
                view_id: false,
                view_type: mode == "tree" ? "list" : mode,
                options: { sidebar : false }
            };
            if (self.field.views && self.field.views[mode]) {
                view.embedded_view = self.field.views[mode];
            }
            if(view.view_type === "list") {
                view.options.selectable = self.multi_selection;
            }
            views.push(view);
        });
        this.views = views;

        this.viewmanager = new openerp.base.ViewManager(this, this.dataset, views);
        this.viewmanager.registry = openerp.base.views.clone({
            list: 'openerp.base.form.One2ManyListView',
            form: 'openerp.base.form.One2ManyFormView'
        });
        var once = $.Deferred().then(function() {
            self.form_last_update.resolve();
        });
        this.viewmanager.on_controller_inited.add_last(function(view_type, controller) {
            if (view_type == "list") {
                controller.o2m = self;
            } else if (view_type == "form") {
                controller.on_record_loaded.add_last(function() {
                    once.resolve();
                });
                controller.on_pager_action.add_first(function() {
                    self.save_form_view();
                });
                controller.$element.find(".oe_form_button_save_edit").hide();
            }
            self.is_started.resolve();
        });
        this.viewmanager.on_mode_switch.add_first(function() {
            self.save_form_view();
        });
        setTimeout(function () {
            self.viewmanager.appendTo(self.$element);
        }, 0);
    },
    reload_current_view: function() {
        var self = this;
        var view = self.viewmanager.views[self.viewmanager.active_view].controller;
        if(self.viewmanager.active_view === "list") {
            view.reload_content();
        } else if (self.viewmanager.active_view === "form") {
            if (this.dataset.index === null && this.dataset.ids.length >= 1) {
                this.dataset.index = 0;
            }
            this.form_last_update.then(function() {
                this.form_last_update = view.do_show();
            });
        }
    },
    set_value: function(value) {
        value = value || [];
        var self = this;
        this.dataset.reset_ids([]);
        if(value.length >= 1 && value[0] instanceof Array) {
            var ids = [];
            _.each(value, function(command) {
                var obj = {values: command[2]};
                switch (command[0]) {
                    case commands.CREATE:
                        obj['id'] = _.uniqueId(self.dataset.virtual_id_prefix);
                        self.dataset.to_create.push(obj);
                        self.dataset.cache.push(_.clone(obj));
                        ids.push(obj.id);
                        return;
                    case commands.UPDATE:
                        obj['id'] = command[1];
                        self.dataset.to_write.push(obj);
                        self.dataset.cache.push(_.clone(obj));
                        ids.push(obj.id);
                        return;
                    case commands.DELETE:
                        self.dataset.to_delete.push({id: command[1]});
                        return;
                    case commands.LINK_TO:
                        ids.push(command[1]);
                        return;
                    case commands.DELETE_ALL:
                        self.dataset.delete_all = true;
                        return;
                }
            });
            this._super(ids);
            this.dataset.set_ids(ids);
        } else if (value.length >= 1 && typeof(value[0]) === "object") {
            var ids = [];
            this.dataset.delete_all = true;
            _.each(value, function(command) {
                var obj = {values: command};
                obj['id'] = _.uniqueId(self.dataset.virtual_id_prefix);
                self.dataset.to_create.push(obj);
                self.dataset.cache.push(_.clone(obj));
                ids.push(obj.id);
            });
            this._super(ids);
            this.dataset.set_ids(ids);
        } else {
            this._super(value);
            this.dataset.reset_ids(value);
        }
        if (this.dataset.index === null && this.dataset.ids.length > 0) {
            this.dataset.index = 0;
        }
        $.when(this.is_started).then(function() {
            self.reload_current_view();
        });
    },
    get_value: function() {
        var self = this;
        if (!this.dataset)
            return [];
        var val = this.dataset.delete_all ? [commands.delete_all()] : [];
        val = val.concat(_.map(this.dataset.ids, function(id) {
            var alter_order = _.detect(self.dataset.to_create, function(x) {return x.id === id;});
            if (alter_order) {
                return commands.create(alter_order.values);
            }
            alter_order = _.detect(self.dataset.to_write, function(x) {return x.id === id;});
            if (alter_order) {
                return commands.update(alter_order.id, alter_order.values);
            }
            return commands.link_to(id);
        }));
        return val.concat(_.map(
            this.dataset.to_delete, function(x) {
                return commands['delete'](x.id);}));
    },
    save_form_view: function() {
        if (this.viewmanager && this.viewmanager.views && this.viewmanager.active_view &&
            this.viewmanager.views[this.viewmanager.active_view] &&
            this.viewmanager.views[this.viewmanager.active_view].controller) {
            var view = this.viewmanager.views[this.viewmanager.active_view].controller;
            if (this.viewmanager.active_view === "form") {
                var res = view.do_save();
                if (res === false) {
                    // ignore
                } else if (res.isRejected()) {
                    throw "Save or create on one2many dataset is not supposed to fail.";
                } else if (!res.isResolved()) {
                    throw "Asynchronous get_value() is not supported in form view.";
                }
                return res;
            }
        }
        return false;
    },
    is_valid: function() {
        this.validate();
        return this._super();
    },
    validate: function() {
        this.invalid = false;
        var self = this;
        var view = self.viewmanager.views[self.viewmanager.active_view].controller;
        if (self.viewmanager.active_view === "form") {
            for (var f in view.fields) {
                f = view.fields[f];
                if (!f.is_valid()) {
                    this.invalid = true;
                    return;
                }
            }
        }
    },
    is_dirty: function() {
        this.save_form_view();
        return this._super();
    },
    update_dom: function() {
        this._super.apply(this, arguments);
        this.$element.toggleClass('disabled', this.readonly);
    }
});

openerp.base.form.One2ManyDataSet = openerp.base.BufferedDataSet.extend({
    get_context: function() {
        this.context = this.o2m.build_context();
        return this.context;
    }
});

openerp.base.form.One2ManyFormView = openerp.base.FormView.extend({

});

openerp.base.form.One2ManyListView = openerp.base.ListView.extend({
    do_add_record: function () {
        if (this.options.editable) {
            this._super.apply(this, arguments);
        } else {
            var self = this;
            var pop = new openerp.base.form.SelectCreatePopup(this);
            pop.select_element(self.o2m.field.relation,{
                initial_view: "form",
                alternative_form_view: self.o2m.field.views ? self.o2m.field.views["form"] : undefined,
                create_function: function(data) {
                    return self.o2m.dataset.create(data, function(r) {
                        self.o2m.dataset.set_ids(self.o2m.dataset.ids.concat([r.result]));
                        self.o2m.dataset.on_change();
                    });
                },
                parent_view: self.o2m.view
            }, self.o2m.build_domain(), self.o2m.build_context());
            pop.on_select_elements.add_last(function() {
                self.o2m.reload_current_view();
            });
        }
    },
    do_activate_record: function(index, id) {
        var self = this;
        var pop = new openerp.base.form.FormOpenPopup(self.o2m.view);
        pop.show_element(self.o2m.field.relation, id, self.o2m.build_context(),{
            auto_write: false,
            alternative_form_view: self.o2m.field.views ? self.o2m.field.views["form"] : undefined,
            parent_view: self.o2m.view,
            read_function: function() {
                return self.o2m.dataset.read_ids.apply(self.o2m.dataset, arguments);
            }
        });
        pop.on_write.add(function(id, data) {
            self.o2m.dataset.write(id, data, {}, function(r) {
                self.o2m.reload_current_view();
            });
        });
    }
});

openerp.base.form.FieldMany2Many = openerp.base.form.Field.extend({
    multi_selection: false,
    init: function(view, node) {
        this._super(view, node);
        this.template = "FieldMany2Many";
        this.list_id = _.uniqueId("many2many");
        this.is_started = $.Deferred();
    },
    start: function() {
        this._super.apply(this, arguments);

        var self = this;

        this.dataset = new openerp.base.form.Many2ManyDataSet(this, this.field.relation);
        this.dataset.m2m = this;
        this.dataset.on_unlink.add_last(function(ids) {
            self.on_ui_change();
        });

        this.list_view = new openerp.base.form.Many2ManyListView(this, this.list_id, this.dataset, false, {
                    'addable': 'Add',
                    'selectable': self.multi_selection
            });
        this.list_view.m2m_field = this;
        this.list_view.on_loaded.add_last(function() {
            self.is_started.resolve();
        });
        setTimeout(function () {
            self.list_view.start();
        }, 0);
    },
    set_value: function(value) {
        value = value || [];
        if (value.length >= 1 && value[0] instanceof Array) {
            value = value[0][2];
        }
        this._super(value);
        this.dataset.set_ids(value);
        var self = this;
        $.when(this.is_started).then(function() {
            self.list_view.reload_content();
        });
    },
    get_value: function() {
        return [commands.replace_with(this.dataset.ids)];
    },
    validate: function() {
        this.invalid = false;
        // TODO niv
    }
});

openerp.base.form.Many2ManyDataSet = openerp.base.DataSetStatic.extend({
    get_context: function() {
        this.context = this.m2m.build_context();
        return this.context;
    }
});

openerp.base.form.Many2ManyListView = openerp.base.ListView.extend({
    do_add_record: function () {
        var pop = new openerp.base.form.SelectCreatePopup(this);
        pop.select_element(this.model, {},
            new openerp.base.CompoundDomain(this.m2m_field.build_domain(), ["!", ["id", "in", this.m2m_field.dataset.ids]]),
            this.m2m_field.build_context());
        var self = this;
        pop.on_select_elements.add(function(element_ids) {
            _.each(element_ids, function(element_id) {
                if(! _.detect(self.dataset.ids, function(x) {return x == element_id;})) {
                    self.dataset.set_ids([].concat(self.dataset.ids, [element_id]));
                    self.m2m_field.on_ui_change();
                    self.reload_content();
                }
            });
        });
    },
    do_activate_record: function(index, id) {
        var self = this;
        var pop = new openerp.base.form.FormOpenPopup(this);
        pop.show_element(this.dataset.model, id, this.m2m_field.build_context(), {});
        pop.on_write_completed.add_last(function() {
            self.reload_content();
        });
    }
});

openerp.base.form.SelectCreatePopup = openerp.base.OldWidget.extend({
    identifier_prefix: "selectcreatepopup",
    template: "SelectCreatePopup",
    /**
     * options:
     * - initial_ids
     * - initial_view: form or search (default search)
     * - disable_multiple_selection
     * - alternative_form_view
     * - create_function (defaults to a naive saving behavior)
     * - parent_view
     */
    select_element: function(model, options, domain, context) {
        var self = this;
        this.model = model;
        this.domain = domain || [];
        this.context = context || {};
        this.options = _.defaults(options || {}, {"initial_view": "search", "create_function": function() {
            return self.create_row.apply(self, arguments);
        }});
        this.initial_ids = this.options.initial_ids;
        this.created_elements = [];
        openerp.base.form.dialog(this.render(), {close:function() {
            self.check_exit();
        }});
        this.start();
    },
    start: function() {
        this._super();
        this.dataset = new openerp.base.ReadOnlyDataSetSearch(this, this.model,
            this.context);
        this.dataset.parent_view = this.options.parent_view;
        if (this.options.initial_view == "search") {
            this.setup_search_view();
        } else { // "form"
            this.new_object();
        }
    },
    setup_search_view: function() {
        var self = this;
        if (this.searchview) {
            this.searchview.stop();
        }
        this.searchview = new openerp.base.SearchView(this,
                this.element_id + "_search", this.dataset, false, {
                    "selectable": !this.options.disable_multiple_selection,
                    "deletable": false
                });
        this.searchview.on_search.add(function(domains, contexts, groupbys) {
            if (self.initial_ids) {
                self.view_list.do_search.call(self, domains.concat([[["id", "in", self.initial_ids]], self.domain]),
                    contexts, groupbys);
                self.initial_ids = undefined;
            } else {
                self.view_list.do_search.call(self, domains.concat([self.domain]), contexts, groupbys);
            }
        });
        this.searchview.on_loaded.add_last(function () {
            var $buttons = self.searchview.$element.find(".oe_search-view-buttons");
            $buttons.append(QWeb.render("SelectCreatePopup.search.buttons"));
            var $cbutton = $buttons.find(".oe_selectcreatepopup-search-close");
            $cbutton.click(function() {
                self.stop();
            });
            var $sbutton = $buttons.find(".oe_selectcreatepopup-search-select");
            if(self.options.disable_multiple_selection) {
                $sbutton.hide();
            }
            $sbutton.click(function() {
                self.on_select_elements(self.selected_ids);
                self.stop();
            });
            self.view_list = new openerp.base.form.SelectCreateListView(self,
                    self.element_id + "_view_list", self.dataset, false,
                    {'deletable': false});
            self.view_list.popup = self;
            self.view_list.do_show();
            self.view_list.start().then(function() {
                self.searchview.do_search();
            });
        });
        this.searchview.start();
    },
    create_row: function(data) {
        var self = this;
        var wdataset = new openerp.base.DataSetSearch(this, this.model, this.context, this.domain);
        wdataset.parent_view = this.options.parent_view;
        return wdataset.create(data);
    },
    on_select_elements: function(element_ids) {
    },
    on_click_element: function(ids) {
        this.selected_ids = ids || [];
        if(this.selected_ids.length > 0) {
            this.$element.find(".oe_selectcreatepopup-search-select").removeAttr('disabled');
        } else {
            this.$element.find(".oe_selectcreatepopup-search-select").attr('disabled', "disabled");
        }
    },
    new_object: function() {
        var self = this;
        if (this.searchview) {
            this.searchview.hide();
        }
        if (this.view_list) {
            this.view_list.$element.hide();
        }
        this.dataset.index = null;
        this.view_form = new openerp.base.FormView(this, this.element_id + "_view_form", this.dataset, false);
        if (this.options.alternative_form_view) {
            this.view_form.set_embedded_view(this.options.alternative_form_view);
        }
        this.view_form.start();
        this.view_form.on_loaded.add_last(function() {
            var $buttons = self.view_form.$element.find(".oe_form_buttons");
            $buttons.html(QWeb.render("SelectCreatePopup.form.buttons", {widget:self}));
            var $nbutton = $buttons.find(".oe_selectcreatepopup-form-save-new");
            $nbutton.click(function() {
                self._created = $.Deferred().then(function() {
                    self._created = undefined;
                    self.view_form.on_button_new();
                });
                self.view_form.do_save();
            });
            var $nbutton = $buttons.find(".oe_selectcreatepopup-form-save");
            $nbutton.click(function() {
                self._created = $.Deferred().then(function() {
                    self._created = undefined;
                    self.check_exit();
                });
                self.view_form.do_save();
            });
            var $cbutton = $buttons.find(".oe_selectcreatepopup-form-close");
            $cbutton.click(function() {
                self.check_exit();
            });
        });
        this.dataset.on_create.add(function(data) {
            self.options.create_function(data).then(function(r) {
                self.created_elements.push(r.result);
                if (self._created) {
                    self._created.resolve();
                }
            });
        });
        this.view_form.do_show();
    },
    check_exit: function() {
        if (this.created_elements.length > 0) {
            this.on_select_elements(this.created_elements);
        }
        this.stop();
    }
});

openerp.base.form.SelectCreateListView = openerp.base.ListView.extend({
    do_add_record: function () {
        this.popup.new_object();
    },
    select_record: function(index) {
        this.popup.on_select_elements([this.dataset.ids[index]]);
        this.popup.stop();
    },
    do_select: function(ids, records) {
        this._super(ids, records);
        this.popup.on_click_element(ids);
    }
});

openerp.base.form.FormOpenPopup = openerp.base.OldWidget.extend({
    identifier_prefix: "formopenpopup",
    template: "FormOpenPopup",
    /**
     * options:
     * - alternative_form_view
     * - auto_write (default true)
     * - read_function
     * - parent_view
     */
    show_element: function(model, row_id, context, options) {
        this.model = model;
        this.row_id = row_id;
        this.context = context || {};
        this.options = _.defaults(options || {}, {"auto_write": true});
        jQuery(this.render()).dialog({title: '',
                    modal: true,
                    width: 960,
                    height: 600});
        this.start();
    },
    start: function() {
        this._super();
        this.dataset = new openerp.base.form.FormOpenDataset(this, this.model, this.context);
        this.dataset.fop = this;
        this.dataset.ids = [this.row_id];
        this.dataset.index = 0;
        this.dataset.parent_view = this.options.parent_view;
        this.setup_form_view();
    },
    on_write: function(id, data) {
        this.stop();
        if (!this.options.auto_write)
            return;
        var self = this;
        var wdataset = new openerp.base.DataSetSearch(this, this.model, this.context, this.domain);
        wdataset.parent_view = this.options.parent_view;
        wdataset.write(id, data, {}, function(r) {
            self.on_write_completed();
        });
    },
    on_write_completed: function() {},
    setup_form_view: function() {
        var self = this;
        this.view_form = new openerp.base.FormView(this, this.element_id + "_view_form", this.dataset, false);
        if (this.options.alternative_form_view) {
            this.view_form.set_embedded_view(this.options.alternative_form_view);
        }
        this.view_form.start();
        this.view_form.on_loaded.add_last(function() {
            var $buttons = self.view_form.$element.find(".oe_form_buttons");
            $buttons.html(QWeb.render("FormOpenPopup.form.buttons"));
            var $nbutton = $buttons.find(".oe_formopenpopup-form-save");
            $nbutton.click(function() {
                self.view_form.do_save();
            });
            var $cbutton = $buttons.find(".oe_formopenpopup-form-close");
            $cbutton.click(function() {
                self.stop();
            });
            self.view_form.do_show();
        });
        this.dataset.on_write.add(this.on_write);
    }
});

openerp.base.form.FormOpenDataset = openerp.base.ReadOnlyDataSetSearch.extend({
    read_ids: function() {
        if (this.fop.options.read_function) {
            return this.fop.options.read_function.apply(null, arguments);
        } else {
            return this._super.apply(this, arguments);
        }
    }
});

openerp.base.form.FieldReference = openerp.base.form.Field.extend({
    init: function(view, node) {
        this._super(view, node);
        this.template = "FieldReference";
        this.fields_view = {
            fields: {
                selection: {
                    selection: view.fields_view.fields[this.name].selection
                },
                m2o: {
                    relation: null
                }
            }
        }
        this.get_fields_values = view.get_fields_values;
        this.do_onchange = this.on_form_changed = this.on_nop;
        this.widgets = {};
        this.fields = {};
        this.selection = new openerp.base.form.FieldSelection(this, { attrs: {
            name: 'selection',
            widget: 'selection'
        }});
        this.selection.on_value_changed.add_last(this.on_selection_changed);
        this.m2o = new openerp.base.form.FieldMany2One(this, { attrs: {
            name: 'm2o',
            widget: 'many2one'
        }});
    },
    on_nop: function() {
    },
    on_selection_changed: function() {
        this.m2o.field.relation = this.selection.get_value();
        this.m2o.set_value(null);
    },
    start: function() {
        this._super();
        this.selection.start();
        this.m2o.start();
    },
    is_valid: function() {
        return this.required === false || typeof(this.get_value()) === 'string';
    },
    is_dirty: function() {
        return this.selection.is_dirty() || this.m2o.is_dirty();
    },
    set_value: function(value) {
        this._super(value);
        if (typeof(value) === 'string') {
            var vals = value.split(',');
            this.selection.set_value(vals[0]);
            this.m2o.set_value(parseInt(vals[1], 10));
        }
    },
    get_value: function() {
        var model = this.selection.get_value(),
            id = this.m2o.get_value();
        if (typeof(model) === 'string' && typeof(id) === 'number') {
            return model + ',' + id;
        } else {
            return false;
        }
    }
});

openerp.base.form.FieldBinary = openerp.base.form.Field.extend({
    init: function(view, node) {
        this._super(view, node);
        this.iframe = this.element_id + '_iframe';
        this.binary_value = false;
    },
    start: function() {
        this._super.apply(this, arguments);
        this.$element.find('input.oe-binary-file').change(this.on_file_change);
        this.$element.find('button.oe-binary-file-save').click(this.on_save_as);
        this.$element.find('.oe-binary-file-clear').click(this.on_clear);
    },
    update_dom: function() {
        this._super.apply(this, arguments);
        this.$element.find('.oe-binary').toggle(!this.readonly);
    },
    human_filesize : function(size) {
        var units = ['B', 'KB', 'MB', 'GB', 'TB', 'PB', 'EB', 'ZB', 'YB'];
        var i = 0;
        while (size >= 1024) {
            size /= 1024;
            ++i;
        }
        return size.toFixed(2) + ' ' + units[i];
    },
    on_file_change: function(e) {
        // TODO: on modern browsers, we could directly read the file locally on client ready to be used on image cropper
        // http://www.html5rocks.com/tutorials/file/dndfiles/
        // http://deepliquid.com/projects/Jcrop/demos.php?demo=handler
        window[this.iframe] = this.on_file_uploaded;
        if ($(e.target).val() != '') {
            this.$element.find('form.oe-binary-form input[name=session_id]').val(this.session.session_id);
            this.$element.find('form.oe-binary-form').submit();
            this.toggle_progress();
        }
    },
    toggle_progress: function() {
        this.$element.find('.oe-binary-progress, .oe-binary').toggle();
    },
    on_file_uploaded: function(size, name, content_type, file_base64) {
        delete(window[this.iframe]);
        if (size === false) {
            this.notification.warn("File Upload", "There was a problem while uploading your file");
            // TODO: use openerp web crashmanager
            this.log("Error while uploading file : ", name);
        } else {
            this.on_file_uploaded_and_valid.apply(this, arguments);
            this.on_ui_change();
        }
        this.toggle_progress();
    },
    on_file_uploaded_and_valid: function(size, name, content_type, file_base64) {
    },
    on_save_as: function() {
        if (!this.view.datarecord.id) {
            this.notification.warn("Can't save file", "The record has not yet been saved");
        } else {
            var url = '/base/binary/saveas?session_id=' + this.session.session_id + '&model=' +
                this.view.dataset.model +'&id=' + (this.view.datarecord.id || '') + '&field=' + this.name +
                '&fieldname=' + (this.node.attrs.filename || '') + '&t=' + (new Date().getTime())
            window.open(url);
        }
    },
    on_clear: function() {
        if (this.value !== false) {
            this.value = false;
            this.binary_value = false;
            this.on_ui_change();
        }
        return false;
    }
});

openerp.base.form.FieldBinaryFile = openerp.base.form.FieldBinary.extend({
    init: function(view, node) {
        this._super(view, node);
        this.template = "FieldBinaryFile";
    },
    set_value: function(value) {
        this._super.apply(this, arguments);
        var show_value = (value != null && value !== false) ? value : '';
        this.$element.find('input').eq(0).val(show_value);
    },
    on_file_uploaded_and_valid: function(size, name, content_type, file_base64) {
        this.value = file_base64;
        this.binary_value = true;
        var show_value = this.human_filesize(size);
        this.$element.find('input').eq(0).val(show_value);
        this.set_filename(name);
    },
    set_filename: function(value) {
        var filename = this.node.attrs.filename;
        if (this.view.fields[filename]) {
            this.view.fields[filename].set_value(value);
            this.view.fields[filename].on_ui_change();
        }
    },
    on_clear: function() {
        this._super.apply(this, arguments);
        this.$element.find('input').eq(0).val('');
        this.set_filename('');
    }
});

openerp.base.form.FieldBinaryImage = openerp.base.form.FieldBinary.extend({
    init: function(view, node) {
        this._super(view, node);
        this.template = "FieldBinaryImage";
    },
    start: function() {
        this._super.apply(this, arguments);
        this.$image = this.$element.find('img.oe-binary-image');
    },
    set_value: function(value) {
        this._super.apply(this, arguments);
        this.set_image_maxwidth();
        var url = '/base/binary/image?session_id=' + this.session.session_id + '&model=' +
            this.view.dataset.model +'&id=' + (this.view.datarecord.id || '') + '&field=' + this.name + '&t=' + (new Date().getTime())
        this.$image.attr('src', url);
    },
    set_image_maxwidth: function() {
        this.$image.css('max-width', this.$element.width());
    },
    on_file_change: function() {
        this.set_image_maxwidth();
        this._super.apply(this, arguments);
    },
    on_file_uploaded_and_valid: function(size, name, content_type, file_base64) {
        this.value = file_base64;
        this.binary_value = true;
        this.$image.attr('src', 'data:' + (content_type || 'image/png') + ';base64,' + file_base64);
    },
    on_clear: function() {
        this._super.apply(this, arguments);
        this.$image.attr('src', '/base/static/src/img/placeholder.png');
    }
});

/**
 * Registry of form widgets, called by :js:`openerp.base.FormView`
 */
openerp.base.form.widgets = new openerp.base.Registry({
    'frame' : 'openerp.base.form.WidgetFrame',
    'group' : 'openerp.base.form.WidgetFrame',
    'notebook' : 'openerp.base.form.WidgetNotebook',
    'separator' : 'openerp.base.form.WidgetSeparator',
    'label' : 'openerp.base.form.WidgetLabel',
    'button' : 'openerp.base.form.WidgetButton',
    'char' : 'openerp.base.form.FieldChar',
    'email' : 'openerp.base.form.FieldEmail',
    'url' : 'openerp.base.form.FieldUrl',
    'text' : 'openerp.base.form.FieldText',
    'text_wiki' : 'openerp.base.form.FieldText',
    'date' : 'openerp.base.form.FieldDate',
    'datetime' : 'openerp.base.form.FieldDatetime',
    'selection' : 'openerp.base.form.FieldSelection',
    'many2one' : 'openerp.base.form.FieldMany2One',
    'many2many' : 'openerp.base.form.FieldMany2Many',
    'one2many' : 'openerp.base.form.FieldOne2Many',
    'one2many_list' : 'openerp.base.form.FieldOne2Many',
    'reference' : 'openerp.base.form.FieldReference',
    'boolean' : 'openerp.base.form.FieldBoolean',
    'float' : 'openerp.base.form.FieldFloat',
    'integer': 'openerp.base.form.FieldFloat',
    'float_time': 'openerp.base.form.FieldFloat',
    'progressbar': 'openerp.base.form.FieldProgressBar',
    'image': 'openerp.base.form.FieldBinaryImage',
    'binary': 'openerp.base.form.FieldBinaryFile'
});

};

// vim:et fdc=0 fdl=0 foldnestmax=3 fdm=syntax:<|MERGE_RESOLUTION|>--- conflicted
+++ resolved
@@ -593,14 +593,9 @@
         this.$element = $('#' + this.element_id);
     },
     stop: function() {
-<<<<<<< HEAD
-        this.$element = $('#' + this.element_id);
-        this.$element.remove();
-=======
         if (this.$element) {
             this.$element.remove();
         }
->>>>>>> bb0b765a
     },
     process_modifiers: function() {
         var compute_domain = openerp.base.form.compute_domain;
@@ -1341,7 +1336,7 @@
         this.$input = this.$element.find("input");
         this.$drop_down = this.$element.find(".oe-m2o-drop-down-button");
         this.$menu_btn = this.$element.find(".oe-m2o-cm-button");
-        
+
         // context menu
         var init_context_menu_def = $.Deferred().then(function(e) {
             var rdataset = new openerp.base.DataSetStatic(self, "ir.values", self.build_context());
@@ -1349,7 +1344,7 @@
                 [[self.field.relation, false]], false, rdataset.get_context()], false, 0)
                 .then(function(result) {
                 self.related_entries = result;
-                
+
                 var $cmenu = $("#" + self.cm_id);
                 $cmenu.append(QWeb.render("FieldMany2One.context_menu", {widget: self}));
                 var bindings = {};

openerp.base.list = function (openerp) {
'use strict';
openerp.base.views.add('list', 'openerp.base.ListView');
openerp.base.ListView = openerp.base.View.extend( /** @lends openerp.base.ListView# */ {
    defaults: {
        // records can be selected one by one
        'selectable': true,
        // list rows can be deleted
        'deletable': true,
        // whether the column headers should be displayed
        'header': true,
        // display addition button, with that label
        'addable': "New",
        // whether the list view can be sorted, note that once a view has been
        // sorted it can not be reordered anymore
        'sortable': true,
        // whether the view rows can be reordered (via vertical drag & drop)
        'reorderable': true
    },
    /**
     * Core class for list-type displays.
     *
     * As a view, needs a number of view-related parameters to be correctly
     * instantiated, provides options and overridable methods for behavioral
     * customization.
     *
     * See constructor parameters and method documentations for information on
     * the default behaviors and possible options for the list view.
     *
     * @constructs
     * @param view_manager
     * @param session An OpenERP session object
     * @param element_id the id of the DOM elements this view should link itself to
     * @param {openerp.base.DataSet} dataset the dataset the view should work with
     * @param {String} view_id the listview's identifier, if any
     * @param {Object} options A set of options used to configure the view
     * @param {Boolean} [options.selectable=true] determines whether view rows are selectable (e.g. via a checkbox)
     * @param {Boolean} [options.header=true] should the list's header be displayed
     * @param {Boolean} [options.deletable=true] are the list rows deletable
     * @param {null|String} [options.addable="New"] should the new-record button be displayed, and what should its label be. Use ``null`` to hide the button.
     * @param {Boolean} [options.sortable=true] is it possible to sort the table by clicking on column headers
     * @param {Boolean} [options.reorderable=true] is it possible to reorder list rows
     *
     * @borrows openerp.base.ActionExecutor#execute_action as #execute_action
     */
    init: function(view_manager, session, element_id, dataset, view_id, options) {
        var self = this;
        this._super(session, element_id);
        this.view_manager = view_manager || new openerp.base.NullViewManager();
        this.dataset = dataset;
        this.model = dataset.model;
        this.view_id = view_id;

        this.columns = [];

        this.options = _.extend({}, this.defaults, options || {});
        this.flags =  this.view_manager.action.flags;

        this.groups = new openerp.base.ListView.Groups(this, {
            options: this.options,
            columns: this.columns
        });
        $(this.groups).bind({
            'selected': function (e, selection) {
                self.$element.find('#oe-list-delete')
                    .toggle(!!selection.length);
            },
            'deleted': function (e, ids) {
                self.do_delete(ids);
            },
            'action': function (e, action_name, id, callback) {
                var action = _.detect(self.columns, function (field) {
                    return field.name === action_name;
                });
                if (!action) { return; }
                self.execute_action(
                    action, self.dataset, self.session.action_manager,
                    id, function () {
                        if (callback) {
                            callback();
                        }
                });
            },
            'row_link': function (e, index, id, dataset) {
                _.extend(self.dataset, {
                    domain: dataset.domain,
                    context: dataset.context
                }).read_slice([], null, null, function () {
                    self.select_record(index);
                });
            }
        });

    },
    /**
     * View startup method, the default behavior is to set the ``oe-listview``
     * class on its root element and to perform an RPC load call.
     *
     * @returns {$.Deferred} loading promise
     */
    start: function() {
        this.$element.addClass('oe-listview');
        return this.rpc("/base/listview/load", {
            model: this.model,
            view_id: this.view_id,
            toolbar: !!this.flags.sidebar
        }, this.on_loaded);
    },
    /**
     * Called after loading the list view's description, sets up such things
     * as the view table's columns, renders the table itself and hooks up the
     * various table-level and row-level DOM events (action buttons, deletion
     * buttons, selection of records, [New] button, selection of a given
     * record, ...)
     *
     * Sets up the following:
     *
     * * Processes arch and fields to generate a complete field descriptor for each field
     * * Create the table itself and allocate visible columns
     * * Hook in the top-level (header) [New|Add] and [Delete] button
     * * Sets up showing/hiding the top-level [Delete] button based on records being selected or not
     * * Sets up event handlers for action buttons and per-row deletion button
     * * Hooks global callback for clicking on a row
     * * Sets up its sidebar, if any
     *
     * @param {Object} data wrapped fields_view_get result
     * @param {Object} data.fields_view fields_view_get result (processed)
     * @param {Object} data.fields_view.fields mapping of fields for the current model
     * @param {Object} data.fields_view.arch current list view descriptor
     * @param {Array} columns columns to move to the front (and make visible)
     */
    on_loaded: function(data, columns) {
        var self = this;
        this.fields_view = data.fields_view;
        //this.log(this.fields_view);
        this.name = "" + this.fields_view.arch.attrs.string;

        this.setup_columns(this.fields_view.fields, columns);

        if (!this.fields_view.sorted) { this.fields_view.sorted = {}; }

        this.$element.html(QWeb.render("ListView", this));

        // Head hook
        this.$element.find('#oe-list-add').click(this.do_add_record);
        this.$element.find('#oe-list-delete')
                .hide()
                .click(this.do_delete_selected);
        this.$element.find('thead').delegate('th[data-id]', 'click', function (e) {
            e.stopPropagation();

            self.dataset.sort($(this).data('id'));

            // TODO: should only reload content (and set the right column to a sorted display state)
            self.do_reload();
        });

<<<<<<< HEAD
        var $table = this.$element.find('table');
        this.list.move_to($table);

        this.view_manager.sidebar.set_toolbar(data.fields_view.toolbar);
=======
        // sidebar stuff
        if (this.view_manager && this.view_manager.sidebar) {
            this.view_manager.sidebar.set_toolbar(data.fields_view.toolbar);
        }
>>>>>>> 7e703443
    },
    /**
     * Sets up the listview's columns: merges view and fields data, move
     * grouped-by columns to the front of the columns list and make them all
     * visible.
     *
     * @param {Object} fields fields_view_get's fields section
     * @param {Array} groupby_columns columns the ListView is grouped by
     */
    setup_columns: function (fields, groupby_columns) {
        var domain_computer = openerp.base.form.compute_domain;

        var noop = function () { return {}; };
        var field_to_column = function (field) {
            var name = field.attrs.name;
            var column = _.extend({id: name, tag: field.tag},
                    field.attrs, fields[name]);
            // attrs computer
            if (column.attrs) {
                var attrs = eval('(' + column.attrs + ')');
                column.attrs_for = function (fields) {
                    var result = {};
                    for (var attr in attrs) {
                        result[attr] = domain_computer(attrs[attr], fields);
                    }
                    return result;
                };
            } else {
                column.attrs_for = noop;
            }
            return column;
        };
        
        this.columns.splice(0, this.columns.length);
        this.columns.push.apply(
                this.columns,
                _(this.fields_view.arch.children).map(field_to_column));
        if (groupby_columns) {
            this.columns.unshift({
                id: '_group', tag: '', string: "Group", meta: true,
                attrs_for: function () { return {}; }
            }, {
                id: '_count', tag: '', string: '#', meta: true,
                attrs_for: function () { return {}; }
            });
        }

        this.visible_columns = _.filter(this.columns, function (column) {
            return column.invisible !== '1';
        });
    },
    /**
     * Used to handle a click on a table row, if no other handler caught the
     * event.
     *
     * The default implementation asks the list view's view manager to switch
     * to a different view (by calling
     * :js:func:`~openerp.base.ViewManager.on_mode_switch`), using the
     * provided record index (within the current list view's dataset).
     *
     * If the index is null, ``switch_to_record`` asks for the creation of a
     * new record.
     *
     * @param {Number|null} index the record index (in the current dataset) to switch to
     * @param {String} [view="form"] the view type to switch to
     */
    select_record:function (index, view) {
        view = view || 'form';
        this.dataset.index = index;
        _.delay(_.bind(function () {
            if(this.view_manager) {
                this.view_manager.on_mode_switch(view);
            }
        }, this));
    },
    do_show: function () {
        this.$element.show();
        if (this.hidden) {
            this.$element.find('table').append(
                this.groups.apoptosis().render());
            this.hidden = false;
        }
        this.view_manager.sidebar.refresh(true);
    },
    do_hide: function () {
        this.$element.hide();
        this.hidden = true;
    },
    /**
     * Reloads the search view based on the current settings (dataset & al)
     *
     * @param {Array} [primary_columns] columns to bring to the front of the
     *                                  sequence
     */
    do_reload: function (primary_columns) {
        // TODO: should just fields_view_get I think
        var self = this;
        this.dataset.offset = 0;
        this.dataset.limit = false;
        return this.rpc('/base/listview/fill', {
            'model': this.dataset.model,
            'id': this.view_id,
            'context': this.dataset.context,
            'domain': this.dataset.domain,
            'sort': this.dataset.sort && this.dataset.sort()
        }, function (result) {
            if (result.view) {
                self.on_loaded({fields_view: result.view}, primary_columns);
            }
        });
    },
    /**
     * Event handler for a search, asks for the computation/folding of domains
     * and contexts (and group-by), then reloads the view's content.
     *
     * @param {Array} domains a sequence of literal and non-literal domains
     * @param {Array} contexts a sequence of literal and non-literal contexts
     * @param {Array} groupbys a sequence of literal and non-literal group-by contexts
     * @returns {$.Deferred} fold request evaluation promise
     */
    do_search: function (domains, contexts, groupbys) {
        var self = this;
        return this.rpc('/base/session/eval_domain_and_context', {
            domains: domains,
            contexts: contexts,
            group_by_seq: groupbys
        }, function (results) {
            self.dataset.context = results.context;
            self.dataset.domain = results.domain;
            self.groups.datagroup = new openerp.base.DataGroup(
                self.session, self.dataset.model,
                results.domain, results.context,
                results.group_by);

            if (_.isEmpty(results.group_by) && !results.context['group_by_no_leaf']) {
                results.group_by = null;
            }
            self.do_reload(results.group_by).then(function () {
                self.$element.find('table').append(self.groups.render());
            });
        });
    },
    /**
     * Handles the signal to delete a line from the DOM
     *
     * @param {Array} ids the id of the object to delete
     */
    do_delete: function (ids) {
        if (!ids.length) {
            return;
        }
        var self = this;
        return $.when(this.dataset.unlink(ids)).then(function () {
            _(self.rows).chain()
                .map(function (row, index) {
                    return {
                        index: index,
                        id: row.data.id.value
                    };})
                .filter(function (record) {
                    return _.contains(ids, record.id);
                })
                .sort(function (a, b) {
                    // sort in reverse index order, so we delete from the end
                    // and don't blow up the following indexes (leading to
                    // removing the wrong records from the visible list)
                    return b.index - a.index;
                })
                .each(function (record) {
                    self.rows.splice(record.index, 1);
                });
            // TODO only refresh modified rows
        });
    },
    /**
     * Handles signal for the addition of a new record (can be a creation,
     * can be the addition from a remote source, ...)
     *
     * The default implementation is to switch to a new record on the form view
     */
    do_add_record: function () {
        this.notification.notify('Add', "New record");
        this.select_record(null);
    },
    /**
     * Handles deletion of all selected lines
     */
    do_delete_selected: function () {
        this.do_delete(this.groups.get_selection());
    }
    // TODO: implement reorder (drag and drop rows)
});
openerp.base.ListView.List = Class.extend( /** @lends openerp.base.ListView.List# */{
    /**
     * List display for the ListView, handles basic DOM events and transforms
     * them in the relevant higher-level events, to which the list view (or
     * other consumers) can subscribe.
     *
     * Events on this object are registered via jQuery.
     *
     * Available events:
     *
     * `selected`
     *   Triggered when a row is selected (using check boxes), provides an
     *   array of ids of all the selected records.
     * `deleted`
     *   Triggered when deletion buttons are hit, provide an array of ids of
     *   all the records being marked for suppression.
     * `action`
     *   Triggered when an action button is clicked, provides two parameters:
     *
     *   * The name of the action to execute (as a string)
     *   * The id of the record to execute the action on
     * `row_link`
     *   Triggered when a row of the table is clicked, provides the index (in
     *   the rows array) and id of the selected record to the handle function.
     *
     * @constructs
     * @param {Object} opts display options, identical to those of :js:class:`openerp.base.ListView`
     */
    init: function (opts) {
        var self = this;
        // columns, rows, options

        this.options = opts.options;
        this.columns = opts.columns;
        this.dataset = opts.dataset;
        this.rows = opts.rows;

        this.$_element = $('<tbody class="ui-widget-content">')
            .appendTo(document.body)
            .delegate('th.oe-record-selector', 'click', function (e) {
                e.stopPropagation();
                $(self).trigger('selected', [self.get_selection()]);
            })
            .delegate('td.oe-record-delete button', 'click', function (e) {
                e.stopPropagation();
                var $row = $(e.target).closest('tr');
                $(self).trigger('deleted', [[self.row_id($row)]]);
            })
            .delegate('td.oe-field-cell button', 'click', function (e) {
                e.stopPropagation();
                var $target = $(e.currentTarget),
                      field = $target.closest('td').data('field'),
                  record_id = self.row_id($target.closest('tr'));

                $(self).trigger('action', [field, record_id]);
            })
            .delegate('tr', 'click', function (e) {
                e.stopPropagation();
                $(self).trigger(
                    'row_link',
                    [self.row_position(e.currentTarget),
                     self.row_id(e.currentTarget),
                     self.dataset]);
            });
    },
    render: function () {
        if (this.$current) {
            this.$current.remove();
        }
        this.$current = this.$_element.clone(true);
        this.$current.empty().append($(QWeb.render('ListView.rows', this)));
    },
    /**
     * Gets the ids of all currently selected records, if any
     * @returns {Array} empty if no record is selected (or the list view is not selectable)
     */
    get_selection: function () {
        if (!this.options.selectable) {
            return [];
        }
        var rows = this.rows;
        return this.$current.find('th.oe-record-selector input:checked')
                .closest('tr').map(function () {
            return rows[$(this).prevAll().length].data.id.value;
        }).get();
    },
    /**
     * Returns the index of the row in the list of rows.
     *
     * @param {Object} row the selected row
     * @returns {Number} the position of the row in this.rows
     */
    row_position: function (row) {
        return $(row).prevAll().length;
    },
    /**
     * Returns the identifier of the object displayed in the provided table
     * row
     *
     * @param {Object} row the selected table row
     * @returns {Number|String} the identifier of the row's object
     */
    row_id: function (row) {
        return this.rows[this.row_position(row)].data.id.value;
    },
    /**
     * Death signal, cleans up list
     */
    apoptosis: function () {
        if (!this.$current) { return; }
        this.$current.remove();
        this.$current = null;
    }
    // drag and drop
    // editable?
});
openerp.base.ListView.Groups = Class.extend( /** @lends openerp.base.ListView.Groups# */{
    /**
     * Grouped display for the ListView. Handles basic DOM events and interacts
     * with the :js:class:`~openerp.base.DataGroup` bound to it.
     *
     * Provides events similar to those of
     * :js:class:`~openerp.base.ListView.List`
     */
    init: function (view, opts) {
        this.view = view;
        this.options = opts.options;
        this.columns = opts.columns;
        this.datagroup = {};

        this.sections = [];
        this.children = {};
    },
    pad: function ($row) {
        if (this.options.selectable) {
            $row.append('<td>');
        }
    },
    make_fragment: function () {
        return document.createDocumentFragment();
    },
    /**
     * Returns a DOM node after which a new tbody can be inserted, so that it
     * follows the provided row.
     *
     * Necessary to insert the result of a new group or list view within an
     * existing groups render, without losing track of the groups's own
     * elements
     *
     * @param {HTMLTableRowElement} row the row after which the caller wants to insert a body
     * @returns {HTMLTableSectionElement} element after which a tbody can be inserted
     */
    point_insertion: function (row) {
        var $row = $(row);
        var red_letter_tbody = $row.closest('tbody')[0];

        var $next_siblings = $row.nextAll();
        if ($next_siblings.length) {
            var $root_kanal = $('<tbody>').insertAfter(red_letter_tbody);

            $root_kanal.append($next_siblings);
            this.elements.splice(
                _.indexOf(this.elements, red_letter_tbody),
                0,
                $root_kanal[0]);
        }
        return red_letter_tbody;
    },
    open_group: function (e, group) {
        var row = e.currentTarget;

        if (this.children[group.value]) {
            this.children[group.value].apoptosis();
            delete this.children[group.value];
        }
        var prospekt = this.children[group.value] = new openerp.base.ListView.Groups(this.view, {
            options: this.options,
            columns: this.columns
        });
        this.bind_child_events(prospekt);
        prospekt.datagroup = group;
        prospekt.render().insertAfter(
            this.point_insertion(row));
        $(row).find('span.ui-icon')
                .removeClass('ui-icon-triangle-1-e')
                .addClass('ui-icon-triangle-1-s');
    },
    /**
     * Prefixes ``$node`` with floated spaces in order to indent it relative
     * to its own left margin/baseline
     *
     * @param {jQuery} $node jQuery object to indent
     * @param {Number} level current nesting level, >= 1
     * @returns {jQuery} the indentation node created
     */
    indent: function ($node, level) {
        return $('<span>')
                .css({'float': 'left', 'white-space': 'pre'})
                .text(new Array(level).join('   '))
                .prependTo($node);
    },
    render_groups: function (datagroups) {
        var self = this;
        var placeholder = this.make_fragment();
        _(datagroups).each(function (group) {
            var $row = $('<tr>');
            if (group.openable) {
                $row.click(function (e) {
                    if (!$row.data('open')) {
                        $row.data('open', true);
                        self.open_group(e, group);
                    } else {
                        $row.removeData('open')
                            .find('span.ui-icon')
                                .removeClass('ui-icon-triangle-1-s')
                                .addClass('ui-icon-triangle-1-e');
                        _(self.children).each(function (child) {child.apoptosis();});
                    }
                });
            }
            placeholder.appendChild($row[0]);


            var $group_column = $('<th>').appendTo($row);
            if (group.grouped_on) {
                // Don't fill this if group_by_no_leaf but no group_by
                $group_column
                    .text((group.value instanceof Array ? group.value[1] : group.value));
                if (group.openable) {
                    // Make openable if not terminal group & group_by_no_leaf
                    $group_column
                        .prepend('<span class="ui-icon ui-icon-triangle-1-e">');
                }
            }
            self.indent($group_column, group.level);
            // count column
            $('<td>').text(group.length).appendTo($row);
                    
            self.pad($row);
            _(self.columns).chain()
                .filter(function (column) {return !column.invisible;})
                .each(function (column) {
                    if (column.meta) {
                        // do not do anything
                    } else if (column.id in group.aggregates) {
                        var value = group.aggregates[column.id];
                        var format;
                        if (column.type === 'integer') {
                            format = "%.0f";
                        } else if (column.type === 'float') {
                            format = "%.2f";
                        }
                        $('<td>')
                            .text(_.sprintf(format, value))
                            .appendTo($row);
                    } else {
                        $row.append('<td>');
                    }
                });
        });
        return placeholder;
    },
    bind_child_events: function (child) {
        var $this = $(this),
             self = this;
        $(child).bind('selected', function (e) {
            // can have selections spanning multiple links
            $this.trigger(e, [self.get_selection()]);
        }).bind('action', function (e, name, id, callback) {
            if (!callback) {
                callback = function () {
                    var $prev = child.$current.prev();
                    if (!$prev.is('tbody')) {
                        // ungrouped
                        $(self.elements[0]).replaceWith(self.render());
                    } else {
                        // ghetto reload child (and its siblings)
                        $prev.children().last().click();
                    }
                };
            }
            $this.trigger(e, [name, id, callback]);
        }).bind('deleted row_link', function (e) {
            // additional positional parameters are provided to trigger as an
            // Array, following the event type or event object, but are
            // provided to the .bind event handler as *args.
            // Convert our *args back into an Array in order to trigger them
            // on the group itself, so it can ultimately be forwarded wherever
            // it's supposed to go.
            var args = Array.prototype.slice.call(arguments, 1);
            $this.trigger.call($this, e, args);
        });
    },
    render_dataset: function (dataset) {
        var rows = [],
            list = new openerp.base.ListView.List({
                options: this.options,
                columns: this.columns,
                dataset: dataset,
                rows: rows
            });
        this.bind_child_events(list);

        var d = new $.Deferred();
        this.view.rpc('/base/listview/fill', {
            model: dataset.model,
            id: this.view.view_id,
            context: dataset.context,
            domain: dataset.domain,
            sort: dataset.sort && dataset.sort()
        }, function (result) {
            rows.splice(0, rows.length);
            rows.push.apply(rows, result.records);
            list.render();
            d.resolve(list);
        });
        return d.promise();
    },
    render: function () {
        var self = this;
        var $element = $('<tbody>');
        this.elements = [$element[0]];
        this.datagroup.list(function (groups) {
            $element[0].appendChild(
                self.render_groups(groups));
        }, function (dataset) {
            self.render_dataset(dataset).then(function (list) {
                self.children[null] = list;
                self.elements =
                    [list.$current.replaceAll($element)[0]];
            });
        });
        return $element;
    },
    /**
     * Returns the ids of all selected records for this group
     */
    get_selection: function () {
        return _(this.children).chain()
            .map(function (child) {
                return child.get_selection();
            })
            .flatten()
            .value();
    },
    apoptosis: function () {
        _(this.children).each(function (child) {
            child.apoptosis();
        });
        $(this.elements).remove();
        return this;
    }
});
};

// vim:et fdc=0 fdl=0 foldnestmax=3 fdm=syntax:<|MERGE_RESOLUTION|>--- conflicted
+++ resolved
@@ -155,17 +155,7 @@
             self.do_reload();
         });
 
-<<<<<<< HEAD
-        var $table = this.$element.find('table');
-        this.list.move_to($table);
-
         this.view_manager.sidebar.set_toolbar(data.fields_view.toolbar);
-=======
-        // sidebar stuff
-        if (this.view_manager && this.view_manager.sidebar) {
-            this.view_manager.sidebar.set_toolbar(data.fields_view.toolbar);
-        }
->>>>>>> 7e703443
     },
     /**
      * Sets up the listview's columns: merges view and fields data, move
@@ -589,7 +579,7 @@
                 if (group.openable) {
                     // Make openable if not terminal group & group_by_no_leaf
                     $group_column
-                        .prepend('<span class="ui-icon ui-icon-triangle-1-e">');
+                        .prepend('<span class="ui-icon ui-icon-triangle-1-e" style="float: left;">');
                 }
             }
             self.indent($group_column, group.level);

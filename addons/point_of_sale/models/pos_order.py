--- conflicted
+++ resolved
@@ -614,12 +614,8 @@
                 pos_qty = any([x.qty > 0 for x in order.lines if x.product_id.type in ['product', 'consu']])
                 if pos_qty:
                     order_picking = Picking.create(picking_vals.copy())
-<<<<<<< HEAD
                     order_picking.message_post(body=message)
-                neg_qty = any([x.qty < 0 for x in order.lines])
-=======
                 neg_qty = any([x.qty < 0 for x in order.lines if x.product_id.type in ['product', 'consu']])
->>>>>>> 6ceecffc
                 if neg_qty:
                     return_vals = picking_vals.copy()
                     return_vals.update({

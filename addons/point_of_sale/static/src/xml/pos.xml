<?xml version="1.0" encoding="UTF-8"?>
<!-- vim:fdl=1:
-->
<templates id="template" xml:space="preserve">
    <t t-name="POSWidget">
    <div class="point-of-sale">
        <div id="topheader">
            <div id="branding">
                <img src="/point_of_sale/static/src/img/logo.png" />
            </div>
            <div id="loggedas">
                <span class="oe_pos_synch-notification"></span>
                <button>Close</button>
            </div>
            <div id="rightheader">
                <div id="order-selector">
                    <button id="neworder-button">+</button>
                    <ol id="orders"></ol>
                </div>
            </div>
        </div>
        <div id="content">

            <div id="leftpane">
                <div id="current-order">
                    <table>
                        <thead>
                            <tr>
                                <td>Product</td>
                                <td>Price</td>
                                <td>Disc (%)</td>
                                <td>Qty</td>
                                <td>Total</td>
                            </tr>
                        </thead>
                        <tbody id="current-order-content"></tbody>
                    </table>
                </div>
                <footer>
                    <ul id="amounts">
                        <li>
                            Subtotal:
                            <t t-if="currency.position == 'before'" t-esc="currency.symbol"/> <span id="subtotal">0</span> <t t-if="currency.position == 'after'" t-esc="currency.symbol"/>
                        </li>
                        <li>
                            Tax:
                            <t t-if="currency.position == 'before'" t-esc="currency.symbol"/> <span id="tax">0</span> <t t-if="currency.position == 'after'" t-esc="currency.symbol"/>
                        </li>
                        <li>
                            Total:
                            <t t-if="currency.position == 'before'" t-esc="currency.symbol"/> <span id="total">0</span> <t t-if="currency.position == 'after'" t-esc="currency.symbol"/>
                        </li>
                    </ul>
                    <div id="paypad"></div>
                    <div id="numpad">
                        <button class="input-button number-char">1</button>
                        <button class="input-button number-char">2</button>
                        <button class="input-button number-char">3</button>
                        <button class="mode-button" data-mode='quantity'>Qty</button>
                        <br />
                        <button class="input-button number-char">4</button>
                        <button class="input-button number-char">5</button>
                        <button class="input-button number-char">6</button>
                        <button class="mode-button" data-mode='discount'>Disc</button>
                        <br />
                        <button class="input-button number-char">7</button>
                        <button class="input-button number-char">8</button>
                        <button class="input-button number-char">9</button>
                        <button class="mode-button" data-mode='list_price'>Price</button>
                        <br />
                        <button class="input-button" id="numpad-minus" >+/-</button>
                        <button class="input-button number-char">0</button>
                        <button class="input-button number-char">.</button>
                        <button class="input-button" id="numpad-backspace">
                            <img src="/point_of_sale/static/src/img/backspace.png" width="24" height="21" />
                        </button>
                        <br />
                    </div>
                </footer>
            </div>
            <div id="rightpane">
                <!-- <div id="products-screen" class="step-screen selected-step">
                    <div id="products-screen-categories"/>
                    <ol id="products-screen-ol" class="product-list"></ol>
                </div> -->
                <!-- <div id="payment-screen" class="step-screen" style="display:none"> ... </div> -->
                <!-- <span id="receipt-screen"></span> -->
            </div>
        </div>
    </div>
    </t>
    <t t-name="pos-synch-notification">
        <span>
        <a t-if="widget.nbr_pending &gt; 0" href="javascript:void(0)" class="oe_pos_synch-notification-button">
            <t t-esc="widget.nbr_pending"/> pending orders
        </a>
        </span>
    </t>
    <t t-name="pos-scan-warning">
        <div>The product could not be recognized. Please contact an employee.</div>
    </t>
    <t t-name="pos-close-warning">
        <div>There are pending operations that could not be saved into the database, are you sure you want to exit?</div>
    </t>

    <!--   ************   SEARCH PRODUCT SCREEN   ************    -->

    <t t-name="ProductCategoriesWidget">
        <header>
            <ol class="breadcrumb">
                <li class="oe-pos-categories-list">
                    <a href="javascript:void(0)">
                        <img src="/point_of_sale/static/src/img/home.png" class="homeimg" />
                    </a>
                </li>
                <t t-foreach="breadcrumb" t-as="category">
                    <li class="oe-pos-categories-list">
                        <img src="/point_of_sale/static/src/img/bc-arrow.png" class="bc-arrow" />
                        <a href="javascript:void(0)" t-att-data-category-id="category.id">
                            <t t-esc="category.name"/>
                        </a>
                    </li>
                </t>
            </ol>
            <div class="searchbox">
                <input placeholder="Search Products" />
                <img class="search-clear" src="/point_of_sale/static/src/img/search_reset.gif" />
            </div>
        </header>
        <div id="categories">
            <ol>
                <t t-foreach="categories" t-as="category">
                    <li class="oe-pos-categories-list">
                        <a href="javascript:void(0)" t-att-data-category-id="category.id" class="button">
                            <t t-esc="category.name"/>
                        </a>
                    </li>
                </t>
            </ol>
        </div>
    </t>
    <t t-name="ProductListWidget">
        <ol id="products-screen-ol" class="product-list">
        </ol>
    </t>
    <t t-name="SearchProductScreenWidget">
        <div id="products-screen">
            <span class="placeholder-ProductCategoriesWidget" />
            <span class="placeholder-ProductListWidget" />
        </div>
    </t>

    <!--   ************   PAYMENT SCREEN   ************    -->

    <t t-name="PaymentScreenWidget">
        <div id="payment-screen" class="step-screen">
            <header><h2>Payment</h2></header>
            <div class="pos-step-container">
                <div class="pos-payment-container">
                    <br />
                    <table>
                        <tr>
                            <td class="paymentline-type">Total:</td>
                            <td class="paymentline-amount pos-right-align">
                                <t t-if="currency.position == 'before'" t-esc="currency.symbol"/>
                                <span id="payment-due-total"></span>
                                <t t-if="currency.position == 'after'" t-esc="currency.symbol"/>
                            </td>
                        </tr>
                    </table>
                    <table id="paymentlines">
                    </table>
                    <table>
                        <tr>
                            <td class="paymentline-type">Paid:</td>
                            <td class="paymentline-amount pos-right-align">
                                <t t-if="currency.position == 'before'" t-esc="currency.symbol"/>
                                <span id="payment-paid-total"></span>
                                <t t-if="currency.position == 'after'" t-esc="currency.symbol"/>
                            </td>
                        </tr>
                        <tr>
                            <td class="paymentline-type">Change:</td>
                            <td class="paymentline-amount pos-right-align">
                                <t t-if="currency.position == 'before'" t-esc="currency.symbol"/>
                                <span id="payment-remaining"></span>
                                <t t-if="currency.position == 'after'" t-esc="currency.symbol"/>
                            </td>
                        </tr>
                    </table>
                </div>
                <div class="pos-payment-buttons">
                    <button class="oe-back-to-products">
                        <img src="/web/static/src/img/icons/gtk-go-back.png"></img>
                        Back to Products</button>
                    <button id="validate-order">
                        <img src="/web/static/src/img/icons/gtk-apply.png"></img>
                        Validate</button>
                </div>
            </div>
        </div>
    </t> <!-- pos-payment-screen -->

    <!--   ************   RECEIPT SCREEN   ************    -->

    <t t-name="ReceiptScreenWidget">
        <div id="receipt-screen" class="step-screen" >
            <header><h2>Receipt</h2></header>
            <div class="pos-step-container">
                <div class="pos-receipt-container">
                </div>
                <div class='receipt-buttons'>
	                <button id="print-the-ticket">
	                    Print</button>
	                <button id="pos-finish-order">Next Order</button>
                </div>
            </div>
        </div>
    </t>
    

    <t t-name="WelcomeScreenWidget">
        <div class="welcome-screen step-screen">
            <header><h2>WELCUM</h2></header>
            <p> plz scan ur card or thingie </p>
        </div>
    </t>


    <t t-name="ScanProductScreenWidget">
        <div class="scan-product-screen step-screen">
            <header><h2>SCAN YOUR PRODUCT</h2></header>
            <p> please scan another product ! fun !</p>
        </div>
    </t>

    <t t-name="ClientPaymentScreenWidget">
        <div class="scan-product-screen step-screen">
            <header><h2>GIMME UR MONEY!!!11</h2></header>
            <p> It's a rubbery </p>
        </div>
    </t>

    <t t-name="ScaleInviteScreenWidget">
        <div class="scale-invite-screen step-screen">
            <header><h2>Put ur loot on the scale</h2></header>
            <p> Is it worth a ton ? </p>
        </div>
    </t>

    <t t-name="ScaleProductSelectionScreenWidget">
        <div class="scale-product-selection-screen">
            <span class="placeholder-ProductCategoriesWidget" />
            <span class="placeholder-ProductListWidget" />
        </div>
    </t>

    <t t-name="pos-product-template">
        <a href="#">
            <div class="product-img">
                <img t-att-src="'data:image/gif;base64,'+ product_image_small" />
                <span class="price-tag">
                    <t t-esc="format_amount(list_price)"/>
                </span>
            </div>
            <div class="product-name">
                <t t-esc="name"/>
            </div>
        </a>
    </t>
    <t t-name="pos-orderline-template">
        <td>
            <t t-esc="name"/>
        </td>
        <td>
            <t t-esc="format_amount(list_price.toFixed(2))"/>
        </td>
        <td>
            <t t-esc="discount.toFixed(2)"/>
        </td>
        <td>
            <t t-esc="quantity.toFixed(0)"/>
        </td>
        <td>
            <t t-esc="format_amount((list_price * (1 - discount/100) * quantity).toFixed(2))"/>
        </td>
    </t>
    <t t-name="pos-paymentline-template">
        <td class="paymentline-type">
            <t t-esc="name"/>
        </td>
        <td class="paymentline-amount pos-right-align">
            <input type="text" t-att-value="amount.toFixed(2)" />
            <a href='javascript:void(0)' class='delete-payment-line'><img src="/point_of_sale/static/src/img/search_reset.gif" /></a>
        </td>
    </t>
    <t t-name="pos-payment-button-template">
        <button class="payment-button" t-att-cash-register-id="id">
            <t t-esc="name"/>
        </button>
        <br />
    </t>
    <t t-name="pos-order-selector-button-template">
        <button class="select-order"><t t-esc="widget.order.get('creationDate').toString('t')"/></button>
    </t>
    <t t-name="pos-ticket">
        <div class="pos-sale-ticket">
            <div class="pos-right-align"><t t-esc="new Date().toString(Date.CultureInfo.formatPatterns.shortDate + ' ' +
                Date.CultureInfo.formatPatterns.longTime)"/></div>
            <br />
            <t t-esc="widget.company.name"/><br />
            Phone: <t t-esc="widget.company.phone || ''"/><br />
            User: <t t-esc="widget.user.name"/><br />
            Shop: <t t-esc="widget.shop_obj.name"/><br />
            <br />
            <table>
                <tr t-foreach="widget.currentOrderLines.toArray()" t-as="order">
                    <td>
                        <t t-esc="order.get('name')"/>
                    </td>
                    <td class="pos-right-align">
                        <t t-esc="order.get('quantity').toFixed(0)"/>
                    </td>
                    <td class="pos-right-align">
                        <t t-esc="format_amount((order.get('list_price') * (1 - order.get('discount')/100) * order.get('quantity')).toFixed(2))"/>
                    </td>
                </tr>
            </table>
            <br />
            <table>
                <tr><td>Tax:</td><td class="pos-right-align">
                    <t t-esc="format_amount(widget.currentOrder.getTax().toFixed(2))"/>
                    </td></tr>
                <tr><td>Total:</td><td class="pos-right-align">
                    <t t-esc="format_amount(widget.currentOrder.getTotal().toFixed(2))"/>
                    </td></tr>
            </table>
            <br />
            <table>
                <tr t-foreach="widget.currentPaymentLines.toArray()" t-as="pline">
                    <td>
                        <t t-esc="pline.get('journal_id')[1]"/>
                    </td>
                    <td class="pos-right-align">
                        <t t-esc="format_amount((pline.getAmount()).toFixed(2))"/>
                    </td>
                </tr>
            </table>
            <br />
            <table>
                <tr><td>Change:</td><td class="pos-right-align">
                    <t t-esc="format_amount((widget.currentOrder.getPaidTotal() - widget.currentOrder.getTotal()).toFixed(2))"/>
                    </td></tr>
            </table>
        </div>
    </t>
<<<<<<< HEAD
    <t t-name="pos-actionbar">
        <div class="pos-actionbar">
            <ul class="pos-actionbar-left-region">
                <!-- <li class="button">yoyo</li>
                <li class="button">foo</li>
                <li class="button rightalign">bar</li> -->
            </ul>

            <ul class="pos-actionbar-right-region">
=======
    <t t-name="ActionBarWidget">
        <div class="pos-actionbar">
            <div class="pos-actionbar-left-pane">
                <div class="button help-button">
                    Help
                </div>
                <p class="total">
                    Total: <span class="value"> 1234 </span>
                </p>
            </div>
            <ul class="pos-actionbar-button-list">
>>>>>>> e56de26b
                <!-- <li class="button">BUTTOOON</li>
                <li class="button">JEEENKIINS</li>
                <li class="button rightalign">ARGH</li> -->
            </ul>
        </div>
    </t>
    <t t-name="pos-action-button">
        <li t-att-class=" 'button '+ (widget.rightalign  ? 'rightalign ' : '')">
            <div class='label'>
                <t t-esc="widget.label" />
            </div>
        </li>
    </t>
    <t t-name="pos-action-button-with-icon">
        <li t-att-class=" 'button '+ (widget.rightalign  ? 'rightalign ' : '')">
            <div class='icon'>
                <img t-att-src="widget.icon" />
                <div class='iconlabel'><t t-esc="widget.label" /></div>
            </div>
        </li>
    </t>
    <!-- Onscreen Keyboard : 
         http://net.tutsplus.com/tutorials/javascript-ajax/creating-a-keyboard-with-css-and-jquery/ -->
    <t t-name="pos-onscreen-keyboard-full-template">
        <div class="keyboard_frame">
            <ul class="keyboard full_keyboard">
                <li class="symbol"><span class="off">`</span><span class="on">~</span></li>
                <li class="symbol"><span class="off">1</span><span class="on">!</span></li>
                <li class="symbol"><span class="off">2</span><span class="on">@</span></li>
                <li class="symbol"><span class="off">3</span><span class="on">#</span></li>
                <li class="symbol"><span class="off">4</span><span class="on">$</span></li>
                <li class="symbol"><span class="off">5</span><span class="on">%</span></li>
                <li class="symbol"><span class="off">6</span><span class="on">^</span></li>
                <li class="symbol"><span class="off">7</span><span class="on">&amp;</span></li>
                <li class="symbol"><span class="off">8</span><span class="on">*</span></li>
                <li class="symbol"><span class="off">9</span><span class="on">(</span></li>
                <li class="symbol"><span class="off">0</span><span class="on">)</span></li>
                <li class="symbol"><span class="off">-</span><span class="on">_</span></li>
                <li class="symbol"><span class="off">=</span><span class="on">+</span></li>
                <li class="delete lastitem">delete</li>
                <li class="tab firstitem">tab</li>
                <li class="letter">q</li>
                <li class="letter">w</li>
                <li class="letter">e</li>
                <li class="letter">r</li>
                <li class="letter">t</li>
                <li class="letter">y</li>
                <li class="letter">u</li>
                <li class="letter">i</li>
                <li class="letter">o</li>
                <li class="letter">p</li>
                <li class="symbol"><span class="off">[</span><span class="on">{</span></li>
                <li class="symbol"><span class="off">]</span><span class="on">}</span></li>
                <li class="symbol lastitem"><span class="off">\</span><span class="on">|</span></li>
                <li class="capslock firstitem">caps lock</li>
                <li class="letter">a</li>
                <li class="letter">s</li>
                <li class="letter">d</li>
                <li class="letter">f</li>
                <li class="letter">g</li>
                <li class="letter">h</li>
                <li class="letter">j</li>
                <li class="letter">k</li>
                <li class="letter">l</li>
                <li class="symbol"><span class="off">;</span><span class="on">:</span></li>
                <li class="symbol"><span class="off">'</span><span class="on">&quot;</span></li>
                <li class="return lastitem">return</li>
                <li class="left-shift firstitem">shift</li>
                <li class="letter">z</li>
                <li class="letter">x</li>
                <li class="letter">c</li>
                <li class="letter">v</li>
                <li class="letter">b</li>
                <li class="letter">n</li>
                <li class="letter">m</li>
                <li class="symbol"><span class="off">,</span><span class="on">&lt;</span></li>
                <li class="symbol"><span class="off">.</span><span class="on">&gt;</span></li>
                <li class="symbol"><span class="off">/</span><span class="on">?</span></li>
                <li class="right-shift lastitem">shift</li>
                <li class="space firstitem lastitem">&amp;nbsp;</li>
            </ul>
            <p class="close_button">close</p>
        </div>
    </t>
    <t t-name="pos-onscreen-keyboard-simple-template">
        <div class="keyboard_frame">
            <ul class="keyboard simple_keyboard">
                <li class="symbol firstitem row_qwerty"><span class="off">q</span><span class="on">1</span></li>
                <li class="symbol"><span class="off">w</span><span class="on">2</span></li>
                <li class="symbol"><span class="off">e</span><span class="on">3</span></li>
                <li class="symbol"><span class="off">r</span><span class="on">4</span></li>
                <li class="symbol"><span class="off">t</span><span class="on">5</span></li>
                <li class="symbol"><span class="off">y</span><span class="on">6</span></li>
                <li class="symbol"><span class="off">u</span><span class="on">7</span></li>
                <li class="symbol"><span class="off">i</span><span class="on">8</span></li>
                <li class="symbol"><span class="off">o</span><span class="on">9</span></li>
                <li class="symbol lastitem"><span class="off">p</span><span class="on">0</span></li>

                <li class="symbol firstitem row_asdf"><span class="off">a</span><span class="on">@</span></li>
                <li class="symbol"><span class="off">s</span><span class="on">#</span></li>
                <li class="symbol"><span class="off">d</span><span class="on">%</span></li>
                <li class="symbol"><span class="off">f</span><span class="on">*</span></li>
                <li class="symbol"><span class="off">g</span><span class="on">/</span></li>
                <li class="symbol"><span class="off">h</span><span class="on">-</span></li>
                <li class="symbol"><span class="off">j</span><span class="on">+</span></li>
                <li class="symbol"><span class="off">k</span><span class="on">(</span></li>
                <li class="symbol lastitem"><span class="off">l</span><span class="on">)</span></li>

                <li class="symbol firstitem row_zxcv"><span class="off">z</span><span class="on">?</span></li>
                <li class="symbol"><span class="off">x</span><span class="on">!</span></li>
                <li class="symbol"><span class="off">c</span><span class="on">"</span></li>
                <li class="symbol"><span class="off">v</span><span class="on">'</span></li>
                <li class="symbol"><span class="off">b</span><span class="on">:</span></li>
                <li class="symbol"><span class="off">n</span><span class="on">;</span></li>
                <li class="symbol"><span class="off">m</span><span class="on">,</span></li>
                <li class="delete lastitem">delete</li>

                <li class="numlock firstitem row_space"><span class="off">123</span><span class="on">ABC</span></li>
                <li class="space">&amp;nbsp;</li>
                <li class="symbol"><span class="off">.</span><span class="on">.</span></li>
                <li class="return lastitem">return</li>
            </ul>
            <p class="close_button">close</p>
        </div>
    </t>
</templates><|MERGE_RESOLUTION|>--- conflicted
+++ resolved
@@ -354,17 +354,6 @@
             </table>
         </div>
     </t>
-<<<<<<< HEAD
-    <t t-name="pos-actionbar">
-        <div class="pos-actionbar">
-            <ul class="pos-actionbar-left-region">
-                <!-- <li class="button">yoyo</li>
-                <li class="button">foo</li>
-                <li class="button rightalign">bar</li> -->
-            </ul>
-
-            <ul class="pos-actionbar-right-region">
-=======
     <t t-name="ActionBarWidget">
         <div class="pos-actionbar">
             <div class="pos-actionbar-left-pane">
@@ -376,7 +365,6 @@
                 </p>
             </div>
             <ul class="pos-actionbar-button-list">
->>>>>>> e56de26b
                 <!-- <li class="button">BUTTOOON</li>
                 <li class="button">JEEENKIINS</li>
                 <li class="button rightalign">ARGH</li> -->

--- conflicted
+++ resolved
@@ -460,15 +460,9 @@
             local_context = dict(context or {}, force_company=session.config_id.journal_id.company_id.id)
             order_ids = [order.id for order in session.order_ids if order.state == 'paid']
 
-<<<<<<< HEAD
-            move_id = account_move_obj.create(cr, uid, {'ref' : session.name, 'journal_id' : session.config_id.journal_id.id, }, context=context)
-
-            pos_order_obj._create_account_move_line(cr, uid, order_ids, session, move_id, context=context)
-=======
-            move_id = self.pool.get('account.move').create(cr, uid, {'ref' : session.name, 'journal_id' : session.config_id.journal_id.id, }, context=local_context)
-
-            self.pool.get('pos.order')._create_account_move_line(cr, uid, order_ids, session, move_id, context=local_context)
->>>>>>> 4818a83f
+            move_id = account_move_obj.create(cr, uid, {'ref' : session.name, 'journal_id' : session.config_id.journal_id.id, }, context=local_context)
+
+            pos_order_obj._create_account_move_line(cr, uid, order_ids, session, move_id, context=local_context)
 
             for order in session.order_ids:
                 if order.state not in ('paid', 'invoiced'):
@@ -944,11 +938,6 @@
         property_obj = self.pool.get('ir.property')
         cur_obj = self.pool.get('res.currency')
 
-<<<<<<< HEAD
-        period = account_period_obj.find(cr, uid, context=context)[0]
-
-=======
->>>>>>> 4818a83f
         #session_ids = set(order.session_id for order in self.browse(cr, uid, ids, context=context))
 
         if session and not all(session.id == order.session_id.id for order in self.browse(cr, uid, ids, context=context)):
@@ -994,7 +983,7 @@
                 # if have_to_group_by:
 
                 sale_journal_id = order.sale_journal.id
-                period = account_period_obj.find(cr, uid, context=dict(context or {}, company_id=current_company.id, account_period_prefer_normal=True))[0]
+                period = account_period_obj.find(cr, uid, context=dict(context or {}, company_id=current_company.id))[0]
 
                 # 'quantity': line.qty,
                 # 'product_id': line.product_id.id,

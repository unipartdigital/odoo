--- conflicted
+++ resolved
@@ -22,7 +22,7 @@
 			rml="point_of_sale/report/account_statement.rml"
 			 />
 
-<<<<<<< HEAD
+
 		<report
 			id="all_closed_cashbox_of_the_day"
 			string="All Cloded CashBOx"
@@ -33,8 +33,7 @@
 			menu = 'False'
 			rml="point_of_sale/report/all_closed_cashbox_of_the_day.rml"
 			 />
-=======
->>>>>>> 3d4f428d
+
 		<report
 			id="pos_users_product_re"
 			string="User's Product"

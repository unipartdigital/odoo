--- conflicted
+++ resolved
@@ -254,11 +254,7 @@
           <para style="terp_default_9">[[ line_ids.partner_id.name ]]</para>
         </td>
         <td>
-<<<<<<< HEAD
-          <para style="terp_default_Right_9">[[ formatLang(line_ids.amount) ]] [[ company.currency_id.symbol ]]</para>
-=======
           <para style="terp_default_Right_9">[[ formatLang(line_ids.amount, digits=get_digits(dp='Account')) ]][[ company.currency_id.symbol ]]</para>
->>>>>>> 2188c51d
         </td>
       </tr>
     </blockTable>
@@ -273,11 +269,7 @@
           <para style="terp_default_Right_9_Bold">Total :</para>
         </td>
         <td>
-<<<<<<< HEAD
-          <para style="terp_default_Right_9">[[ formatLang(get_total(statement.line_ids)) ]] [[ company.currency_id.symbol ]]</para>
-=======
           <para style="terp_default_Right_9">[[ formatLang(get_total(statement.line_ids), digits=get_digits(dp='Account')) ]][[ company.currency_id.symbol ]]</para>
->>>>>>> 2188c51d
         </td>
       </tr>
     </blockTable>

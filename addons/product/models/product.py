# -*- coding: utf-8 -*-
# Part of Odoo. See LICENSE file for full copyright and licensing details.

import logging
import re

from odoo import api, fields, models, tools, _
from odoo.exceptions import ValidationError
from odoo.osv import expression


from odoo.tools import float_compare

_logger = logging.getLogger(__name__)



class ProductCategory(models.Model):
    _name = "product.category"
    _description = "Product Category"
    _parent_name = "parent_id"
    _parent_store = True
    _rec_name = 'complete_name'
    _order = 'complete_name'

    name = fields.Char('Name', index=True, required=True)
    complete_name = fields.Char(
        'Complete Name', compute='_compute_complete_name',
        store=True)
    parent_id = fields.Many2one('product.category', 'Parent Category', index=True, ondelete='cascade')
    parent_path = fields.Char(index=True)
    child_id = fields.One2many('product.category', 'parent_id', 'Child Categories')
    product_count = fields.Integer(
        '# Products', compute='_compute_product_count',
        help="The number of products under this category (Does not consider the children categories)")

    @api.depends('name', 'parent_id.complete_name')
    def _compute_complete_name(self):
        for category in self:
            if category.parent_id:
                category.complete_name = '%s / %s' % (category.parent_id.complete_name, category.name)
            else:
                category.complete_name = category.name

    def _compute_product_count(self):
        read_group_res = self.env['product.template'].read_group([('categ_id', 'child_of', self.ids)], ['categ_id'], ['categ_id'])
        group_data = dict((data['categ_id'][0], data['categ_id_count']) for data in read_group_res)
        for categ in self:
            product_count = 0
            for sub_categ_id in categ.search([('id', 'child_of', categ.ids)]).ids:
                product_count += group_data.get(sub_categ_id, 0)
            categ.product_count = product_count

    @api.constrains('parent_id')
    def _check_category_recursion(self):
        if not self._check_recursion():
            raise ValidationError(_('You cannot create recursive categories.'))
        return True

    @api.model
    def name_create(self, name):
        return self.create({'name': name}).name_get()[0]


class ProductProduct(models.Model):
    _name = "product.product"
    _description = "Product"
    _inherits = {'product.template': 'product_tmpl_id'}
    _inherit = ['mail.thread', 'mail.activity.mixin']
    _order = 'default_code, name, id'

    # price: total price, context dependent (partner, pricelist, quantity)
    price = fields.Float(
        'Price', compute='_compute_product_price',
        digits='Product Price', inverse='_set_product_price')
    # price_extra: catalog extra value only, sum of variant extra attributes
    price_extra = fields.Float(
        'Variant Price Extra', compute='_compute_product_price_extra',
        digits='Product Price',
        help="This is the sum of the extra price of all attributes")
    # lst_price: catalog value + extra, context dependent (uom)
    lst_price = fields.Float(
        'Public Price', compute='_compute_product_lst_price',
        digits='Product Price', inverse='_set_product_lst_price',
        help="The sale price is managed from the product template. Click on the 'Configure Variants' button to set the extra attribute prices.")

    default_code = fields.Char('Internal Reference', index=True)
    code = fields.Char('Reference', compute='_compute_product_code')
    partner_ref = fields.Char('Customer Ref', compute='_compute_partner_ref')

    active = fields.Boolean(
        'Active', default=True,
        help="If unchecked, it will allow you to hide the product without removing it.")
    product_tmpl_id = fields.Many2one(
        'product.template', 'Product Template',
        auto_join=True, index=True, ondelete="cascade", required=True)
    barcode = fields.Char(
        'Barcode', copy=False,
        help="International Article Number used for product identification.")
    product_template_attribute_value_ids = fields.Many2many('product.template.attribute.value', relation='product_variant_combination', string="Attribute Values", ondelete='restrict')
    combination_indices = fields.Char(compute='_compute_combination_indices', store=True, index=True)
    is_product_variant = fields.Boolean(compute='_compute_is_product_variant')

    standard_price = fields.Float(
        'Cost', company_dependent=True,
        digits='Product Price',
        groups="base.group_user",
        help="""In Standard Price & AVCO: value of the product (automatically computed in AVCO).
        In FIFO: value of the last unit that left the stock (automatically computed).
        Used to value the product when the purchase cost is not known (e.g. inventory adjustment).
        Used to compute margins on sale orders.""")
    volume = fields.Float('Volume')
    weight = fields.Float('Weight', digits='Stock Weight')

    pricelist_item_count = fields.Integer("Number of price rules", compute="_compute_variant_item_count")

    packaging_ids = fields.One2many(
        'product.packaging', 'product_id', 'Product Packages',
        help="Gives the different ways to package the same product.")

    # all image fields are base64 encoded and PIL-supported

    # all image_variant fields are technical and should not be displayed to the user
    image_variant_1920 = fields.Image("Variant Image", max_width=1920, max_height=1920)

    # resized fields stored (as attachment) for performance
    image_variant_1024 = fields.Image("Variant Image 1204", related="image_variant_1920", max_width=1024, max_height=1024, store=True)
    image_variant_512 = fields.Image("Variant Image 512", related="image_variant_1920", max_width=512, max_height=512, store=True)
    image_variant_256 = fields.Image("Variant Image 256", related="image_variant_1920", max_width=256, max_height=256, store=True)
    image_variant_128 = fields.Image("Variant Image 128", related="image_variant_1920", max_width=128, max_height=128, store=True)
    can_image_variant_1024_be_zoomed = fields.Boolean("Can Variant Image 1024 be zoomed", compute='_compute_can_image_variant_1024_be_zoomed', store=True)

    # Computed fields that are used to create a fallback to the template if
    # necessary, it's recommended to display those fields to the user.
    image_1920 = fields.Image("Image", compute='_compute_image_1920', inverse='_set_image_1920')
    image_1024 = fields.Image("Image 1024", compute='_compute_image_1024')
    image_512 = fields.Image("Image 512", compute='_compute_image_512')
    image_256 = fields.Image("Image 256", compute='_compute_image_256')
    image_128 = fields.Image("Image 128", compute='_compute_image_128')
    can_image_1024_be_zoomed = fields.Boolean("Can Image 1024 be zoomed", compute='_compute_can_image_1024_be_zoomed')

    @api.depends('image_variant_1920', 'image_variant_1024')
    def _compute_can_image_variant_1024_be_zoomed(self):
        for record in self:
            record.can_image_variant_1024_be_zoomed = record.image_variant_1920 and tools.is_image_size_above(record.image_variant_1920, record.image_variant_1024)

    def _compute_image_1920(self):
        """Get the image from the template if no image is set on the variant."""
        for record in self:
            record.image_1920 = record.image_variant_1920 or record.product_tmpl_id.image_1920

    def _set_image_1920(self):
        for record in self:
            if (
                # We are trying to remove an image even though it is already
                # not set, remove it from the template instead.
                not record.image_1920 and not record.image_variant_1920 or
                # We are trying to add an image, but the template image is
                # not set, write on the template instead.
                record.image_1920 and not record.product_tmpl_id.image_1920 or
                # There is only one variant, always write on the template.
                self.search_count([
                    ('product_tmpl_id', '=', record.product_tmpl_id.id),
                    ('active', '=', True),
                ]) <= 1
            ):
                record.image_variant_1920 = False
                record.product_tmpl_id.image_1920 = record.image_1920
            else:
                record.image_variant_1920 = record.image_1920

    def _compute_image_1024(self):
        """Get the image from the template if no image is set on the variant."""
        for record in self:
            record.image_1024 = record.image_variant_1024 or record.product_tmpl_id.image_1024

    def _compute_image_512(self):
        """Get the image from the template if no image is set on the variant."""
        for record in self:
            record.image_512 = record.image_variant_512 or record.product_tmpl_id.image_512

    def _compute_image_256(self):
        """Get the image from the template if no image is set on the variant."""
        for record in self:
            record.image_256 = record.image_variant_256 or record.product_tmpl_id.image_256

    def _compute_image_128(self):
        """Get the image from the template if no image is set on the variant."""
        for record in self:
            record.image_128 = record.image_variant_128 or record.product_tmpl_id.image_128

    def _compute_can_image_1024_be_zoomed(self):
        """Get the image from the template if no image is set on the variant."""
        for record in self:
            record.can_image_1024_be_zoomed = record.can_image_variant_1024_be_zoomed if record.image_variant_1920 else record.product_tmpl_id.can_image_1024_be_zoomed

    def init(self):
        """Ensure there is at most one active variant for each combination.

        There could be no variant for a combination if using dynamic attributes.
        """
        self.env.cr.execute("CREATE UNIQUE INDEX IF NOT EXISTS product_product_combination_unique ON %s (product_tmpl_id, combination_indices) WHERE active is true"
            % self._table)

    _sql_constraints = [
        ('barcode_uniq', 'unique(barcode)', "A barcode can only be assigned to one product !"),
    ]

    def _get_invoice_policy(self):
        return False

    @api.depends('product_template_attribute_value_ids')
    def _compute_combination_indices(self):
        for product in self:
            product.combination_indices = product.product_template_attribute_value_ids._ids2str()

    def _compute_is_product_variant(self):
        for product in self:
            product.is_product_variant = True

    @api.depends_context('pricelist', 'partner', 'quantity', 'uom', 'date', 'no_variant_attributes_price_extra')
    def _compute_product_price(self):
        prices = {}
        pricelist_id_or_name = self._context.get('pricelist')
        if pricelist_id_or_name:
            pricelist = None
            partner = self.env.context.get('partner', False)
            quantity = self.env.context.get('quantity', 1.0)

            # Support context pricelists specified as display_name or ID for compatibility
            if isinstance(pricelist_id_or_name, str):
                pricelist_name_search = self.env['product.pricelist'].name_search(pricelist_id_or_name, operator='=', limit=1)
                if pricelist_name_search:
                    pricelist = self.env['product.pricelist'].browse([pricelist_name_search[0][0]])
            elif isinstance(pricelist_id_or_name, int):
                pricelist = self.env['product.pricelist'].browse(pricelist_id_or_name)

            if pricelist:
                quantities = [quantity] * len(self)
                partners = [partner] * len(self)
                prices = pricelist.get_products_price(self, quantities, partners)

        for product in self:
            product.price = prices.get(product.id, 0.0)

    def _set_product_price(self):
        for product in self:
            if self._context.get('uom'):
                value = self.env['uom.uom'].browse(self._context['uom'])._compute_price(product.price, product.uom_id)
            else:
                value = product.price
            value -= product.price_extra
            product.write({'list_price': value})

    def _set_product_lst_price(self):
        for product in self:
            if self._context.get('uom'):
                value = self.env['uom.uom'].browse(self._context['uom'])._compute_price(product.lst_price, product.uom_id)
            else:
                value = product.lst_price
            value -= product.price_extra
            product.write({'list_price': value})

    def _compute_product_price_extra(self):
        for product in self:
            product.price_extra = sum(product.product_template_attribute_value_ids.mapped('price_extra'))

    @api.depends('list_price', 'price_extra')
    @api.depends_context('uom')
    def _compute_product_lst_price(self):
        to_uom = None
        if 'uom' in self._context:
            to_uom = self.env['uom.uom'].browse(self._context['uom'])

        for product in self:
            if to_uom:
                list_price = product.uom_id._compute_price(product.list_price, to_uom)
            else:
                list_price = product.list_price
            product.lst_price = list_price + product.price_extra

    @api.depends_context('partner_id')
    def _compute_product_code(self):
        for product in self:
            for supplier_info in product.seller_ids:
                if supplier_info.name.id == product._context.get('partner_id'):
                    product.code = supplier_info.product_code or product.default_code
                    break
            else:
                product.code = product.default_code

    @api.depends_context('partner_id')
    def _compute_partner_ref(self):
        for product in self:
            for supplier_info in product.seller_ids:
                if supplier_info.name.id == product._context.get('partner_id'):
                    product_name = supplier_info.product_name or product.default_code or product.name
                    product.partner_ref = '%s%s' % (product.code and '[%s] ' % product.code or '', product_name)
                    break
            else:
                product.partner_ref = product.display_name

    def _compute_variant_item_count(self):
        for product in self:
            domain = ['|',
                '&', ('product_tmpl_id', '=', product.product_tmpl_id.id), ('applied_on', '=', '1_product'),
                '&', ('product_id', '=', product.id), ('applied_on', '=', '0_product_variant')]
            product.pricelist_item_count = self.env['product.pricelist.item'].search_count(domain)

    @api.onchange('uom_id', 'uom_po_id')
    def _onchange_uom(self):
        if self.uom_id and self.uom_po_id and self.uom_id.category_id != self.uom_po_id.category_id:
            self.uom_po_id = self.uom_id

    @api.model_create_multi
    def create(self, vals_list):
        products = super(ProductProduct, self.with_context(create_product_product=True)).create(vals_list)
        # `_get_variant_id_for_combination` depends on existing variants
        self.clear_caches()
        return products

    def write(self, values):
        res = super(ProductProduct, self).write(values)
        if 'product_template_attribute_value_ids' in values:
            # `_get_variant_id_for_combination` depends on `product_template_attribute_value_ids`
            self.clear_caches()
        if 'active' in values:
            # prefetched o2m have to be reloaded (because of active_test)
            # (eg. product.template: product_variant_ids)
            self.invalidate_cache()
            # `_get_first_possible_variant_id` depends on variants active state
            self.clear_caches()
        return res

    def unlink(self):
        unlink_products = self.env['product.product']
        unlink_templates = self.env['product.template']
        for product in self:
            # If there is an image set on the variant and no image set on the
            # template, move the image to the template.
            if product.image_variant_1920 and not product.product_tmpl_id.image_1920:
                product.product_tmpl_id.image_1920 = product.image_variant_1920
            # Check if product still exists, in case it has been unlinked by unlinking its template
            if not product.exists():
                continue
            # Check if the product is last product of this template...
            other_products = self.search([('product_tmpl_id', '=', product.product_tmpl_id.id), ('id', '!=', product.id)])
            # ... and do not delete product template if it's configured to be created "on demand"
            if not other_products and not product.product_tmpl_id.has_dynamic_attributes():
                unlink_templates |= product.product_tmpl_id
            unlink_products |= product
        res = super(ProductProduct, unlink_products).unlink()
        # delete templates after calling super, as deleting template could lead to deleting
        # products due to ondelete='cascade'
        unlink_templates.unlink()
        # `_get_variant_id_for_combination` depends on existing variants
        self.clear_caches()
        return res

    def _unlink_or_archive(self, check_access=True):
        """Unlink or archive products.
        Try in batch as much as possible because it is much faster.
        Use dichotomy when an exception occurs.
        """

        # Avoid access errors in case the products is shared amongst companies
        # but the underlying objects are not. If unlink fails because of an
        # AccessError (e.g. while recomputing fields), the 'write' call will
        # fail as well for the same reason since the field has been set to
        # recompute.
        if check_access:
            self.check_access_rights('unlink')
            self.check_access_rule('unlink')
            self.check_access_rights('write')
            self.check_access_rule('write')
            self = self.sudo()

        try:
            with self.env.cr.savepoint(), tools.mute_logger('odoo.sql_db'):
                self.unlink()
        except Exception:
            # We catch all kind of exceptions to be sure that the operation
            # doesn't fail.
            if len(self) > 1:
                self[:len(self) // 2]._unlink_or_archive(check_access=False)
                self[len(self) // 2:]._unlink_or_archive(check_access=False)
            else:
                if self.active:
                    # Note: this can still fail if something is preventing
                    # from archiving.
                    # This is the case from existing stock reordering rules.
                    self.write({'active': False})

    @api.returns('self', lambda value: value.id)
    def copy(self, default=None):
        # TDE FIXME: clean context / variant brol
        if default is None:
            default = {}
        if self._context.get('variant'):
            # if we copy a variant or create one, we keep the same template
            default['product_tmpl_id'] = self.product_tmpl_id.id
        elif 'name' not in default:
            default['name'] = self.name

        return super(ProductProduct, self).copy(default=default)

    @api.model
    def _search(self, args, offset=0, limit=None, order=None, count=False, access_rights_uid=None):
        # TDE FIXME: strange
        if self._context.get('search_default_categ_id'):
            args.append((('categ_id', 'child_of', self._context['search_default_categ_id'])))
        return super(ProductProduct, self)._search(args, offset=offset, limit=limit, order=order, count=count, access_rights_uid=access_rights_uid)

    def name_get(self):
        # TDE: this could be cleaned a bit I think

        def _name_get(d):
            name = d.get('name', '')
            code = self._context.get('display_default_code', True) and d.get('default_code', False) or False
            if code:
                name = '[%s] %s' % (code,name)
            return (d['id'], name)

        partner_id = self._context.get('partner_id')
        if partner_id:
            partner_ids = [partner_id, self.env['res.partner'].browse(partner_id).commercial_partner_id.id]
        else:
            partner_ids = []
        company_id = self.env.context.get('company_id')

        # all user don't have access to seller and partner
        # check access and use superuser
        self.check_access_rights("read")
        self.check_access_rule("read")

        result = []

        # Prefetch the fields used by the `name_get`, so `browse` doesn't fetch other fields
        # Use `load=False` to not call `name_get` for the `product_tmpl_id`
        self.sudo().read(['name', 'default_code', 'product_tmpl_id'], load=False)

        product_template_ids = self.sudo().mapped('product_tmpl_id').ids

        if partner_ids:
            supplier_info = self.env['product.supplierinfo'].sudo().search([
                ('product_tmpl_id', 'in', product_template_ids),
                ('name', 'in', partner_ids),
            ])
            # Prefetch the fields used by the `name_get`, so `browse` doesn't fetch other fields
            # Use `load=False` to not call `name_get` for the `product_tmpl_id` and `product_id`
            supplier_info.sudo().read(['product_tmpl_id', 'product_id', 'product_name', 'product_code'], load=False)
            supplier_info_by_template = {}
            for r in supplier_info:
                supplier_info_by_template.setdefault(r.product_tmpl_id, []).append(r)
        for product in self.sudo():
            variant = product.product_template_attribute_value_ids._get_combination_name()

            name = variant and "%s (%s)" % (product.name, variant) or product.name
            sellers = []
            if partner_ids:
                product_supplier_info = supplier_info_by_template.get(product.product_tmpl_id, [])
                sellers = [x for x in product_supplier_info if x.product_id and x.product_id == product]
                if not sellers:
                    sellers = [x for x in product_supplier_info if not x.product_id]
                # Filter out sellers based on the company. This is done afterwards for a better
                # code readability. At this point, only a few sellers should remain, so it should
                # not be a performance issue.
                if company_id:
                    sellers = [x for x in sellers if x.company_id.id in [company_id, False]]
            if sellers:
                for s in sellers:
                    seller_variant = s.product_name and (
                        variant and "%s (%s)" % (s.product_name, variant) or s.product_name
                        ) or False
                    mydict = {
                              'id': product.id,
                              'name': seller_variant or name,
                              'default_code': s.product_code or product.default_code,
                              }
                    temp = _name_get(mydict)
                    if temp not in result:
                        result.append(temp)
            else:
                mydict = {
                          'id': product.id,
                          'name': name,
                          'default_code': product.default_code,
                          }
                result.append(_name_get(mydict))
        return result

    @api.model
    def _name_search(self, name, args=None, operator='ilike', limit=100, name_get_uid=None):
        if not args:
            args = []
        if name:
            positive_operators = ['=', 'ilike', '=ilike', 'like', '=like']
            product_ids = []
            if operator in positive_operators:
                product_ids = self._search([('default_code', '=', name)] + args, limit=limit, access_rights_uid=name_get_uid)
                if not product_ids:
                    product_ids = self._search([('barcode', '=', name)] + args, limit=limit, access_rights_uid=name_get_uid)
            if not product_ids and operator not in expression.NEGATIVE_TERM_OPERATORS:
                # Do not merge the 2 next lines into one single search, SQL search performance would be abysmal
                # on a database with thousands of matching products, due to the huge merge+unique needed for the
                # OR operator (and given the fact that the 'name' lookup results come from the ir.translation table
                # Performing a quick memory merge of ids in Python will give much better performance
                product_ids = self._search(args + [('default_code', operator, name)], limit=limit)
                if not limit or len(product_ids) < limit:
                    # we may underrun the limit because of dupes in the results, that's fine
                    limit2 = (limit - len(product_ids)) if limit else False
                    product2_ids = self._search(args + [('name', operator, name), ('id', 'not in', product_ids)], limit=limit2, access_rights_uid=name_get_uid)
                    product_ids.extend(product2_ids)
            elif not product_ids and operator in expression.NEGATIVE_TERM_OPERATORS:
                domain = expression.OR([
                    ['&', ('default_code', operator, name), ('name', operator, name)],
                    ['&', ('default_code', '=', False), ('name', operator, name)],
                ])
                domain = expression.AND([args, domain])
                product_ids = self._search(domain, limit=limit, access_rights_uid=name_get_uid)
            if not product_ids and operator in positive_operators:
                ptrn = re.compile('(\[(.*?)\])')
                res = ptrn.search(name)
                if res:
                    product_ids = self._search([('default_code', '=', res.group(2))] + args, limit=limit, access_rights_uid=name_get_uid)
            # still no results, partner in context: search on supplier info as last hope to find something
            if not product_ids and self._context.get('partner_id'):
                suppliers_ids = self.env['product.supplierinfo']._search([
                    ('name', '=', self._context.get('partner_id')),
                    '|',
                    ('product_code', operator, name),
                    ('product_name', operator, name)], access_rights_uid=name_get_uid)
                if suppliers_ids:
                    product_ids = self._search([('product_tmpl_id.seller_ids', 'in', suppliers_ids)], limit=limit, access_rights_uid=name_get_uid)
        else:
            product_ids = self._search(args, limit=limit, access_rights_uid=name_get_uid)
        return models.lazy_name_get(self.browse(product_ids).with_user(name_get_uid))

    @api.model
    def view_header_get(self, view_id, view_type):
        res = super(ProductProduct, self).view_header_get(view_id, view_type)
        if self._context.get('categ_id'):
            return _('Products: ') + self.env['product.category'].browse(self._context['categ_id']).name
        return res

    def open_pricelist_rules(self):
        self.ensure_one()
        domain = ['|',
            '&', ('product_tmpl_id', '=', self.product_tmpl_id.id), ('applied_on', '=', '1_product'),
            '&', ('product_id', '=', self.id), ('applied_on', '=', '0_product_variant')]
        return {
            'name': _('Price Rules'),
            'view_mode': 'tree,form',
            'views': [(self.env.ref('product.product_pricelist_item_tree_view_from_product').id, 'tree'), (False, 'form')],
            'res_model': 'product.pricelist.item',
            'type': 'ir.actions.act_window',
            'target': 'current',
            'domain': domain,
            'context': {
                'default_product_id': self.id,
                'default_applied_on': '0_product_variant',
            }
        }

    def open_product_template(self):
        """ Utility method used to add an "Open Template" button in product views """
        self.ensure_one()
        return {'type': 'ir.actions.act_window',
                'res_model': 'product.template',
                'view_mode': 'form',
                'res_id': self.product_tmpl_id.id,
                'target': 'new'}

    def _prepare_sellers(self, params):
        return self.seller_ids.sorted(lambda s: (s.sequence, -s.min_qty, s.price))

    def _select_seller(self, partner_id=False, quantity=0.0, date=None, uom_id=False, params=False):
        self.ensure_one()
        if date is None:
            date = fields.Date.context_today(self)
        precision = self.env['decimal.precision'].precision_get('Product Unit of Measure')

        res = self.env['product.supplierinfo']
        sellers = self._prepare_sellers(params)
        if self.env.context.get('force_company'):
            sellers = sellers.filtered(lambda s: not s.company_id or s.company_id.id == self.env.context['force_company'])
        for seller in sellers:
            # Set quantity in UoM of seller
            quantity_uom_seller = quantity
            if quantity_uom_seller and uom_id and uom_id != seller.product_uom:
                quantity_uom_seller = uom_id._compute_quantity(quantity_uom_seller, seller.product_uom)

            if seller.date_start and seller.date_start > date:
                continue
            if seller.date_end and seller.date_end < date:
                continue
            if partner_id and seller.name not in [partner_id, partner_id.parent_id]:
                continue
            if float_compare(quantity_uom_seller, seller.min_qty, precision_digits=precision) == -1:
                continue
            if seller.product_id and seller.product_id != self:
                continue
            if not res or res.name == seller.name:
                res |= seller
        return res.sorted('price')[:1]

    def price_compute(self, price_type, uom=False, currency=False, company=False):
        # TDE FIXME: delegate to template or not ? fields are reencoded here ...
        # compatibility about context keys used a bit everywhere in the code
        if not uom and self._context.get('uom'):
            uom = self.env['uom.uom'].browse(self._context['uom'])
        if not currency and self._context.get('currency'):
            currency = self.env['res.currency'].browse(self._context['currency'])

        products = self
        if price_type == 'standard_price':
            # standard_price field can only be seen by users in base.group_user
            # Thus, in order to compute the sale price from the cost for users not in this group
            # We fetch the standard price as the superuser
            products = self.with_context(force_company=company and company.id or self._context.get('force_company', self.env.company.id)).sudo()

        prices = dict.fromkeys(self.ids, 0.0)
        for product in products:
            prices[product.id] = product[price_type] or 0.0
            if price_type == 'list_price':
                prices[product.id] += product.price_extra
                # we need to add the price from the attributes that do not generate variants
                # (see field product.attribute create_variant)
                if self._context.get('no_variant_attributes_price_extra'):
                    # we have a list of price_extra that comes from the attribute values, we need to sum all that
                    prices[product.id] += sum(self._context.get('no_variant_attributes_price_extra'))

            if uom:
                prices[product.id] = product.uom_id._compute_price(prices[product.id], uom)

            # Convert from current user company currency to asked one
            # This is right cause a field cannot be in more than one currency
            if currency:
                prices[product.id] = product.currency_id._convert(
                    prices[product.id], currency, product.company_id, fields.Date.today())

        return prices

    @api.model
    def get_empty_list_help(self, help):
        self = self.with_context(
            empty_list_help_document_name=_("product"),
        )
        return super(ProductProduct, self).get_empty_list_help(help)

    def get_product_multiline_description_sale(self):
        """ Compute a multiline description of this product, in the context of sales
                (do not use for purchases or other display reasons that don't intend to use "description_sale").
            It will often be used as the default description of a sale order line referencing this product.
        """
        name = self.display_name
        if self.description_sale:
            name += '\n' + self.description_sale

        return name

    def _is_variant_possible(self, parent_combination=None):
        """Return whether the variant is possible based on its own combination,
        and optionally a parent combination.

        See `_is_combination_possible` for more information.

        This will always exclude variants for templates that have `no_variant`
        attributes because the variant itself will not be the full combination.

        :param parent_combination: combination from which `self` is an
            optional or accessory product.
        :type parent_combination: recordset `product.template.attribute.value`

        :return: ẁhether the variant is possible based on its own combination
        :rtype: bool
        """
        self.ensure_one()
        return self.product_tmpl_id._is_combination_possible(self.product_template_attribute_value_ids, parent_combination=parent_combination)

    def toggle_active(self):
        """ Archiving related product.template if there is only one active product.product """
        with_one_active = self.filtered(lambda product: len(product.product_tmpl_id.product_variant_ids) == 1)
        for product in with_one_active:
            product.product_tmpl_id.toggle_active()
        return super(ProductProduct, self - with_one_active).toggle_active()


class ProductPackaging(models.Model):
    _name = "product.packaging"
    _description = "Product Packaging"
    _order = 'sequence'
    _check_company_auto = True

    name = fields.Char('Package Type', required=True)
    sequence = fields.Integer('Sequence', default=1, help="The first in the sequence is the default one.")
    product_id = fields.Many2one('product.product', string='Product', check_company=True)
    qty = fields.Float('Contained Quantity', help="Quantity of products contained in the packaging.")
    barcode = fields.Char('Barcode', copy=False, help="Barcode used for packaging identification. Scan this packaging barcode from a transfer in the Barcode app to move all the contained units")
    product_uom_id = fields.Many2one('uom.uom', related='product_id.uom_id', readonly=True)
    company_id = fields.Many2one('res.company', 'Company', index=True)


class SupplierInfo(models.Model):
    _name = "product.supplierinfo"
    _description = "Supplier Pricelist"
    _order = 'sequence, min_qty desc, price'

    name = fields.Many2one(
        'res.partner', 'Vendor',
<<<<<<< HEAD
        ondelete='cascade', required=True,
        help="Vendor of this product", check_company=True)
=======
        domain=[('supplier', '=', True)], ondelete='cascade', required=True,
        help="Vendor of this product")
    active = fields.Boolean(related='name.active', readonly=True)
>>>>>>> 4a1321bc
    product_name = fields.Char(
        'Vendor Product Name',
        help="This vendor's product name will be used when printing a request for quotation. Keep empty to use the internal one.")
    product_code = fields.Char(
        'Vendor Product Code',
        help="This vendor's product code will be used when printing a request for quotation. Keep empty to use the internal one.")
    sequence = fields.Integer(
        'Sequence', default=1, help="Assigns the priority to the list of product vendor.")
    product_uom = fields.Many2one(
        'uom.uom', 'Unit of Measure',
        related='product_tmpl_id.uom_po_id',
        help="This comes from the product form.")
    min_qty = fields.Float(
        'Quantity', default=0.0, required=True,
        help="The quantity to purchase from this vendor to benefit from the price, expressed in the vendor Product Unit of Measure if not any, in the default unit of measure of the product otherwise.")
    price = fields.Float(
        'Price', default=0.0, digits='Product Price',
        required=True, help="The price to purchase a product")
    company_id = fields.Many2one(
        'res.company', 'Company',
        default=lambda self: self.env.company.id, index=1)
    currency_id = fields.Many2one(
        'res.currency', 'Currency',
        default=lambda self: self.env.company.currency_id.id,
        required=True)
    date_start = fields.Date('Start Date', help="Start date for this vendor price")
    date_end = fields.Date('End Date', help="End date for this vendor price")
    product_id = fields.Many2one(
        'product.product', 'Product Variant', check_company=True,
        help="If not set, the vendor price will apply to all variants of this product.")
    product_tmpl_id = fields.Many2one(
        'product.template', 'Product Template', check_company=True,
        index=True, ondelete='cascade')
    product_variant_count = fields.Integer('Variant Count', related='product_tmpl_id.product_variant_count', readonly=False)
    delay = fields.Integer(
        'Delivery Lead Time', default=1, required=True,
        help="Lead time in days between the confirmation of the purchase order and the receipt of the products in your warehouse. Used by the scheduler for automatic computation of the purchase order planning.")

    @api.model
    def get_import_templates(self):
        return [{
            'label': _('Import Template for Vendor Pricelists'),
            'template': '/product/static/xls/product_supplierinfo.xls'
        }]<|MERGE_RESOLUTION|>--- conflicted
+++ resolved
@@ -708,14 +708,9 @@
 
     name = fields.Many2one(
         'res.partner', 'Vendor',
-<<<<<<< HEAD
         ondelete='cascade', required=True,
         help="Vendor of this product", check_company=True)
-=======
-        domain=[('supplier', '=', True)], ondelete='cascade', required=True,
-        help="Vendor of this product")
     active = fields.Boolean(related='name.active', readonly=True)
->>>>>>> 4a1321bc
     product_name = fields.Char(
         'Vendor Product Name',
         help="This vendor's product name will be used when printing a request for quotation. Keep empty to use the internal one.")

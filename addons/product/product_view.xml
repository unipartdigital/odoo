--- conflicted
+++ resolved
@@ -50,11 +50,7 @@
                     <field name="name"/>
                     <field name="categ_id" invisible="1"/>
                     <field name="variants" groups="product.group_product_variant"/>
-<<<<<<< HEAD
-                    <field name="uom_id" string="UoM" groups="base.group_stock_uom"/>
-=======
                     <field name="uom_id" string="UoM" groups="base.group_sale_uom_per_product"/>
->>>>>>> 65d466b4
                     <field name="type"/>
                     <field name="qty_available"/>
                     <field name="virtual_available"/>

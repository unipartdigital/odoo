# Serbian translation for openobject-addons
# Copyright (c) 2010 Rosetta Contributors and Canonical Ltd 2010
# This file is distributed under the same license as the openobject-addons package.
# FIRST AUTHOR <EMAIL@ADDRESS>, 2010.
#
msgid ""
msgstr ""
"Project-Id-Version: openobject-addons\n"
"Report-Msgid-Bugs-To: FULL NAME <EMAIL@ADDRESS>\n"
"POT-Creation-Date: 2010-10-18 17:46+0000\n"
<<<<<<< HEAD
"PO-Revision-Date: 2010-10-16 09:53+0000\n"
=======
"PO-Revision-Date: 2010-11-02 07:28+0000\n"
>>>>>>> bb161a1a
"Last-Translator: OpenERP Administrators <Unknown>\n"
"Language-Team: Serbian <sr@li.org>\n"
"MIME-Version: 1.0\n"
"Content-Type: text/plain; charset=UTF-8\n"
"Content-Transfer-Encoding: 8bit\n"
<<<<<<< HEAD
"X-Launchpad-Export-Date: 2010-10-30 05:43+0000\n"
=======
"X-Launchpad-Export-Date: 2010-11-03 05:00+0000\n"
>>>>>>> bb161a1a
"X-Generator: Launchpad (build Unknown)\n"

#. module: crm_profiling
#: view:crm_profiling.questionnaire:0
msgid "Questions List"
msgstr ""

#. module: crm_profiling
#: constraint:ir.model:0
msgid ""
"The Object name must start with x_ and not contain any special character !"
msgstr ""
"Ime objekta mora da počinje sa x_ i ne sme da sadrži specijalne karaktere !"

#. module: crm_profiling
#: constraint:ir.actions.act_window:0
msgid "Invalid model name in the action definition."
msgstr "Pogrešno ime modela u definiciji akcije."

#. module: crm_profiling
#: field:crm_profiling.answer,question_id:0
#: field:crm_profiling.question,name:0
#: model:ir.model,name:crm_profiling.model_crm_profiling_question
msgid "Question"
msgstr "Pitanje"

#. module: crm_profiling
#: wizard_button:open_questionnaire,init,open:0
msgid "Open Questionnaire"
msgstr "Otvori Upitnik"

#. module: crm_profiling
#: field:crm.segmentation,child_ids:0
msgid "Child Profiles"
msgstr "Pod Profili"

#. module: crm_profiling
#: view:crm.segmentation:0
msgid "Partner Segmentations"
msgstr "Segmentacije Partnera"

#. module: crm_profiling
#: constraint:ir.ui.menu:0
msgid "Error ! You can not create recursive Menu."
msgstr ""

#. module: crm_profiling
#: field:crm_profiling.answer,name:0
#: model:ir.model,name:crm_profiling.model_crm_profiling_answer
msgid "Answer"
msgstr "Odgovor"

#. module: crm_profiling
#: model:ir.model,name:crm_profiling.model_crm_segmentation
msgid "Partner Segmentation"
msgstr ""

#. module: crm_profiling
#: view:res.partner:0
msgid "Profiling"
msgstr "Profiliranje"

#. module: crm_profiling
#: model:ir.module.module,shortdesc:crm_profiling.module_meta_information
msgid "Crm Profiling management - To Perform Segmentation within Partners"
msgstr ""

#. module: crm_profiling
#: view:crm_profiling.questionnaire:0
#: field:crm_profiling.questionnaire,description:0
msgid "Description"
msgstr "Opis"

#. module: crm_profiling
#: field:crm.segmentation,answer_no:0
msgid "Excluded Answers"
msgstr "Isključeni Odgovori"

#. module: crm_profiling
#: view:crm_profiling.answer:0
#: view:crm_profiling.question:0
#: field:res.partner,answers_ids:0
msgid "Answers"
msgstr "Odgovori"

#. module: crm_profiling
#: wizard_field:open_questionnaire,init,questionnaire_name:0
msgid "Questionnaire name"
msgstr "Ime Upitnka"

#. module: crm_profiling
#: view:res.partner:0
msgid "Use a questionnaire"
msgstr "Koristi Upitnka"

#. module: crm_profiling
#: constraint:ir.ui.view:0
msgid "Invalid XML for View Architecture!"
msgstr "Nevažeći XML za pregled arhitekture"

#. module: crm_profiling
#: view:crm_profiling.questionnaire:0
#: model:ir.actions.act_window,name:crm_profiling.open_questionnaires
#: model:ir.ui.menu,name:crm_profiling.menu_segm_questionnaire
msgid "Questionnaires"
msgstr "Upitnici"

#. module: crm_profiling
#: help:crm.segmentation,profiling_active:0
msgid ""
"Check                             this box if you want to use this tab as "
"part of the                              segmentation rule. If not checked, "
"the criteria beneath will be ignored"
msgstr ""

#. module: crm_profiling
#: constraint:crm.segmentation:0
msgid "Error ! You can not create recursive profiles."
msgstr "Greška ! Ne možete kreirati rekurzivne profile."

#. module: crm_profiling
#: field:crm.segmentation,profiling_active:0
msgid "Use The Profiling Rules"
msgstr "Koristi Pravila Profiliranja"

#. module: crm_profiling
#: view:crm_profiling.question:0
#: field:crm_profiling.question,answers_ids:0
msgid "Avalaible answers"
msgstr "Raspoloživi odgovori"

#. module: crm_profiling
#: field:crm.segmentation,answer_yes:0
msgid "Included Answers"
msgstr "Uključeni Odgovori"

#. module: crm_profiling
#: view:crm_profiling.question:0
#: field:crm_profiling.questionnaire,questions_ids:0
#: model:ir.actions.act_window,name:crm_profiling.open_questions
#: model:ir.ui.menu,name:crm_profiling.menu_segm_answer
msgid "Questions"
msgstr "Pitanja"

#. module: crm_profiling
#: field:crm.segmentation,parent_id:0
msgid "Parent Profile"
msgstr "Roditeljski Profil"

#. module: crm_profiling
#: wizard_button:open_questionnaire,init,end:0
#: wizard_button:open_questionnaire,open,end:0
msgid "Cancel"
msgstr "Otkaži"

#. module: crm_profiling
#: model:ir.model,name:crm_profiling.model_res_partner
msgid "Partner"
msgstr ""

#. module: crm_profiling
#: code:addons/crm_profiling/crm_profiling.py:0
#: field:crm_profiling.questionnaire,name:0
#: model:ir.model,name:crm_profiling.model_crm_profiling_questionnaire
#: wizard_view:open_questionnaire,init:0
#, python-format
msgid "Questionnaire"
msgstr "Upitnik"

#. module: crm_profiling
#: model:ir.actions.wizard,name:crm_profiling.wizard_open_questionnaire
msgid "Using a questionnaire"
msgstr "Korištenje Upitnika"

#. module: crm_profiling
#: wizard_button:open_questionnaire,open,compute:0
msgid "Save Data"
msgstr "Sacuvaj Podatke"

#~ msgid "crm_profiling management"
#~ msgstr "crm_profiling upravljanje"

#~ msgid ""
#~ "Check this box if you want to use this tab as part of the segmentation rule. "
#~ "If not checked, the criteria beneath will be ignored"
#~ msgstr ""
#~ "Označite ovde ako želite koristiti ovu karticu (Tab) kao deo pravila "
#~ "segmentacije. Ako ne označite, kriterijum koji sledi će biti ignorisan."<|MERGE_RESOLUTION|>--- conflicted
+++ resolved
@@ -8,27 +8,19 @@
 "Project-Id-Version: openobject-addons\n"
 "Report-Msgid-Bugs-To: FULL NAME <EMAIL@ADDRESS>\n"
 "POT-Creation-Date: 2010-10-18 17:46+0000\n"
-<<<<<<< HEAD
-"PO-Revision-Date: 2010-10-16 09:53+0000\n"
-=======
 "PO-Revision-Date: 2010-11-02 07:28+0000\n"
->>>>>>> bb161a1a
 "Last-Translator: OpenERP Administrators <Unknown>\n"
 "Language-Team: Serbian <sr@li.org>\n"
 "MIME-Version: 1.0\n"
 "Content-Type: text/plain; charset=UTF-8\n"
 "Content-Transfer-Encoding: 8bit\n"
-<<<<<<< HEAD
-"X-Launchpad-Export-Date: 2010-10-30 05:43+0000\n"
-=======
 "X-Launchpad-Export-Date: 2010-11-03 05:00+0000\n"
->>>>>>> bb161a1a
 "X-Generator: Launchpad (build Unknown)\n"
 
 #. module: crm_profiling
 #: view:crm_profiling.questionnaire:0
 msgid "Questions List"
-msgstr ""
+msgstr "Lista Pitanja"
 
 #. module: crm_profiling
 #: constraint:ir.model:0
@@ -67,7 +59,7 @@
 #. module: crm_profiling
 #: constraint:ir.ui.menu:0
 msgid "Error ! You can not create recursive Menu."
-msgstr ""
+msgstr "greska ! Ne mozes kreirati rekursivni meni."
 
 #. module: crm_profiling
 #: field:crm_profiling.answer,name:0
@@ -78,7 +70,7 @@
 #. module: crm_profiling
 #: model:ir.model,name:crm_profiling.model_crm_segmentation
 msgid "Partner Segmentation"
-msgstr ""
+msgstr "Segmentacija Partnera"
 
 #. module: crm_profiling
 #: view:res.partner:0
@@ -89,6 +81,7 @@
 #: model:ir.module.module,shortdesc:crm_profiling.module_meta_information
 msgid "Crm Profiling management - To Perform Segmentation within Partners"
 msgstr ""
+"Upravljanje CRM Profilisanjem-  Da bi se postigla Segmentacija nad Partnerom"
 
 #. module: crm_profiling
 #: view:crm_profiling.questionnaire:0
@@ -137,6 +130,8 @@
 "part of the                              segmentation rule. If not checked, "
 "the criteria beneath will be ignored"
 msgstr ""
+"Cekiraj ovde ukoliko zeli8s da koristis ovaj tab kao deo segmentacionog "
+"pravila. Ako nije cekirano svi kreiterijumi ispod ce biti ignorisani"
 
 #. module: crm_profiling
 #: constraint:crm.segmentation:0
@@ -181,7 +176,7 @@
 #. module: crm_profiling
 #: model:ir.model,name:crm_profiling.model_res_partner
 msgid "Partner"
-msgstr ""
+msgstr "Partner"
 
 #. module: crm_profiling
 #: code:addons/crm_profiling/crm_profiling.py:0

--- conflicted
+++ resolved
@@ -929,25 +929,9 @@
     def test_ready(self, cr, uid, ids):
         res = False
         for production in self.browse(cr, uid, ids):
-<<<<<<< HEAD
             if production.ready_production:
                 res = True
         return res
-
-=======
-            boms = self._action_compute_lines(cr, uid, [production.id])
-            res = False
-            for bom in boms:
-                product = self.pool.get('product.product').browse(cr, uid, bom['product_id'])
-                if product.type in ('product', 'consu'):
-                    res = True
-        return res
-
-    def _get_auto_picking(self, cr, uid, production):
-        return True
-    
-    def _hook_create_post_procurement(self, cr, uid, production, procurement_id, context=None):
-        return True
 
     def _make_production_line_procurement(self, cr, uid, production_line, shipment_move_id, context=None):
         procurement_order = self.pool.get('procurement.order')
@@ -972,64 +956,6 @@
         procurement_order.signal_button_confirm(cr, uid, [procurement_id])
         return procurement_id
 
-    def _make_production_internal_shipment_line(self, cr, uid, production_line, shipment_id, parent_move_id, destination_location_id=False, context=None):
-        stock_move = self.pool.get('stock.move')
-        production = production_line.production_id
-        date_planned = production.date_planned
-        # Internal shipment is created for Stockable and Consumer Products
-        if production_line.product_id.type not in ('product', 'consu'):
-            return False
-        source_location_id = production.location_src_id.id
-        if not destination_location_id:
-            destination_location_id = source_location_id
-        return stock_move.create(cr, uid, {
-                        'name': production.name,
-                        'picking_id': shipment_id,
-                        'product_id': production_line.product_id.id,
-                        'product_qty': production_line.product_qty,
-                        'product_uom': production_line.product_uom.id,
-                        'product_uos_qty': production_line.product_uos and production_line.product_uos_qty or False,
-                        'product_uos': production_line.product_uos and production_line.product_uos.id or False,
-                        'date': date_planned,
-                        'move_dest_id': parent_move_id,
-                        'location_id': source_location_id,
-                        'location_dest_id': destination_location_id,
-                        'state': 'waiting',
-                        'company_id': production.company_id.id,
-                })
-
-    def _make_production_internal_shipment(self, cr, uid, production, context=None):
-        ir_sequence = self.pool.get('ir.sequence')
-        stock_picking = self.pool.get('stock.picking')
-        routing_loc = None
-        pick_type = 'internal'
-        partner_id = False
-
-        # Take routing address as a Shipment Address.
-        # If usage of routing location is a internal, make outgoing shipment otherwise internal shipment
-        if production.bom_id.routing_id and production.bom_id.routing_id.location_id:
-            routing_loc = production.bom_id.routing_id.location_id
-            if routing_loc.usage != 'internal':
-                pick_type = 'out'
-            partner_id = routing_loc.partner_id and routing_loc.partner_id.id or False
-
-        # Take next Sequence number of shipment base on type
-        pick_name = ir_sequence.get(cr, uid, 'stock.picking.' + pick_type)
-
-        picking_id = stock_picking.create(cr, uid, {
-            'name': pick_name,
-            'origin': (production.origin or '').split(':')[0] + ':' + production.name,
-            'type': pick_type,
-            'move_type': 'one',
-            'state': 'auto',
-            'partner_id': partner_id,
-            'auto_picking': self._get_auto_picking(cr, uid, production),
-            'company_id': production.company_id.id,
-        })
-        production.write({'picking_id': picking_id}, context=context)
-        return picking_id
-
->>>>>>> 5050231a
     def _make_production_produce_line(self, cr, uid, production, context=None):
         stock_move = self.pool.get('stock.move')
         source_location_id = production.product_id.property_stock_production.id
@@ -1095,18 +1021,7 @@
                 source_location_id = production.bom_id.routing_id.location_id.id
             
             for line in production.product_lines:
-<<<<<<< HEAD
                 self._make_production_consume_line(cr, uid, line, produce_move_id, source_location_id=source_location_id, context=context)
-=======
-                consume_move_id = self._make_production_consume_line(cr, uid, line, produce_move_id, source_location_id=source_location_id, context=context)
-                if shipment_id:
-                    shipment_move_id = self._make_production_internal_shipment_line(cr, uid, line, shipment_id, consume_move_id,\
-                                 destination_location_id=source_location_id, context=context)
-                    self._make_production_line_procurement(cr, uid, line, shipment_move_id, context=context)
-
-            if shipment_id:
-                self.pool.get('stock.picking').signal_button_confirm(cr, uid, [shipment_id])
->>>>>>> 5050231a
             production.write({'state':'confirmed'}, context=context)
         return 0
 

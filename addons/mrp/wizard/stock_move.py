# -*- coding: utf-8 -*-
##############################################################################
#
#    OpenERP, Open Source Management Solution
#    Copyright (C) 2004-2010 Tiny SPRL (<http://tiny.be>).
#
#    This program is free software: you can redistribute it and/or modify
#    it under the terms of the GNU Affero General Public License as
#    published by the Free Software Foundation, either version 3 of the
#    License, or (at your option) any later version.
#
#    This program is distributed in the hope that it will be useful,
#    but WITHOUT ANY WARRANTY; without even the implied warranty of
#    MERCHANTABILITY or FITNESS FOR A PARTICULAR PURPOSE.  See the
#    GNU Affero General Public License for more details.
#
#    You should have received a copy of the GNU Affero General Public License
#    along with this program.  If not, see <http://www.gnu.org/licenses/>.
#
##############################################################################

from openerp.osv import fields, osv
from openerp.tools import float_compare
from openerp.tools.translate import _
import openerp.addons.decimal_precision as dp

class stock_move_consume(osv.osv_memory):
    _name = "stock.move.consume"
    _description = "Consume Products"

    _columns = {
        'product_id': fields.many2one('product.product', 'Product', required=True, select=True),
        'product_qty': fields.float('Quantity', digits_compute=dp.get_precision('Product Unit of Measure'), required=True),
        'product_uom': fields.many2one('product.uom', 'Product Unit of Measure', required=True),
        'location_id': fields.many2one('stock.location', 'Location', required=True),
        'restrict_lot_id': fields.many2one('stock.production.lot', 'Lot'),
    }

    #TOFIX: product_uom should not have different category of default UOM of product. Qty should be convert into UOM of original move line before going in consume and scrap
    def default_get(self, cr, uid, fields, context=None):
        if context is None:
            context = {}
        res = super(stock_move_consume, self).default_get(cr, uid, fields, context=context)
        move = self.pool.get('stock.move').browse(cr, uid, context['active_id'], context=context)
        if 'product_id' in fields:
            res.update({'product_id': move.product_id.id})
        if 'product_uom' in fields:
            res.update({'product_uom': move.product_uom.id})
        if 'product_qty' in fields:
            res.update({'product_qty': move.product_uom_qty})
        if 'location_id' in fields:
            res.update({'location_id': move.location_id.id})
        return res



    def do_move_consume(self, cr, uid, ids, context=None):
        if context is None:
            context = {}
        move_obj = self.pool.get('stock.move')
        uom_obj = self.pool.get('product.uom')
        production_obj = self.pool.get('mrp.production')
        move_ids = context['active_ids']
        move = move_obj.browse(cr, uid, move_ids[0], context=context)
        production_id = move.raw_material_production_id.id
        production = production_obj.browse(cr, uid, production_id, context=context)
        precision = self.pool['decimal.precision'].precision_get(cr, uid, 'Product Unit of Measure')

        for data in self.browse(cr, uid, ids, context=context):
            qty = uom_obj._compute_qty(cr, uid, data['product_uom'].id, data.product_qty, data.product_id.uom_id.id)
<<<<<<< HEAD
            move_obj.action_consume(cr, uid, move_ids,
                             qty, data.location_id.id, restrict_lot_id=data.restrict_lot_id.id,
                             context=context)
=======
            remaining_qty = move.product_qty - qty
            #check for product quantity is less than previously planned
            if float_compare(remaining_qty, 0, precision_digits=precision) >= 0:
                move_obj.action_consume(cr, uid, move_ids, qty, data.location_id.id, restrict_lot_id=data.restrict_lot_id.id, context=context)
            else:
                consumed_qty = min(move.product_qty, qty)
                new_moves = move_obj.action_consume(cr, uid, move_ids, consumed_qty, data.location_id.id, restrict_lot_id=data.restrict_lot_id.id, context=context)
                #consumed more in wizard than previously planned
                extra_more_qty = qty - consumed_qty
                #create new line for a remaining qty of the product
                extra_move_id = production_obj._make_consume_line_from_data(cr, uid, production, data.product_id, data.product_id.uom_id.id, extra_more_qty, False, 0, context=context)
                move_obj.write(cr, uid, [extra_move_id], {'restrict_lot_id': data.restrict_lot_id.id}, context=context)
                move_obj.action_done(cr, uid, [extra_move_id], context=context)

>>>>>>> 9abf8689
        return {'type': 'ir.actions.act_window_close'}<|MERGE_RESOLUTION|>--- conflicted
+++ resolved
@@ -68,11 +68,6 @@
 
         for data in self.browse(cr, uid, ids, context=context):
             qty = uom_obj._compute_qty(cr, uid, data['product_uom'].id, data.product_qty, data.product_id.uom_id.id)
-<<<<<<< HEAD
-            move_obj.action_consume(cr, uid, move_ids,
-                             qty, data.location_id.id, restrict_lot_id=data.restrict_lot_id.id,
-                             context=context)
-=======
             remaining_qty = move.product_qty - qty
             #check for product quantity is less than previously planned
             if float_compare(remaining_qty, 0, precision_digits=precision) >= 0:
@@ -86,6 +81,4 @@
                 extra_move_id = production_obj._make_consume_line_from_data(cr, uid, production, data.product_id, data.product_id.uom_id.id, extra_more_qty, False, 0, context=context)
                 move_obj.write(cr, uid, [extra_move_id], {'restrict_lot_id': data.restrict_lot_id.id}, context=context)
                 move_obj.action_done(cr, uid, [extra_move_id], context=context)
-
->>>>>>> 9abf8689
         return {'type': 'ir.actions.act_window_close'}
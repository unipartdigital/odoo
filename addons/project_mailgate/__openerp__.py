# -*- coding: utf-8 -*-
##############################################################################
#
#    OpenERP, Open Source Management Solution
#    Copyright (C) 2004-2010 Tiny SPRL (<http://tiny.be>).
#
#    This program is free software: you can redistribute it and/or modify
#    it under the terms of the GNU Affero General Public License as
#    published by the Free Software Foundation, either version 3 of the
#    License, or (at your option) any later version.
#
#    This program is distributed in the hope that it will be useful,
#    but WITHOUT ANY WARRANTY; without even the implied warranty of
#    MERCHANTABILITY or FITNESS FOR A PARTICULAR PURPOSE.  See the
#    GNU Affero General Public License for more details.
#
#    You should have received a copy of the GNU Affero General Public License
#    along with this program.  If not, see <http://www.gnu.org/licenses/>.
#
##############################################################################


{
    "name": "Project MailGateWay",
    "version": "1.1",
    "author": "OpenERP SA",
    "website": "http://www.openerp.com",
    "category": "Generic Modules/Projects & Services",
    "depends": ["project", "mail_gateway"],
    "description": """This module is an interface that synchronises mails with OpenERP Project Task.

It allows creating tasks as soon as a new mail arrives in our configured mail server. 
Moreover, it keeps track of all further communications and task states.  
    """,
    "init_xml": [],
<<<<<<< HEAD
    "update_xml": [
        "project_mailgate_view.xml",
        "security/ir.model.access.csv"
=======
    "update_xml": ["security/ir.model.access.csv",
                   "project_mailgate_view.xml",
>>>>>>> 9edf9c47
    ],
    'demo_xml': [
    ],
    'installable': True,
    'active': False,
    'certificate': '',
}

# vim:expandtab:smartindent:tabstop=4:softtabstop=4:shiftwidth=4:<|MERGE_RESOLUTION|>--- conflicted
+++ resolved
@@ -33,14 +33,8 @@
 Moreover, it keeps track of all further communications and task states.  
     """,
     "init_xml": [],
-<<<<<<< HEAD
-    "update_xml": [
-        "project_mailgate_view.xml",
-        "security/ir.model.access.csv"
-=======
     "update_xml": ["security/ir.model.access.csv",
                    "project_mailgate_view.xml",
->>>>>>> 9edf9c47
     ],
     'demo_xml': [
     ],

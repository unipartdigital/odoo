--- conflicted
+++ resolved
@@ -4,6 +4,7 @@
 # 
 # Translators:
 # Amaro Vita <vita.amaro@gmail.com>, 2015
+# Andrey Skabelin <andrey.skabelin@gmail.com>, 2015
 # Denis Trepalin <zekarious@gmail.com>, 2015
 # Віктор <victorscorpion2000@gmail.com>, 2015
 # Илья Владимирович Кучаев <kuchaev.iv@gmail.com>, 2015
@@ -12,13 +13,8 @@
 "Project-Id-Version: Odoo 9.0\n"
 "Report-Msgid-Bugs-To: \n"
 "POT-Creation-Date: 2015-10-12 14:29+0000\n"
-<<<<<<< HEAD
-"PO-Revision-Date: 2015-10-20 09:51+0000\n"
-"Last-Translator: Denis Trepalin <zekarious@gmail.com>\n"
-=======
 "PO-Revision-Date: 2015-11-11 08:49+0000\n"
 "Last-Translator: Илья Владимирович Кучаев <kuchaev.iv@gmail.com>\n"
->>>>>>> b2939537
 "Language-Team: Russian (http://www.transifex.com/odoo/odoo-9/language/ru/)\n"
 "MIME-Version: 1.0\n"
 "Content-Type: text/plain; charset=UTF-8\n"
@@ -1961,7 +1957,7 @@
 msgid ""
 "The record has been modified, your changes will be discarded. Are you sure "
 "you want to leave this page ?"
-msgstr ""
+msgstr "Запись была изменена, ваши изменения будут потеряны. Вы уверены, что хотите покинуть страницу?"
 
 #. module: web
 #. openerp-web
@@ -2193,7 +2189,7 @@
 #: code:addons/web/static/src/js/framework/crash_manager.js:23
 #, python-format
 msgid "Validation Error"
-msgstr "Проверка ошыбок"
+msgstr "Проверка ошибок"
 
 #. module: web
 #. openerp-web

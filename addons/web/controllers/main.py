# -*- coding: utf-8 -*-

import ast
import base64
import csv
import glob
import itertools
import logging
import operator
import datetime
import hashlib
import os
import re
import simplejson
import time
import urllib2
import xmlrpclib
import zlib
from xml.etree import ElementTree
from cStringIO import StringIO

import babel.messages.pofile
import werkzeug.utils
import werkzeug.wrappers
try:
    import xlwt
except ImportError:
    xlwt = None

import openerp

from .. import http
from .. import nonliterals
openerpweb = http

#----------------------------------------------------------
# OpenERP Web helpers
#----------------------------------------------------------

def rjsmin(script):
    """ Minify js with a clever regex.
    Taken from http://opensource.perlig.de/rjsmin
    Apache License, Version 2.0 """
    def subber(match):
        """ Substitution callback """
        groups = match.groups()
        return (
            groups[0] or
            groups[1] or
            groups[2] or
            groups[3] or
            (groups[4] and '\n') or
            (groups[5] and ' ') or
            (groups[6] and ' ') or
            (groups[7] and ' ') or
            ''
        )

    result = re.sub(
        r'([^\047"/\000-\040]+)|((?:(?:\047[^\047\\\r\n]*(?:\\(?:[^\r\n]|\r?'
        r'\n|\r)[^\047\\\r\n]*)*\047)|(?:"[^"\\\r\n]*(?:\\(?:[^\r\n]|\r?\n|'
        r'\r)[^"\\\r\n]*)*"))[^\047"/\000-\040]*)|(?:(?<=[(,=:\[!&|?{};\r\n]'
        r')(?:[\000-\011\013\014\016-\040]|(?:/\*[^*]*\*+(?:[^/*][^*]*\*+)*/'
        r'))*((?:/(?![\r\n/*])[^/\\\[\r\n]*(?:(?:\\[^\r\n]|(?:\[[^\\\]\r\n]*'
        r'(?:\\[^\r\n][^\\\]\r\n]*)*\]))[^/\\\[\r\n]*)*/)[^\047"/\000-\040]*'
        r'))|(?:(?<=[\000-#%-,./:-@\[-^`{-~-]return)(?:[\000-\011\013\014\01'
        r'6-\040]|(?:/\*[^*]*\*+(?:[^/*][^*]*\*+)*/))*((?:/(?![\r\n/*])[^/'
        r'\\\[\r\n]*(?:(?:\\[^\r\n]|(?:\[[^\\\]\r\n]*(?:\\[^\r\n][^\\\]\r\n]'
        r'*)*\]))[^/\\\[\r\n]*)*/)[^\047"/\000-\040]*))|(?<=[^\000-!#%&(*,./'
        r':-@\[\\^`{|~])(?:[\000-\011\013\014\016-\040]|(?:/\*[^*]*\*+(?:[^/'
        r'*][^*]*\*+)*/))*(?:((?:(?://[^\r\n]*)?[\r\n]))(?:[\000-\011\013\01'
        r'4\016-\040]|(?:/\*[^*]*\*+(?:[^/*][^*]*\*+)*/))*)+(?=[^\000-\040"#'
        r'%-\047)*,./:-@\\-^`|-~])|(?<=[^\000-#%-,./:-@\[-^`{-~-])((?:[\000-'
        r'\011\013\014\016-\040]|(?:/\*[^*]*\*+(?:[^/*][^*]*\*+)*/)))+(?=[^'
        r'\000-#%-,./:-@\[-^`{-~-])|(?<=\+)((?:[\000-\011\013\014\016-\040]|'
        r'(?:/\*[^*]*\*+(?:[^/*][^*]*\*+)*/)))+(?=\+)|(?<=-)((?:[\000-\011\0'
        r'13\014\016-\040]|(?:/\*[^*]*\*+(?:[^/*][^*]*\*+)*/)))+(?=-)|(?:[\0'
        r'00-\011\013\014\016-\040]|(?:/\*[^*]*\*+(?:[^/*][^*]*\*+)*/))+|(?:'
        r'(?:(?://[^\r\n]*)?[\r\n])(?:[\000-\011\013\014\016-\040]|(?:/\*[^*'
        r']*\*+(?:[^/*][^*]*\*+)*/))*)+', subber, '\n%s\n' % script
    ).strip()
    return result

def sass2scss(src):
    # Validated by diff -u of sass2scss against:
    # sass-convert -F sass -T scss openerp.sass openerp.scss
    block = []
    sass = ('', block)
    reComment = re.compile(r'//.*$')
    reIndent = re.compile(r'^\s+')
    reIgnore = re.compile(r'^\s*(//.*)?$')
    reFixes = { re.compile(r'\(\((.*)\)\)') : r'(\1)', }
    lastLevel = 0
    prevBlocks = {}
    for l in src.split('\n'):
        l = l.rstrip()
        if reIgnore.search(l): continue
        l = reComment.sub('', l)
        l = l.rstrip()
        indent = reIndent.match(l)
        level = indent.end() if indent else 0
        l = l[level:]
        if level>lastLevel:
            prevBlocks[lastLevel] = block
            newBlock = []
            block[-1] = (block[-1], newBlock)
            block = newBlock
        elif level<lastLevel:
            block = prevBlocks[level]
        lastLevel = level
        if not l: continue
        # Fixes
        for ereg, repl in reFixes.items():
            l = ereg.sub(repl if type(repl)==str else repl(), l)
        block.append(l)

    def write(sass, level=-1):
        out = ""
        indent = '  '*level
        if type(sass)==tuple:
            if level>=0:
                out += indent+sass[0]+" {\n"
            for e in sass[1]:
                out += write(e, level+1)
            if level>=0:
                out = out.rstrip(" \n")
                out += ' }\n'
            if level==0:
                out += "\n"
        else:
            out += indent+sass+";\n"
        return out
    return write(sass)

def db_list(req):
    dbs = []
    proxy = req.session.proxy("db")
    dbs = proxy.list()
    h = req.httprequest.environ['HTTP_HOST'].split(':')[0]
    d = h.split('.')[0]
    r = openerp.tools.config['dbfilter'].replace('%h', h).replace('%d', d)
    dbs = [i for i in dbs if re.match(r, i)]
    return dbs

def module_topological_sort(modules):
    """ Return a list of module names sorted so that their dependencies of the
    modules are listed before the module itself

    modules is a dict of {module_name: dependencies}

    :param modules: modules to sort
    :type modules: dict
    :returns: list(str)
    """

    dependencies = set(itertools.chain.from_iterable(modules.itervalues()))
    # incoming edge: dependency on other module (if a depends on b, a has an
    # incoming edge from b, aka there's an edge from b to a)
    # outgoing edge: other module depending on this one

    # [Tarjan 1976], http://en.wikipedia.org/wiki/Topological_sorting#Algorithms
    #L ← Empty list that will contain the sorted nodes
    L = []
    #S ← Set of all nodes with no outgoing edges (modules on which no other
    #    module depends)
    S = set(module for module in modules if module not in dependencies)

    visited = set()
    #function visit(node n)
    def visit(n):
        #if n has not been visited yet then
        if n not in visited:
            #mark n as visited
            visited.add(n)
            #change: n not web module, can not be resolved, ignore
            if n not in modules: return
            #for each node m with an edge from m to n do (dependencies of n)
            for m in modules[n]:
                #visit(m)
                visit(m)
            #add n to L
            L.append(n)
    #for each node n in S do
    for n in S:
        #visit(n)
        visit(n)
    return L

def module_installed(req):
    # Candidates module the current heuristic is the /static dir
    loadable = openerpweb.addons_manifest.keys()
    modules = {}

    # Retrieve database installed modules
    # TODO The following code should move to ir.module.module.list_installed_modules()
    Modules = req.session.model('ir.module.module')
    domain = [('state','=','installed'), ('name','in', loadable)]
    for module in Modules.search_read(domain, ['name', 'dependencies_id']):
        modules[module['name']] = []
        deps = module.get('dependencies_id')
        if deps:
            deps_read = req.session.model('ir.module.module.dependency').read(deps, ['name'])
            dependencies = [i['name'] for i in deps_read]
            modules[module['name']] = dependencies

    sorted_modules = module_topological_sort(modules)
    return sorted_modules

def module_installed_bypass_session(dbname):
    loadable = openerpweb.addons_manifest.keys()
    modules = {}
    try:
        import openerp.modules.registry
        registry = openerp.modules.registry.RegistryManager.get(dbname)
        with registry.cursor() as cr:
            m = registry.get('ir.module.module')
            # TODO The following code should move to ir.module.module.list_installed_modules()
            domain = [('state','=','installed'), ('name','in', loadable)]
            ids = m.search(cr, 1, [('state','=','installed'), ('name','in', loadable)])
            for module in m.read(cr, 1, ids, ['name', 'dependencies_id']):
                modules[module['name']] = []
                deps = module.get('dependencies_id')
                if deps:
                    deps_read = registry.get('ir.module.module.dependency').read(cr, 1, deps, ['name'])
                    dependencies = [i['name'] for i in deps_read]
                    modules[module['name']] = dependencies
    except Exception,e:
        pass
    sorted_modules = module_topological_sort(modules)
    return sorted_modules

def module_boot(req):
    server_wide_modules = openerp.conf.server_wide_modules or ['web']
    return [m for m in server_wide_modules if m in openerpweb.addons_manifest]
    # TODO the following will be enabled once we separate the module code and translation loading
    serverside = []
    dbside = []
    for i in server_wide_modules:
        if i in openerpweb.addons_manifest:
            serverside.append(i)
    # if only one db load every module at boot
    dbs = []
    try:
        dbs = db_list(req)
    except xmlrpclib.Fault:
        # ignore access denied
        pass
    if len(dbs) == 1:
        dbside = module_installed_bypass_session(dbs[0])
        dbside = [i for i in dbside if i not in serverside]
    addons = serverside + dbside
    return addons

def concat_xml(file_list):
    """Concatenate xml files

    :param list(str) file_list: list of files to check
    :returns: (concatenation_result, checksum)
    :rtype: (str, str)
    """
    checksum = hashlib.new('sha1')
    if not file_list:
        return '', checksum.hexdigest()

    root = None
    for fname in file_list:
        with open(fname, 'rb') as fp:
            contents = fp.read()
            checksum.update(contents)
            fp.seek(0)
            xml = ElementTree.parse(fp).getroot()

        if root is None:
            root = ElementTree.Element(xml.tag)
        #elif root.tag != xml.tag:
        #    raise ValueError("Root tags missmatch: %r != %r" % (root.tag, xml.tag))

        for child in xml.getchildren():
            root.append(child)
    return ElementTree.tostring(root, 'utf-8'), checksum.hexdigest()

def concat_files(file_list, reader=None, intersperse=""):
    """ Concatenates contents of all provided files

    :param list(str) file_list: list of files to check
    :param function reader: reading procedure for each file
    :param str intersperse: string to intersperse between file contents
    :returns: (concatenation_result, checksum)
    :rtype: (str, str)
    """
    checksum = hashlib.new('sha1')
    if not file_list:
        return '', checksum.hexdigest()

    if reader is None:
        def reader(f):
            with open(f, 'rb') as fp:
                return fp.read()

    files_content = []
    for fname in file_list:
        contents = reader(fname)
        checksum.update(contents)
        files_content.append(contents)

    files_concat = intersperse.join(files_content)
    return files_concat, checksum.hexdigest()

def concat_js(file_list):
    content, checksum = concat_files(file_list, intersperse=';')
    content = rjsmin(content)
    return content, checksum 

def manifest_glob(req, addons, key):
    if addons is None:
        addons = module_boot(req)
    else:
        addons = addons.split(',')
    r = []
    for addon in addons:
        manifest = openerpweb.addons_manifest.get(addon, None)
        if not manifest:
            continue
        # ensure does not ends with /
        addons_path = os.path.join(manifest['addons_path'], '')[:-1]
        globlist = manifest.get(key, [])
        for pattern in globlist:
            for path in glob.glob(os.path.normpath(os.path.join(addons_path, addon, pattern))):
                r.append((path, path[len(addons_path):]))
    return r

def manifest_list(req, mods, extension):
    if not req.debug:
        path = '/web/webclient/' + extension
        if mods is not None:
            path += '?mods=' + mods
        return [path]
    files = manifest_glob(req, mods, extension)
    i_am_diabetic = req.httprequest.environ["QUERY_STRING"].count("no_sugar") >= 1 or \
                    req.httprequest.environ.get('HTTP_REFERER', '').count("no_sugar") >= 1
    if i_am_diabetic:
        return [wp for _fp, wp in files]
    else:
        return ['%s?debug=%s' % (wp, os.path.getmtime(fp)) for fp, wp in files]

def get_last_modified(files):
    """ Returns the modification time of the most recently modified
    file provided

    :param list(str) files: names of files to check
    :return: most recent modification time amongst the fileset
    :rtype: datetime.datetime
    """
    files = list(files)
    if files:
        return max(datetime.datetime.fromtimestamp(os.path.getmtime(f))
                   for f in files)
    return datetime.datetime(1970, 1, 1)

def make_conditional(req, response, last_modified=None, etag=None):
    """ Makes the provided response conditional based upon the request,
    and mandates revalidation from clients

    Uses Werkzeug's own :meth:`ETagResponseMixin.make_conditional`, after
    setting ``last_modified`` and ``etag`` correctly on the response object

    :param req: OpenERP request
    :type req: web.common.http.WebRequest
    :param response: Werkzeug response
    :type response: werkzeug.wrappers.Response
    :param datetime.datetime last_modified: last modification date of the response content
    :param str etag: some sort of checksum of the content (deep etag)
    :return: the response object provided
    :rtype: werkzeug.wrappers.Response
    """
    response.cache_control.must_revalidate = True
    response.cache_control.max_age = 0
    if last_modified:
        response.last_modified = last_modified
    if etag:
        response.set_etag(etag)
    return response.make_conditional(req.httprequest)

def login_and_redirect(req, db, login, key, redirect_url='/'):
    req.session.authenticate(db, login, key, {})
    return set_cookie_and_redirect(req, redirect_url)

def set_cookie_and_redirect(req, redirect_url):
    redirect = werkzeug.utils.redirect(redirect_url, 303)
    redirect.autocorrect_location_header = False
    cookie_val = urllib2.quote(simplejson.dumps(req.session_id))
    redirect.set_cookie('instance0|session_id', cookie_val)
    return redirect

def eval_context_and_domain(session, context, domain=None):
    e_context = session.eval_context(context)
    # should we give the evaluated context as an evaluation context to the domain?
    e_domain = session.eval_domain(domain or [])

    return e_context, e_domain

def load_actions_from_ir_values(req, key, key2, models, meta):
    context = req.session.eval_context(req.context)
    Values = req.session.model('ir.values')
    actions = Values.get(key, key2, models, meta, context)

    return [(id, name, clean_action(req, action))
            for id, name, action in actions]

def clean_action(req, action, do_not_eval=False):
    action.setdefault('flags', {})

    context = req.session.eval_context(req.context)
    eval_ctx = req.session.evaluation_context(context)

    if not do_not_eval:
        # values come from the server, we can just eval them
        if action.get('context') and isinstance(action.get('context'), basestring):
            action['context'] = eval( action['context'], eval_ctx ) or {}

        if action.get('domain') and isinstance(action.get('domain'), basestring):
            action['domain'] = eval( action['domain'], eval_ctx ) or []
    else:
        if 'context' in action:
            action['context'] = parse_context(action['context'], req.session)
        if 'domain' in action:
            action['domain'] = parse_domain(action['domain'], req.session)

    action_type = action.setdefault('type', 'ir.actions.act_window_close')
    if action_type == 'ir.actions.act_window':
        return fix_view_modes(action)
    return action

# I think generate_views,fix_view_modes should go into js ActionManager
def generate_views(action):
    """
    While the server generates a sequence called "views" computing dependencies
    between a bunch of stuff for views coming directly from the database
    (the ``ir.actions.act_window model``), it's also possible for e.g. buttons
    to return custom view dictionaries generated on the fly.

    In that case, there is no ``views`` key available on the action.

    Since the web client relies on ``action['views']``, generate it here from
    ``view_mode`` and ``view_id``.

    Currently handles two different cases:

    * no view_id, multiple view_mode
    * single view_id, single view_mode

    :param dict action: action descriptor dictionary to generate a views key for
    """
    view_id = action.get('view_id') or False
    if isinstance(view_id, (list, tuple)):
        view_id = view_id[0]

    # providing at least one view mode is a requirement, not an option
    view_modes = action['view_mode'].split(',')

    if len(view_modes) > 1:
        if view_id:
            raise ValueError('Non-db action dictionaries should provide '
                             'either multiple view modes or a single view '
                             'mode and an optional view id.\n\n Got view '
                             'modes %r and view id %r for action %r' % (
                view_modes, view_id, action))
        action['views'] = [(False, mode) for mode in view_modes]
        return
    action['views'] = [(view_id, view_modes[0])]

def fix_view_modes(action):
    """ For historical reasons, OpenERP has weird dealings in relation to
    view_mode and the view_type attribute (on window actions):

    * one of the view modes is ``tree``, which stands for both list views
      and tree views
    * the choice is made by checking ``view_type``, which is either
      ``form`` for a list view or ``tree`` for an actual tree view

    This methods simply folds the view_type into view_mode by adding a
    new view mode ``list`` which is the result of the ``tree`` view_mode
    in conjunction with the ``form`` view_type.

    TODO: this should go into the doc, some kind of "peculiarities" section

    :param dict action: an action descriptor
    :returns: nothing, the action is modified in place
    """
    if not action.get('views'):
        generate_views(action)

    if action.pop('view_type', 'form') != 'form':
        return action

    if 'view_mode' in action:
        action['view_mode'] = ','.join(
            mode if mode != 'tree' else 'list'
            for mode in action['view_mode'].split(','))
    action['views'] = [
        [id, mode if mode != 'tree' else 'list']
        for id, mode in action['views']
    ]

    return action

def parse_domain(domain, session):
    """ Parses an arbitrary string containing a domain, transforms it
    to either a literal domain or a :class:`nonliterals.Domain`

    :param domain: the domain to parse, if the domain is not a string it
                   is assumed to be a literal domain and is returned as-is
    :param session: Current OpenERP session
    :type session: openerpweb.OpenERPSession
    """
    if not isinstance(domain, basestring):
        return domain
    try:
        return ast.literal_eval(domain)
    except ValueError:
        # not a literal
        return nonliterals.Domain(session, domain)

def parse_context(context, session):
    """ Parses an arbitrary string containing a context, transforms it
    to either a literal context or a :class:`nonliterals.Context`

    :param context: the context to parse, if the context is not a string it
           is assumed to be a literal domain and is returned as-is
    :param session: Current OpenERP session
    :type session: openerpweb.OpenERPSession
    """
    if not isinstance(context, basestring):
        return context
    try:
        return ast.literal_eval(context)
    except ValueError:
        return nonliterals.Context(session, context)

def _local_web_translations(trans_file):
    messages = []
    try:
        with open(trans_file) as t_file:
            po = babel.messages.pofile.read_po(t_file)
    except Exception:
        return
    for x in po:
        if x.id and x.string and "openerp-web" in x.auto_comments:
            messages.append({'id': x.id, 'string': x.string})
    return messages

def from_elementtree(el, preserve_whitespaces=False):
    """ xml2json-direct
    Simple and straightforward XML-to-JSON converter in Python
    New BSD Licensed
    http://code.google.com/p/xml2json-direct/
    """
    res = {}
    if el.tag[0] == "{":
        ns, name = el.tag.rsplit("}", 1)
        res["tag"] = name
        res["namespace"] = ns[1:]
    else:
        res["tag"] = el.tag
    res["attrs"] = {}
    for k, v in el.items():
        res["attrs"][k] = v
    kids = []
    if el.text and (preserve_whitespaces or el.text.strip() != ''):
        kids.append(el.text)
    for kid in el:
        kids.append(from_elementtree(kid, preserve_whitespaces))
        if kid.tail and (preserve_whitespaces or kid.tail.strip() != ''):
            kids.append(kid.tail)
    res["children"] = kids
    return res

#----------------------------------------------------------
# OpenERP Web web Controllers
#----------------------------------------------------------

html_template = """<!DOCTYPE html>
<html style="height: 100%%">
    <head>
        <meta http-equiv="X-UA-Compatible" content="IE=edge,chrome=1"/>
        <meta http-equiv="content-type" content="text/html; charset=utf-8" />
        <title>OpenERP</title>
        <link rel="shortcut icon" href="/web/static/src/img/favicon.ico" type="image/x-icon"/>
        <link rel="stylesheet" href="/web/static/src/css/full.css" />
        %(css)s
        %(js)s
        <script type="text/javascript">
            $(function() {
                var s = new openerp.init(%(modules)s);
                %(init)s
            });
        </script>
    </head>
    <body>
        <!--[if lte IE 8]>
        <script type="text/javascript" 
            src="http://ajax.googleapis.com/ajax/libs/chrome-frame/1/CFInstall.min.js"></script>
        <script>
            var test = function() {
                CFInstall.check({
                    mode: "overlay"
                });
            };
            if (window.localStorage && false) {
                if (! localStorage.getItem("hasShownGFramePopup")) {
                    test();
                    localStorage.setItem("hasShownGFramePopup", true);
                }
            } else {
                test();
            }
        </script>
        <![endif]-->
    </body>
</html>
"""

class Home(openerpweb.Controller):
    _cp_path = '/'

    @openerpweb.httprequest
    def index(self, req, s_action=None, **kw):
        js = "\n        ".join('<script type="text/javascript" src="%s"></script>' % i for i in manifest_list(req, None, 'js'))
        css = "\n        ".join('<link rel="stylesheet" href="%s">' % i for i in manifest_list(req, None, 'css'))

        r = html_template % {
            'js': js,
            'css': css,
            'modules': simplejson.dumps(module_boot(req)),
            'init': 'var wc = new s.web.WebClient();wc.appendTo($(document.body));'
        }
        return r

    @openerpweb.httprequest
    def login(self, req, db, login, key):
        return login_and_redirect(req, db, login, key)

class WebClient(openerpweb.Controller):
    _cp_path = "/web/webclient"

    @openerpweb.jsonrequest
    def csslist(self, req, mods=None):
        return manifest_list(req, mods, 'css')

    @openerpweb.jsonrequest
    def jslist(self, req, mods=None):
        return manifest_list(req, mods, 'js')

    @openerpweb.jsonrequest
    def qweblist(self, req, mods=None):
        return manifest_list(req, mods, 'qweb')

    @openerpweb.httprequest
    def css(self, req, mods=None):
        files = list(manifest_glob(req, mods, 'css'))
        last_modified = get_last_modified(f[0] for f in files)
        if req.httprequest.if_modified_since and req.httprequest.if_modified_since >= last_modified:
            return werkzeug.wrappers.Response(status=304)

        file_map = dict(files)

        rx_import = re.compile(r"""@import\s+('|")(?!'|"|/|https?://)""", re.U)
        rx_url = re.compile(r"""url\s*\(\s*('|"|)(?!'|"|/|https?://|data:)""", re.U)

        def reader(f):
            """read the a css file and absolutify all relative uris"""
            with open(f, 'rb') as fp:
                data = fp.read().decode('utf-8')

            path = file_map[f]
            # convert FS path into web path
            web_dir = '/'.join(os.path.dirname(path).split(os.path.sep))

            data = re.sub(
                rx_import,
                r"""@import \1%s/""" % (web_dir,),
                data,
            )

            data = re.sub(
                rx_url,
                r"""url(\1%s/""" % (web_dir,),
                data,
            )
            return data.encode('utf-8')

        content, checksum = concat_files((f[0] for f in files), reader)

        return make_conditional(
            req, req.make_response(content, [('Content-Type', 'text/css')]),
            last_modified, checksum)

    @openerpweb.httprequest
    def js(self, req, mods=None):
        files = [f[0] for f in manifest_glob(req, mods, 'js')]
        last_modified = get_last_modified(files)
        if req.httprequest.if_modified_since and req.httprequest.if_modified_since >= last_modified:
            return werkzeug.wrappers.Response(status=304)

        content, checksum = concat_js(files)

        return make_conditional(
            req, req.make_response(content, [('Content-Type', 'application/javascript')]),
            last_modified, checksum)

    @openerpweb.httprequest
    def qweb(self, req, mods=None):
        files = [f[0] for f in manifest_glob(req, mods, 'qweb')]
        last_modified = get_last_modified(files)
        if req.httprequest.if_modified_since and req.httprequest.if_modified_since >= last_modified:
            return werkzeug.wrappers.Response(status=304)

        content, checksum = concat_xml(files)

        return make_conditional(
            req, req.make_response(content, [('Content-Type', 'text/xml')]),
            last_modified, checksum)

    @openerpweb.jsonrequest
    def bootstrap_translations(self, req, mods):
        """ Load local translations from *.po files, as a temporary solution
            until we have established a valid session. This is meant only
            for translating the login page and db management chrome, using
            the browser's language. """
        lang = req.httprequest.accept_languages.best or 'en'
        # For performance reasons we only load a single translation, so for
        # sub-languages (that should only be partially translated) we load the
        # main language PO instead - that should be enough for the login screen.
        if '-' in lang: # RFC2616 uses '-' separators for sublanguages
            lang = lang.split('-')[0]

        translations_per_module = {}
        for addon_name in mods:
            addons_path = openerpweb.addons_manifest[addon_name]['addons_path']
            f_name = os.path.join(addons_path, addon_name, "i18n", lang + ".po")
            if not os.path.exists(f_name):
                continue
            translations_per_module[addon_name] = {'messages': _local_web_translations(f_name)}
            
        return {"modules": translations_per_module,
                "lang_parameters": None}

    @openerpweb.jsonrequest
    def translations(self, req, mods, lang):
        res_lang = req.session.model('res.lang')
        ids = res_lang.search([("code", "=", lang)])
        lang_params = None
        if ids:
            lang_params = res_lang.read(ids[0], ["direction", "date_format", "time_format",
                                                "grouping", "decimal_point", "thousands_sep"])

        # Regional languages (ll_CC) must inherit/override their parent lang (ll), but this is
        # done server-side when the language is loaded, so we only need to load the user's lang.
        ir_translation = req.session.model('ir.translation')
        translations_per_module = {}
        messages = ir_translation.search_read([('module','in',mods),('lang','=',lang),
                                               ('comments','like','openerp-web'),('value','!=',False),
                                               ('value','!=','')],
                                              ['module','src','value','lang'], order='module') 
        for mod, msg_group in itertools.groupby(messages, key=operator.itemgetter('module')):
            translations_per_module.setdefault(mod,{'messages':[]})
            translations_per_module[mod]['messages'].extend({'id': m['src'],
                                                             'string': m['value']} \
                                                                for m in msg_group)
        return {"modules": translations_per_module,
                "lang_parameters": lang_params}

    @openerpweb.jsonrequest
    def version_info(self, req):
<<<<<<< HEAD
        return req.session.proxy('common').version()['openerp']
=======
        return {
            "version": openerp.release.version
        }
>>>>>>> 70afbd79

class Proxy(openerpweb.Controller):
    _cp_path = '/web/proxy'

    @openerpweb.jsonrequest
    def load(self, req, path):
        """ Proxies an HTTP request through a JSON request.

        It is strongly recommended to not request binary files through this,
        as the result will be a binary data blob as well.

        :param req: OpenERP request
        :param path: actual request path
        :return: file content
        """
        from werkzeug.test import Client
        from werkzeug.wrappers import BaseResponse

        return Client(req.httprequest.app, BaseResponse).get(path).data

class Database(openerpweb.Controller):
    _cp_path = "/web/database"

    @openerpweb.jsonrequest
    def get_list(self, req):
        dbs = db_list(req)
        return {"db_list": dbs}

    @openerpweb.jsonrequest
    def create(self, req, fields):
        params = dict(map(operator.itemgetter('name', 'value'), fields))
        create_attrs = (
            params['super_admin_pwd'],
            params['db_name'],
            bool(params.get('demo_data')),
            params['db_lang'],
            params['create_admin_pwd']
        )

        return req.session.proxy("db").create_database(*create_attrs)

    @openerpweb.jsonrequest
    def drop(self, req, fields):
        password, db = operator.itemgetter(
            'drop_pwd', 'drop_db')(
                dict(map(operator.itemgetter('name', 'value'), fields)))

        try:
            return req.session.proxy("db").drop(password, db)
        except xmlrpclib.Fault, e:
            if e.faultCode and e.faultCode.split(':')[0] == 'AccessDenied':
                return {'error': e.faultCode, 'title': 'Drop Database'}
        return {'error': 'Could not drop database !', 'title': 'Drop Database'}

    @openerpweb.httprequest
    def backup(self, req, backup_db, backup_pwd, token):
        try:
            db_dump = base64.b64decode(
                req.session.proxy("db").dump(backup_pwd, backup_db))
            filename = "%(db)s_%(timestamp)s.dump" % {
                'db': backup_db,
                'timestamp': datetime.datetime.utcnow().strftime(
                    "%Y-%m-%d_%H-%M-%SZ")
            }
            return req.make_response(db_dump,
               [('Content-Type', 'application/octet-stream; charset=binary'),
               ('Content-Disposition', 'attachment; filename="' + filename + '"')],
               {'fileToken': int(token)}
            )
        except xmlrpclib.Fault, e:
            return simplejson.dumps([[],[{'error': e.faultCode, 'title': 'backup Database'}]])

    @openerpweb.httprequest
    def restore(self, req, db_file, restore_pwd, new_db):
        try:
            data = base64.b64encode(db_file.read())
            req.session.proxy("db").restore(restore_pwd, new_db, data)
            return ''
        except xmlrpclib.Fault, e:
            if e.faultCode and e.faultCode.split(':')[0] == 'AccessDenied':
                raise Exception("AccessDenied")

    @openerpweb.jsonrequest
    def change_password(self, req, fields):
        old_password, new_password = operator.itemgetter(
            'old_pwd', 'new_pwd')(
                dict(map(operator.itemgetter('name', 'value'), fields)))
        try:
            return req.session.proxy("db").change_admin_password(old_password, new_password)
        except xmlrpclib.Fault, e:
            if e.faultCode and e.faultCode.split(':')[0] == 'AccessDenied':
                return {'error': e.faultCode, 'title': 'Change Password'}
        return {'error': 'Error, password not changed !', 'title': 'Change Password'}

class Session(openerpweb.Controller):
    _cp_path = "/web/session"

    def session_info(self, req):
        req.session.ensure_valid()
        return {
            "session_id": req.session_id,
            "uid": req.session._uid,
            "context": req.session.get_context() if req.session._uid else {},
            "db": req.session._db,
            "login": req.session._login,
        }

    @openerpweb.jsonrequest
    def get_session_info(self, req):
        return self.session_info(req)

    @openerpweb.jsonrequest
    def authenticate(self, req, db, login, password, base_location=None):
        wsgienv = req.httprequest.environ
        env = dict(
            base_location=base_location,
            HTTP_HOST=wsgienv['HTTP_HOST'],
            REMOTE_ADDR=wsgienv['REMOTE_ADDR'],
        )
        req.session.authenticate(db, login, password, env)

        return self.session_info(req)

    @openerpweb.jsonrequest
    def change_password (self,req,fields):
        old_password, new_password,confirm_password = operator.itemgetter('old_pwd', 'new_password','confirm_pwd')(
                dict(map(operator.itemgetter('name', 'value'), fields)))
        if not (old_password.strip() and new_password.strip() and confirm_password.strip()):
            return {'error':'All passwords have to be filled.','title': 'Change Password'}
        if new_password != confirm_password:
            return {'error': 'The new password and its confirmation must be identical.','title': 'Change Password'}
        try:
            if req.session.model('res.users').change_password(
                old_password, new_password):
                return {'new_password':new_password}
        except Exception:
            return {'error': 'Original password incorrect, your password was not changed.', 'title': 'Change Password'}
        return {'error': 'Error, password not changed !', 'title': 'Change Password'}

    @openerpweb.jsonrequest
    def sc_list(self, req):
        return req.session.model('ir.ui.view_sc').get_sc(
            req.session._uid, "ir.ui.menu", req.session.eval_context(req.context))

    @openerpweb.jsonrequest
    def get_lang_list(self, req):
        try:
            return {
                'lang_list': (req.session.proxy("db").list_lang() or []),
                'error': ""
            }
        except Exception, e:
            return {"error": e, "title": "Languages"}

    @openerpweb.jsonrequest
    def modules(self, req):
        # return all installed modules. Web client is smart enough to not load a module twice
        return module_installed(req)

    @openerpweb.jsonrequest
    def eval_domain_and_context(self, req, contexts, domains,
                                group_by_seq=None):
        """ Evaluates sequences of domains and contexts, composing them into
        a single context, domain or group_by sequence.

        :param list contexts: list of contexts to merge together. Contexts are
                              evaluated in sequence, all previous contexts
                              are part of their own evaluation context
                              (starting at the session context).
        :param list domains: list of domains to merge together. Domains are
                             evaluated in sequence and appended to one another
                             (implicit AND), their evaluation domain is the
                             result of merging all contexts.
        :param list group_by_seq: list of domains (which may be in a different
                                  order than the ``contexts`` parameter),
                                  evaluated in sequence, their ``'group_by'``
                                  key is extracted if they have one.
        :returns:
            a 3-dict of:

            context (``dict``)
                the global context created by merging all of
                ``contexts``

            domain (``list``)
                the concatenation of all domains

            group_by (``list``)
                a list of fields to group by, potentially empty (in which case
                no group by should be performed)
        """
        context, domain = eval_context_and_domain(req.session,
                                                  nonliterals.CompoundContext(*(contexts or [])),
                                                  nonliterals.CompoundDomain(*(domains or [])))

        group_by_sequence = []
        for candidate in (group_by_seq or []):
            ctx = req.session.eval_context(candidate, context)
            group_by = ctx.get('group_by')
            if not group_by:
                continue
            elif isinstance(group_by, basestring):
                group_by_sequence.append(group_by)
            else:
                group_by_sequence.extend(group_by)

        return {
            'context': context,
            'domain': domain,
            'group_by': group_by_sequence
        }

    @openerpweb.jsonrequest
    def save_session_action(self, req, the_action):
        """
        This method store an action object in the session object and returns an integer
        identifying that action. The method get_session_action() can be used to get
        back the action.

        :param the_action: The action to save in the session.
        :type the_action: anything
        :return: A key identifying the saved action.
        :rtype: integer
        """
        saved_actions = req.httpsession.get('saved_actions')
        if not saved_actions:
            saved_actions = {"next":0, "actions":{}}
            req.httpsession['saved_actions'] = saved_actions
        # we don't allow more than 10 stored actions
        if len(saved_actions["actions"]) >= 10:
            del saved_actions["actions"][min(saved_actions["actions"])]
        key = saved_actions["next"]
        saved_actions["actions"][key] = the_action
        saved_actions["next"] = key + 1
        return key

    @openerpweb.jsonrequest
    def get_session_action(self, req, key):
        """
        Gets back a previously saved action. This method can return None if the action
        was saved since too much time (this case should be handled in a smart way).

        :param key: The key given by save_session_action()
        :type key: integer
        :return: The saved action or None.
        :rtype: anything
        """
        saved_actions = req.httpsession.get('saved_actions')
        if not saved_actions:
            return None
        return saved_actions["actions"].get(key)

    @openerpweb.jsonrequest
    def check(self, req):
        req.session.assert_valid()
        return None

    @openerpweb.jsonrequest
    def destroy(self, req):
        req.session._suicide = True

class Menu(openerpweb.Controller):
    _cp_path = "/web/menu"

    @openerpweb.jsonrequest
    def load(self, req):
        return {'data': self.do_load(req)}

    @openerpweb.jsonrequest
    def get_user_roots(self, req):
        return self.do_get_user_roots(req)

    def do_get_user_roots(self, req):
        """ Return all root menu ids visible for the session user.

        :param req: A request object, with an OpenERP session attribute
        :type req: < session -> OpenERPSession >
        :return: the root menu ids
        :rtype: list(int)
        """
        s = req.session
        context = s.eval_context(req.context)
        Menus = s.model('ir.ui.menu')
        # If a menu action is defined use its domain to get the root menu items
        user_menu_id = s.model('res.users').read([s._uid], ['menu_id'], context)[0]['menu_id']

        menu_domain = [('parent_id', '=', False)]
        if user_menu_id:
            domain_string = s.model('ir.actions.act_window').read([user_menu_id[0]], ['domain'], context)[0]['domain']
            if domain_string:
                menu_domain = ast.literal_eval(domain_string)

        return Menus.search(menu_domain, 0, False, False, context)

    def do_load(self, req):
        """ Loads all menu items (all applications and their sub-menus).

        :param req: A request object, with an OpenERP session attribute
        :type req: < session -> OpenERPSession >
        :return: the menu root
        :rtype: dict('children': menu_nodes)
        """
        context = req.session.eval_context(req.context)
        Menus = req.session.model('ir.ui.menu')

        menu_roots = Menus.read(self.do_get_user_roots(req), ['name', 'sequence', 'parent_id', 'action', 'needaction_enabled', 'needaction_counter'], context)
        menu_root = {'id': False, 'name': 'root', 'parent_id': [-1, ''], 'children' : menu_roots}

        # menus are loaded fully unlike a regular tree view, cause there are a
        # limited number of items (752 when all 6.1 addons are installed)
        menu_ids = Menus.search([], 0, False, False, context)
        menu_items = Menus.read(menu_ids, ['name', 'sequence', 'parent_id', 'action', 'needaction_enabled', 'needaction_counter'], context)
        # adds roots at the end of the sequence, so that they will overwrite
        # equivalent menu items from full menu read when put into id:item
        # mapping, resulting in children being correctly set on the roots.
        menu_items.extend(menu_roots)

        # make a tree using parent_id
        menu_items_map = dict((menu_item["id"], menu_item) for menu_item in menu_items)
        for menu_item in menu_items:
            if menu_item['parent_id']:
                parent = menu_item['parent_id'][0]
            else:
                parent = False
            if parent in menu_items_map:
                menu_items_map[parent].setdefault(
                    'children', []).append(menu_item)

        # sort by sequence a tree using parent_id
        for menu_item in menu_items:
            menu_item.setdefault('children', []).sort(
                key=operator.itemgetter('sequence'))

        return menu_root

    @openerpweb.jsonrequest
    def action(self, req, menu_id):
        actions = load_actions_from_ir_values(req,'action', 'tree_but_open',
                                             [('ir.ui.menu', menu_id)], False)
        return {"action": actions}

class DataSet(openerpweb.Controller):
    _cp_path = "/web/dataset"

    @openerpweb.jsonrequest
    def search_read(self, req, model, fields=False, offset=0, limit=False, domain=None, sort=None):
        return self.do_search_read(req, model, fields, offset, limit, domain, sort)
    def do_search_read(self, req, model, fields=False, offset=0, limit=False, domain=None
                       , sort=None):
        """ Performs a search() followed by a read() (if needed) using the
        provided search criteria

        :param req: a JSON-RPC request object
        :type req: openerpweb.JsonRequest
        :param str model: the name of the model to search on
        :param fields: a list of the fields to return in the result records
        :type fields: [str]
        :param int offset: from which index should the results start being returned
        :param int limit: the maximum number of records to return
        :param list domain: the search domain for the query
        :param list sort: sorting directives
        :returns: A structure (dict) with two keys: ids (all the ids matching
                  the (domain, context) pair) and records (paginated records
                  matching fields selection set)
        :rtype: list
        """
        Model = req.session.model(model)

        context, domain = eval_context_and_domain(
            req.session, req.context, domain)

        ids = Model.search(domain, offset or 0, limit or False, sort or False, context)
        if limit and len(ids) == limit:
            length = Model.search_count(domain, context)
        else:
            length = len(ids) + (offset or 0)
        if fields and fields == ['id']:
            # shortcut read if we only want the ids
            return {
                'length': length,
                'records': [{'id': id} for id in ids]
            }

        records = Model.read(ids, fields or False, context)
        records.sort(key=lambda obj: ids.index(obj['id']))
        return {
            'length': length,
            'records': records
        }

    @openerpweb.jsonrequest
    def load(self, req, model, id, fields):
        m = req.session.model(model)
        value = {}
        r = m.read([id], False, req.session.eval_context(req.context))
        if r:
            value = r[0]
        return {'value': value}

    def call_common(self, req, model, method, args, domain_id=None, context_id=None):
        has_domain = domain_id is not None and domain_id < len(args)
        has_context = context_id is not None and context_id < len(args)

        domain = args[domain_id] if has_domain else []
        context = args[context_id] if has_context else {}
        c, d = eval_context_and_domain(req.session, context, domain)
        if has_domain:
            args[domain_id] = d
        if has_context:
            args[context_id] = c

        return self._call_kw(req, model, method, args, {})
    
    def _call_kw(self, req, model, method, args, kwargs):
        for i in xrange(len(args)):
            if isinstance(args[i], nonliterals.BaseContext):
                args[i] = req.session.eval_context(args[i])
            elif isinstance(args[i], nonliterals.BaseDomain):
                args[i] = req.session.eval_domain(args[i])
        for k in kwargs.keys():
            if isinstance(kwargs[k], nonliterals.BaseContext):
                kwargs[k] = req.session.eval_context(kwargs[k])
            elif isinstance(kwargs[k], nonliterals.BaseDomain):
                kwargs[k] = req.session.eval_domain(kwargs[k])

        # Temporary implements future display_name special field for model#read()
        if method == 'read' and kwargs.get('context') and kwargs['context'].get('future_display_name'):
            if 'display_name' in args[1]:
                names = req.session.model(model).name_get(args[0], **kwargs)
                args[1].remove('display_name')
                r = getattr(req.session.model(model), method)(*args, **kwargs)
                for i in range(len(r)):
                    r[i]['display_name'] = names[i][1] or "%s#%d" % (model, names[i][0])
                return r

        return getattr(req.session.model(model), method)(*args, **kwargs)

    @openerpweb.jsonrequest
    def onchange(self, req, model, method, args, context_id=None):
        """ Support method for handling onchange calls: behaves much like call
        with the following differences:

        * Does not take a domain_id
        * Is aware of the return value's structure, and will parse the domains
          if needed in order to return either parsed literal domains (in JSON)
          or non-literal domain instances, allowing those domains to be used
          from JS

        :param req:
        :type req: web.common.http.JsonRequest
        :param str model: object type on which to call the method
        :param str method: name of the onchange handler method
        :param list args: arguments to call the onchange handler with
        :param int context_id: index of the context object in the list of
                               arguments
        :return: result of the onchange call with all domains parsed
        """
        result = self.call_common(req, model, method, args, context_id=context_id)
        if not result or 'domain' not in result:
            return result

        result['domain'] = dict(
            (k, parse_domain(v, req.session))
            for k, v in result['domain'].iteritems())

        return result

    @openerpweb.jsonrequest
    def call(self, req, model, method, args, domain_id=None, context_id=None):
        return self.call_common(req, model, method, args, domain_id, context_id)
    
    @openerpweb.jsonrequest
    def call_kw(self, req, model, method, args, kwargs):
        return self._call_kw(req, model, method, args, kwargs)

    @openerpweb.jsonrequest
    def call_button(self, req, model, method, args, domain_id=None, context_id=None):
        action = self.call_common(req, model, method, args, domain_id, context_id)
        if isinstance(action, dict) and action.get('type') != '':
            return clean_action(req, action)
        return False

    @openerpweb.jsonrequest
    def exec_workflow(self, req, model, id, signal):
        return req.session.exec_workflow(model, id, signal)

    @openerpweb.jsonrequest
    def resequence(self, req, model, ids, field='sequence', offset=0):
        """ Re-sequences a number of records in the model, by their ids

        The re-sequencing starts at the first model of ``ids``, the sequence
        number is incremented by one after each record and starts at ``offset``

        :param ids: identifiers of the records to resequence, in the new sequence order
        :type ids: list(id)
        :param str field: field used for sequence specification, defaults to
                          "sequence"
        :param int offset: sequence number for first record in ``ids``, allows
                           starting the resequencing from an arbitrary number,
                           defaults to ``0``
        """
        m = req.session.model(model)
        if not m.fields_get([field]):
            return False
        # python 2.6 has no start parameter
        for i, id in enumerate(ids):
            m.write(id, { field: i + offset })
        return True

class DataGroup(openerpweb.Controller):
    _cp_path = "/web/group"
    @openerpweb.jsonrequest
    def read(self, req, model, fields, group_by_fields, domain=None, sort=None):
        Model = req.session.model(model)
        context, domain = eval_context_and_domain(req.session, req.context, domain)

        return Model.read_group(
            domain or [], fields, group_by_fields, 0, False,
            dict(context, group_by=group_by_fields), sort or False)

class View(openerpweb.Controller):
    _cp_path = "/web/view"

    def fields_view_get(self, req, model, view_id, view_type,
                        transform=True, toolbar=False, submenu=False):
        Model = req.session.model(model)
        context = req.session.eval_context(req.context)
        fvg = Model.fields_view_get(view_id, view_type, context, toolbar, submenu)
        # todo fme?: check that we should pass the evaluated context here
        self.process_view(req.session, fvg, context, transform, (view_type == 'kanban'))
        if toolbar and transform:
            self.process_toolbar(req, fvg['toolbar'])
        return fvg

    def process_view(self, session, fvg, context, transform, preserve_whitespaces=False):
        # depending on how it feels, xmlrpclib.ServerProxy can translate
        # XML-RPC strings to ``str`` or ``unicode``. ElementTree does not
        # enjoy unicode strings which can not be trivially converted to
        # strings, and it blows up during parsing.

        # So ensure we fix this retardation by converting view xml back to
        # bit strings.
        if isinstance(fvg['arch'], unicode):
            arch = fvg['arch'].encode('utf-8')
        else:
            arch = fvg['arch']
        fvg['arch_string'] = arch

        if transform:
            evaluation_context = session.evaluation_context(context or {})
            xml = self.transform_view(arch, session, evaluation_context)
        else:
            xml = ElementTree.fromstring(arch)
        fvg['arch'] = from_elementtree(xml, preserve_whitespaces)

        if 'id' in fvg['fields']:
            # Special case for id's
            id_field = fvg['fields']['id']
            id_field['original_type'] = id_field['type']
            id_field['type'] = 'id'

        for field in fvg['fields'].itervalues():
            if field.get('views'):
                for view in field["views"].itervalues():
                    self.process_view(session, view, None, transform)
            if field.get('domain'):
                field["domain"] = parse_domain(field["domain"], session)
            if field.get('context'):
                field["context"] = parse_context(field["context"], session)

    def process_toolbar(self, req, toolbar):
        """
        The toolbar is a mapping of section_key: [action_descriptor]

        We need to clean all those actions in order to ensure correct
        round-tripping
        """
        for actions in toolbar.itervalues():
            for action in actions:
                if 'context' in action:
                    action['context'] = parse_context(
                        action['context'], req.session)
                if 'domain' in action:
                    action['domain'] = parse_domain(
                        action['domain'], req.session)

    @openerpweb.jsonrequest
    def add_custom(self, req, view_id, arch):
        CustomView = req.session.model('ir.ui.view.custom')
        CustomView.create({
            'user_id': req.session._uid,
            'ref_id': view_id,
            'arch': arch
        }, req.session.eval_context(req.context))
        return {'result': True}

    @openerpweb.jsonrequest
    def undo_custom(self, req, view_id, reset=False):
        CustomView = req.session.model('ir.ui.view.custom')
        context = req.session.eval_context(req.context)
        vcustom = CustomView.search([('user_id', '=', req.session._uid), ('ref_id' ,'=', view_id)],
                                    0, False, False, context)
        if vcustom:
            if reset:
                CustomView.unlink(vcustom, context)
            else:
                CustomView.unlink([vcustom[0]], context)
            return {'result': True}
        return {'result': False}

    def transform_view(self, view_string, session, context=None):
        # transform nodes on the fly via iterparse, instead of
        # doing it statically on the parsing result
        parser = ElementTree.iterparse(StringIO(view_string), events=("start",))
        root = None
        for event, elem in parser:
            if event == "start":
                if root is None:
                    root = elem
                self.parse_domains_and_contexts(elem, session)
        return root

    def parse_domains_and_contexts(self, elem, session):
        """ Converts domains and contexts from the view into Python objects,
        either literals if they can be parsed by literal_eval or a special
        placeholder object if the domain or context refers to free variables.

        :param elem: the current node being parsed
        :type param: xml.etree.ElementTree.Element
        :param session: OpenERP session object, used to store and retrieve
                        non-literal objects
        :type session: openerpweb.openerpweb.OpenERPSession
        """
        for el in ['domain', 'filter_domain']:
            domain = elem.get(el, '').strip()
            if domain:
                elem.set(el, parse_domain(domain, session))
                elem.set(el + '_string', domain)
        for el in ['context', 'default_get']:
            context_string = elem.get(el, '').strip()
            if context_string:
                elem.set(el, parse_context(context_string, session))
                elem.set(el + '_string', context_string)

    @openerpweb.jsonrequest
    def load(self, req, model, view_id, view_type, toolbar=False):
        return self.fields_view_get(req, model, view_id, view_type, toolbar=toolbar)

class TreeView(View):
    _cp_path = "/web/treeview"

    @openerpweb.jsonrequest
    def action(self, req, model, id):
        return load_actions_from_ir_values(
            req,'action', 'tree_but_open',[(model, id)],
            False)

class SearchView(View):
    _cp_path = "/web/searchview"

    @openerpweb.jsonrequest
    def load(self, req, model, view_id):
        fields_view = self.fields_view_get(req, model, view_id, 'search')
        return {'fields_view': fields_view}

    @openerpweb.jsonrequest
    def fields_get(self, req, model):
        Model = req.session.model(model)
        fields = Model.fields_get(False, req.session.eval_context(req.context))
        for field in fields.values():
            # shouldn't convert the views too?
            if field.get('domain'):
                field["domain"] = parse_domain(field["domain"], req.session)
            if field.get('context'):
                field["context"] = parse_context(field["context"], req.session)
        return {'fields': fields}

    @openerpweb.jsonrequest
    def get_filters(self, req, model):
        logger = logging.getLogger(__name__ + '.SearchView.get_filters')
        Model = req.session.model("ir.filters")
        filters = Model.get_filters(model)
        for filter in filters:
            try:
                parsed_context = parse_context(filter["context"], req.session)
                filter["context"] = (parsed_context
                        if not isinstance(parsed_context, nonliterals.BaseContext)
                        else req.session.eval_context(parsed_context))

                parsed_domain = parse_domain(filter["domain"], req.session)
                filter["domain"] = (parsed_domain
                        if not isinstance(parsed_domain, nonliterals.BaseDomain)
                        else req.session.eval_domain(parsed_domain))
            except Exception:
                logger.exception("Failed to parse custom filter %s in %s",
                                 filter['name'], model)
                filter['disabled'] = True
                del filter['context']
                del filter['domain']
        return filters

class Binary(openerpweb.Controller):
    _cp_path = "/web/binary"

    @openerpweb.httprequest
    def image(self, req, model, id, field, **kw):
        last_update = '__last_update'
        Model = req.session.model(model)
        context = req.session.eval_context(req.context)
        headers = [('Content-Type', 'image/png')]
        etag = req.httprequest.headers.get('If-None-Match')
        hashed_session = hashlib.md5(req.session_id).hexdigest()
        id = None if not id else simplejson.loads(id)
        if type(id) is list:
            id = id[0] # m2o
        if etag:
            if not id and hashed_session == etag:
                return werkzeug.wrappers.Response(status=304)
            else:
                date = Model.read([id], [last_update], context)[0].get(last_update)
                if hashlib.md5(date).hexdigest() == etag:
                    return werkzeug.wrappers.Response(status=304)

        retag = hashed_session
        try:
            if not id:
                res = Model.default_get([field], context).get(field)
                image_data = base64.b64decode(res)
            else:
                res = Model.read([id], [last_update, field], context)[0]
                retag = hashlib.md5(res.get(last_update)).hexdigest()
                image_data = base64.b64decode(res.get(field))
        except (TypeError, xmlrpclib.Fault):
            image_data = self.placeholder(req)
        headers.append(('ETag', retag))
        headers.append(('Content-Length', len(image_data)))
        try:
            ncache = int(kw.get('cache'))
            headers.append(('Cache-Control', 'no-cache' if ncache == 0 else 'max-age=%s' % (ncache)))
        except:
            pass
        return req.make_response(image_data, headers)
    def placeholder(self, req):
        addons_path = openerpweb.addons_manifest['web']['addons_path']
        return open(os.path.join(addons_path, 'web', 'static', 'src', 'img', 'placeholder.png'), 'rb').read()
    def content_disposition(self, filename, req):
        filename = filename.encode('utf8')
        escaped = urllib2.quote(filename)
        browser = req.httprequest.user_agent.browser
        version = int((req.httprequest.user_agent.version or '0').split('.')[0])
        if browser == 'msie' and version < 9:
            return "attachment; filename=%s" % escaped
        elif browser == 'safari':
            return "attachment; filename=%s" % filename
        else:
            return "attachment; filename*=UTF-8''%s" % escaped

    @openerpweb.httprequest
    def saveas(self, req, model, field, id=None, filename_field=None, **kw):
        """ Download link for files stored as binary fields.

        If the ``id`` parameter is omitted, fetches the default value for the
        binary field (via ``default_get``), otherwise fetches the field for
        that precise record.

        :param req: OpenERP request
        :type req: :class:`web.common.http.HttpRequest`
        :param str model: name of the model to fetch the binary from
        :param str field: binary field
        :param str id: id of the record from which to fetch the binary
        :param str filename_field: field holding the file's name, if any
        :returns: :class:`werkzeug.wrappers.Response`
        """
        Model = req.session.model(model)
        context = req.session.eval_context(req.context)
        fields = [field]
        if filename_field:
            fields.append(filename_field)
        if id:
            res = Model.read([int(id)], fields, context)[0]
        else:
            res = Model.default_get(fields, context)
        filecontent = base64.b64decode(res.get(field, ''))
        if not filecontent:
            return req.not_found()
        else:
            filename = '%s_%s' % (model.replace('.', '_'), id)
            if filename_field:
                filename = res.get(filename_field, '') or filename
            return req.make_response(filecontent,
                [('Content-Type', 'application/octet-stream'),
                 ('Content-Disposition', self.content_disposition(filename, req))])

    @openerpweb.httprequest
    def saveas_ajax(self, req, data, token):
        jdata = simplejson.loads(data)
        model = jdata['model']
        field = jdata['field']
        id = jdata.get('id', None)
        filename_field = jdata.get('filename_field', None)
        context = jdata.get('context', dict())

        context = req.session.eval_context(context)
        Model = req.session.model(model)
        fields = [field]
        if filename_field:
            fields.append(filename_field)
        if id:
            res = Model.read([int(id)], fields, context)[0]
        else:
            res = Model.default_get(fields, context)
        filecontent = base64.b64decode(res.get(field, ''))
        if not filecontent:
            raise ValueError("No content found for field '%s' on '%s:%s'" %
                (field, model, id))
        else:
            filename = '%s_%s' % (model.replace('.', '_'), id)
            if filename_field:
                filename = res.get(filename_field, '') or filename
            return req.make_response(filecontent,
                headers=[('Content-Type', 'application/octet-stream'),
                        ('Content-Disposition', self.content_disposition(filename, req))],
                cookies={'fileToken': int(token)})

    @openerpweb.httprequest
    def upload(self, req, callback, ufile):
        # TODO: might be useful to have a configuration flag for max-length file uploads
        try:
            out = """<script language="javascript" type="text/javascript">
                        var win = window.top.window;
                        win.jQuery(win).trigger(%s, %s);
                    </script>"""
            data = ufile.read()
            args = [len(data), ufile.filename,
                    ufile.content_type, base64.b64encode(data)]
        except Exception, e:
            args = [False, e.message]
        return out % (simplejson.dumps(callback), simplejson.dumps(args))

    @openerpweb.httprequest
    def upload_attachment(self, req, callback, model, id, ufile):
        context = req.session.eval_context(req.context)
        Model = req.session.model('ir.attachment')
        try:
            out = """<script language="javascript" type="text/javascript">
                        var win = window.top.window;
                        win.jQuery(win).trigger(%s, %s);
                    </script>"""
            attachment_id = Model.create({
                'name': ufile.filename,
                'datas': base64.encodestring(ufile.read()),
                'datas_fname': ufile.filename,
                'res_model': model,
                'res_id': int(id)
            }, context)
            args = {
                'filename': ufile.filename,
                'id':  attachment_id
            }
        except Exception, e:
            args = { 'error': e.message }
        return out % (simplejson.dumps(callback), simplejson.dumps(args))

class Action(openerpweb.Controller):
    _cp_path = "/web/action"

    @openerpweb.jsonrequest
    def load(self, req, action_id, do_not_eval=False):
        Actions = req.session.model('ir.actions.actions')
        value = False
        context = req.session.eval_context(req.context)

        try:
            action_id = int(action_id)
        except ValueError:
            try:
                module, xmlid = action_id.split('.', 1)
                model, action_id = req.session.model('ir.model.data').get_object_reference(module, xmlid)
                assert model.startswith('ir.actions.')
            except Exception:
                action_id = 0   # force failed read

        base_action = Actions.read([action_id], ['type'], context)
        if base_action:
            ctx = {}
            action_type = base_action[0]['type']
            if action_type == 'ir.actions.report.xml':
                ctx.update({'bin_size': True})
            ctx.update(context)
            action = req.session.model(action_type).read([action_id], False, ctx)
            if action:
                value = clean_action(req, action[0], do_not_eval)
        return value

    @openerpweb.jsonrequest
    def run(self, req, action_id):
        return_action = req.session.model('ir.actions.server').run(
            [action_id], req.session.eval_context(req.context))
        if return_action:
            return clean_action(req, return_action)
        else:
            return False

class Export(View):
    _cp_path = "/web/export"

    @openerpweb.jsonrequest
    def formats(self, req):
        """ Returns all valid export formats

        :returns: for each export format, a pair of identifier and printable name
        :rtype: [(str, str)]
        """
        return sorted([
            controller.fmt
            for path, controller in openerpweb.controllers_path.iteritems()
            if path.startswith(self._cp_path)
            if hasattr(controller, 'fmt')
        ], key=operator.itemgetter("label"))

    def fields_get(self, req, model):
        Model = req.session.model(model)
        fields = Model.fields_get(False, req.session.eval_context(req.context))
        return fields

    @openerpweb.jsonrequest
    def get_fields(self, req, model, prefix='', parent_name= '',
                   import_compat=True, parent_field_type=None,
                   exclude=None):

        if import_compat and parent_field_type == "many2one":
            fields = {}
        else:
            fields = self.fields_get(req, model)

        if import_compat:
            fields.pop('id', None)
        else:
            fields['.id'] = fields.pop('id', {'string': 'ID'})

        fields_sequence = sorted(fields.iteritems(),
            key=lambda field: field[1].get('string', ''))

        records = []
        for field_name, field in fields_sequence:
            if import_compat:
                if exclude and field_name in exclude:
                    continue
                if field.get('readonly'):
                    # If none of the field's states unsets readonly, skip the field
                    if all(dict(attrs).get('readonly', True)
                           for attrs in field.get('states', {}).values()):
                        continue

            id = prefix + (prefix and '/'or '') + field_name
            name = parent_name + (parent_name and '/' or '') + field['string']
            record = {'id': id, 'string': name,
                      'value': id, 'children': False,
                      'field_type': field.get('type'),
                      'required': field.get('required'),
                      'relation_field': field.get('relation_field')}
            records.append(record)

            if len(name.split('/')) < 3 and 'relation' in field:
                ref = field.pop('relation')
                record['value'] += '/id'
                record['params'] = {'model': ref, 'prefix': id, 'name': name}

                if not import_compat or field['type'] == 'one2many':
                    # m2m field in import_compat is childless
                    record['children'] = True

        return records

    @openerpweb.jsonrequest
    def namelist(self,req,  model, export_id):
        # TODO: namelist really has no reason to be in Python (although itertools.groupby helps)
        export = req.session.model("ir.exports").read([export_id])[0]
        export_fields_list = req.session.model("ir.exports.line").read(
            export['export_fields'])

        fields_data = self.fields_info(
            req, model, map(operator.itemgetter('name'), export_fields_list))

        return [
            {'name': field['name'], 'label': fields_data[field['name']]}
            for field in export_fields_list
        ]

    def fields_info(self, req, model, export_fields):
        info = {}
        fields = self.fields_get(req, model)

        # To make fields retrieval more efficient, fetch all sub-fields of a
        # given field at the same time. Because the order in the export list is
        # arbitrary, this requires ordering all sub-fields of a given field
        # together so they can be fetched at the same time
        #
        # Works the following way:
        # * sort the list of fields to export, the default sorting order will
        #   put the field itself (if present, for xmlid) and all of its
        #   sub-fields right after it
        # * then, group on: the first field of the path (which is the same for
        #   a field and for its subfields and the length of splitting on the
        #   first '/', which basically means grouping the field on one side and
        #   all of the subfields on the other. This way, we have the field (for
        #   the xmlid) with length 1, and all of the subfields with the same
        #   base but a length "flag" of 2
        # * if we have a normal field (length 1), just add it to the info
        #   mapping (with its string) as-is
        # * otherwise, recursively call fields_info via graft_subfields.
        #   all graft_subfields does is take the result of fields_info (on the
        #   field's model) and prepend the current base (current field), which
        #   rebuilds the whole sub-tree for the field
        #
        # result: because we're not fetching the fields_get for half the
        # database models, fetching a namelist with a dozen fields (including
        # relational data) falls from ~6s to ~300ms (on the leads model).
        # export lists with no sub-fields (e.g. import_compatible lists with
        # no o2m) are even more efficient (from the same 6s to ~170ms, as
        # there's a single fields_get to execute)
        for (base, length), subfields in itertools.groupby(
                sorted(export_fields),
                lambda field: (field.split('/', 1)[0], len(field.split('/', 1)))):
            subfields = list(subfields)
            if length == 2:
                # subfields is a seq of $base/*rest, and not loaded yet
                info.update(self.graft_subfields(
                    req, fields[base]['relation'], base, fields[base]['string'],
                    subfields
                ))
            else:
                info[base] = fields[base]['string']

        return info

    def graft_subfields(self, req, model, prefix, prefix_string, fields):
        export_fields = [field.split('/', 1)[1] for field in fields]
        return (
            (prefix + '/' + k, prefix_string + '/' + v)
            for k, v in self.fields_info(req, model, export_fields).iteritems())

    #noinspection PyPropertyDefinition
    @property
    def content_type(self):
        """ Provides the format's content type """
        raise NotImplementedError()

    def filename(self, base):
        """ Creates a valid filename for the format (with extension) from the
         provided base name (exension-less)
        """
        raise NotImplementedError()

    def from_data(self, fields, rows):
        """ Conversion method from OpenERP's export data to whatever the
        current export class outputs

        :params list fields: a list of fields to export
        :params list rows: a list of records to export
        :returns:
        :rtype: bytes
        """
        raise NotImplementedError()

    @openerpweb.httprequest
    def index(self, req, data, token):
        model, fields, ids, domain, import_compat = \
            operator.itemgetter('model', 'fields', 'ids', 'domain',
                                'import_compat')(
                simplejson.loads(data))

        context = req.session.eval_context(req.context)
        Model = req.session.model(model)
        ids = ids or Model.search(domain, 0, False, False, context)

        field_names = map(operator.itemgetter('name'), fields)
        import_data = Model.export_data(ids, field_names, context).get('datas',[])

        if import_compat:
            columns_headers = field_names
        else:
            columns_headers = [val['label'].strip() for val in fields]


        return req.make_response(self.from_data(columns_headers, import_data),
            headers=[('Content-Disposition', 'attachment; filename="%s"' % self.filename(model)),
                     ('Content-Type', self.content_type)],
            cookies={'fileToken': int(token)})

class CSVExport(Export):
    _cp_path = '/web/export/csv'
    fmt = {'tag': 'csv', 'label': 'CSV'}

    @property
    def content_type(self):
        return 'text/csv;charset=utf8'

    def filename(self, base):
        return base + '.csv'

    def from_data(self, fields, rows):
        fp = StringIO()
        writer = csv.writer(fp, quoting=csv.QUOTE_ALL)

        writer.writerow([name.encode('utf-8') for name in fields])

        for data in rows:
            row = []
            for d in data:
                if isinstance(d, basestring):
                    d = d.replace('\n',' ').replace('\t',' ')
                    try:
                        d = d.encode('utf-8')
                    except UnicodeError:
                        pass
                if d is False: d = None
                row.append(d)
            writer.writerow(row)

        fp.seek(0)
        data = fp.read()
        fp.close()
        return data

class ExcelExport(Export):
    _cp_path = '/web/export/xls'
    fmt = {
        'tag': 'xls',
        'label': 'Excel',
        'error': None if xlwt else "XLWT required"
    }

    @property
    def content_type(self):
        return 'application/vnd.ms-excel'

    def filename(self, base):
        return base + '.xls'

    def from_data(self, fields, rows):
        workbook = xlwt.Workbook()
        worksheet = workbook.add_sheet('Sheet 1')

        for i, fieldname in enumerate(fields):
            worksheet.write(0, i, fieldname)
            worksheet.col(i).width = 8000 # around 220 pixels

        style = xlwt.easyxf('align: wrap yes')

        for row_index, row in enumerate(rows):
            for cell_index, cell_value in enumerate(row):
                if isinstance(cell_value, basestring):
                    cell_value = re.sub("\r", " ", cell_value)
                if cell_value is False: cell_value = None
                worksheet.write(row_index + 1, cell_index, cell_value, style)

        fp = StringIO()
        workbook.save(fp)
        fp.seek(0)
        data = fp.read()
        fp.close()
        return data

class Reports(View):
    _cp_path = "/web/report"
    POLLING_DELAY = 0.25
    TYPES_MAPPING = {
        'doc': 'application/vnd.ms-word',
        'html': 'text/html',
        'odt': 'application/vnd.oasis.opendocument.text',
        'pdf': 'application/pdf',
        'sxw': 'application/vnd.sun.xml.writer',
        'xls': 'application/vnd.ms-excel',
    }

    @openerpweb.httprequest
    def index(self, req, action, token):
        action = simplejson.loads(action)

        report_srv = req.session.proxy("report")
        context = req.session.eval_context(
            nonliterals.CompoundContext(
                req.context or {}, action[ "context"]))

        report_data = {}
        report_ids = context["active_ids"]
        if 'report_type' in action:
            report_data['report_type'] = action['report_type']
        if 'datas' in action:
            if 'ids' in action['datas']:
                report_ids = action['datas'].pop('ids')
            report_data.update(action['datas'])

        report_id = report_srv.report(
            req.session._db, req.session._uid, req.session._password,
            action["report_name"], report_ids,
            report_data, context)

        report_struct = None
        while True:
            report_struct = report_srv.report_get(
                req.session._db, req.session._uid, req.session._password, report_id)
            if report_struct["state"]:
                break

            time.sleep(self.POLLING_DELAY)

        report = base64.b64decode(report_struct['result'])
        if report_struct.get('code') == 'zlib':
            report = zlib.decompress(report)
        report_mimetype = self.TYPES_MAPPING.get(
            report_struct['format'], 'octet-stream')
        file_name = action.get('name', 'report')
        if 'name' not in action:
            reports = req.session.model('ir.actions.report.xml')
            res_id = reports.search([('report_name', '=', action['report_name']),],
                                    0, False, False, context)
            if len(res_id) > 0:
                file_name = reports.read(res_id[0], ['name'], context)['name']
            else:
                file_name = action['report_name']

        return req.make_response(report,
             headers=[
                 # maybe we should take of what characters can appear in a file name?
                 ('Content-Disposition', 'attachment; filename="%s.%s"' % (file_name, report_struct['format'])),
                 ('Content-Type', report_mimetype),
                 ('Content-Length', len(report))],
             cookies={'fileToken': int(token)})

class Import(View):
    _cp_path = "/web/import"

    def fields_get(self, req, model):
        Model = req.session.model(model)
        fields = Model.fields_get(False, req.session.eval_context(req.context))
        return fields

    @openerpweb.httprequest
    def detect_data(self, req, csvfile, csvsep=',', csvdel='"', csvcode='utf-8', jsonp='callback'):
        try:
            data = list(csv.reader(
                csvfile, quotechar=str(csvdel), delimiter=str(csvsep)))
        except csv.Error, e:
            csvfile.seek(0)
            return '<script>window.top.%s(%s);</script>' % (
                jsonp, simplejson.dumps({'error': {
                    'message': 'Error parsing CSV file: %s' % e,
                    # decodes each byte to a unicode character, which may or
                    # may not be printable, but decoding will succeed.
                    # Otherwise simplejson will try to decode the `str` using
                    # utf-8, which is very likely to blow up on characters out
                    # of the ascii range (in range [128, 256))
                    'preview': csvfile.read(200).decode('iso-8859-1')}}))

        try:
            return '<script>window.top.%s(%s);</script>' % (
                jsonp, simplejson.dumps(
                    {'records': data[:10]}, encoding=csvcode))
        except UnicodeDecodeError:
            return '<script>window.top.%s(%s);</script>' % (
                jsonp, simplejson.dumps({
                    'message': u"Failed to decode CSV file using encoding %s, "
                               u"try switching to a different encoding" % csvcode
                }))

    @openerpweb.httprequest
    def import_data(self, req, model, csvfile, csvsep, csvdel, csvcode, jsonp,
                    meta):
        modle_obj = req.session.model(model)
        skip, indices, fields = operator.itemgetter('skip', 'indices', 'fields')(
            simplejson.loads(meta))

        error = None
        if not (csvdel and len(csvdel) == 1):
            error = u"The CSV delimiter must be a single character"

        if not indices and fields:
            error = u"You must select at least one field to import"

        if error:
            return '<script>window.top.%s(%s);</script>' % (
                jsonp, simplejson.dumps({'error': {'message': error}}))

        # skip ignored records (@skip parameter)
        # then skip empty lines (not valid csv)
        # nb: should these operations be reverted?
        rows_to_import = itertools.ifilter(
            None,
            itertools.islice(
                csv.reader(csvfile, quotechar=str(csvdel), delimiter=str(csvsep)),
                skip, None))

        # if only one index, itemgetter will return an atom rather than a tuple
        if len(indices) == 1: mapper = lambda row: [row[indices[0]]]
        else: mapper = operator.itemgetter(*indices)

        data = None
        error = None
        try:
            # decode each data row
            data = [
                [record.decode(csvcode) for record in row]
                for row in itertools.imap(mapper, rows_to_import)
                # don't insert completely empty rows (can happen due to fields
                # filtering in case of e.g. o2m content rows)
                if any(row)
            ]
        except UnicodeDecodeError:
            error = u"Failed to decode CSV file using encoding %s" % csvcode
        except csv.Error, e:
            error = u"Could not process CSV file: %s" % e

        # If the file contains nothing,
        if not data:
            error = u"File to import is empty"
        if error:
            return '<script>window.top.%s(%s);</script>' % (
                jsonp, simplejson.dumps({'error': {'message': error}}))

        try:
            (code, record, message, _nope) = modle_obj.import_data(
                fields, data, 'init', '', False,
                req.session.eval_context(req.context))
        except xmlrpclib.Fault, e:
            error = {"message": u"%s, %s" % (e.faultCode, e.faultString)}
            return '<script>window.top.%s(%s);</script>' % (
                jsonp, simplejson.dumps({'error':error}))

        if code != -1:
            return '<script>window.top.%s(%s);</script>' % (
                jsonp, simplejson.dumps({'success':True}))

        msg = u"Error during import: %s\n\nTrying to import record %r" % (
            message, record)
        return '<script>window.top.%s(%s);</script>' % (
            jsonp, simplejson.dumps({'error': {'message':msg}}))

# vim:expandtab:tabstop=4:softtabstop=4:shiftwidth=4:<|MERGE_RESOLUTION|>--- conflicted
+++ resolved
@@ -772,13 +772,7 @@
 
     @openerpweb.jsonrequest
     def version_info(self, req):
-<<<<<<< HEAD
         return req.session.proxy('common').version()['openerp']
-=======
-        return {
-            "version": openerp.release.version
-        }
->>>>>>> 70afbd79
 
 class Proxy(openerpweb.Controller):
     _cp_path = '/web/proxy'

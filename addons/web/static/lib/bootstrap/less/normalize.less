--- conflicted
+++ resolved
@@ -1,8 +1,4 @@
-<<<<<<< HEAD
-/*! normalize.css v3.0.2 | MIT License | git.io/normalize */
-=======
 /*! normalize.css v3.0.3 | MIT License | github.com/necolas/normalize.css */
->>>>>>> 63e92cbc
 
 //
 // 1. Set default font family to sans-serif.

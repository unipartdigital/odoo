odoo.define('web.relational_fields_tests', function (require) {
"use strict";

var AbstractField = require('web.AbstractField');
var BasicModel = require('web.BasicModel');
var concurrency = require('web.concurrency');
var FormView = require('web.FormView');
var ListView = require('web.ListView');
var relationalFields = require('web.relational_fields');
var StandaloneFieldManagerMixin = require('web.StandaloneFieldManagerMixin');
var testUtils = require('web.test_utils');
var Widget = require('web.Widget');
var fieldUtils = require('web.field_utils');

var createView = testUtils.createView;

QUnit.module('fields', {}, function () {

QUnit.module('relational_fields', {
    beforeEach: function () {
        this.data = {
            partner: {
                fields: {
                    display_name: { string: "Displayed name", type: "char" },
                    foo: {string: "Foo", type: "char", default: "My little Foo Value"},
                    bar: {string: "Bar", type: "boolean", default: true},
                    int_field: {string: "int_field", type: "integer", sortable: true},
                    qux: {string: "Qux", type: "float", digits: [16,1] },
                    p: {string: "one2many field", type: "one2many", relation: 'partner', relation_field: 'trululu'},
                    turtles: {string: "one2many turtle field", type: "one2many", relation: 'turtle', relation_field: 'turtle_trululu'},
                    trululu: {string: "Trululu", type: "many2one", relation: 'partner'},
                    timmy: { string: "pokemon", type: "many2many", relation: 'partner_type'},
                    product_id: {string: "Product", type: "many2one", relation: 'product'},
                    color: {
                        type: "selection",
                        selection: [['red', "Red"], ['black', "Black"]],
                        default: 'red',
                        string: "Color",
                    },
                    date: {string: "Some Date", type: "date"},
                    datetime: {string: "Datetime Field", type: 'datetime'},
                    user_id: {string: "User", type: 'many2one', relation: 'user'},
                    reference: {string: "Reference Field", type: 'reference', selection: [
                        ["product", "Product"], ["partner_type", "Partner Type"], ["partner", "Partner"]]},
                },
                records: [{
                    id: 1,
                    display_name: "first record",
                    bar: true,
                    foo: "yop",
                    int_field: 10,
                    qux: 0.44,
                    p: [],
                    turtles: [2],
                    timmy: [],
                    trululu: 4,
                    user_id: 17,
                    reference: 'product,37',
                }, {
                    id: 2,
                    display_name: "second record",
                    bar: true,
                    foo: "blip",
                    int_field: 9,
                    qux: 13,
                    p: [],
                    timmy: [],
                    trululu: 1,
                    product_id: 37,
                    date: "2017-01-25",
                    datetime: "2016-12-12 10:55:05",
                    user_id: 17,
                }, {
                    id: 4,
                    display_name: "aaa",
                    bar: false,
                }],
                onchanges: {},
            },
            product: {
                fields: {
                    name: {string: "Product Name", type: "char"}
                },
                records: [{
                    id: 37,
                    display_name: "xphone",
                }, {
                    id: 41,
                    display_name: "xpad",
                }]
            },
            partner_type: {
                fields: {
                    name: {string: "Partner Type", type: "char"},
                    color: {string: "Color index", type: "integer"},
                },
                records: [
                    {id: 12, display_name: "gold", color: 2},
                    {id: 14, display_name: "silver", color: 5},
                ]
            },
            turtle: {
                fields: {
                    display_name: { string: "Displayed name", type: "char" },
                    turtle_foo: {string: "Foo", type: "char"},
                    turtle_bar: {string: "Bar", type: "boolean", default: true},
                    turtle_int: {string: "int", type: "integer", sortable: true},
                    turtle_qux: {string: "Qux", type: "float", digits: [16,1], required: true, default: 1.5},
                    turtle_description: {string: "Description", type: "text"},
                    turtle_trululu: {string: "Trululu", type: "many2one", relation: 'partner'},
                    turtle_ref: {string: "Reference", type: 'reference', selection: [
                        ["product", "Product"], ["partner", "Partner"]]},
                    product_id: {string: "Product", type: "many2one", relation: 'product', required: true},
                    partner_ids: {string: "Partner", type: "many2many", relation: 'partner'},
                },
                records: [{
                    id: 1,
                    display_name: "leonardo",
                    turtle_bar: true,
                    turtle_foo: "yop",
                    partner_ids: [],
                }, {
                    id: 2,
                    display_name: "donatello",
                    turtle_bar: true,
                    turtle_foo: "blip",
                    turtle_int: 9,
                    partner_ids: [2,4],
                }, {
                    id: 3,
                    display_name: "raphael",
                    product_id: 37,
                    turtle_bar: false,
                    turtle_foo: "kawa",
                    turtle_int: 21,
                    turtle_qux: 9.8,
                    partner_ids: [],
                    turtle_ref: 'product,37',
                }],
                onchanges: {},
            },
            user: {
                fields: {
                    name: {string: "Name", type: "char"},
                },
                records: [{
                    id: 17,
                    name: "Aline",
                }, {
                    id: 19,
                    name: "Christine",
                }]
            },
        };
    }
}, function () {

    QUnit.module('FieldMany2One');

    QUnit.test('many2ones in form views', function (assert) {
        assert.expect(5);
        var form = createView({
            View: FormView,
            model: 'partner',
            data: this.data,
            arch: '<form string="Partners">' +
                    '<sheet>' +
                        '<group>' +
                            '<field name="trululu" string="custom label"/>' +
                        '</group>' +
                    '</sheet>' +
                '</form>',
            archs: {
                'partner,false,form': '<form string="Partners"><field name="display_name"/></form>',
            },
            res_id: 1,
            mockRPC: function (route, args) {
                if (args.method === 'get_formview_action') {
                    assert.deepEqual(args.args[0], [4], "should call get_formview_action with correct id");
                    return $.when({
                        res_id: 17,
                        type: 'ir.actions.act_window',
                        target: 'current',
                        res_model: 'res.partner'
                    });
                }
                if (args.method === 'get_formview_id') {
                    assert.deepEqual(args.args[0], [4], "should call get_formview_id with correct id");
                    return $.when(false);
                }
                return this._super(route, args);
            },
        });

        testUtils.intercept(form, 'do_action', function (event) {
            assert.strictEqual(event.data.action.res_id, 17,
                "should do a do_action with correct parameters");
        });

        assert.strictEqual(form.$('a.o_form_uri:contains(aaa)').length, 1,
                        "should contain a link");
        form.$('a.o_form_uri').click(); // click on the link in readonly mode (should trigger do_action)

        form.$buttons.find('.o_form_button_edit').click();

        form.$('.o_external_button').click(); // click on the external button (should do an RPC)

        assert.strictEqual($('.modal .modal-title').text().trim(), 'Open: custom label',
                        "dialog title should display the custom string label");

        // TODO: test that we can edit the record in the dialog, and that the value is correctly
        // updated on close
        form.destroy();
    });

    QUnit.test('editing a many2one, but not changing anything', function (assert) {
        assert.expect(2);
        var form = createView({
            View: FormView,
            model: 'partner',
            data: this.data,
            arch: '<form string="Partners">' +
                    '<sheet>' +
                            '<field name="trululu"/>' +
                    '</sheet>' +
                '</form>',
            archs: {
                'partner,false,form': '<form string="Partners"><field name="display_name"/></form>',
            },
            res_id: 1,
            mockRPC: function (route, args) {
                if (args.method === 'get_formview_id') {
                    assert.deepEqual(args.args[0], [4], "should call get_formview_id with correct id");
                    return $.when(false);
                }
                return this._super(route, args);
            },
            viewOptions: {
                ids: [1, 2],
            },
        });

        form.$buttons.find('.o_form_button_edit').click();

        // click on the external button (should do an RPC)
        form.$('.o_external_button').click();
        // save and close modal
        $('.modal .modal-footer .btn-primary:first').click();
        // save form
        form.$buttons.find('.o_form_button_save').click();
        // click next on pager
        form.pager.$('.o_pager_next').click();

        // this checks that the view did not ask for confirmation that the
        // record is dirty
        assert.strictEqual(form.pager.$el.text().trim(), '2 / 2',
            'pager should be at second page');
        form.destroy();
    });

    QUnit.test('editing a many2one (with form view opened with external button)', function (assert) {
        assert.expect(1);
        var form = createView({
            View: FormView,
            model: 'partner',
            data: this.data,
            arch: '<form string="Partners">' +
                    '<sheet>' +
                            '<field name="trululu"/>' +
                    '</sheet>' +
                '</form>',
            archs: {
                'partner,false,form': '<form string="Partners"><field name="foo"/></form>',
            },
            res_id: 1,
            mockRPC: function (route, args) {
                if (args.method === 'get_formview_id') {
                    return $.when(false);
                }
                return this._super(route, args);
            },
            viewOptions: {
                ids: [1, 2],
            },
        });

        form.$buttons.find('.o_form_button_edit').click();

        // click on the external button (should do an RPC)
        form.$('.o_external_button').click();

        $('.modal input[name="foo"]').val('brandon').trigger('input');

        // save and close modal
        $('.modal .modal-footer .btn-primary:first').click();
        // save form
        form.$buttons.find('.o_form_button_save').click();
        // click next on pager
        form.pager.$('.o_pager_next').click();

        // this checks that the view did not ask for confirmation that the
        // record is dirty
        assert.strictEqual(form.pager.$el.text().trim(), '2 / 2',
            'pager should be at second page');
        form.destroy();
    });

    QUnit.test('many2ones in form views with show_adress', function (assert) {
        assert.expect(4);
        var form = createView({
            View: FormView,
            model: 'partner',
            data: this.data,
            arch: '<form string="Partners">' +
                    '<sheet>' +
                        '<group>' +
                            '<field ' +
                                'name="trululu" ' +
                                'string="custom label" ' +
                                'context="{\'search_default_customer\':1, \'show_address\': 1}" ' +
                                'options="{\'always_reload\': True}"' +
                            '/>' +
                        '</group>' +
                    '</sheet>' +
                '</form>',
            mockRPC: function (route, args) {
                if (args.method === 'name_get') {
                    return this._super(route, args).then(function (result) {
                        result[0][1] += '\nStreet\nCity ZIP';
                        return result;
                    });
                }
                return this._super(route, args);
            },
            res_id: 1,
        });

        assert.strictEqual($('a.o_form_uri').html(), 'aaa<br>Street<br>City ZIP',
            "input should have a multi-line content in readonly due to show_address");
        form.$buttons.find('.o_form_button_edit').click();
        assert.strictEqual(form.$('button.o_external_button:visible').length, 1,
            "should have an open record button");

        form.$('input.o_input').click();
        form.$('input.o_input').trigger($.Event('keyup', {
            which: $.ui.keyCode.ESC,
            keyCode: $.ui.keyCode.ESC,
        }));

        assert.strictEqual(form.$('button.o_external_button:visible').length, 1,
            "should still have an open record button");
        form.$('input.o_input').trigger('focusout');
        assert.strictEqual($('.modal button:contains(Create and edit)').length, 0,
            "there should not be a quick create modal");

        form.destroy();
    });

    QUnit.test('many2ones in form views with search more', function (assert) {
        assert.expect(3);
        this.data.partner.records.push({
            id: 5,
            display_name: "Partner 4",
        }, {
            id: 6,
            display_name: "Partner 5",
        }, {
            id: 7,
            display_name: "Partner 6",
        }, {
            id: 8,
            display_name: "Partner 7",
        }, {
            id: 9,
            display_name: "Partner 8",
        }, {
            id: 10,
            display_name: "Partner 9",
        });
        this.data.partner.fields.datetime.searchable = true;
        var form = createView({
            View: FormView,
            model: 'partner',
            data: this.data,
            arch: '<form string="Partners">' +
                    '<sheet>' +
                        '<group>' +
                            '<field name="trululu"/>' +
                        '</group>' +
                    '</sheet>' +
                '</form>',
            archs: {
                'partner,false,list': '<tree><field name="display_name"/></tree>',
                'partner,false,search': '<search><field name="datetime"/></search>',
            },
            res_id: 1,
        });

        form.$buttons.find('.o_form_button_edit').click();
        var $dropdown = form.$('.o_field_many2one input').autocomplete('widget');
        form.$('.o_field_many2one input').click();
        $dropdown.find('.o_m2o_dropdown_option:contains(Search)').mouseenter().click();  // Open Search More

        assert.strictEqual($('tr.o_data_row').length, 9, "should display 9 records");

        $('.o_searchview_more').click();  // Magnifying class for more filters
        $('button:contains(Filters)').click();
        $('.o_add_filter').click();  // Add a custom filter, datetime field is selected
        assert.strictEqual($('li.o_filter_condition select.o_searchview_extended_prop_field').val(), 'datetime',
            "datetime field should be selected");
        $('.o_apply_filter').click();

        assert.strictEqual($('tr.o_data_row').length, 0, "should display 0 records");
        form.destroy();
    });

    QUnit.test('onchanges on many2ones trigger when editing record in form view', function (assert) {
        assert.expect(9);

        this.data.partner.onchanges.user_id = function () {};
        this.data.user.fields.other_field = {string: "Other Field", type: "char"};
        var form = createView({
            View: FormView,
            model: 'partner',
            data: this.data,
            arch: '<form string="Partners">' +
                    '<sheet>' +
                        '<group>' +
                            '<field name="user_id"/>' +
                        '</group>' +
                    '</sheet>' +
                '</form>',
            archs: {
                'user,false,form': '<form string="Users"><field name="other_field"/></form>',
            },
            res_id: 1,
            mockRPC: function (route, args) {
                assert.step(args.method);
                if (args.method === 'get_formview_id') {
                    return $.when(false);
                }
                if (args.method === 'onchange') {
                    assert.strictEqual(args.args[1].user_id, 17,
                        "onchange is triggered with correct user_id");
                }
                return this._super(route, args);
            },
        });

        // open the many2one in form view and change something
        form.$buttons.find('.o_form_button_edit').click();
        form.$('.o_external_button').click();
        $('.modal-body input[name="other_field"]').val('wood').trigger('input');

        // save the modal and make sure an onchange is triggered
        $('.modal .modal-footer .btn-primary').first().click();
        assert.verifySteps(['read', 'get_formview_id', 'read', 'write', 'onchange', 'read']);

        // save the main record, and check that no extra rpcs are done (record
        // is not dirty, only a related record was modified)
        form.$buttons.find('.o_form_button_save').click();
        assert.verifySteps(['read', 'get_formview_id', 'read', 'write', 'onchange', 'read']);
        form.destroy();
    });

    QUnit.test('many2one readonly fields with option "no_open"', function (assert) {
        assert.expect(1);

        var form = createView({
            View: FormView,
            model: 'partner',
            data: this.data,
            arch:'<form string="Partners">' +
                    '<sheet>' +
                        '<group>' +
                            '<field name="trululu" options="{&quot;no_open&quot;: True}" />' +
                        '</group>' +
                    '</sheet>' +
                '</form>',
            res_id: 1,
        });

        assert.strictEqual(form.$('a.o_form_uri').length, 0, "should not have an anchor");
        form.destroy();
    });

    QUnit.test('many2one in edit mode', function (assert) {
        assert.expect(16);

        // create 10 partners to have the 'Search More' option in the autocomplete dropdown
        for (var i=0; i<10; i++) {
            var id = 20 + i;
            this.data.partner.records.push({id: id, display_name: "Partner " + id});
        }

        var form = createView({
            View: FormView,
            model: 'partner',
            data: this.data,
            arch: '<form string="Partners">' +
                    '<sheet>' +
                        '<group>' +
                            '<field name="trululu"/>' +
                        '</group>' +
                    '</sheet>' +
                '</form>',
            res_id: 1,
            archs: {
                'partner,false,list': '<tree string="Partners"><field name="display_name"/></tree>',
                'partner,false,search': '<search string="Partners">' +
                                            '<field name="display_name" string="Name"/>' +
                                        '</search>',
            },
            mockRPC: function (route, args) {
                if (route === '/web/dataset/call_kw/partner/write') {
                    assert.strictEqual(args.args[1].trululu, 20, "should write the correct id");
                }
                return this._super.apply(this, arguments);
            },
        });

        // the SelectCreateDialog requests the session, so intercept its custom
        // event to specify a fake session to prevent it from crashing
        testUtils.intercept(form, 'get_session', function (event) {
            event.data.callback({user_context: {}});
        });

        form.$buttons.find('.o_form_button_edit').click();
        var $dropdown = form.$('.o_field_many2one input').autocomplete('widget');

        form.$('.o_field_many2one input').click();
        assert.ok($dropdown.is(':visible'),
                    'clicking on the m2o input should open the dropdown if it is not open yet');
        assert.strictEqual($dropdown.find('li:not(.o_m2o_dropdown_option)').length, 7,
                    'autocomplete should contains 7 suggestions');
        assert.strictEqual($dropdown.find('li.o_m2o_dropdown_option').length, 2,
                    'autocomplete should contain "Search More" and Create and Edit..."');

        form.$('.o_field_many2one input').click();
        assert.ok(!$dropdown.is(':visible'),
                    'clicking on the m2o input should close the dropdown if it is open');

        // change the value of the m2o with a suggestion of the dropdown
        form.$('.o_field_many2one input').click();
        $dropdown.find('li:first()').click();
        assert.ok(!$dropdown.is(':visible'), 'clicking on a value should close the dropdown');
        assert.strictEqual(form.$('.o_field_many2one input').val(), 'first record',
                    'value of the m2o should have been correctly updated');

        // change the value of the m2o with a record in the 'Search More' modal
        form.$('.o_field_many2one input').click();
        // click on 'Search More' (mouseenter required by ui-autocomplete)
        $dropdown.find('.o_m2o_dropdown_option:contains(Search)').mouseenter().click();
        assert.ok($('.modal .o_list_view').length, "should have opened a list view in a modal");
        assert.ok(!$('.modal .o_list_view .o_list_record_selector').length,
            "there should be no record selector in the list view");
        assert.ok(!$('.modal .modal-footer .o_select_button').length,
            "there should be no 'Select' button in the footer");
        assert.ok($('.modal tbody tr').length > 10, "list should contain more than 10 records");
        // filter the list using the searchview
        $('.modal .o_searchview_input').trigger({type: 'keypress', which: 80}); // P
        $('.modal .o_searchview_input').trigger({type: 'keydown', which: 13}); // enter
        assert.strictEqual($('.modal tbody tr').length, 10,
            "list should be restricted to records containing a P (10 records)");
        // choose a record
        $('.modal tbody tr:contains(Partner 20)').click(); // choose record 'Partner 20'
        assert.ok(!$('.modal').length, "should have closed the modal");
        assert.ok(!$dropdown.is(':visible'), 'should have closed the dropdown');
        assert.strictEqual(form.$('.o_field_many2one input').val(), 'Partner 20',
                    'value of the m2o should have been correctly updated');

        // save
        form.$buttons.find('.o_form_button_save').click();
        assert.strictEqual(form.$('a.o_form_uri').text(), 'Partner 20',
            "should display correct value after save");

        form.destroy();
    });

    QUnit.test('many2one searches with correct value', function (assert) {
        var done = assert.async();
        assert.expect(6);

        var M2O_DELAY = relationalFields.FieldMany2One.prototype.AUTOCOMPLETE_DELAY;
        relationalFields.FieldMany2One.prototype.AUTOCOMPLETE_DELAY = 0;

        var form = createView({
            View: FormView,
            model: 'partner',
            data: this.data,
            arch: '<form string="Partners">' +
                    '<sheet>' +
                        '<field name="trululu"/>' +
                    '</sheet>' +
                '</form>',
            res_id: 1,
            mockRPC: function (route, args) {
                if (args.method === 'name_search') {
                    assert.step('search: ' + args.kwargs.name);
                }
                return this._super.apply(this, arguments);
            },
            viewOptions: {
                mode: 'edit',
            },
        });

        assert.strictEqual(form.$('.o_field_many2one input').val(), 'aaa',
            "should be initially set to 'aaa'");

        form.$('.o_field_many2one input').click(); // should search with ''
        // unset the many2one -> should search again with ''
        form.$('.o_field_many2one input').val('').trigger('keydown');
        concurrency.delay(0).then(function () {
            // write 'p' -> should search with 'p'
            form.$('.o_field_many2one input').val('p').trigger('keydown').trigger('keyup');

            return concurrency.delay(0);
        }).then(function () {
            // close and re-open the dropdown -> should search with 'p' again
            form.$('.o_field_many2one input').click();
            form.$('.o_field_many2one input').click();

            assert.verifySteps(['search: ', 'search: ', 'search: p', 'search: p']);

            relationalFields.FieldMany2One.prototype.AUTOCOMPLETE_DELAY = M2O_DELAY;
            form.destroy();
            done();
        });
    });

    QUnit.test('many2one field with option always_reload', function (assert) {
        assert.expect(4);
        var count = 0;
        var form = createView({
            View: FormView,
            model: 'partner',
            data: this.data,
            arch: '<form>' +
                    '<field name="trululu" options="{\'always_reload\': True}"/>' +
                '</form>',
            res_id: 2,
            mockRPC: function (route, args) {
                if (args.method === 'name_get') {
                    count++;
                    return $.when([[1, "first record\nand some address"]]);
                }
                return this._super(route, args);
            },
        });

        assert.strictEqual(count, 1, "an extra name_get should have been done");
        assert.ok(form.$('a:contains(and some address)').length,
            "should display additional result");

        form.$buttons.find('.o_form_button_edit').click();

        assert.strictEqual(form.$('input').val(), "first record",
            "actual field value should be displayed to be edited");

        form.$buttons.find('.o_form_button_save').click();

        assert.ok(form.$('a:contains(and some address)').length,
            "should still display additional result");
        form.destroy();
    });

    QUnit.test('many2one field and list navigation', function (assert) {
        assert.expect(3);

        var list = createView({
            View: ListView,
            model: 'partner',
            data: this.data,
            arch: '<tree editable="bottom"><field name="trululu"/></tree>',
        });

        // edit first input, to trigger autocomplete
        list.$('.o_data_row .o_data_cell').first().click();
        list.$('.o_data_cell input').val('').trigger('input');

        // press keydown, to select first choice
        list.$('.o_data_cell input').focus().trigger($.Event('keydown', {
            which: $.ui.keyCode.DOWN,
            keyCode: $.ui.keyCode.DOWN,
        }));

        // we now check that the dropdown is open (and that the focus did not go
        // to the next line)
        var $dropdown = list.$('.o_field_many2one input').autocomplete('widget');
        assert.ok($dropdown.is(':visible'), "dropdown should be visible");
        assert.ok(list.$('.o_data_row:eq(0)').hasClass('o_selected_row'),
            'first data row should still be selected');
        assert.ok(!list.$('.o_data_row:eq(1)').hasClass('o_selected_row'),
            'second data row should not be selected');

        list.destroy();
    });

    QUnit.test('standalone many2one field', function (assert) {
        assert.expect(3);
        var done = assert.async();

        var M2O_DELAY = relationalFields.FieldMany2One.prototype.AUTOCOMPLETE_DELAY;
        relationalFields.FieldMany2One.prototype.AUTOCOMPLETE_DELAY = 0;

        var fixture = $('#qunit-fixture');
        var self = this;

        var model = testUtils.createModel({
            Model: BasicModel,
            data: this.data,
        });

        model.makeRecord('coucou', [{
            name: 'partner_id',
            relation: 'partner',
            type: 'many2one',
            value: [1, 'first partner'],
        }], {
            partner_id: {
                options: {
                    no_open: true,
                },
            },
        }).then(function (recordID) {
            var record = model.get(recordID);
            // create a new widget that uses the StandaloneFieldManagerMixin
            var StandaloneWidget = Widget.extend(StandaloneFieldManagerMixin, {
                init: function (parent) {
                    this._super.apply(this, arguments);
                    StandaloneFieldManagerMixin.init.call(this, parent);
                },
            });
            var parent = new StandaloneWidget(model);
            testUtils.addMockEnvironment(parent, {
                data: self.data,
                mockRPC: function (route, args) {
                    assert.step(args.method);
                    return this._super.apply(this, arguments);
                },
            });

            var relField = new relationalFields.FieldMany2One(parent,
                'partner_id',
                record,
                {
                    mode: 'edit',
            });

            relField.appendTo(fixture);
            $('input.o_input').val('xyzzrot').trigger('input');

            concurrency.delay(0).then(function () {
                var $dropdown = $('input.o_input').autocomplete('widget');
                $dropdown.find('.o_m2o_dropdown_option:contains(Create)')
                    .first().mouseenter().click();
                assert.verifySteps(['name_search', 'name_create']);
                parent.destroy();
                model.destroy();
                relationalFields.FieldMany2One.prototype.AUTOCOMPLETE_DELAY = M2O_DELAY;
                done();
            });
        });
    });

    // QUnit.test('onchange on a many2one to a different model', function (assert) {
    // This test is commented because the mock server does not give the correct response.
    // It should return a couple [id, display_name], but I don't know the logic used
    // by the server, so it's hard to emulate it correctly
    //     assert.expect(2);

    //     this.data.partner.records[0].product_id = 41;
    //     this.data.partner.onchanges = {
    //         foo: function(obj) {
    //             obj.product_id = 37;
    //         },
    //     };

    //     var form = createView({
    //         View: FormView,
    //         model: 'partner',
    //         data: this.data,
    //         arch: '<form>' +
    //                 '<field name="foo"/>' +
    //                 '<field name="product_id"/>' +
    //             '</form>',
    //         res_id: 1,
    //     });
    //     form.$buttons.find('.o_form_button_edit').click();
    //     assert.strictEqual(form.$('input').eq(1).val(), 'xpad', "initial product_id val should be xpad");

    //     form.$('input').eq(0).val("let us trigger an onchange").trigger('input');

    //     assert.strictEqual(form.$('input').eq(1).val(), 'xphone', "onchange should have been applied");
    // });

    QUnit.test('form: quick create then save directly', function (assert) {
        var done = assert.async();
        assert.expect(5);

        var M2O_DELAY = relationalFields.FieldMany2One.prototype.AUTOCOMPLETE_DELAY;
        relationalFields.FieldMany2One.prototype.AUTOCOMPLETE_DELAY = 0;

        var def = $.Deferred();
        var newRecordID;
        var form = createView({
            View: FormView,
            model: 'partner',
            data: this.data,
            arch: '<form>' +
                    '<field name="trululu"/>' +
                '</form>',
            mockRPC: function (route, args) {
                var result = this._super.apply(this, arguments);
                if (args.method === 'name_create') {
                    assert.step('name_create');
                    return def.then(_.constant(result)).then(function (nameGet) {
                        newRecordID = nameGet[0];
                        return nameGet;
                    });
                }
                if (args.method === 'create') {
                    assert.step('create');
                    assert.strictEqual(args.args[0].trululu, newRecordID,
                        "should create with the correct m2o id");
                }
                return result;
            },
        });

        var $dropdown = form.$('.o_field_many2one input').autocomplete('widget');
        form.$('.o_field_many2one input').val('b').trigger('keydown');
        concurrency.delay(0).then(function () {
            $dropdown.find('li:first()').click(); // quick create 'b'
            form.$buttons.find('.o_form_button_save').click();

            assert.verifySteps(['name_create'],
                "should wait for the name_create before creating the record");

            def.resolve();

            assert.verifySteps(['name_create', 'create']);

            relationalFields.FieldMany2One.prototype.AUTOCOMPLETE_DELAY = M2O_DELAY;
            form.destroy();
            done();
        });
    });

    QUnit.test('list: quick create then save directly', function (assert) {
        var done = assert.async();
        assert.expect(8);

        var M2O_DELAY = relationalFields.FieldMany2One.prototype.AUTOCOMPLETE_DELAY;
        relationalFields.FieldMany2One.prototype.AUTOCOMPLETE_DELAY = 0;

        var def = $.Deferred();
        var newRecordID;
        var list = createView({
            View: ListView,
            model: 'partner',
            data: this.data,
            arch: '<tree editable="top">' +
                    '<field name="trululu"/>' +
                '</tree>',
            mockRPC: function (route, args) {
                var result = this._super.apply(this, arguments);
                if (args.method === 'name_create') {
                    assert.step('name_create');
                    return def.then(_.constant(result)).then(function (nameGet) {
                        newRecordID = nameGet[0];
                        return nameGet;
                    });
                }
                if (args.method === 'create') {
                    assert.step('create');
                    assert.strictEqual(args.args[0].trululu, newRecordID,
                        "should create with the correct m2o id");
                }
                return result;
            },
        });

        list.$buttons.find('.o_list_button_add').click();

        var $dropdown = list.$('.o_field_many2one input').autocomplete('widget');
        list.$('.o_field_many2one input').val('b').trigger('keydown');
        concurrency.delay(0).then(function () {
            $dropdown.find('li:first()').click(); // quick create 'b'
            list.$buttons.find('.o_list_button_add').click();

            assert.verifySteps(['name_create'],
                "should wait for the name_create before creating the record");
            assert.strictEqual(list.$('.o_data_row').length, 4,
                "should wait for the name_create before adding the new row");

            def.resolve();

            assert.verifySteps(['name_create', 'create']);
            assert.strictEqual(list.$('.o_data_row:nth(1) .o_data_cell').text(), 'b',
                "created row should have the correct m2o value");
            assert.strictEqual(list.$('.o_data_row').length, 5,
                "should have added the fifth row");

            relationalFields.FieldMany2One.prototype.AUTOCOMPLETE_DELAY = M2O_DELAY;
            list.destroy();
            done();
        });
    });

    QUnit.test('list in form: quick create then save directly', function (assert) {
        var done = assert.async();
        assert.expect(6);

        var M2O_DELAY = relationalFields.FieldMany2One.prototype.AUTOCOMPLETE_DELAY;
        relationalFields.FieldMany2One.prototype.AUTOCOMPLETE_DELAY = 0;

        var def = $.Deferred();
        var newRecordID;
        var form = createView({
            View: FormView,
            model: 'partner',
            data: this.data,
            arch: '<form>' +
                    '<sheet>' +
                        '<field name="p">' +
                            '<tree editable="bottom">' +
                                '<field name="trululu"/>' +
                            '</tree>' +
                        '</field>' +
                    '</sheet>' +
                '</form>',
            mockRPC: function (route, args) {
                var result = this._super.apply(this, arguments);
                if (args.method === 'name_create') {
                    assert.step('name_create');
                    return def.then(_.constant(result)).then(function (nameGet) {
                        newRecordID = nameGet[0];
                        return nameGet;
                    });
                }
                if (args.method === 'create') {
                    assert.step('create');
                    assert.strictEqual(args.args[0].p[0][2].trululu, newRecordID,
                        "should create with the correct m2o id");
                }
                return result;
            },
        });

        form.$('.o_field_x2many_list_row_add a').click();

        var $dropdown = form.$('.o_field_many2one input').autocomplete('widget');
        form.$('.o_field_many2one input').val('b').trigger('keydown');
        concurrency.delay(0).then(function () {
            $dropdown.find('li:first()').click(); // quick create 'b'
            form.$buttons.find('.o_form_button_save').click();

            assert.verifySteps(['name_create'],
                "should wait for the name_create before creating the record");

            def.resolve();

            assert.verifySteps(['name_create', 'create']);
            assert.strictEqual(form.$('.o_data_row:first .o_data_cell').text(), 'b',
                "first row should have the correct m2o value");

            relationalFields.FieldMany2One.prototype.AUTOCOMPLETE_DELAY = M2O_DELAY;
            form.destroy();
            done();
        });
    });

    QUnit.test('list in form: quick create then add a new line directly', function (assert) {
        // required many2one inside a one2many list: directly after quick creating
        // a new many2one value (before the name_create returns), click on add an item:
        // at this moment, the many2one has still no value, and as it is required,
        // the row is discarded if a saveLine is requested. However, it should
        // wait for the name_create to return before trying to save the line.
        var done = assert.async();
        assert.expect(8);

        this.data.partner.onchanges = {
            trululu: function () {},
        };

        var M2O_DELAY = relationalFields.FieldMany2One.prototype.AUTOCOMPLETE_DELAY;
        relationalFields.FieldMany2One.prototype.AUTOCOMPLETE_DELAY = 0;

        var def = $.Deferred();
        var newRecordID;
        var form = createView({
            View: FormView,
            model: 'partner',
            data: this.data,
            arch: '<form>' +
                    '<sheet>' +
                        '<field name="p">' +
                            '<tree editable="bottom">' +
                                '<field name="trululu" required="1"/>' +
                            '</tree>' +
                        '</field>' +
                    '</sheet>' +
                '</form>',
            mockRPC: function (route, args) {
                var result = this._super.apply(this, arguments);
                if (args.method === 'name_create') {
                    return def.then(_.constant(result)).then(function (nameGet) {
                        newRecordID = nameGet[0];
                        return nameGet;
                    });
                }
                if (args.method === 'create') {
                    assert.deepEqual(args.args[0].p[0][2].trululu, newRecordID);
                }
                return result;
            },
        });

        form.$('.o_field_x2many_list_row_add a').click();

        var $dropdown = form.$('.o_field_many2one input').autocomplete('widget');
        form.$('.o_field_many2one input').val('b').trigger('keydown');
        concurrency.delay(0).then(function () {
            $dropdown.find('li:first()').click(); // quick create 'b'
            form.$('.o_field_x2many_list_row_add a').click();

            assert.strictEqual(form.$('.o_data_row').length, 1,
                "there should still be only one row");
            assert.ok(form.$('.o_data_row').hasClass('o_selected_row'),
                "the row should still be in edition");

            def.resolve();

            assert.strictEqual(form.$('.o_data_row:first .o_data_cell').text(), 'b',
                "first row should have the correct m2o value");
            assert.strictEqual(form.$('.o_data_row').length, 2,
                "there should now be 2 rows");
            assert.ok(form.$('.o_data_row:nth(1)').hasClass('o_selected_row'),
                "the second row should be in edition");

            form.$buttons.find('.o_form_button_save').click();

            assert.strictEqual(form.$('.o_data_row').length, 1,
                "there should be 1 row saved (the second one was empty and invalid)");
            assert.strictEqual(form.$('.o_data_row .o_data_cell').text(), 'b',
                "should have the correct m2o value");

            relationalFields.FieldMany2One.prototype.AUTOCOMPLETE_DELAY = M2O_DELAY;
            form.destroy();
            done();
        });
    });

    QUnit.test('list in form: create with one2many with many2one', function (assert) {
        assert.expect(1);

        var form = createView({
            View: FormView,
            model: 'partner',
            data: this.data,
            arch: '<form>' +
                    '<sheet>' +
                        '<field name="p">' +
                            '<tree editable="bottom">' +
                                '<field name="display_name"/>' +
                                '<field name="trululu"/>' +
                            '</tree>' +
                        '</field>' +
                    '</sheet>' +
                '</form>',
            mockRPC: function (route, args) {
                if (args.method === 'default_get') {
                    return $.when({p: [[0, 0, {display_name: 'new record'}]]});
                } else if (args.method === 'name_get') {
                    // This should not be called at all and thus is not accounted for
                    // in the assert.expect. If this is called, you broke this test.
                    assert.notOk(_.str.startsWith(args.args[0][0], 'virtual_'),
                        "should not call name_get for the m2o inside o2m which has no value");
                }
                return this._super.apply(this, arguments);
            },
        });

        assert.strictEqual($('td.o_data_cell:first').text(), 'new record',
            "should have created the new record in the o2m with the correct name");

        form.destroy();
    });

    QUnit.test('list in form: create with one2many with many2one (version 2)', function (assert) {
        // This test simulates the exact same scenario as the previous one,
        // except that the value for the many2one is explicitely set to false,
        // which is stupid, but this happens, so we have to handle it
        assert.expect(1);

        var form = createView({
            View: FormView,
            model: 'partner',
            data: this.data,
            arch: '<form>' +
                    '<sheet>' +
                        '<field name="p">' +
                            '<tree editable="bottom">' +
                                '<field name="display_name"/>' +
                                '<field name="trululu"/>' +
                            '</tree>' +
                        '</field>' +
                    '</sheet>' +
                '</form>',
            mockRPC: function (route, args) {
                if (args.method === 'default_get') {
                    return $.when({p: [[0, 0, {display_name: 'new record', trululu: false}]]});
                } else if (args.method === 'name_get') {
                    // This should not be called at all and thus is not accounted for
                    // in the assert.expect. If this is called, you broke this test.
                    assert.notOk(_.str.startsWith(args.args[0][0], 'virtual_'),
                        "should not call name_get for the m2o inside o2m which has no value");
                }
                return this._super.apply(this, arguments);
            },
        });

        assert.strictEqual($('td.o_data_cell:first').text(), 'new record',
            "should have created the new record in the o2m with the correct name");

        form.destroy();
    });

    QUnit.test('list in form: default_get with x2many create', function (assert) {
        assert.expect(5);

        var displayName = 'brandon is the new timmy';
        this.data.partner.onchanges.timmy = function (obj) {
            assert.deepEqual(
                obj.timmy,
                [
                    [6, false, []],
                    [0, obj.timmy[1][1], {display_name: displayName, name: 'brandon'}]
                ],
                "should have properly created the x2many command list");
            obj.int_field = obj.timmy.length;
        };

        var form = createView({
            View: FormView,
            model: 'partner',
            data: this.data,
            arch: '<form>' +
                    '<sheet>' +
                        '<field name="timmy">' +
                            '<tree editable="bottom">' +
                                '<field name="display_name"/>' +
                            '</tree>' +
                        '</field>' +
                        '<field name="int_field"/>' +
                    '</sheet>' +
                '</form>',
            mockRPC: function (route, args) {
                if (args.method === 'default_get') {
                    return $.when({timmy: [[0, 0, {display_name: 'brandon is the new timmy', name: 'brandon'}]]});
                }
                if (args.method === 'create') {
                    assert.deepEqual(args.args[0], {
                        int_field: 2,
                        timmy: [
                            [6, false, []],
                            [0, args.args[0].timmy[1][1], {display_name: displayName, name: 'brandon'}],
                        ],
                    }, "should send the correct values to create");
                }
                return this._super.apply(this, arguments);
            },
        });

        assert.strictEqual($('td.o_data_cell:first').text(), 'brandon is the new timmy',
            "should have created the new record in the m2m with the correct name");
        assert.strictEqual($('input.o_field_integer').val(), '2',
            "should have called and executed the onchange properly");

        // edit the subrecord and save
        displayName = 'new value';
        form.$('.o_data_cell').click();
        form.$('.o_data_cell input').val(displayName).trigger('input');
        form.$buttons.find('.o_form_button_save').click();

        form.destroy();
    });

    QUnit.test('list in form: default_get with x2many create and onchange', function (assert) {
        assert.expect(2);

        this.data.partner.onchanges.turtles = function (obj) {
            assert.deepEqual(
                obj.turtles,
                [
                    [4, 2, false],
                    [1, 2, {turtle_foo: 'blip'}],
                    [4, 3, false],
                    [1, 3, {turtle_foo: 'kawa'}]
                ],
                "should have properly created the x2many command list");
        };

        var form = createView({
            View: FormView,
            model: 'partner',
            data: this.data,
            arch: '<form>' +
                    '<sheet>' +
                        '<field name="turtles">' +
                            '<tree editable="bottom">' +
                                '<field name="turtle_foo"/>' +
                            '</tree>' +
                        '</field>' +
                        '<field name="int_field"/>' +
                    '</sheet>' +
                '</form>',
            mockRPC: function (route, args) {
                if (args.method === 'default_get') {
                    return $.when({turtles: [[6, 0, [2,3]]]});
                }
                if (args.method === 'create') {
                    // it would be even better if we did not send the current
                    // unchanged state with the command 1, but this seems more
                    // difficult.
                    assert.deepEqual(args.args[0].turtles, [
                        [4, 2, false],
                        [1, 2, {turtle_foo: 'blip'}],
                        [4, 3, false],
                        [1, 3, {turtle_foo: 'kawa'}]
                    ], 'should send proper commands to create method');
                }
                return this._super.apply(this, arguments);
            },
        });

        form.$buttons.find('.o_form_button_save').click();

        form.destroy();
    });

    QUnit.test('list in form: call button in sub view', function (assert) {
        assert.expect(6);

        this.data.partner.records[0].p = [2];
        var form = createView({
            View: FormView,
            model: 'partner',
            data: this.data,
            arch: '<form>' +
                    '<sheet>' +
                        '<field name="p">' +
                            '<tree editable="bottom">' +
                                '<field name="product_id"/>' +
                            '</tree>' +
                        '</field>' +
                    '</sheet>' +
                '</form>',
            res_id: 1,
            mockRPC: function (route, args) {
                if (route === '/web/dataset/call_kw/product/get_formview_id') {
                    return $.when(false);
                }
                return this._super.apply(this, arguments);
            },
            intercepts: {
                execute_action: function (event) {
                    assert.strictEqual(event.data.env.model, 'product',
                        'should call with correct model in env');
                    assert.strictEqual(event.data.env.currentID, 37,
                        'should call with correct currentID in env');
                    assert.deepEqual(event.data.env.resIDs, [37],
                        'should call with correct resIDs in env');
                },
            },
            archs: {
                'product,false,form': '<form string="Partners">' +
                                        '<header>' +
                                            '<button name="action" type="action" string="Just do it !"/>' +
                                            '<button name="object" type="object" string="Just don\'t do it !"/>' +
                                            '<field name="display_name"/>' +
                                        '</header>' +
                                      '</form>',
            },
        });

        form.$buttons.find('.o_form_button_edit').click();
        form.$('td.o_data_cell:first').click();  // edit first one2many line
        form.$('.o_external_button').click();  // open product sub view in modal
        $('button:contains("Just do it !")').click(); // click on action button
        $('button:contains("Just don\'t do it !")').click(); // click on object button

        form.destroy();
    });

    QUnit.test('autocompletion in a many2one, in form view with a domain', function (assert) {
        assert.expect(1);

        var form = createView({
            View: FormView,
            model: 'partner',
            data: this.data,
            arch: '<form>' +
                    '<field name="product_id"/>' +
                '</form>',
            res_id: 1,
            viewOptions: {
                domain: [['trululu', '=', 4]]
            },
            mockRPC: function (route, args) {
                if (args.method === 'name_search') {
                    assert.deepEqual(args.kwargs.args, [], "should not have a domain");
                }
                return this._super(route, args);
            }
        });
        form.$buttons.find('.o_form_button_edit').click();

        form.$('input').click();
        form.destroy();
    });

    QUnit.test('autocompletion in a many2one, in form view with a date field', function (assert) {
        assert.expect(1);

        var form = createView({
            View: FormView,
            model: 'partner',
            data: this.data,
            arch: '<form>' +
                    '<field name="bar"/>' +
                    '<field name="date"/>' +
                    '<field name="trululu" domain="[(\'bar\',\'=\',True)]"/>' +
                '</form>',
            res_id: 2,
            mockRPC: function (route, args) {
                if (args.method === 'name_search') {
                    assert.deepEqual(args.kwargs.args, [["bar", "=", true]], "should not have a domain");
                }
                return this._super(route, args);
            },
        });
        form.$buttons.find('.o_form_button_edit').click();

        form.$('input:eq(2)').click();
        form.destroy();
    });

    QUnit.test('creating record with many2one with option always_reload', function (assert) {
        assert.expect(2);

        this.data.partner.fields.trululu.default = 1;
        this.data.partner.onchanges = {
            trululu: function (obj) {
                obj.trululu = 2; //[2, "second record"];
            },
        };

        var count = 0;

        var form = createView({
            View: FormView,
            model: 'partner',
            data: this.data,
            arch: '<form>' +
                    '<field name="trululu" options="{\'always_reload\': True}"/>' +
                '</form>',
            mockRPC: function (route, args) {
                count++;
                if (args.method === 'name_get' && args.args[0][0] === 2) {
                    return $.when([[2, "hello world\nso much noise"]]);
                }
                return this._super(route, args);
            },
        });

        assert.strictEqual(count, 3, "should have done 3 rpcs (default_get, onchange, name_get)");
        assert.strictEqual(form.$('input').val(), 'hello world',
            "should have taken the correct display name");
        form.destroy();
    });

    QUnit.test('selecting a many2one, then discarding', function (assert) {
        assert.expect(3);

        var form = createView({
            View: FormView,
            model: 'partner',
            data: this.data,
            arch: '<form string="Partners">' +
                        '<field name="product_id"/>' +
                '</form>',
            res_id: 1,
        });
        assert.strictEqual(form.$('a').text(), '', 'the tag a should be empty');
        form.$buttons.find('.o_form_button_edit').click();

        form.$('.o_field_many2one input').click();
        form.$('.o_field_many2one input').autocomplete('widget').find('a').first().click();


        assert.strictEqual(form.$('input').val(), "xphone", "should have selected xphone");

        form.$buttons.find('.o_form_button_cancel').click();
        assert.strictEqual(form.$('a').text(), '', 'the tag a should be empty');
        form.destroy();
    });

    QUnit.test('domain and context are correctly used when doing a name_search in a m2o', function (assert) {
        assert.expect(4);

        this.data.partner.records[0].timmy = [12];

        var form = createView({
            View: FormView,
            model: 'partner',
            data: this.data,
            arch:
                '<form string="Partners">' +
                    '<field name="product_id" ' +
                        'domain="[[\'foo\', \'=\', \'bar\'], [\'foo\', \'=\', foo]]" ' +
                        'context="{\'hello\': \'world\', \'test\': foo}"/>' +
                    '<field name="foo"/>' +
                    '<field name="trululu" context="{\'timmy\': timmy}" domain="[[\'id\', \'in\', timmy]]"/>' +
                    '<field name="timmy" widget="many2many_tags" invisible="1"/>' +
                '</form>',
            res_id: 1,
            session: {user_context: {hey: "ho"}},
            mockRPC: function (route, args) {
                if (args.method === 'name_search' && args.model === 'product') {
                    assert.deepEqual(
                        args.kwargs.args,
                        [['foo', '=', 'bar'], ['foo', '=', 'yop']],
                        'the field attr domain should have been used for the RPC (and evaluated)');
                    assert.deepEqual(
                        args.kwargs.context,
                        {hey: "ho", hello: "world", test: "yop"},
                        'the field attr context should have been used for the ' +
                        'RPC (evaluated and merged with the session one)');
                    return $.when([]);
                }
                if (args.method === 'name_search' && args.model === 'partner') {
                    assert.deepEqual(args.kwargs.args, [['id', 'in', [12]]],
                        'the field attr domain should have been used for the RPC (and evaluated)');
                    assert.deepEqual(args.kwargs.context, {hey: 'ho', timmy: [[6, false, [12]]]},
                        'the field attr context should have been used for the RPC (and evaluated)');
                    return $.when([]);
                }
                return this._super.apply(this, arguments);
            },
        });

        form.$buttons.find('.o_form_button_edit').click();
        form.$('.o_field_widget[name=product_id] input').click();

        form.$('.o_field_widget[name=trululu] input').click();

        form.destroy();
    });

    QUnit.test('quick create on a many2one', function (assert) {
        assert.expect(1);

        var form = createView({
            View: FormView,
            model: 'partner',
            data: this.data,
            arch: '<form string="Partners">' +
                        '<sheet>' +
                            '<field name="product_id"/>' +
                        '</sheet>' +
                '</form>',
            mockRPC: function (route, args) {
                if (route === '/web/dataset/call_kw/product/name_create') {
                    assert.strictEqual(args.args[0], 'new partner',
                        "should name create a new product");
                }
                return this._super.apply(this, arguments);
            },
        });

        form.$('.o_field_many2one input').focus();
        form.$('.o_field_many2one input').val('new partner').trigger('keyup').trigger('focusout');

        $('.modal .modal-footer .btn-primary').first().click();

        form.destroy();
    });

    QUnit.test('slow create on a many2one', function (assert) {
        assert.expect(7);

        var form = createView({
            View: FormView,
            model: 'partner',
            data: this.data,
            arch:
                '<form>' +
                    '<sheet>' +
                        '<field name="product_id" options="{\'quick_create\': False}"/>' +
                    '</sheet>' +
                '</form>',
            archs: {
                'product,false,form':
                    '<form>' +
                        '<field name="name"/>' +
                    '</form>',
            },
        });

        // cancel the many2one creation with Cancel button
        form.$('.o_field_many2one input').focus().val('new product').trigger('keyup').trigger('blur');
        assert.strictEqual($('.modal').length, 1, "there should be one opened modal");
        $('.modal .modal-footer .btn:contains(Cancel)').click();
        assert.strictEqual(form.$('.o_field_many2one input').val(), "",
            'the many2one should not set a value as its creation has been cancelled (with Cancel button)');

        // cancel the many2one creation with Close button
        form.$('.o_field_many2one input').focus().val('new product').trigger('keyup').trigger('blur');
        $('.modal .modal-header button').click();
        assert.strictEqual(form.$('.o_field_many2one input').val(), "",
            'the many2one should not set a value as its creation has been cancelled (with Close button)');

        // select a new value then cancel the creation of the new one --> restore the previous
        form.$('.o_field_many2one input').click();
        form.$('.o_field_many2one input').autocomplete('widget').find('a').first().click();
        assert.strictEqual(form.$('input').val(), "xphone", "should have selected xphone");
        form.$('.o_field_many2one input').focus().val('new product').trigger('keyup').trigger('blur');
        assert.strictEqual($('.modal').length, 1, "there should be one opened modal");
        $('.modal .modal-footer .btn:contains(Cancel)').click();
        assert.strictEqual(form.$('.o_field_many2one input').val(), "xphone",
            'should have restored the many2one with its previous selected value (xphone)');

        // confirm the many2one creation
        form.$('.o_field_many2one input').focus();
        form.$('.o_field_many2one input').val('new partner').trigger('keyup').trigger('blur');
        $('.modal .modal-footer .btn-primary').click();
        assert.strictEqual($('.modal .o_form_view').length, 1,
            'a new modal should be opened and contain a form view');

        form.destroy();
    });

    QUnit.test('no_create option on a many2one', function (assert) {
        assert.expect(1);

        var form = createView({
            View: FormView,
            model: 'partner',
            data: this.data,
            arch: '<form string="Partners">' +
                        '<sheet>' +
                            '<field name="product_id" options="{\'no_create\': True}"/>' +
                        '</sheet>' +
                '</form>',
        });

        form.$('.o_field_many2one input').focus();
        form.$('.o_field_many2one input').val('new partner').trigger('keyup').trigger('focusout');

        assert.strictEqual($('.modal').length, 0, "should not display the create modal");
        form.destroy();
    });

    QUnit.test('can_create and can_write option on a many2one', function (assert) {
        assert.expect(5);

        this.data.product.options = {
            can_create: "false",
            can_write: "false",
        };

        var form = createView({
            View: FormView,
            model: 'partner',
            data: this.data,
            arch: '<form string="Partners">' +
                        '<sheet>' +
                            '<field name="product_id" can_create="false" can_write="false"/>' +
                        '</sheet>' +
                '</form>',
            archs: {
                'product,false,form': '<form string="Products"><field name="display_name"/></form>',
            },
            mockRPC: function (route) {
                if (route === '/web/dataset/call_kw/product/get_formview_id') {
                    return $.when(false);
                }
                return this._super.apply(this, arguments);
            },
        });

        form.$('.o_field_many2one input').click();
        assert.strictEqual($('.ui-autocomplete .o_m2o_dropdown_option:contains(Create)').length, 0,
            "there shouldn't be any option to search and create");

        $('.ui-autocomplete li:contains(xpad)').mouseenter().click();
        assert.strictEqual(form.$('.o_field_many2one input').val(), "xpad",
            "the correct record should be selected");
        assert.strictEqual(form.$('.o_field_many2one .o_external_button').length, 1,
            "there should be an external button displayed");

        form.$('.o_field_many2one .o_external_button').click();
        assert.strictEqual($('.modal .o_form_view.o_form_readonly').length, 1,
            "there should be a readonly form view opened");

        $('.modal .o_form_button_cancel').click();

        form.$('.o_field_many2one input').val('new product').trigger('keyup').trigger('focusout');

        assert.strictEqual($('.modal').length, 0, "should not display the create modal");
        form.destroy();
    });

    QUnit.test('pressing enter in a m2o in an editable list', function (assert) {
        assert.expect(9);
        var done = assert.async();
        var M2O_DELAY = relationalFields.FieldMany2One.prototype.AUTOCOMPLETE_DELAY;
        relationalFields.FieldMany2One.prototype.AUTOCOMPLETE_DELAY = 0;

        var list = createView({
            View: ListView,
            model: 'partner',
            data: this.data,
            arch: '<tree editable="bottom"><field name="product_id"/></tree>',
        });

        list.$('td.o_data_cell:first').click();
        assert.strictEqual(list.$('.o_selected_row').length, 1,
            "should have a row in edit mode");

        // we now write 'a' and press enter to check that the selection is
        // working, and prevent the navigation
        list.$('td.o_data_cell input:first').val('a').trigger('input');
        concurrency.delay(0).then(function () {
            var $input = list.$('td.o_data_cell input:first');
            var $dropdown = $input.autocomplete('widget');
            assert.ok($dropdown.is(':visible'), "autocomplete dropdown should be visible");

            // we now trigger ENTER to select first choice
            $input.trigger($.Event('keydown', {
                which: $.ui.keyCode.ENTER,
                keyCode: $.ui.keyCode.ENTER,
            }));
            assert.strictEqual($input[0], document.activeElement,
                "input should still be focused");

            // we now trigger again ENTER to make sure we can move to next line
            $input.trigger($.Event('keydown', {
                which: $.ui.keyCode.ENTER,
                keyCode: $.ui.keyCode.ENTER,
            }));

            assert.notOk(document.contains($input[0]),
                "input should no longer be in dom");
            assert.ok(list.$('tr.o_data_row:eq(1)').hasClass('o_selected_row'),
                "second row should now be selected");

            // we now write again 'a' in the cell to select xpad. We will now
            // test with the tab key
            list.$('td.o_data_cell input:first').val('a').trigger('input');
            return concurrency.delay(0);
        }).then(function () {
            var $input = list.$('td.o_data_cell input:first');
            var $dropdown = $input.autocomplete('widget');
            assert.ok($dropdown.is(':visible'), "autocomplete dropdown should be visible");
            $input.trigger($.Event('keydown', {
                which: $.ui.keyCode.TAB,
                keyCode: $.ui.keyCode.TAB,
            }));
            assert.strictEqual($input[0], document.activeElement,
                "input should still be focused");

            // we now trigger again ENTER to make sure we can move to next line
            $input.trigger($.Event('keydown', {
                which: $.ui.keyCode.TAB,
                keyCode: $.ui.keyCode.TAB,
            }));

            assert.notOk(document.contains($input[0]),
                "input should no longer be in dom");
            assert.ok(list.$('tr.o_data_row:eq(2)').hasClass('o_selected_row'),
                "third row should now be selected");
            list.destroy();
            relationalFields.FieldMany2One.prototype.AUTOCOMPLETE_DELAY = M2O_DELAY;
            done();
        });
    });

    QUnit.test('pressing ENTER on a \'no_quick_create\' many2one should not trigger M2ODialog', function (assert) {
        var done = assert.async();
        assert.expect(2);

        var M2O_DELAY = relationalFields.FieldMany2One.prototype.AUTOCOMPLETE_DELAY;
        relationalFields.FieldMany2One.prototype.AUTOCOMPLETE_DELAY = 0;

        var form = createView({
            View: FormView,
            model: 'partner',
            data: this.data,
            arch: '<form>' +
                    '<field name="trululu" options="{\'no_quick_create\': True}"/>' +
                    '<field name="foo"/>' +
                '</form>',
            archs: {
                'partner,false,form': '<form string="Partners"><field name="display_name"/></form>',
            },
        });

        var $input = form.$('.o_field_many2one input');
        $input.val("Something that does not exist").trigger('input');
        $('.ui-autocomplete .ui-menu-item a:contains(Create and)').trigger('mouseenter');
        concurrency.delay(0).then(function() {
            $input.trigger($.Event('keydown', {
                which: $.ui.keyCode.ENTER,
                keyCode: $.ui.keyCode.ENTER,
            }));
            $input.trigger($.Event('keypress', {
                which: $.ui.keyCode.ENTER,
                keyCode: $.ui.keyCode.ENTER,
            }));
            $input.trigger($.Event('keyup', {
                which: $.ui.keyCode.ENTER,
                keyCode: $.ui.keyCode.ENTER,
            }));
            concurrency.delay(0).then(function() {
                $input.blur();
                assert.strictEqual($('.modal').length, 1,
                    "should have one modal in body");
                // Check that discarding clears $input
                $('.modal .o_form_button_cancel').click();
                assert.strictEqual($input.val(), '',
                    "the field should be empty");
                form.destroy();
                relationalFields.FieldMany2One.prototype.AUTOCOMPLETE_DELAY = M2O_DELAY;
                done();
            });
        });
    });

    QUnit.test('many2one in editable list + onchange, with enter [REQUIRE FOCUS]', function (assert) {
        assert.expect(6);
        var done = assert.async();
        var M2O_DELAY = relationalFields.FieldMany2One.prototype.AUTOCOMPLETE_DELAY;
        relationalFields.FieldMany2One.prototype.AUTOCOMPLETE_DELAY = 0;

        this.data.partner.onchanges.product_id = function (obj) {
            obj.int_field = obj.product_id || 0;
        };

        var def = $.Deferred();

        var list = createView({
            View: ListView,
            model: 'partner',
            data: this.data,
            arch: '<tree editable="bottom"><field name="product_id"/><field name="int_field"/></tree>',
            mockRPC: function (route, args) {
                if (args.method) {
                    assert.step(args.method);
                }
                var result = this._super.apply(this, arguments);
                if (args.method === 'onchange') {
                    return def.then(_.constant(result));
                }
                return result;
            },
        });

        list.$('td.o_data_cell:first').click();
        list.$('td.o_data_cell input:first').val('a').trigger('input');
        concurrency.delay(0).then(function () {
            var $input = list.$('td.o_data_cell input:first');
            $input.trigger($.Event('keydown', {
                which: $.ui.keyCode.ENTER,
                keyCode: $.ui.keyCode.ENTER,
            }));
            $input.trigger($.Event('keyup', {
                which: $.ui.keyCode.ENTER,
                keyCode: $.ui.keyCode.ENTER,
            }));
            def.resolve();
            $input.trigger($.Event('keydown', {
                which: $.ui.keyCode.ENTER,
                keyCode: $.ui.keyCode.ENTER,
            }));
            assert.strictEqual($('div.modal').length, 0, "should not have any modal in DOM");
            assert.verifySteps(['name_search', 'onchange', 'write', 'read']);
            list.destroy();
            relationalFields.FieldMany2One.prototype.AUTOCOMPLETE_DELAY = M2O_DELAY;
            done();
        });
    });

    QUnit.test('many2one in editable list + onchange, with enter, part 2 [REQUIRE FOCUS]', function (assert) {
        // this is the same test as the previous one, but the onchange is just
        // resolved slightly later
        assert.expect(6);
        var done = assert.async();
        var M2O_DELAY = relationalFields.FieldMany2One.prototype.AUTOCOMPLETE_DELAY;
        relationalFields.FieldMany2One.prototype.AUTOCOMPLETE_DELAY = 0;

        this.data.partner.onchanges.product_id = function (obj) {
            obj.int_field = obj.product_id || 0;
        };

        var def = $.Deferred();

        var list = createView({
            View: ListView,
            model: 'partner',
            data: this.data,
            arch: '<tree editable="bottom"><field name="product_id"/><field name="int_field"/></tree>',
            mockRPC: function (route, args) {
                if (args.method) {
                    assert.step(args.method);
                }
                var result = this._super.apply(this, arguments);
                if (args.method === 'onchange') {
                    return def.then(_.constant(result));
                }
                return result;
            },
        });

        list.$('td.o_data_cell:first').click();
        list.$('td.o_data_cell input:first').val('a').trigger('input');
        concurrency.delay(0).then(function () {
            var $input = list.$('td.o_data_cell input:first');
            $input.trigger($.Event('keydown', {
                which: $.ui.keyCode.ENTER,
                keyCode: $.ui.keyCode.ENTER,
            }));
            $input.trigger($.Event('keyup', {
                which: $.ui.keyCode.ENTER,
                keyCode: $.ui.keyCode.ENTER,
            }));
            $input.trigger($.Event('keydown', {
                which: $.ui.keyCode.ENTER,
                keyCode: $.ui.keyCode.ENTER,
            }));
            def.resolve();
            assert.strictEqual($('div.modal').length, 0, "should not have any modal in DOM");
            assert.verifySteps(['name_search', 'onchange', 'write', 'read']);
            list.destroy();
            relationalFields.FieldMany2One.prototype.AUTOCOMPLETE_DELAY = M2O_DELAY;
            done();
        });
    });

    QUnit.test('many2one: domain updated by an onchange', function (assert) {
        assert.expect(2);

        this.data.partner.onchanges = {
            int_field: function () {},
        };

        var domain = [];
        var form = createView({
            View: FormView,
            model: 'partner',
            data: this.data,
            arch: '<form>' +
                    '<field name="int_field"/>' +
                    '<field name="trululu"/>' +
                '</form>',
            res_id: 1,
            mockRPC: function (route, args) {
                if (args.method === 'onchange') {
                    domain = [['id', 'in', [10]]];
                    return $.when({
                        domain: {
                            trululu: domain,
                            unexisting_field: domain,
                        }
                    });
                }
                if (args.method === 'name_search') {
                    assert.deepEqual(args.kwargs.args, domain,
                        "sent domain should be correct");
                }
                return this._super(route, args);
            },
            viewOptions: {
                mode: 'edit',
            },
        });

        // trigger a name_search (domain should be [])
        form.$('.o_field_widget[name=trululu] input').click();
        // close the dropdown
        form.$('.o_field_widget[name=trululu] input').click();
        // trigger an onchange that will update the domain
        form.$('.o_field_widget[name=int_field]').val(2).trigger('input');
        // trigger a name_search (domain should be [['id', 'in', [10]]])
        form.$('.o_field_widget[name=trululu] input').click();

        form.destroy();
    });

    QUnit.test('many2one in one2many: domain updated by an onchange', function (assert) {
        assert.expect(3);

        this.data.partner.onchanges = {
            trululu: function () {},
        };

        var domain = [];
        var form = createView({
            View: FormView,
            model: 'partner',
            data: this.data,
            arch: '<form>' +
                    '<field name="p">' +
                        '<tree editable="bttom">' +
                            '<field name="trululu"/>' +
                        '</tree>' +
                    '</field>' +
                '</form>',
            res_id: 1,
            mockRPC: function (route, args) {
                if (args.method === 'onchange') {
                    return $.when({
                        domain: {
                            trululu: domain,
                        },
                    });
                }
                if (args.method === 'name_search') {
                    assert.deepEqual(args.kwargs.args, domain,
                        "sent domain should be correct");
                }
                return this._super(route, args);
            },
            viewOptions: {
                mode: 'edit',
            },
        });

        // add a first row with a specific domain for the m2o
        domain = [['id', 'in', [10]]]; // domain for subrecord 1
        form.$('.o_field_x2many_list_row_add a').click(); // triggers the onchange
        form.$('.o_field_widget[name=trululu] input').click(); // triggers the name_search

        // add a second row with another domain for the m2o
        domain = [['id', 'in', [5]]]; // domain for subrecord 2
        form.$('.o_field_x2many_list_row_add a').click(); // triggers the onchange
        form.$('.o_field_widget[name=trululu] input').click(); // triggers the name_search

        // check again the first row to ensure that the domain hasn't change
        domain = [['id', 'in', [10]]]; // domain for subrecord 1 should have been kept
        form.$('.o_data_row:first .o_data_cell').click();
        form.$('.o_field_widget[name=trululu] input').click(); // triggers the name_search

        form.destroy();
    });

    QUnit.test('updating a many2one from a many2many', function (assert) {
        assert.expect(4);

        this.data.turtle.records[1].turtle_trululu = 1;

        var form = createView({
            View: FormView,
            model: 'partner',
            data: this.data,
            arch: '<form string="Partners">' +
                    '<group>' +
                        '<field name="turtles">' +
                            '<tree editable="bottom">' +
                                '<field name="display_name"/>' +
                                '<field name="turtle_trululu"/>' +
                            '</tree>' +
                        '</field>' +
                    '</group>' +
                '</form>',
            res_id: 1,
            archs: {
                'partner,false,form': '<form string="Trululu"><field name="display_name"/></form>',
            },
            mockRPC: function (route, args) {
                if (args.method === 'get_formview_id') {
                    assert.deepEqual(args.args[0], [1], "should call get_formview_id with correct id");
                    return $.when(false);
                }
                return this._super(route, args);
            },
        });

        // Opening the modal
        form.$buttons.find('.o_form_button_edit').click();
        form.$('.o_data_row td:contains(first record)').click();
        form.$('.o_external_button').click();
        assert.strictEqual($('.modal').length, 1,
            "should have one modal in body");

        // Changing the 'trululu' value
        $('.modal input[name="display_name"]').val('test').trigger('input');
        $('.modal button.btn-primary').click();

        // Test whether the value has changed
        assert.strictEqual($('.modal').length, 0,
            "the modal should be closed");
        assert.equal(form.$('.o_data_cell:contains(test)').text(), 'test',
            "the partner name should have been updated to 'test'");

        form.destroy();
    });

    QUnit.module('FieldOne2Many');

    QUnit.test('one2many basic properties', function (assert) {
        assert.expect(6);

        this.data.partner.records[0].p = [2];
        var form = createView({
            View: FormView,
            model: 'partner',
            data: this.data,
            arch:'<form string="Partners">' +
                    '<sheet>' +
                        '<notebook>' +
                            '<page string="Partner page">' +
                                '<field name="p">' +
                                    '<tree>' +
                                        '<field name="foo"/>' +
                                    '</tree>' +
                                '</field>' +
                            '</page>' +
                        '</notebook>' +
                    '</sheet>' +
                '</form>',
            res_id: 1,
        });


        assert.strictEqual(form.$('td.o_list_record_selector').length, 0,
                        "embedded one2many should not have a selector");
        assert.ok(!form.$('.o_field_x2many_list_row_add').length,
            "embedded one2many should not be editable");
        assert.ok(!form.$('td.o_list_record_delete').length,
            "embedded one2many records should not have a trash icon");

        form.$buttons.find('.o_form_button_edit').click();

        assert.ok(form.$('.o_field_x2many_list_row_add').length,
            "embedded one2many should now be editable");

        assert.strictEqual(form.$('.o_field_x2many_list_row_add').attr('colspan'), "2",
            "should have colspan 2 (one for field foo, one for being below trash icon)");

        assert.ok(form.$('td.o_list_record_delete').length,
            "embedded one2many records should have a trash icon");
        form.destroy();
    });

    QUnit.test('one2many with date and datetime', function (assert) {
        assert.expect(2);

        this.data.partner.records[0].p = [2];
        var form = createView({
            View: FormView,
            model: 'partner',
            data: this.data,
            arch:'<form string="Partners">' +
                    '<sheet>' +
                        '<notebook>' +
                            '<page string="Partner page">' +
                                '<field name="p">' +
                                    '<tree>' +
                                        '<field name="date"/>' +
                                        '<field name="datetime"/>' +
                                    '</tree>' +
                                '</field>' +
                            '</page>' +
                        '</notebook>' +
                    '</sheet>' +
                '</form>',
            res_id: 1,
            session: {
                getTZOffset: function () {
                    return 120;
                },
            },
        });
        assert.strictEqual(form.$('td:eq(0)').text(), "01/25/2017",
            "should have formatted the date");
        assert.strictEqual(form.$('td:eq(1)').text(), "12/12/2016 12:55:05",
            "should have formatted the datetime");
        form.destroy();
    });

    QUnit.test('rendering with embedded one2many', function (assert) {
        assert.expect(2);

        this.data.partner.records[0].p = [2];
        var form = createView({
            View: FormView,
            model: 'partner',
            data: this.data,
            arch:'<form string="Partners">' +
                    '<sheet>' +
                        '<notebook>' +
                            '<page string="P page">' +
                                '<field name="p">' +
                                    '<tree>' +
                                        '<field name="foo"/>' +
                                        '<field name="bar"/>' +
                                    '</tree>' +
                                '</field>' +
                            '</page>' +
                        '</notebook>' +
                    '</sheet>' +
            '</form>',
            res_id: 1,
        });

        assert.strictEqual(form.$('th:contains(Foo)').length, 1,
            "embedded one2many should have a column titled according to foo");
        assert.strictEqual(form.$('td:contains(blip)').length, 1,
            "embedded one2many should have a cell with relational value");
        form.destroy();
    });

    QUnit.test('use the limit attribute in arch (in field o2m inline tree view)', function (assert) {
        assert.expect(2);

        this.data.partner.records[0].turtles = [1,2,3];
        var form = createView({
            View: FormView,
            model: 'partner',
            data: this.data,
            arch:'<form string="Partners">' +
                '<field name="turtles">' +
                    '<tree limit="2">' +
                        '<field name="turtle_foo"/>' +
                    '</tree>' +
                '</field>' +
            '</form>',
            res_id: 1,
            mockRPC: function (route, args) {
                if (args.model === 'turtle') {
                    assert.deepEqual(args.args[0], [1,2],
                        'should only load first 2 records');
                }
                return this._super.apply(this, arguments);
            },
        });

        assert.strictEqual(form.$('.o_data_row').length, 2,
            'should display 2 data rows');
        form.destroy();
    });

    QUnit.test('use the limit attribute in arch (in field o2m non inline tree view)', function (assert) {
        assert.expect(2);

        this.data.partner.records[0].turtles = [1,2,3];
        var form = createView({
            View: FormView,
            model: 'partner',
            data: this.data,
            arch:'<form string="Partners">' +
                '<field name="turtles"/>' +
            '</form>',
            archs: {
                'turtle,false,list': '<tree limit="2"><field name="turtle_foo"/></tree>',
            },
            res_id: 1,
            mockRPC: function (route, args) {
                if (args.model === 'turtle') {
                    assert.deepEqual(args.args[0], [1,2],
                        'should only load first 2 records');
                }
                return this._super.apply(this, arguments);
            },
        });

        assert.strictEqual(form.$('.o_data_row').length, 2,
            'should display 2 data rows');
        form.destroy();
    });

    QUnit.test('embedded one2many with widget', function (assert) {
        assert.expect(1);

        this.data.partner.records[0].p = [2];
        var form = createView({
            View: FormView,
            model: 'partner',
            data: this.data,
            arch:'<form string="Partners">' +
                    '<sheet>' +
                        '<notebook>' +
                            '<page string="P page">' +
                                '<field name="p">' +
                                    '<tree>' +
                                        '<field name="int_field" widget="handle"/>' +
                                        '<field name="foo"/>' +
                                    '</tree>' +
                                '</field>' +
                            '</page>' +
                        '</notebook>' +
                    '</sheet>' +
            '</form>',
            res_id: 1,
        });

        assert.strictEqual(form.$('span.o_row_handle').length, 1, "should have 1 handles");
        form.destroy();
    });

    QUnit.test('embedded one2many with handle widget', function (assert) {
        assert.expect(7);

        this.data.partner.records[0].turtles = [1, 2, 3];

        var form = createView({
            View: FormView,
            model: 'partner',
            data: this.data,
            arch:'<form string="Partners">' +
                    '<sheet>' +
                        '<notebook>' +
                            '<page string="P page">' +
                                '<field name="turtles">' +
                                    '<tree default_order="turtle_int">' +
                                        '<field name="turtle_int" widget="handle"/>' +
                                        '<field name="turtle_foo"/>' +
                                    '</tree>' +
                                '</field>' +
                            '</page>' +
                        '</notebook>' +
                    '</sheet>' +
                 '</form>',
            res_id: 1,
        });

        testUtils.intercept(form, "field_changed", function (event) {
            assert.step(event.data.changes.turtles.data.turtle_int.toString());
        }, true);

        assert.strictEqual(form.$('td.o_data_cell:not(.o_handle_cell)').text(), "yopblipkawa",
            "should have the 3 rows in the correct order");

        form.$buttons.find('.o_form_button_edit').click();
        assert.strictEqual(form.$('td.o_data_cell:not(.o_handle_cell)').text(), "yopblipkawa",
            "should still have the 3 rows in the correct order");

        // Drag and drop the fourth line in second position
        testUtils.dragAndDrop(
            form.$('.ui-sortable-handle').eq(1),
            form.$('tbody tr').first(),
            {position: 'top'}
        );

        assert.verifySteps(["0", "1"],
            "sequences values should be incremental starting from the previous minimum one");

        assert.strictEqual(form.$('td.o_data_cell:not(.o_handle_cell)').text(), "blipyopkawa",
            "should have the 3 rows in the new order");

        form.$buttons.find('.o_form_button_save').click();
        assert.strictEqual(form.$('td.o_data_cell:not(.o_handle_cell)').text(), "blipyopkawa",
            "should still have the 3 rows in the new order");

        form.destroy();
    });

    QUnit.test('onchange for embedded one2many with handle widget', function (assert) {
        assert.expect(2);

        this.data.partner.records[0].turtles = [1, 2, 3];
        var partnerOnchange = 0;
        this.data.partner.onchanges = {
            turtles: function (obj) {
                partnerOnchange++;
            },
        };
        var turtleOnchange = 0;
        this.data.turtle.onchanges = {
            turtle_int: function (obj) {
                turtleOnchange++;
            },
        };

        var form = createView({
            View: FormView,
            model: 'partner',
            data: this.data,
            arch:'<form string="Partners">' +
                    '<sheet>' +
                        '<notebook>' +
                            '<page string="P page">' +
                                '<field name="turtles">' +
                                    '<tree default_order="turtle_int">' +
                                        '<field name="turtle_int" widget="handle"/>' +
                                        '<field name="turtle_foo"/>' +
                                    '</tree>' +
                                '</field>' +
                            '</page>' +
                        '</notebook>' +
                    '</sheet>' +
                 '</form>',
            res_id: 1,
        });

        form.$buttons.find('.o_form_button_edit').click();

        // Drag and drop the fourth line in second position
        testUtils.dragAndDrop(
            form.$('.ui-sortable-handle').eq(1),
            form.$('tbody tr').first(),
            {position: 'top'}
        );

        assert.strictEqual(turtleOnchange, 2, "should trigger one onchange per line updated");
        assert.strictEqual(partnerOnchange, 1, "should trigger only one onchange on the parent");

        form.destroy();
    });

    QUnit.test('embedded one2many with handle widget with minimum setValue calls', function (assert) {
        var done = assert.async();
        assert.expect(20);


        this.data.turtle.records[0].turtle_int = 6;
        this.data.turtle.records.push({
                id: 4,
                turtle_int: 20,
                turtle_foo: "a1",
            }, {
                id: 5,
                turtle_int: 9,
                turtle_foo: "a2",
            }, {
                id: 6,
                turtle_int: 2,
                turtle_foo: "a3",
            }, {
                id: 7,
                turtle_int: 11,
                turtle_foo: "a4",
            });
        this.data.partner.records[0].turtles = [1, 2, 3, 4, 5, 6, 7];

        var form = createView({
            View: FormView,
            model: 'partner',
            data: this.data,
            arch:'<form string="Partners">' +
                    '<sheet>' +
                        '<notebook>' +
                            '<page string="P page">' +
                                '<field name="turtles">' +
                                    '<tree default_order="turtle_int">' +
                                        '<field name="turtle_int" widget="handle"/>' +
                                        '<field name="turtle_foo"/>' +
                                    '</tree>' +
                                '</field>' +
                            '</page>' +
                        '</notebook>' +
                    '</sheet>' +
                 '</form>',
            res_id: 1,
        });

        testUtils.intercept(form, "field_changed", function (event) {
            assert.step(form.model.get(event.data.changes.turtles.id).res_id);
        }, true);

        form.$buttons.find('.o_form_button_edit').click();

        var steps = [];
        var positions = [
            [6, 0, 'top', [3, 6, 1, 2, 5, 7, 4]], // move the last to the first line
            [5, 1, 'top', [7, 6, 1, 2, 5]], // move the penultimate to the second line
            [2, 5, 'center', [1, 2, 5, 6]], // move the third to the penultimate line
        ];
        function dragAndDrop() {
            var pos = positions.shift();

            testUtils.dragAndDrop(
                form.$('.ui-sortable-handle').eq(pos[0]),
                form.$('tbody tr').eq(pos[1]),
                {position: pos[2]}
            );

            steps = steps.concat(pos[3]);
            assert.verifySteps(steps,
                "sequences values should be apply from the begin index to the drop index");

            if (positions.length) {

                setTimeout(dragAndDrop, 10);

            } else {

                assert.deepEqual(_.pluck(form.model.get(form.handle).data.turtles.data, 'data'), [
                    {  id: 3,  turtle_foo: "kawa",  turtle_int: 2 },
                    {  id: 7,  turtle_foo: "a4",  turtle_int: 3 },
                    {  id: 1,  turtle_foo: "yop",  turtle_int: 4 },
                    {  id: 2,  turtle_foo: "blip",  turtle_int: 5 },
                    {  id: 5,  turtle_foo: "a2",  turtle_int: 6 },
                    {  id: 6,  turtle_foo: "a3",  turtle_int: 7 },
                    {  id: 4,  turtle_foo: "a1",  turtle_int: 8 }
                ], "sequences must be apply correctly");

                form.destroy();
                done();
            }
        }

        dragAndDrop();
    });

    QUnit.test('embedded one2many (editable list) with handle widget', function (assert) {
        assert.expect(8);

        this.data.partner.records[0].p = [1, 2, 4];
        var form = createView({
            View: FormView,
            model: 'partner',
            data: this.data,
            arch:'<form string="Partners">' +
                    '<sheet>' +
                        '<notebook>' +
                            '<page string="P page">' +
                                '<field name="p">' +
                                    '<tree editable="top">' +
                                        '<field name="int_field" widget="handle"/>' +
                                        '<field name="foo"/>' +
                                    '</tree>' +
                                '</field>' +
                            '</page>' +
                        '</notebook>' +
                    '</sheet>' +
                 '</form>',
            res_id: 1,
        });

        testUtils.intercept(form, "field_changed", function (event) {
            assert.step(event.data.changes.p.data.int_field.toString());
        }, true);

        assert.strictEqual(form.$('td.o_data_cell:not(.o_handle_cell)').text(), "My little Foo Valueblipyop",
            "should have the 3 rows in the correct order");

        form.$buttons.find('.o_form_button_edit').click();
        assert.strictEqual(form.$('td.o_data_cell:not(.o_handle_cell)').text(), "My little Foo Valueblipyop",
            "should still have the 3 rows in the correct order");

        // Drag and drop the second line in first position
        testUtils.dragAndDrop(
            form.$('.ui-sortable-handle').eq(1),
            form.$('tbody tr').first(),
            {position: 'top'}
        );

        assert.verifySteps(["0", "1"],
            "sequences values should be incremental starting from the previous minimum one");

        assert.strictEqual(form.$('td.o_data_cell:not(.o_handle_cell)').text(), "blipMy little Foo Valueyop",
            "should have the 3 rows in the new order");

        form.$('tbody tr:first td:first').click();

        assert.strictEqual(form.$('tbody tr:first td.o_data_cell:not(.o_handle_cell) input').val(), "blip",
            "should edit the correct row");

        form.$buttons.find('.o_form_button_save').click();
        assert.strictEqual(form.$('td.o_data_cell:not(.o_handle_cell)').text(), "blipMy little Foo Valueyop",
            "should still have the 3 rows in the new order");

        form.destroy();
    });

    QUnit.test('one2many field when using the pager', function (assert) {
        assert.expect(13);

        var ids = [];
        for (var i=0; i<45; i++) {
            var id = 10 + i;
            ids.push(id);
            this.data.partner.records.push({
                id: id,
                display_name: "relational record " + id,
            });
        }
        this.data.partner.records[0].p = ids.slice(0, 42);
        this.data.partner.records[1].p = ids.slice(42);

        var count = 0;
        var form = createView({
            View: FormView,
            model: 'partner',
            data: this.data,
            arch: '<form string="Partners">' +
                    '<field name="p">' +
                        '<kanban>' +
                            '<field name="display_name"/>' +
                            '<templates>' +
                                '<t t-name="kanban-box">' +
                                    '<div><t t-esc="record.display_name"/></div>' +
                                '</t>' +
                            '</templates>' +
                        '</kanban>' +
                    '</field>' +
                '</form>',
            viewOptions: {
                ids: [1, 2],
                index: 0,
            },
            mockRPC: function () {
                count++;
                return this._super.apply(this, arguments);
            },
            res_id: 1,
        });

        // we are on record 1, which has 90 related record (first 40 should be
        // displayed), 2 RPCs (read) should have been done, one on the main record
        // and one for the O2M
        assert.strictEqual(count, 2, 'two RPCs should have been done');
        assert.strictEqual(form.$('.o_kanban_record:not(".o_kanban_ghost")').length, 40,
            'one2many kanban should contain 40 cards for record 1');

        // move to record 2, which has 3 related records (and shouldn't contain the
        // related records of record 1 anymore). Two additional RPCs should have
        // been done
        form.pager.next();
        assert.strictEqual(count, 4, 'two RPCs should have been done');
        assert.strictEqual(form.$('.o_kanban_record:not(".o_kanban_ghost")').length, 3,
            'one2many kanban should contain 3 cards for record 2');

        // move back to record 1, which should contain again its first 40 related
        // records
        form.pager.previous();
        assert.strictEqual(count, 6, 'two RPCs should have been done');
        assert.strictEqual(form.$('.o_kanban_record:not(".o_kanban_ghost")').length, 40,
            'one2many kanban should contain 40 cards for record 1');

        // move to the second page of the o2m: 1 RPC should have been done to fetch
        // the 2 subrecords of page 2, and those records should now be displayed
        form.$('.o_x2m_control_panel .o_pager_next').click();
        assert.strictEqual(count, 7, 'one RPC should have been done');
        assert.strictEqual(form.$('.o_kanban_record:not(".o_kanban_ghost")').length, 2,
            'one2many kanban should contain 2 cards for record 1 at page 2');

        // move to record 2 again and check that everything is correctly updated
        form.pager.next();
        assert.strictEqual(count, 9, 'two RPCs should have been done');
        assert.strictEqual(form.$('.o_kanban_record:not(".o_kanban_ghost")').length, 3,
            'one2many kanban should contain 3 cards for record 2');

        // move back to record 1 and move to page 2 again: all data should have
        // been correctly reloaded
        form.pager.previous();
        assert.strictEqual(count, 11, 'two RPCs should have been done');
        form.$('.o_x2m_control_panel .o_pager_next').click();
        assert.strictEqual(count, 12, 'one RPC should have been done');
        assert.strictEqual(form.$('.o_kanban_record:not(".o_kanban_ghost")').length, 2,
            'one2many kanban should contain 2 cards for record 1 at page 2');
        form.destroy();
    });

    QUnit.test('edition of one2many field with pager', function (assert) {
        assert.expect(31);

        var ids = [];
        for (var i = 0; i < 45; i++) {
            var id = 10 + i;
            ids.push(id);
            this.data.partner.records.push({
                id: id,
                display_name: "relational record " + id,
            });
        }
        this.data.partner.records[0].p = ids;

        var saveCount = 0;
        var checkRead = false;
        var readIDs;
        var form = createView({
            View: FormView,
            model: 'partner',
            data: this.data,
            arch: '<form string="Partners">' +
                    '<field name="p">' +
                        '<kanban>' +
                            '<field name="display_name"/>' +
                            '<templates>' +
                                '<t t-name="kanban-box">' +
                                    '<div class="oe_kanban_global_click">' +
                                        '<a t-if="!read_only_mode" type="delete" class="fa fa-times pull-right delete_icon"/>' +
                                        '<span><t t-esc="record.display_name.value"/></span>' +
                                    '</div>' +
                                '</t>' +
                            '</templates>' +
                        '</kanban>' +
                    '</field>' +
                '</form>',
            archs: {
                'partner,false,form': '<form><field name="display_name"/></form>',
            },
            mockRPC: function (route, args) {
                if (args.method === 'read' && checkRead) {
                    readIDs = args.args[0];
                    checkRead = false;
                }
                if (args.method === 'write') {
                    saveCount++;
                    var nbCommands = args.args[1].p.length;
                    var nbLinkCommands = _.filter(args.args[1].p, function (command) {
                        return command[0] === 4;
                    }).length;
                    switch(saveCount) {
                        case 1:
                            assert.strictEqual(nbCommands, 46,
                                "should send 46 commands (one for each record)");
                            assert.strictEqual(nbLinkCommands, 45,
                                "should send a LINK_TO command for each existing record");
                            assert.deepEqual(args.args[1].p[45], [0, args.args[1].p[45][1], {
                                display_name: 'new record',
                            }], "should sent a CREATE command for the new record");
                            break;
                        case 2:
                            assert.strictEqual(nbCommands, 46,
                                "should send 46 commands");
                            assert.strictEqual(nbLinkCommands, 45,
                                "should send a LINK_TO command for each existing record");
                            assert.deepEqual(args.args[1].p[45], [2, 10, false],
                                "should sent a DELETE command for the deleted record");
                            break;
                        case 3:
                            assert.strictEqual(nbCommands, 47,
                                "should send 47 commands");
                            assert.strictEqual(nbLinkCommands, 43,
                                "should send a LINK_TO command for each existing record");
                            assert.deepEqual(args.args[1].p[43],
                                [0, args.args[1].p[43][1], {display_name: 'new record page 1'}],
                                "should sent correct CREATE command");
                            assert.deepEqual(args.args[1].p[44],
                                [0, args.args[1].p[44][1], {display_name: 'new record page 2'}],
                                "should sent correct CREATE command");
                            assert.deepEqual(args.args[1].p[45],
                                [2, 11, false],
                                "should sent correct DELETE command");
                            assert.deepEqual(args.args[1].p[46],
                                [2, 52, false],
                                "should sent correct DELETE command");
                            break;
                    }
                }
                return this._super.apply(this, arguments);
            },
            res_id: 1,
        });

        assert.strictEqual(form.$('.o_kanban_record:not(".o_kanban_ghost")').length, 40,
            'there should be 40 records on page 1');
        assert.strictEqual(form.$('.o_x2m_control_panel .o_pager_counter').text().trim(),
            '1-40 / 45', "pager range should be correct");

        // add a record on page one
        checkRead = true;
        form.$buttons.find('.o_form_button_edit').click();
        form.$('.o-kanban-button-new').click();
        $('.modal input').val('new record').trigger('input');
        $('.modal .modal-footer .btn-primary:first').click(); // save and close
        // checks
        assert.strictEqual(readIDs, undefined, "should not have read any record");
        assert.strictEqual(form.$('span:contains(new record)').length, 0,
            "new record should be on page 2");
        assert.strictEqual(form.$('.o_kanban_record:not(".o_kanban_ghost")').length, 40,
            'there should be 40 records on page 1');
        assert.strictEqual(form.$('.o_x2m_control_panel .o_pager_counter').text().trim(),
            '1-40 / 46', "pager range should be correct");
        assert.strictEqual(form.$('.o_kanban_record:first span:contains(new record)').length,
            0, 'new record should not be on page 1');
        // save
        form.$buttons.find('.o_form_button_save').click();

        // delete a record on page one
        checkRead = true;
        form.$buttons.find('.o_form_button_edit').click();
        assert.strictEqual(form.$('.o_kanban_record:first span:contains(relational record 10)').length,
            1, 'first record should be the one with id 10 (next checks rely on that)');
        form.$('.delete_icon:first').click();
        // checks
        assert.deepEqual(readIDs, [50],
            "should have read a record (to display 40 records on page 1)");
        assert.strictEqual(form.$('.o_kanban_record:not(".o_kanban_ghost")').length, 40,
            'there should be 40 records on page 1');
        assert.strictEqual(form.$('.o_x2m_control_panel .o_pager_counter').text().trim(),
            '1-40 / 45', "pager range should be correct");
        // save
        form.$buttons.find('.o_form_button_save').click();

        // add and delete records in both pages
        form.$buttons.find('.o_form_button_edit').click();
        checkRead = true;
        readIDs = undefined;
        // add and delete a record in page 1
        form.$('.o-kanban-button-new').click();
        $('.modal input').val('new record page 1').trigger('input');
        $('.modal .modal-footer .btn-primary:first').click(); // save and close
        assert.strictEqual(form.$('.o_kanban_record:first span:contains(relational record 11)').length,
            1, 'first record should be the one with id 11 (next checks rely on that)');
        form.$('.delete_icon:first').click();
        assert.deepEqual(readIDs, [51],
            "should have read a record (to display 40 records on page 1)");
        // add and delete a record in page 2
        form.$('.o_x2m_control_panel .o_pager_next').click();
        assert.strictEqual(form.$('.o_kanban_record:first span:contains(relational record 52)').length,
            1, 'first record should be the one with id 52 (next checks rely on that)');
        checkRead = true;
        readIDs = undefined;
        form.$('.delete_icon:first').click();
        form.$('.o-kanban-button-new').click();
        $('.modal input').val('new record page 2').trigger('input');
        $('.modal .modal-footer .btn-primary:first').click(); // save and close
        assert.strictEqual(readIDs, undefined, "should not have read any record");
        // checks
        assert.strictEqual(form.$('.o_kanban_record:not(".o_kanban_ghost")').length, 5,
            'there should be 5 records on page 2');
        assert.strictEqual(form.$('.o_x2m_control_panel .o_pager_counter').text().trim(),
            '41-45 / 45', "pager range should be correct");
        assert.strictEqual(form.$('.o_kanban_record span:contains(new record page 1)').length,
            1, 'new records should be on page 2');
        assert.strictEqual(form.$('.o_kanban_record span:contains(new record page 2)').length,
            1, 'new records should be on page 2');
        // save
        form.$buttons.find('.o_form_button_save').click();

        form.destroy();
    });

    QUnit.test('edition of one2many field, with onchange and not inline sub view', function (assert) {
        assert.expect(2);

        this.data.turtle.onchanges.turtle_int = function (obj) {
            obj.turtle_foo = String(obj.turtle_int);
        };
        this.data.partner.onchanges.turtles = function () {};

        var form = createView({
            View: FormView,
            model: 'partner',
            data: this.data,
            arch: '<form string="Partners">' +
                    '<field name="turtles"/>' +
                '</form>',
            archs: {
                'turtle,false,list': '<tree><field name="turtle_foo"/></tree>',
                'turtle,false,form': '<form><group><field name="turtle_foo"/><field name="turtle_int"/></group></form>',
            },
            mockRPC: function (route, args) {
                return this._super.apply(this, arguments);
            },
            res_id: 1,
        });
        form.$buttons.find('.o_form_button_edit').click();
        form.$('.o_field_x2many_list_row_add a').click();
        $('input[name="turtle_int"]').val('5').trigger('input');
        $('.modal-footer button.btn-primary').first().click();
        assert.strictEqual(form.$('tbody tr:eq(1) td.o_data_cell').text(), '5',
            'should display 5 in the foo field');
        form.$('tbody tr:eq(1) td.o_data_cell').click();

        $('input[name="turtle_int"]').val('3').trigger('input');
        $('.modal-footer button.btn-primary').first().click();
        assert.strictEqual(form.$('tbody tr:eq(1) td.o_data_cell').text(), '3',
            'should now display 3 in the foo field');
        form.destroy();
    });

    QUnit.test('sorting one2many fields', function (assert) {
        assert.expect(4);

        this.data.partner.fields.foo.sortable = true;
        this.data.partner.records.push({id: 23, foo: "abc"});
        this.data.partner.records.push({id: 24, foo: "xyz"});
        this.data.partner.records.push({id: 25, foo: "def"});
        this.data.partner.records[0].p = [23,24,25];

        var rpcCount = 0;
        var form = createView({
            View: FormView,
            model: 'partner',
            data: this.data,
            arch: '<form string="Partners">' +
                    '<field name="p">' +
                        '<tree>' +
                            '<field name="foo"/>' +
                        '</tree>' +
                    '</field>' +
                '</form>',
            res_id: 1,
            mockRPC: function () {
                rpcCount++;
                return this._super.apply(this, arguments);
            },
        });

        rpcCount = 0;
        assert.ok(form.$('table tbody tr:eq(2) td:contains(def)').length,
            "the 3rd record is the one with 'def' value");
        form.renderer._render = function () {
            throw "should not render the whole form";
        };

        form.$('table thead th:contains(Foo)').click();
        assert.strictEqual(rpcCount, 0,
            'sort should be in memory, no extra RPCs should have been done');
        assert.ok(form.$('table tbody tr:eq(2) td:contains(xyz)').length,
            "the 3rd record is the one with 'xyz' value");

        form.$('table thead th:contains(Foo)').click();
        assert.ok(form.$('table tbody tr:eq(2) td:contains(abc)').length,
            "the 3rd record is the one with 'abc' value");

        form.destroy();
    });

    QUnit.test('one2many list field edition', function (assert) {
        assert.expect(6);

        this.data.partner.records.push({
            id: 3,
            display_name: "relational record 1",
        });
        this.data.partner.records[1].p = [3];

        var form = createView({
            View: FormView,
            model: 'partner',
            data: this.data,
            arch: '<form string="Partners">' +
                    '<field name="p">' +
                        '<tree editable="top">' +
                            '<field name="display_name"/>' +
                        '</tree>' +
                    '</field>' +
                '</form>',
            res_id: 2,
        });

        // edit the first line of the o2m
        assert.strictEqual(form.$('.o_field_one2many tbody td').first().text(), 'relational record 1',
            "display name of first record in o2m list should be 'relational record 1'");
        form.$buttons.find('.o_form_button_edit').click();
        form.$('.o_field_one2many tbody td').first().click();
        assert.ok(form.$('.o_field_one2many tbody td').first().parent().hasClass('o_selected_row'),
            "first row of o2m should be in edition");
        form.$('.o_field_one2many tbody td').first().find('input').val("new value").trigger('input');
        assert.ok(form.$('.o_field_one2many tbody td').first().parent().hasClass('o_selected_row'),
            "first row of o2m should still be in edition");

        // // leave o2m edition
        form.$el.click();
        assert.ok(!form.$('.o_field_one2many tbody td').first().parent().hasClass('o_selected_row'),
            "first row of o2m should be readonly again");

        // discard changes
        form.$buttons.find('.o_form_button_cancel').click();
        assert.strictEqual(form.$('.o_field_one2many tbody td').first().text(), 'new value',
            "changes shouldn't have been discarded yet, waiting for user confirmation");
        $('.modal .modal-footer .btn-primary').click();
        assert.strictEqual(form.$('.o_field_one2many tbody td').first().text(), 'relational record 1',
            "display name of first record in o2m list should be 'relational record 1'");

        // edit again and save
        form.$buttons.find('.o_form_button_edit').click();
        form.$('.o_field_one2many tbody td').first().click();
        form.$('.o_field_one2many tbody td').first().find('input').val("new value").trigger('input');
        form.$el.click();
        form.$buttons.find('.o_form_button_save').click();
        // FIXME: this next test doesn't pass as the save of updates of
        // relational data is temporarily disabled
        // assert.strictEqual(form.$('.o_field_one2many tbody td').first().text(), 'new value',
        //     "display name of first record in o2m list should be 'new value'");

        form.destroy();
    });

    QUnit.test('one2many list: create action disabled', function (assert) {
        assert.expect(2);
        var form = createView({
            View: FormView,
            model: 'partner',
            data: this.data,
            arch:'<form string="Partners">' +
                    '<field name="p">' +
                        '<tree create="0">' +
                            '<field name="display_name"/>' +
                        '</tree>' +
                    '</field>' +
                '</form>',
            res_id: 1,
        });

        assert.ok(!form.$('.o_field_x2many_list_row_add').length,
            '"Add an item" link should not be available in readonly');

        form.$buttons.find('.o_form_button_edit').click();

        assert.ok(!form.$('.o_field_x2many_list_row_add').length,
            '"Add an item" link should not be available in readonly');
        form.destroy();
    });

    QUnit.test('one2many list: unlink one record', function (assert) {
        assert.expect(5);
        this.data.partner.records[0].p = [2, 4];
        var form = createView({
            View: FormView,
            model: 'partner',
            data: this.data,
            arch:'<form string="Partners">' +
                    '<field name="p" widget="many2many">' +
                        '<tree>' +
                            '<field name="display_name"/>' +
                        '</tree>' +
                    '</field>' +
                '</form>',
            res_id: 1,
            mockRPC: function (route, args) {
                if (route === '/web/dataset/call_kw/partner/write') {
                    var commands = args.args[1].p;
                    assert.strictEqual(commands.length, 2,
                        'should have generated two commands');
                    assert.ok(commands[0][0] === 4 && commands[0][1] === 4,
                        'should have generated the command 4 (LINK_TO) with id 4');
                    assert.ok(commands[1][0] === 3 && commands[1][1] === 2,
                        'should have generated the command 3 (UNLINK) with id 2');
                }
                return this._super.apply(this, arguments);
            },
        });
        form.$buttons.find('.o_form_button_edit').click();

        assert.strictEqual(form.$('td.o_list_record_delete span').length, 2,
            "should have 2 delete buttons");

        form.$('td.o_list_record_delete span').first().click();

        assert.strictEqual(form.$('td.o_list_record_delete span').length, 1,
            "should have 1 delete button (a record is supposed to have been unlinked)");

        // save and check that the correct command has been generated
        form.$buttons.find('.o_form_button_save').click();
        form.destroy();
    });

    QUnit.test('one2many list: deleting one record', function (assert) {
        assert.expect(5);
        this.data.partner.records[0].p = [2, 4];
        var form = createView({
            View: FormView,
            model: 'partner',
            data: this.data,
            arch:'<form string="Partners">' +
                    '<field name="p">' +
                        '<tree>' +
                            '<field name="display_name"/>' +
                        '</tree>' +
                    '</field>' +
                '</form>',
            res_id: 1,
            mockRPC: function (route, args) {
                if (route === '/web/dataset/call_kw/partner/write') {
                    var commands = args.args[1].p;
                    assert.strictEqual(commands.length, 2,
                        'should have generated two commands');
                    assert.ok(commands[0][0] === 4 && commands[0][1] === 4,
                        'should have generated the command 4 (LINK_TO) with id 4');
                    assert.ok(commands[1][0] === 2 && commands[1][1] === 2,
                        'should have generated the command 2 (DELETE) with id 2');
                }
                return this._super.apply(this, arguments);
            },
        });
        form.$buttons.find('.o_form_button_edit').click();

        assert.strictEqual(form.$('td.o_list_record_delete span').length, 2,
            "should have 2 delete buttons");

        form.$('td.o_list_record_delete span').first().click();

        assert.strictEqual(form.$('td.o_list_record_delete span').length, 1,
            "should have 1 delete button (a record is supposed to have been deleted)");

        // save and check that the correct command has been generated
        form.$buttons.find('.o_form_button_save').click();

        // FIXME: it would be nice to test that the view is re-rendered correctly,
        // but as the relational data isn't re-fetched, the rendering is ok even
        // if the changes haven't been saved
        form.destroy();
    });

    QUnit.test('one2many kanban: edition', function (assert) {
        assert.expect(14);

        this.data.partner.records[0].p = [2];
        var form = createView({
            View: FormView,
            model: 'partner',
            data: this.data,
            arch: '<form string="Partners">' +
                    '<field name="p">' +
                        '<kanban>' +
                            // color will be in the kanban but not in the form
                            '<field name="color"/>' +
                            '<field name="display_name"/>' +
                            '<templates>' +
                                '<t t-name="kanban-box">' +
                                    '<div class="oe_kanban_global_click">' +
                                        '<a t-if="!read_only_mode" type="delete" class="fa fa-times pull-right delete_icon"/>' +
                                        '<span><t t-esc="record.display_name.value"/></span>' +
                                        '<span><t t-esc="record.color.value"/></span>' +
                                    '</div>' +
                                '</t>' +
                            '</templates>' +
                        '</kanban>' +
                        '<form string="Partners">' +
                            '<field name="display_name"/>' +
                            // foo will be in the form but not in the kanban
                            '<field name="foo"/>' +
                        '</form>' +
                    '</field>' +
                '</form>',
            res_id: 1,
        });

        assert.ok(!form.$('.o_kanban_view .delete_icon').length,
            'delete icon should not be visible in readonly');
        assert.ok(!form.$('.o_field_one2many .o-kanban-button-new').length,
            '"Create" button should not be visible in readonly');

        form.$buttons.find('.o_form_button_edit').click();

        assert.strictEqual(form.$('.o_kanban_record:not(.o_kanban_ghost)').length, 1,
            'should contain 1 record');
        assert.strictEqual(form.$('.o_kanban_record span:first').text(), 'second record',
            'display_name of subrecord should be the one in DB');
        assert.strictEqual(form.$('.o_kanban_record span:nth(1)').text(), 'Red',
            'color of subrecord should be the one in DB');
        assert.ok(form.$('.o_kanban_view .delete_icon').length,
            'delete icon should be visible in edit');
        assert.ok(form.$('.o_field_one2many .o-kanban-button-new').length,
            '"Create" button should be visible in edit');

        // edit existing subrecord
        form.$('.oe_kanban_global_click').click();

        $('.modal .o_form_view input').val('new name').trigger('input');
        $('.modal .modal-footer .btn-primary').click(); // save
        assert.strictEqual(form.$('.o_kanban_record span:first').text(), 'new name',
            'value of subrecord should have been updated');

        // create a new subrecord
        form.$('.o-kanban-button-new').click();
        $('.modal .o_form_view input').val('new subrecord 1').trigger('input');
        $('.modal .modal-footer .btn-primary').click(); // save and close
        assert.strictEqual(form.$('.o_kanban_record:not(.o_kanban_ghost)').length, 2,
            'should contain 2 records');
        assert.strictEqual(form.$('.o_kanban_record:nth(1) span').text(), 'new subrecord 1',
            'value of newly created subrecord should be "new subrecord 1"');

        // create two new subrecords
        form.$('.o-kanban-button-new').click();
        $('.modal .o_form_view input').val('new subrecord 2').trigger('input');
        $('.modal .modal-footer .btn-primary:nth(1)').click(); // save and new
        $('.modal .o_form_view input').val('new subrecord 3').trigger('input');
        $('.modal .modal-footer .btn-primary').click(); // save and close
        assert.strictEqual(form.$('.o_kanban_record:not(.o_kanban_ghost)').length, 4,
            'should contain 4 records');

        // delete subrecords
        form.$('.o_kanban_view .delete_icon:first()').click();
        assert.strictEqual(form.$('.o_kanban_record:not(.o_kanban_ghost)').length, 3,
            'should contain 3 records');
        form.$('.o_kanban_view .delete_icon:first()').click();
        form.$('.o_kanban_view .delete_icon:first()').click();
        assert.strictEqual(form.$('.o_kanban_record:not(.o_kanban_ghost)').length, 1,
            'should contain 1 records');
        assert.strictEqual(form.$('.o_kanban_record span:first').text(), 'new subrecord 3',
            'the remaining subrecord should be "new subrecord 3"');
        form.destroy();
    });

    QUnit.test('one2many kanban: create action disabled', function (assert) {
        assert.expect(3);

        this.data.partner.records[0].p = [4];

        var form = createView({
            View: FormView,
            model: 'partner',
            data: this.data,
            arch:'<form string="Partners">' +
                    '<field name="p">' +
                        '<kanban create="0">' +
                            '<field name="display_name"/>' +
                            '<templates>' +
                                '<t t-name="kanban-box">' +
                                    '<div class="oe_kanban_global_click">' +
                                        '<a t-if="!read_only_mode" type="delete" class="fa fa-times pull-right delete_icon"/>' +
                                        '<span><t t-esc="record.display_name.value"/></span>' +
                                    '</div>' +
                                '</t>' +
                            '</templates>' +
                        '</kanban>' +
                    '</field>' +
                '</form>',
            res_id: 1,
        });

        assert.ok(!form.$('.o-kanban-button-new').length,
            '"Add" button should not be available in readonly');

        form.$buttons.find('.o_form_button_edit').click();

        assert.ok(!form.$('.o-kanban-button-new').length,
            '"Add" button should not be available in edit');
        assert.ok(form.$('.o_kanban_view .delete_icon').length,
            'delete icon should be visible in edit');
        form.destroy();
    });

    QUnit.test('one2many list (non editable): edition', function (assert) {
        assert.expect(12);

        var nbWrite = 0;
        this.data.partner.records[0].p = [2, 4];
        var form = createView({
            View: FormView,
            model: 'partner',
            data: this.data,
            arch: '<form string="Partners">' +
                    '<field name="p">' +
                        '<tree>' +
                            '<field name="display_name"/><field name="qux"/>' +
                        '</tree>' +
                        '<form string="Partners">' +
                            '<field name="display_name"/>' +
                        '</form>' +
                    '</field>' +
                '</form>',
            res_id: 1,
            mockRPC: function (route, args) {
                if (args.method === 'write') {
                    nbWrite++;
                    assert.deepEqual(args.args[1], {
                        p: [[1, 2, {display_name: 'new name'}], [2, 4, false]]
                    }, "should have sent the correct commands");
                }
                return this._super.apply(this, arguments);
            },
        });

        assert.ok(!form.$('.o_list_record_delete').length,
            'delete icon should not be visible in readonly');
        assert.ok(!form.$('.o_field_x2many_list_row_add').length,
            '"Add an item" should not be visible in readonly');

        form.$buttons.find('.o_form_button_edit').click();

        assert.strictEqual(form.$('.o_list_view td.o_list_number').length, 2,
            'should contain 2 records');
        assert.strictEqual(form.$('.o_list_view tbody td:first()').text(), 'second record',
            'display_name of first subrecord should be the one in DB');
        assert.ok(form.$('.o_list_record_delete').length,
            'delete icon should be visible in edit');
        assert.ok(form.$('.o_field_x2many_list_row_add').length,
            '"Add an item" should not visible in edit');

        // edit existing subrecord
        form.$('.o_list_view tbody tr:first() td:eq(1)').click();

        $('.modal .o_form_view input').val('new name').trigger('input');
        $('.modal .modal-footer .btn-primary').click(); // save
        assert.strictEqual(form.$('.o_list_view tbody td:first()').text(), 'new name',
            'value of subrecord should have been updated');
        assert.strictEqual(nbWrite, 0, "should not have write anything in DB");

        // create new subrecords
        // TODO when 'Add an item' will be implemented

        // delete subrecords
        form.$('.o_list_record_delete:nth(1)').click();
        assert.strictEqual(form.$('.o_list_view td.o_list_number').length, 1,
            'should contain 1 subrecord');
        assert.strictEqual(form.$('.o_list_view tbody td:first()').text(), 'new name',
            'the remaining subrecord should be "new name"');

        form.$buttons.find('.o_form_button_save').click(); // save the record
        assert.strictEqual(nbWrite, 1, "should have write the changes in DB");

        form.destroy();
    });

    QUnit.test('one2many list (editable): edition', function (assert) {
        assert.expect(7);

        this.data.partner.records[0].p = [2, 4];
        var form = createView({
            View: FormView,
            model: 'partner',
            data: this.data,
            arch: '<form string="Partners">' +
                    '<field name="p">' +
                        '<tree editable="top">' +
                            '<field name="display_name"/><field name="qux"/>' +
                        '</tree>' +
                        '<form string="Partners">' +
                            '<field name="display_name"/>' +
                        '</form>' +
                    '</field>' +
                '</form>',
            res_id: 1,
        });

        assert.ok(!form.$('.o_field_x2many_list_row_add').length,
            '"Add an item" link should not be available in readonly');

        form.$('.o_list_view tbody td:first()').click();
        assert.ok($('.modal .o_form_readonly').length,
            'in readonly, clicking on a subrecord should open it in readonly in a dialog');
        $('.modal .o_form_button_cancel').click(); // close the dialog

        form.$buttons.find('.o_form_button_edit').click();

        assert.ok(form.$('.o_field_x2many_list_row_add').length,
            '"Add an item" link should be available in edit');

        // edit existing subrecord
        form.$('.o_list_view tbody td:first()').click();
        assert.strictEqual($('.modal').length, 0,
            'in edit, clicking on a subrecord should not open a dialog');
        assert.ok(form.$('.o_list_view tbody tr:first()').hasClass('o_selected_row'),
            'first row should be in edition');
        form.$('.o_list_view input:first()').val('new name').trigger('input');

        form.$('.o_list_view tbody tr:nth(1) td:first').click(); // click on second record to validate the first one
        assert.ok(!form.$('.o_list_view tbody tr:first').hasClass('o_selected_row'),
            'first row should not be in edition anymore');
        assert.strictEqual(form.$('.o_list_view tbody td:first').text(), 'new name',
            'value of subrecord should have been updated');

        // create new subrecords
        // TODO when 'Add an item' will be implemented
        form.destroy();
    });

    QUnit.test('one2many list (editable): edition, part 2', function (assert) {
        assert.expect(8);

        var form = createView({
            View: FormView,
            model: 'partner',
            data: this.data,
            arch: '<form string="Partners">' +
                    '<field name="p">' +
                        '<tree editable="top">' +
                            '<field name="foo"/>' +
                        '</tree>' +
                    '</field>' +
                '</form>',
            res_id: 1,
            mockRPC: function (route, args) {
                if (args.method === 'write') {
                    assert.strictEqual(args.args[1].p[0][0], 0,
                        "should send a 0 command for field p");
                    assert.strictEqual(args.args[1].p[1][0], 0,
                        "should send a second 0 command for field p");
                }
                return this._super.apply(this, arguments);
            },
        });

        // edit mode, then click on Add an item and enter a value
        form.$buttons.find('.o_form_button_edit').click();
        form.$('.o_field_x2many_list_row_add a').click();
        form.$('.o_selected_row > td input').val('kartoffel').trigger('input');

        // click again on Add an item
        form.$('.o_field_x2many_list_row_add a').click();
        assert.strictEqual(form.$('td:contains(kartoffel)').length, 1,
            "should have one td with the new value");
        assert.strictEqual(form.$('.o_selected_row > td input').length, 1,
            "should have one other new td");
        assert.strictEqual(form.$('tr.o_data_row').length, 2, "should have 2 data rows");

        // enter another value and save
        form.$('.o_selected_row > td input').val('gemuse').trigger('input');
        form.$buttons.find('.o_form_button_save').click();
        assert.strictEqual(form.$('tr.o_data_row').length, 2, "should have 2 data rows");
        assert.strictEqual(form.$('td:contains(kartoffel)').length, 1,
            "should have one td with the new value");
        assert.strictEqual(form.$('td:contains(gemuse)').length, 1,
            "should have one td with the new value");

        form.destroy();
    });

    QUnit.test('one2many list (editable): edition, part 3', function (assert) {
        assert.expect(3);

        var form = createView({
            View: FormView,
            model: 'partner',
            data: this.data,
            arch: '<form string="Partners">' +
                    '<group>' +
                        '<field name="turtles">' +
                            '<tree editable="top">' +
                                '<field name="turtle_foo"/>' +
                            '</tree>' +
                        '</field>' +
                    '</group>' +
                '</form>',
            res_id: 1,
        });

        // edit mode, then click on Add an item 2 times
        assert.strictEqual(form.$('tr.o_data_row').length, 1,
            "should have 1 data rows");
        form.$buttons.find('.o_form_button_edit').click();
        form.$('.o_field_x2many_list_row_add a').click();
        form.$('.o_field_x2many_list_row_add a').click();
        assert.strictEqual(form.$('tr.o_data_row').length, 3,
            "should have 3 data rows");

        // cancel the edition
        form.$buttons.find('.o_form_button_cancel').click();
        $('.modal-footer button.btn-primary').first().click();
        assert.strictEqual(form.$('tr.o_data_row').length, 1,
            "should have 1 data rows");

        form.destroy();
    });

    QUnit.test('one2many list (editable): edition, part 4', function (assert) {
        assert.expect(3);
        var i = 0;

        this.data.turtle.onchanges = {
            turtle_trululu: function (obj) {
                if (i) {
                    obj.turtle_description = "Some Description";
                }
                i++;
            },
        };

        var form = createView({
            View: FormView,
            model: 'partner',
            data: this.data,
            arch: '<form string="Partners">' +
                    '<group>' +
                        '<field name="turtles">' +
                            '<tree editable="top">' +
                                '<field name="turtle_trululu"/>' +
                                '<field name="turtle_description"/>' +
                            '</tree>' +
                        '</field>' +
                    '</group>' +
                '</form>',
            res_id: 2,
        });

        // edit mode, then click on Add an item
        assert.strictEqual(form.$('tr.o_data_row').length, 0,
            "should have 0 data rows");
        form.$buttons.find('.o_form_button_edit').click();
        form.$('.o_field_x2many_list_row_add a').click();
        assert.strictEqual(form.$('textarea').val(), "",
            "field turtle_description should be empty");

        // add a value in the turtle_trululu field to trigger an onchange
        var $dropdown = form.$('.o_field_many2one[name=turtle_trululu] input')
                            .autocomplete('widget');
        form.$('.o_field_many2one[name=turtle_trululu] input').click();
        $dropdown.find('a:contains(first record)').mouseenter().click();
        assert.strictEqual(form.$('textarea').val(), "Some Description",
            "field turtle_description should be set to the result of the onchange");
        form.destroy();
    });

    QUnit.test('one2many list (editable): discarding required empty data', function (assert) {
        assert.expect(7);

        this.data.turtle.fields.turtle_foo.required = true;
        delete this.data.turtle.fields.turtle_foo.default;

        var form = createView({
            View: FormView,
            model: 'partner',
            data: this.data,
            arch: '<form string="Partners">' +
                    '<group>' +
                        '<field name="turtles">' +
                            '<tree editable="top">' +
                                '<field name="turtle_foo"/>' +
                            '</tree>' +
                        '</field>' +
                    '</group>' +
                '</form>',
            res_id: 2,
            mockRPC: function (route, args) {
                if (args.method) {
                    assert.step(args.method);
                }
                return this._super.apply(this, arguments);
            },
        });

        // edit mode, then click on Add an item, then click elsewhere
        assert.strictEqual(form.$('tr.o_data_row').length, 0,
            "should have 0 data rows");
        form.$buttons.find('.o_form_button_edit').click();
        form.$('.o_field_x2many_list_row_add a').click();
        form.$('label.o_form_label').first().click();
        assert.strictEqual(form.$('tr.o_data_row').length, 0,
            "should still have 0 data rows");

        // click on Add an item again, then click on save
        form.$('.o_field_x2many_list_row_add a').click();
        form.$buttons.find('.o_form_button_save').click();
        assert.strictEqual(form.$('tr.o_data_row').length, 0,
            "should still have 0 data rows");

        assert.verifySteps(['read', 'default_get', 'default_get']);
        form.destroy();
    });

    QUnit.test('unselecting a line with missing required data', function (assert) {
        assert.expect(5);

        this.data.turtle.fields.turtle_foo.required = true;
        delete this.data.turtle.fields.turtle_foo.default;

        var form = createView({
            View: FormView,
            model: 'partner',
            data: this.data,
            arch: '<form string="Partners">' +
                    '<group>' +
                        '<field name="turtles">' +
                            '<tree editable="top">' +
                                '<field name="turtle_foo"/>' +
                                '<field name="turtle_int"/>' +
                            '</tree>' +
                        '</field>' +
                    '</group>' +
                '</form>',
            res_id: 2,
        });

        // edit mode, then click on Add an item, then click elsewhere
        assert.strictEqual(form.$('tr.o_data_row').length, 0,
            "should have 0 data rows");
        form.$buttons.find('.o_form_button_edit').click();
        form.$('.o_field_x2many_list_row_add a').click();
        assert.strictEqual(form.$('tr.o_data_row').length, 1,
            "should have 1 data rows");

        // adding a value in the non required field, so it is dirty, but with
        // a missing required field
        form.$('input[name="turtle_int"]').val('12345').trigger('input');

        // click elsewhere,
        form.$('label.o_form_label').click();
        assert.strictEqual($('.modal').length, 1,
            'a confirmation model should be opened');

        // click on cancel, the line should still be selected
        $('.modal .modal-footer button.btn-default').click();
        assert.strictEqual(form.$('tr.o_data_row.o_selected_row').length, 1,
            "should still have 1 selected data row");

        // click elsewhere, and click on ok (on the confirmation dialog)
        form.$('label.o_form_label').click();
        $('.modal .modal-footer button.btn-primary').click();
        assert.strictEqual(form.$('tr.o_data_row').length, 0,
            "should have 0 data rows (invalid line has been discarded");

        form.destroy();
    });

    QUnit.test('pressing enter in a o2m with a required empty m2o', function (assert) {
        assert.expect(4);

        this.data.turtle.fields.turtle_foo.required = true;

        var form = createView({
            View: FormView,
            model: 'partner',
            data: this.data,
            arch: '<form string="Partners">' +
                    '<group>' +
                        '<field name="turtles">' +
                            '<tree editable="top">' +
                                '<field name="turtle_foo"/>' +
                            '</tree>' +
                        '</field>' +
                    '</group>' +
                '</form>',
            res_id: 2,
            mockRPC: function (route, args) {
                assert.step(args.method);
                return this._super.apply(this, arguments);
            },
        });

        // edit mode, then click on Add an item, then click elsewhere
        form.$buttons.find('.o_form_button_edit').click();
        form.$('.o_field_x2many_list_row_add a').click();
        form.$('input[name="turtle_foo"]').trigger($.Event('keydown', {
            which: $.ui.keyCode.ENTER,
            keyCode: $.ui.keyCode.ENTER,
        }));
        assert.ok(form.$('input[name="turtle_foo"]').hasClass('o_field_invalid'),
            "input should be marked invalid");
        assert.verifySteps(['read', 'default_get']);
        form.destroy();
    });

    QUnit.test('editing a o2m, with required field and onchange', function (assert) {
        assert.expect(12);

        this.data.turtle.fields.turtle_foo.required = true;
        delete this.data.turtle.fields.turtle_foo.default;
        this.data.turtle.onchanges = {
            turtle_foo: function (obj) {
                obj.turtle_int = obj.turtle_foo.length;
            },
        };

        var form = createView({
            View: FormView,
            model: 'partner',
            data: this.data,
            arch: '<form string="Partners">' +
                    '<group>' +
                        '<field name="turtles">' +
                            '<tree editable="top">' +
                                '<field name="turtle_foo"/>' +
                                '<field name="turtle_int"/>' +
                            '</tree>' +
                        '</field>' +
                    '</group>' +
                '</form>',
            res_id: 2,
            mockRPC: function (route, args) {
                if (args.method) {
                    assert.step(args.method);
                }
                return this._super.apply(this, arguments);
            },
        });

        // edit mode, then click on Add an item
        assert.strictEqual(form.$('tr.o_data_row').length, 0,
            "should have 0 data rows");
        form.$buttons.find('.o_form_button_edit').click();
        form.$('.o_field_x2many_list_row_add a').click();

        // input some text in required turtle_foo field
        form.$('input[name="turtle_foo"]').val('aubergine').trigger('input');
        assert.strictEqual(form.$('input[name="turtle_int"]').val(), "9",
            "onchange should have been triggered");

        // save and check everything is fine
        form.$buttons.find('.o_form_button_save').click();
        assert.strictEqual(form.$('.o_data_row td:contains(aubergine)').length, 1,
            "should have one row with turtle_foo value");
        assert.strictEqual(form.$('.o_data_row td:contains(9)').length, 1,
            "should have one row with turtle_int value");

        assert.verifySteps(['read', 'default_get', 'onchange', 'onchange', 'write', 'read', 'read']);
        form.destroy();
    });

    QUnit.test('editable o2m, pressing ESC discard current changes', function (assert) {
        assert.expect(5);

        var form = createView({
            View: FormView,
            model: 'partner',
            data: this.data,
            arch: '<form string="Partners">' +
                    '<field name="turtles">' +
                        '<tree editable="top">' +
                            '<field name="turtle_foo"/>' +
                        '</tree>' +
                    '</field>' +
                '</form>',
            res_id: 2,
            mockRPC: function (route, args) {
                assert.step(args.method);
                return this._super.apply(this, arguments);
            },
        });

        form.$buttons.find('.o_form_button_edit').click();
        form.$('.o_field_x2many_list_row_add a').click();
        assert.strictEqual(form.$('tr.o_data_row').length, 1,
            "there should be one data row");

        form.$('input[name="turtle_foo"]').trigger({type: 'keydown', which: $.ui.keyCode.ESCAPE});
        assert.strictEqual(form.$('tr.o_data_row').length, 0,
            "data row should have been discarded");
        assert.verifySteps(['read', 'default_get']);
        form.destroy();
    });

    QUnit.test('editable o2m with required field, pressing ESC discard current changes', function (assert) {
        assert.expect(5);

        this.data.turtle.fields.turtle_foo.required = true;

        var form = createView({
            View: FormView,
            model: 'partner',
            data: this.data,
            arch: '<form string="Partners">' +
                    '<field name="turtles">' +
                        '<tree editable="top">' +
                            '<field name="turtle_foo"/>' +
                        '</tree>' +
                    '</field>' +
                '</form>',
            res_id: 2,
            mockRPC: function (route, args) {
                assert.step(args.method);
                return this._super.apply(this, arguments);
            },
        });

        form.$buttons.find('.o_form_button_edit').click();
        form.$('.o_field_x2many_list_row_add a').click();
        assert.strictEqual(form.$('tr.o_data_row').length, 1,
            "there should be one data row");

        form.$('input[name="turtle_foo"]').trigger({type: 'keydown', which: $.ui.keyCode.ESCAPE});
        assert.strictEqual(form.$('tr.o_data_row').length, 0,
            "data row should have been discarded");
        assert.verifySteps(['read', 'default_get']);
        form.destroy();
    });

    QUnit.test('pressing escape in editable o2m list in dialog', function (assert) {
        assert.expect(3);

        var form = createView({
            View: FormView,
            model: 'partner',
            data: this.data,
            arch: '<form string="Partners">' +
                    '<group>' +
                        '<field name="p">' +
                            '<tree>' +
                                '<field name="display_name"/>' +
                            '</tree>' +
                        '</field>' +
                    '</group>' +
                '</form>',
            res_id: 1,
            archs: {
                "partner,false,form": '<form>' +
                    '<field name="p">' +
                        '<tree editable="bottom">' +
                            '<field name="display_name"/>' +
                        '</tree>' +
                    '</field>' +
                '</form>',
            },
            viewOptions: {
                mode: 'edit',
            },
        });

        form.$('.o_field_x2many_list_row_add a').click();
        $('.modal .o_field_x2many_list_row_add a').click();

        assert.strictEqual($('.modal .o_data_row.o_selected_row').length, 1,
            "there should be a row in edition in the dialog");

        // trigger keydown ESCAPE in the edited row
        $('.modal .o_data_cell input').trigger({type: 'keydown', which: $.ui.keyCode.ESCAPE});

        assert.strictEqual($('.modal').length, 1,
            "dialog should still be open");
        assert.strictEqual($('.modal .o_data_row').length, 0,
            "the row should have been removed");

        form.destroy();
    });

    QUnit.test('editable o2m with onchange and required field: delete an invalid line', function (assert) {
        assert.expect(5);

        this.data.partner.onchanges = {
            turtles: function () {},
        };
        this.data.partner.records[0].turtles = [1];
        this.data.turtle.records[0].product_id = 37;

        var form = createView({
            View: FormView,
            model: 'partner',
            data: this.data,
            arch: '<form string="Partners">' +
                    '<field name="turtles">' +
                        '<tree editable="top">' +
                            '<field name="product_id"/>' +
                        '</tree>' +
                    '</field>' +
                '</form>',
            res_id: 1,
            mockRPC: function (route, args) {
                assert.step(args.method);
                return this._super.apply(this, arguments);
            },
            viewOptions: {
                mode: 'edit',
            },
        });

        form.$('.o_data_cell:first').click();
        form.$('.o_field_widget[name="product_id"] input').val('').trigger('keyup');
        assert.verifySteps(['read', 'read'], 'no onchange should be done as line is invalid');
        form.$('.o_list_record_delete').click();
        assert.verifySteps(['read', 'read', 'onchange'], 'onchange should have been done');

        form.destroy();
    });

    QUnit.test('onchange in a one2many', function (assert) {
        assert.expect(1);

        this.data.partner.records.push({
            id: 3,
            foo: "relational record 1",
        });
        this.data.partner.records[1].p = [3];
        this.data.partner.onchanges = {p: true};

        var form = createView({
            View: FormView,
            model: 'partner',
            data: this.data,
            arch: '<form string="Partners">' +
                    '<field name="p">' +
                        '<tree editable="top">' +
                            '<field name="foo"/>' +
                        '</tree>' +
                    '</field>' +
                '</form>',
            res_id: 2,
            mockRPC: function (route, args) {
                if (args.method === 'onchange') {
                    return $.when({value: { p: [
                        [5],                             // delete all
                        [0, 0, {foo: "from onchange"}],  // create new
                    ]}});
                }
                return this._super(route, args);
            },
        });

        form.$buttons.find('.o_form_button_edit').click();
        form.$('.o_field_one2many tbody td').first().click();
        form.$('.o_field_one2many tbody td').first().find('input').val("new value").trigger('input');
        form.$buttons.find('.o_form_button_save').click();

        assert.strictEqual(form.$('.o_field_one2many tbody td').first().text(), 'from onchange',
            "display name of first record in o2m list should be 'new value'");
        form.destroy();
    });

    QUnit.test('one2many, default_get and onchange (basic)', function (assert) {
        assert.expect(1);

        this.data.partner.fields.p.default = [
            [6, 0, []],                  // replace with zero ids
        ];
        this.data.partner.onchanges = {p: true};

        var form = createView({
            View: FormView,
            model: 'partner',
            data: this.data,
            arch:'<form string="Partners">' +
                    '<field name="p">' +
                        '<tree>' +
                            '<field name="foo"/>' +
                        '</tree>' +
                    '</field>' +
                '</form>',
            mockRPC: function (route, args) {
                if (args.method === 'onchange') {
                    return $.when({value: { p: [
                        [5],                             // delete all
                        [0, 0, {foo: "from onchange"}],  // create new
                    ]}});
                }
                return this._super(route, args);
            },
        });

        assert.ok(form.$('td:contains(from onchange)').length,
            "should have 'from onchange' value in one2many");
        form.destroy();
    });

    QUnit.test('one2many and onchange (with integer)', function (assert) {
        assert.expect(4);

        this.data.turtle.onchanges = {
            turtle_int: function (obj) {}
        };

        var form = createView({
            View: FormView,
            model: 'partner',
            data: this.data,
            arch:'<form string="Partners">' +
                    '<field name="turtles">' +
                        '<tree editable="bottom">' +
                            '<field name="turtle_int"/>' +
                        '</tree>' +
                    '</field>' +
                '</form>',
            res_id: 1,
            mockRPC: function (route, args) {
                assert.step(args.method);
                return this._super.apply(this, arguments);
            },
        });
        form.$buttons.find('.o_form_button_edit').click();

        form.$('td:contains(9)').click();
        form.$('td input[name="turtle_int"]').val("3").trigger('input');

        // the 'change' event is triggered on the input when we focus somewhere
        // else, for example by clicking in the body.  However, if we try to
        // programmatically click in the body, it does not trigger a change
        // event, so we simply trigger it directly instead.
        form.$('td input[name="turtle_int"]').trigger('change');

        assert.verifySteps(['read', 'read', 'onchange']);
        form.destroy();
    });

    QUnit.test('one2many and onchange (with date)', function (assert) {
        assert.expect(7);

        this.data.partner.onchanges = {
            date: function (obj) {}
        };
        this.data.partner.records[0].p = [2];

        var form = createView({
            View: FormView,
            model: 'partner',
            data: this.data,
            arch:'<form string="Partners">' +
                    '<field name="p">' +
                        '<tree editable="bottom">' +
                            '<field name="date"/>' +
                        '</tree>' +
                    '</field>' +
                '</form>',
            res_id: 1,
            mockRPC: function (route, args) {
                assert.step(args.method);
                return this._super.apply(this, arguments);
            },
        });
        form.$buttons.find('.o_form_button_edit').click();

        form.$('td:contains(01/25/2017)').click();
        form.$('.o_datepicker_input').click();
        $('.bootstrap-datetimepicker-widget .picker-switch').first().click();  // Month selection
        $('.bootstrap-datetimepicker-widget .picker-switch').first().click();  // Year selection
        $('.bootstrap-datetimepicker-widget .year:contains(2017)').click();
        $('.bootstrap-datetimepicker-widget .month').eq(1).click();  // February
        $('.day:contains(22)').click(); // select the 22 February

        form.$buttons.find('.o_form_button_save').click();

        assert.verifySteps(['read', 'read', 'onchange', 'write', 'read', 'read']);
        form.destroy();
    });

    QUnit.test('one2many and onchange (with command DELETE_ALL)', function (assert) {
        assert.expect(5);

        this.data.partner.onchanges = {
            foo: function (obj) {
                obj.p = [[5]];
            },
            p: function () {}, // dummy onchange on the o2m to execute _isX2ManyValid()
        };
        this.data.partner.records[0].p = [2];

        var form = createView({
            View: FormView,
            model: 'partner',
            data: this.data,
            arch:'<form string="Partners">' +
                    '<field name="foo"/>' +
                    '<field name="p">' +
                        '<tree editable="bottom">' +
                            '<field name="display_name"/>' +
                        '</tree>' +
                    '</field>' +
                '</form>',
            mockRPC: function (method, args) {
                if (args.method === 'write') {
                    assert.deepEqual(args.args[1].p, [
                        [0, args.args[1].p[0][1], {display_name: 'z'}],
                        [2, 2, false],
                    ], "correct commands should be sent");
                }
                return this._super.apply(this, arguments);
            },
            res_id: 1,
            viewOptions: {
                mode: 'edit',
            },
        });

        assert.strictEqual(form.$('.o_data_row').length, 1,
            "o2m should contain one row");

        // empty o2m by triggering the onchange
        form.$('.o_field_widget[name=foo]').val('trigger onchange').trigger('input');

        assert.strictEqual(form.$('.o_data_row').length, 0,
            "rows of the o2m should have been deleted");

        // add two new subrecords
        form.$('.o_field_x2many_list_row_add a').click();
        form.$('.o_field_widget[name=display_name]').val('x').trigger('input');
        form.$('.o_field_x2many_list_row_add a').click();
        form.$('.o_field_widget[name=display_name]').val('y').trigger('input');

        assert.strictEqual(form.$('.o_data_row').length, 2,
            "o2m should contain two rows");

        // empty o2m by triggering the onchange
        form.$('.o_field_widget[name=foo]').val('trigger onchange again').trigger('input');

        assert.strictEqual(form.$('.o_data_row').length, 0,
            "rows of the o2m should have been deleted");

        form.$('.o_field_x2many_list_row_add a').click();
        form.$('.o_field_widget[name=display_name]').val('z').trigger('input');

        form.$buttons.find('.o_form_button_save').click();
        form.destroy();
    });

    QUnit.test('one2many and onchange only write modified field', function (assert) {
        assert.expect(2);

        this.data.partner.onchanges = {
            turtles: function (obj) {
                obj.turtles = [
                    [5], // delete all
                    [1, 3, { // the server returns all fields
                        display_name: "coucou",
                        product_id: [37, "xphone"],
                        turtle_bar: false,
                        turtle_foo: "has changed",
                        turtle_int: 42,
                        turtle_qux: 9.8,
                        partner_ids: [],
                        turtle_ref: 'product,37',
                    }],
                ];
            },
        };

        this.data.partner.records[0].turtles = [3];

        var form = createView({
            View: FormView,
            model: 'partner',
            data: this.data,
            arch:'<form string="Partners">' +
                    '<field name="foo"/>' +
                    '<field name="turtles">' +
                        '<tree editable="bottom">' +
                            '<field name="display_name"/>' +
                            '<field name="product_id"/>' +
                            '<field name="turtle_bar"/>' +
                            '<field name="turtle_foo"/>' +
                            '<field name="turtle_int"/>' +
                            '<field name="turtle_qux"/>' +
                            '<field name="turtle_ref"/>' +
                        '</tree>' +
                    '</field>' +
                '</form>',
            mockRPC: function (method, args) {
                if (args.method === 'write') {
                    assert.deepEqual(args.args[1].turtles, [
                        [1, 3, {display_name: 'coucou', turtle_foo: 'has changed', turtle_int: 42}],
                    ], "correct commands should be sent (only send changed values)");
                }
                return this._super.apply(this, arguments);
            },
            res_id: 1,
            viewOptions: {
                mode: 'edit',
            },
        });

        assert.strictEqual(form.$('.o_data_row').length, 1,
            "o2m should contain one row");

        form.$('.o_field_one2many .o_list_view tbody tr:first td:first').click();
        form.$('.o_field_one2many .o_list_view tbody tr:first input:first').val('blurp').trigger('input');

        form.$buttons.find('.o_form_button_save').click();
        form.destroy();
    });

    QUnit.test('one2many with CREATE onchanges correctly refreshed', function (assert) {
        assert.expect(5);

        var delta = 0;
        var oldInit = AbstractField.prototype.init;
        var oldDestroy = AbstractField.prototype.destroy;
        AbstractField.prototype.init = function () {
            delta++;
            oldInit.apply(this, arguments);
        };
        AbstractField.prototype.destroy = function () {
            delta--;
            oldDestroy.apply(this, arguments);
        };

        var deactiveOnchange = true;

        this.data.partner.records[0].turtles = [];
        this.data.partner.onchanges = {
            turtles: function (obj) {
                if (deactiveOnchange) { return; }
                // the onchange will either:
                //  - create a second line if there is only one line
                //  - edit the second line if there are two lines
                if (obj.turtles.length === 1) {
                    obj.turtles = [
                        [5], // delete all
                        [0, obj.turtles[0][1], {
                            display_name: "first",
                            turtle_int: obj.turtles[0][2].turtle_int,
                        }],
                        [0, 0, {
                            display_name: "second",
                            turtle_int: -obj.turtles[0][2].turtle_int,
                        }],
                    ];
                } else if (obj.turtles.length === 2) {
                    obj.turtles = [
                        [5], // delete all
                        [0, obj.turtles[0][1], {
                            display_name: "first",
                            turtle_int: obj.turtles[0][2].turtle_int,
                        }],
                        [0, obj.turtles[1][1], {
                            display_name: "second",
                            turtle_int: -obj.turtles[0][2].turtle_int,
                        }],
                    ];
                }
            },
        };

        var form = createView({
            View: FormView,
            model: 'partner',
            data: this.data,
            arch:'<form string="Partners">' +
                    '<field name="foo"/>' +
                    '<field name="turtles">' +
                        '<tree editable="bottom">' +
                            '<field name="display_name" widget="char"/>' +
                            '<field name="turtle_int"/>' +
                        '</tree>' +
                    '</field>' +
                '</form>',
            res_id: 1,
            viewOptions: {
                mode: 'edit',
            },
        });

        assert.strictEqual(form.$('.o_data_row').length, 0,
            "o2m shouldn't contain any row");

        form.$('.o_field_x2many_list_row_add a').click();
        // trigger the first onchange
        deactiveOnchange = false;
        form.$('input[name="turtle_int"]').val('10').trigger('input');
        // put the list back in non edit mode
        form.$('input[name="foo"]').click();
        assert.strictEqual(form.$('.o_data_row').text(), "first10second-10",
            "should correctly refresh the records");

        // trigger the second onchange
        form.$('.o_field_x2many_list tbody tr:first td:first').click();
        form.$('input[name="turtle_int"]').val('20').trigger('input');

        form.$('input[name="foo"]').click();
        assert.strictEqual(form.$('.o_data_row').text(), "first20second-20",
            "should correctly refresh the records");

        assert.strictEqual(form.$('.o_field_widget').length, delta,
            "all (non visible) field widgets should have been destroyed");

        form.$buttons.find('.o_form_button_save').click();

        assert.strictEqual(form.$('.o_data_row').text(), "first20second-20",
            "should correctly refresh the records after save");

        form.destroy();
        AbstractField.prototype.init = oldInit;
        AbstractField.prototype.destroy = oldDestroy;
    });

    QUnit.test('one2many editable list with onchange keeps the order', function (assert) {
        assert.expect(2);

        this.data.partner.records[0].p = [1, 2, 4];
        this.data.partner.onchanges = {
            p: function () {},
        };

        var form = createView({
            View: FormView,
            model: 'partner',
            data: this.data,
            arch:'<form string="Partners">' +
                    '<field name="p">' +
                        '<tree editable="bottom">' +
                            '<field name="display_name"/>' +
                        '</tree>' +
                    '</field>' +
                '</form>',
            res_id: 1,
            viewOptions: {
                mode: 'edit',
            },
        });

        assert.strictEqual(form.$('.o_data_cell').text(), 'first recordsecond recordaaa',
            "records should be display in the correct order");

        form.$('.o_data_row:first .o_data_cell').click();
        form.$('.o_selected_row .o_field_widget[name=display_name]').val('new').trigger('input');
        form.$el.click(); // click outside to validate the row

        assert.strictEqual(form.$('.o_data_cell').text(), 'newsecond recordaaa',
            "records should be display in the correct order");

        form.destroy();
    });

    QUnit.test('one2many list (editable): readonly domain is evaluated', function (assert) {
        assert.expect(2);

        this.data.partner.records[0].p = [2, 4];
        this.data.partner.records[1].product_id = false;
        this.data.partner.records[2].product_id = 37;

        var form = createView({
            View: FormView,
            model: 'partner',
            data: this.data,
            arch: '<form string="Partners">' +
                    '<field name="p">' +
                        '<tree editable="top">' +
                            '<field name="display_name" attrs=\'{"readonly": [["product_id", "=", false]]}\'/>' +
                            '<field name="product_id"/>' +
                        '</tree>' +
                    '</field>' +
                '</form>',
            res_id: 1,
        });

        form.$buttons.find('.o_form_button_edit').click();

        assert.ok(form.$('.o_list_view tbody tr:eq(0) td:first').hasClass('o_readonly_modifier'),
            "first record should have display_name in readonly mode");

        assert.notOk(form.$('.o_list_view tbody tr:eq(1) td:first').hasClass('o_readonly_modifier'),
            "second record should not have display_name in readonly mode");
        form.destroy();
    });

    QUnit.test('pager of one2many field in new record', function (assert) {
        assert.expect(2);

        this.data.partner.records[0].p = [];

        var form = createView({
            View: FormView,
            model: 'partner',
            data: this.data,
            arch: '<form string="Partners">' +
                    '<field name="p">' +
                        '<tree editable="top">' +
                            '<field name="foo"/>' +
                        '</tree>' +
                    '</field>' +
                '</form>',
            archs: {
                'partner,false,form':
                    '<form string="Partner"><field name="foo"/></form>',
            },
        });

        assert.ok(!form.$('.o_x2m_control_panel .o_cp_pager div').is(':visible'),
            'o2m pager should be hidden');

        // click to create a subrecord
        form.$('tbody td.o_field_x2many_list_row_add a').click();
        $('.modal input').val('new record').trigger('input');
        $('.modal .modal-footer button:eq(0)').click(); // save and close

        assert.ok(!form.$('.o_x2m_control_panel .o_cp_pager div').is(':visible'),
            'o2m pager should be hidden');
        form.destroy();
    });

    QUnit.test('one2many list with a many2one', function (assert) {
        assert.expect(5);

        this.data.partner.records[0].p = [2];
        this.data.partner.records[1].product_id = 37;
        this.data.partner.onchanges.p = function (obj) {
            obj.p = [
                [5], // delete all
                [1, 2, {product_id: [37, "xphone"]}], // update existing record
                [0, 0, {product_id: [41, "xpad"]}]
            ];
            //
        };

        var form = createView({
            View: FormView,
            model: 'partner',
            data: this.data,
            arch: '<form string="Partners">' +
                    '<field name="p">' +
                        '<tree>' +
                            '<field name="product_id"/>' +
                        '</tree>' +
                    '</field>' +
                '</form>',
            res_id: 1,
            archs: {
                'partner,false,form':
                    '<form string="Partner"><field name="product_id"/></form>',
            },
            mockRPC: function (route, args) {
                if (args.method === 'onchange') {
                    assert.deepEqual(args.args[1].p, [[4, 2, false], [0, args.args[1].p[1][1], {product_id: 41}]],
                        "should trigger onchange with correct parameters");
                }
                return this._super.apply(this, arguments);
            }
        });

        assert.strictEqual(form.$('tbody td:contains(xphone)').length, 1,
            "should have properly fetched the many2one nameget");
        assert.strictEqual(form.$('tbody td:contains(xpad)').length, 0,
            "should not display 'xpad' anywhere");

        form.$buttons.find('.o_form_button_edit').click();

        form.$('tbody td.o_field_x2many_list_row_add a').click();

        $('.modal .o_field_many2one input').click();

        var $dropdown = $('.modal .o_field_many2one input').autocomplete('widget');

        $dropdown.find('li:eq(1) a').mouseenter();
        $dropdown.find('li:eq(1) a').click();

        $('.modal .modal-footer button:eq(0)').click(); // save and close

        assert.strictEqual(form.$('tbody td:contains(xpad)').length, 1,
            "should display 'xpad' on a td");
        assert.strictEqual(form.$('tbody td:contains(xphone)').length, 1,
            "should still display xphone");
        form.destroy();
    });

    QUnit.test('one2many list with inline form view', function (assert) {
        assert.expect(5);

        this.data.partner.records[0].p = [];

        var rpcCount = 0;

        var form = createView({
            View: FormView,
            model: 'partner',
            data: this.data,
            arch: '<form string="Partners">' +
                    '<field name="p">' +
                        '<form string="Partner">' +
                            '<field name="product_id"/>' +
                            '<field name="int_field"/>' +
                        '</form>' +
                        '<tree>' +
                            '<field name="product_id"/>' +
                            '<field name="foo"/>' +  // don't remove this, it is
                                        // useful to make sure the foo fieldwidget
                                        // does not crash because the foo field
                                        // is not in the form view
                        '</tree>' +
                    '</field>' +
                '</form>',
            res_id: 1,
            mockRPC: function (route, args) {
                rpcCount++;
                if (args.method === 'write') {
                    assert.deepEqual(args.args[1].p, [[0, args.args[1].p[0][1], {
                        int_field: 123, product_id: 41
                    }]]);
                }
                return this._super(route, args);
            },
        });

        form.$buttons.find('.o_form_button_edit').click();

        form.$('tbody td.o_field_x2many_list_row_add a').click();

        // write in the many2one field, value = 37 (xphone)
        $('.modal .o_field_many2one input').click();
        var $dropdown = $('.modal .o_field_many2one input').autocomplete('widget');
        $dropdown.find('li:eq(0) a').mouseenter();
        $dropdown.find('li:eq(0) a').click();

        // write in the integer field
        $('.modal .modal-body input.o_field_widget').val('123').trigger('input');

        // save and close
        $('.modal .modal-footer button:eq(0)').click();

        assert.strictEqual(form.$('tbody td:contains(xphone)').length, 1,
            "should display 'xphone' in a td");

        // reopen the record in form view
        form.$('tbody td:contains(xphone)').click();

        assert.strictEqual($('.modal .modal-body input').val(), "xphone",
            "should display 'xphone' in an input");

        $('.modal .modal-body input.o_field_widget').val('456').trigger('input');

        // discard
        $('.modal .modal-footer span:contains(Discard)').click();

        // reopen the record in form view
        form.$('tbody td:contains(xphone)').click();

        assert.strictEqual($('.modal .modal-body input.o_field_widget').val(), "123",
            "should display 123 (previous change has been discarded)");

        // write in the many2one field, value = 41 (xpad)
        $('.modal .o_field_many2one input').click();
        $dropdown = $('.modal .o_field_many2one input').autocomplete('widget');
        $dropdown.find('li:eq(1) a').mouseenter();
        $dropdown.find('li:eq(1) a').click();

        // save and close
        $('.modal .modal-footer button:eq(0)').click();

        assert.strictEqual(form.$('tbody td:contains(xpad)').length, 1,
            "should display 'xpad' in a td");

        // save the record
        form.$buttons.find('.o_form_button_save').click();
        form.destroy();
    });

    QUnit.test('one2many list with inline form view with context with parent key', function (assert) {
        assert.expect(2);

        this.data.partner.records[0].p = [2];
        this.data.partner.records[0].product_id = 41;
        this.data.partner.records[1].product_id = 37;

        var form = createView({
            View: FormView,
            model: 'partner',
            data: this.data,
            arch: '<form string="Partners">' +
                    '<field name="foo"/>' +
                    '<field name="product_id"/>' +
                    '<field name="p">' +
                        '<form string="Partner">' +
                            '<field name="product_id" context="{\'partner_foo\':parent.foo, \'lalala\': parent.product_id}"/>' +
                        '</form>' +
                        '<tree>' +
                            '<field name="product_id"/>' +
                        '</tree>' +
                    '</field>' +
                '</form>',
            res_id: 1,
            mockRPC: function (route, args) {
                if (args.method === 'name_search') {
                    assert.strictEqual(args.kwargs.context.partner_foo, "yop",
                        "should have correctly evaluated parent foo field");
                    assert.strictEqual(args.kwargs.context.lalala, 41,
                        "should have correctly evaluated parent product_id field");
                }
                return this._super.apply(this, arguments);
            },
        });

        form.$buttons.find('.o_form_button_edit').click();
        // open a modal
        form.$('tr.o_data_row:eq(0) td:contains(xphone)').click();

        // write in the many2one field
        $('.modal .o_field_many2one input').click();

        form.destroy();
    });

    QUnit.test('value of invisible x2many fields is correctly evaluated in context', function (assert) {
        assert.expect(1);

        this.data.partner.records[0].timmy = [12];
        this.data.partner.records[0].p = [2, 3];

        var form = createView({
            View: FormView,
            model: 'partner',
            data: this.data,
            arch:
                '<form string="Partners">' +
                    '<field name="product_id" context="{\'p\': p, \'timmy\': timmy}"/>' +
                    '<field name="p" invisible="1"/>' +
                    '<field name="timmy" invisible="1"/>' +
                '</form>',
            res_id: 1,
            mockRPC: function (route, args) {
                if (args.method === 'name_search') {
                    assert.deepEqual(
                        args.kwargs.context, {
                            p: [[4, 2, false], [4, 3, false]],
                            timmy: [[6, false, [12]]],
                        }, 'values of x2manys should have been correctly evaluated in context');
                }
                return this._super.apply(this, arguments);
            },
        });

        form.$buttons.find('.o_form_button_edit').click();
        form.$('.o_field_widget[name=product_id] input').click();

        form.destroy();
    });

    QUnit.test('one2many list, editable, with many2one and with context with parent key', function (assert) {
        assert.expect(1);

        this.data.partner.records[0].p = [2];
        this.data.partner.records[1].product_id = 37;

        var form = createView({
            View: FormView,
            model: 'partner',
            data: this.data,
            arch: '<form string="Partners">' +
                    '<field name="foo"/>' +
                    '<field name="p">' +
                        '<tree editable="bottom">' +
                            '<field name="product_id" context="{\'partner_foo\':parent.foo}"/>' +
                        '</tree>' +
                    '</field>' +
                '</form>',
            res_id: 1,
            mockRPC: function (route, args) {
                if (args.method === 'name_search') {
                    assert.strictEqual(args.kwargs.context.partner_foo, "yop",
                        "should have correctly evaluated parent foo field");
                }
                return this._super.apply(this, arguments);
            },
        });

        form.$buttons.find('.o_form_button_edit').click();

        form.$('tr.o_data_row:eq(0) td:contains(xphone)').click();

        // trigger a name search
        form.$('table td input').click();

        form.destroy();
    });

    QUnit.test('one2many list, editable, with a date in the context', function (assert) {
        assert.expect(1);

        this.data.partner.records[0].p = [2];
        this.data.partner.records[1].product_id = 37;

        var form = createView({
            View: FormView,
            model: 'partner',
            data: this.data,
            arch: '<form string="Partners">' +
                    '<group>' +
                        '<field name="date"/>' +
                        '<field name="p" context="{\'date\':date}">' +
                            '<tree editable="top">' +
                                '<field name="date"/>' +
                            '</tree>' +
                        '</field>' +
                    '</group>' +
                '</form>',
            res_id: 2,
            mockRPC: function (route, args) {
                if (args.method === 'default_get') {
                    assert.strictEqual(args.kwargs.context.date, '2017-01-25',
                        "should have properly evaluated date key in context");
                }
                return this._super.apply(this, arguments);
            },
        });

        form.$buttons.find('.o_form_button_edit').click();
        form.$('.o_field_x2many_list_row_add a').click();

        form.destroy();
    });

    QUnit.test('one2many field with context', function (assert) {
        assert.expect(2);

        var counter = 0;

        var form = createView({
            View: FormView,
            model: 'partner',
            data: this.data,
            arch: '<form string="Partners">' +
                    '<group>' +
                        '<field name="turtles" context="{\'turtles\':turtles}">' +
                            '<tree editable="bottom">' +
                                '<field name="turtle_foo"/>' +
                            '</tree>' +
                        '</field>' +
                    '</group>' +
                '</form>',
            res_id: 1,
            mockRPC: function (route, args) {
                if (args.method === 'default_get') {
                    var expected = counter === 0 ?
                        [[4, 2, false]] :
                        [[4, 2, false], [0, args.kwargs.context.turtles[1][1], {turtle_foo: 'hammer'}]];
                    assert.deepEqual(args.kwargs.context.turtles, expected,
                        "should have properly evaluated turtles key in context");
                    counter++;
                }
                return this._super.apply(this, arguments);
            },
        });

        form.$buttons.find('.o_form_button_edit').click();
        form.$('.o_field_x2many_list_row_add a').click();
        form.$('input[name="turtle_foo"]').val('hammer').trigger('input');
        form.$('.o_field_x2many_list_row_add a').click();
        form.destroy();
    });

    QUnit.test('one2many list edition, some basic functionality', function (assert) {
        assert.expect(3);

        this.data.partner.fields.foo.default = false;

        var form = createView({
            View: FormView,
            model: 'partner',
            data: this.data,
            arch: '<form string="Partners">' +
                    '<field name="p">' +
                        '<tree editable="top">' +
                            '<field name="foo"/>' +
                        '</tree>' +
                    '</field>' +
                '</form>',
            res_id: 1,
        });
        form.$buttons.find('.o_form_button_edit').click();

        form.$('tbody td.o_field_x2many_list_row_add a').click();

        assert.strictEqual(form.$('td input.o_field_widget').length, 1,
            "should have created a row in edit mode");

        form.$('td input.o_field_widget').val('a').trigger('input');

        assert.strictEqual(form.$('td input.o_field_widget').length, 1,
            "should not have unselected the row after edition");

        form.$('td input.o_field_widget').val('abc').trigger('input');
        form.$buttons.find('.o_form_button_save').click();

        assert.strictEqual(form.$('td:contains(abc)').length, 1,
            "should have a row with the correct value");
        form.destroy();
    });

    QUnit.test('one2many list, the context is properly evaluated and sent', function (assert) {
        assert.expect(2);

        var form = createView({
            View: FormView,
            model: 'partner',
            data: this.data,
            arch: '<form string="Partners">' +
                    '<field name="int_field"/>' +
                    '<field name="p" context="{\'hello\': \'world\', \'abc\': int_field}">' +
                        '<tree editable="top">' +
                            '<field name="foo"/>' +
                        '</tree>' +
                    '</field>' +
                '</form>',
            res_id: 1,
            mockRPC: function (route, args) {
                if (args.method === 'default_get') {
                    var context = args.kwargs.context;
                    assert.strictEqual(context.hello, "world");
                    assert.strictEqual(context.abc, 10);
                }
                return this._super.apply(this, arguments);
            },
        });

        form.$buttons.find('.o_form_button_edit').click();
        form.$('tbody td.o_field_x2many_list_row_add a').click();
        form.destroy();
    });

    QUnit.test('one2many with many2many widget: create', function (assert) {
        assert.expect(10);

        var form = createView({
            View: FormView,
            model: 'partner',
            data: this.data,
            arch:'<form string="Partners">' +
                    '<field name="turtles" widget="many2many">' +
                        '<tree>' +
                            '<field name="turtle_foo"/>' +
                            '<field name="turtle_qux"/>' +
                            '<field name="turtle_int"/>' +
                            '<field name="product_id"/>' +
                        '</tree>' +
                        '<form>' +
                            '<group>' +
                                '<field name="turtle_foo"/>' +
                                '<field name="turtle_bar"/>' +
                                '<field name="turtle_int"/>' +
                                '<field name="product_id"/>' +
                            '</group>' +
                        '</form>' +
                    '</field>' +
                '</form>',
            archs: {
                'turtle,false,list': '<tree><field name="display_name"/><field name="turtle_foo"/><field name="turtle_bar"/><field name="product_id"/></tree>',
                'turtle,false,search': '<search><field name="turtle_foo"/><field name="turtle_bar"/><field name="product_id"/></search>',
            },
            session: {},
            res_id: 1,
            mockRPC: function (route, args) {
                if (route === '/web/dataset/call_kw/turtle/create') {
                    assert.ok(args.args, "should write on the turtle record");
                }
                if (route === '/web/dataset/call_kw/partner/write') {
                    assert.strictEqual(args.args[0][0], 1, "should write on the partner record 1");
                    assert.strictEqual(args.args[1].turtles[0][0], 6, "should send only a 'replace with' command");
                }
                return this._super.apply(this, arguments);
            },
        });

        form.$buttons.find('.o_form_button_edit').click();
        form.$('.o_field_x2many_list_row_add a').click();

        assert.strictEqual($('.modal .o_data_row').length, 2,
            "sould have 2 records in the select view (the last one is not displayed because it is already selected)");

        $('.modal .o_data_row:first .o_list_record_selector input').click();
        $('.modal .o_select_button').click();
        $('.o_form_button_save').click();
        form.$buttons.find('.o_form_button_edit').click();
        form.$('.o_field_x2many_list_row_add a').click();

        assert.strictEqual($('.modal .o_data_row').length, 1,
            "sould have 1 record in the select view");

        $('.modal-footer button:eq(1)').click();
        $('.modal input.o_field_widget[name="turtle_foo"]').val('tototo').trigger('input');
        $('.modal input.o_field_widget[name="turtle_int"]').val(50).trigger('input');
        var $many2one = $('.modal [name="product_id"] input').click();
        var $dropdown = $many2one.autocomplete('widget');
        $dropdown.find('li:first a').mouseenter();
        $dropdown.find('li:first a').click();

        $('.modal-footer button:contains(&):first').click();

        assert.strictEqual($('.modal').length, 0, "sould close the modals");

        assert.strictEqual(form.$('.o_data_row').length, 3,
            "sould have 3 records in one2many list");
        assert.strictEqual(form.$('.o_data_row').text(), "blip1.59yop1.50tototo1.550xphone",
            "should display the record values in one2many list");

        $('.o_form_button_save').click();

        form.destroy();
    });

    QUnit.test('one2many with many2many widget: edition', function (assert) {
        assert.expect(7);

        var form = createView({
            View: FormView,
            model: 'partner',
            data: this.data,
            arch:'<form string="Partners">' +
                    '<field name="turtles" widget="many2many">' +
                        '<tree>' +
                            '<field name="turtle_foo"/>' +
                            '<field name="turtle_qux"/>' +
                            '<field name="turtle_int"/>' +
                            '<field name="product_id"/>' +
                        '</tree>' +
                        '<form>' +
                            '<group>' +
                                '<field name="turtle_foo"/>' +
                                '<field name="turtle_bar"/>' +
                                '<field name="turtle_int"/>' +
                                '<field name="turtle_trululu"/>' +
                                '<field name="product_id"/>' +
                            '</group>' +
                        '</form>' +
                    '</field>' +
                '</form>',
            archs: {
                'turtle,false,list': '<tree><field name="display_name"/><field name="turtle_foo"/><field name="turtle_bar"/><field name="product_id"/></tree>',
                'turtle,false,search': '<search><field name="turtle_foo"/><field name="turtle_bar"/><field name="product_id"/></search>',
            },
            session: {},
            res_id: 1,
            mockRPC: function (route, args) {
                if (route === '/web/dataset/call_kw/turtle/write') {
                    assert.strictEqual(args.args[0].length, 1, "should write on the turtle record");
                    assert.deepEqual(args.args[1], {"product_id":37}, "should write only the product_id on the turtle record");
                }
                if (route === '/web/dataset/call_kw/partner/write') {
                    assert.strictEqual(args.args[0][0], 1, "should write on the partner record 1");
                    assert.strictEqual(args.args[1].turtles[0][0], 6, "should send only a 'replace with' command");
                }
                return this._super.apply(this, arguments);
            },
        });

        form.$('.o_data_row:first').click();
        assert.strictEqual($('.modal .modal-title').first().text().trim(), 'Open: one2many turtle field',
            "modal should use the python field string as title");
        $('.modal .o_form_button_cancel').click();
        form.$buttons.find('.o_form_button_edit').click();

        // edit the first one2many record
        form.$('.o_data_row:first').click();
        var $many2one = $('.modal [name="product_id"] input').click();
        var $dropdown = $many2one.autocomplete('widget');
        $dropdown.find('li:first a').mouseenter();
        $dropdown.find('li:first a').click();
        $('.modal-footer button:first').click();

        $('.o_form_button_save').click(); // don't save anything because the one2many does not change

        // add a one2many record
        form.$buttons.find('.o_form_button_edit').click();
        form.$('.o_field_x2many_list_row_add a').click();
        $('.modal .o_data_row:first .o_list_record_selector input').click();
        $('.modal .o_select_button').click();

        // edit the second one2many record
        form.$('.o_data_row:eq(1)').click();
        $many2one = $('.modal [name="product_id"] input').click();
        $dropdown = $many2one.autocomplete('widget');
        $dropdown.find('li:first a').mouseenter();
        $dropdown.find('li:first a').click();
        $('.modal-footer button:first').click();

        $('.o_form_button_save').click();

        form.destroy();
    });

    QUnit.test('new record, the context is properly evaluated and sent', function (assert) {
        assert.expect(2);

        this.data.partner.fields.int_field.default = 17;
        var n = 0;

        var form = createView({
            View: FormView,
            model: 'partner',
            data: this.data,
            arch: '<form string="Partners">' +
                    '<field name="int_field"/>' +
                    '<field name="p" context="{\'hello\': \'world\', \'abc\': int_field}">' +
                        '<tree editable="top">' +
                            '<field name="foo"/>' +
                        '</tree>' +
                    '</field>' +
                '</form>',
            mockRPC: function (route, args) {
                if (args.method === 'default_get') {
                    n++;
                    if (n === 2) {
                        var context = args.kwargs.context;
                        assert.strictEqual(context.hello, "world");
                        assert.strictEqual(context.abc, 17);
                    }
                }
                return this._super.apply(this, arguments);
            },
        });

        form.$buttons.find('.o_form_button_edit').click();
        form.$('tbody td.o_field_x2many_list_row_add a').click();
        form.destroy();
    });

    QUnit.test('parent data is properly sent on an onchange rpc', function (assert) {
        assert.expect(1);

        this.data.partner.onchanges = {bar: function () {}};
        var form = createView({
            View: FormView,
            model: 'partner',
            data: this.data,
            arch: '<form string="Partners">' +
                    '<field name="foo"/>' +
                    '<field name="p">' +
                        '<tree editable="top">' +
                            '<field name="bar"/>' +
                        '</tree>' +
                    '</field>' +
                '</form>',
            res_id: 1,
            mockRPC: function (route, args) {
                if (args.method === 'onchange') {
                    var fieldValues = args.args[1];
                    assert.strictEqual(fieldValues.trululu.foo, "yop",
                        "should have properly sent the parent foo value");
                }
                return this._super.apply(this, arguments);
            },
        });

        form.$buttons.find('.o_form_button_edit').click();
        form.$('tbody td.o_field_x2many_list_row_add a').click();
        form.destroy();
    });

    QUnit.test('parent data is properly sent on an onchange rpc, new record', function (assert) {
        assert.expect(6);

        this.data.turtle.onchanges = {turtle_bar: function () {}};
        var form = createView({
            View: FormView,
            model: 'partner',
            data: this.data,
            arch: '<form string="Partners">' +
                    '<field name="foo"/>' +
                    '<field name="turtles">' +
                        '<tree editable="top">' +
                            '<field name="turtle_bar"/>' +
                        '</tree>' +
                    '</field>' +
                '</form>',
            mockRPC: function (route, args) {
                assert.step(args.method);
                if (args.method === 'onchange' && args.model === 'turtle') {
                    var fieldValues = args.args[1];
                    assert.strictEqual(fieldValues.turtle_trululu.foo, "My little Foo Value",
                        "should have properly sent the parent foo value");
                }
                return this._super.apply(this, arguments);
            },
        });

        form.$buttons.find('.o_form_button_edit').click();
        form.$('tbody td.o_field_x2many_list_row_add a').click();
        assert.verifySteps(['default_get', 'onchange', 'default_get', 'onchange']);
        form.destroy();
    });

    QUnit.test('id in one2many obtained in onchange is properly set', function (assert) {
        assert.expect(1);

        this.data.partner.onchanges.turtles = function (obj) {
            obj.turtles = [
                [5],
                [1, 3, {turtle_foo: "kawa"}]
            ];
        };
        var form = createView({
            View: FormView,
            model: 'partner',
            data: this.data,
            arch: '<form string="Partners">' +
                    '<field name="turtles">' +
                        '<tree>' +
                            '<field name="id"/>' +
                            '<field name="turtle_foo"/>' +
                        '</tree>' +
                    '</field>' +
                '</form>',
        });

        assert.strictEqual(form.$('tr.o_data_row').text(), '3kawa',
            "should have properly displayed id and foo field");
        form.destroy();
    });

    QUnit.test('sub form view with a required field', function (assert) {
        assert.expect(2);
        this.data.partner.fields.foo.required = true;
        this.data.partner.fields.foo.default = null;

        var form = createView({
            View: FormView,
            model: 'partner',
            data: this.data,
            arch: '<form string="Partners">' +
                    '<field name="p">' +
                        '<form string="Partner">' +
                            '<group><field name="foo"/></group>' +
                        '</form>' +
                        '<tree>' +
                            '<field name="foo"/>' +
                        '</tree>' +
                    '</field>' +
                '</form>',
            res_id: 1,
        });

        form.$buttons.find('.o_form_button_edit').click();
        form.$('tbody td.o_field_x2many_list_row_add a').click();
        $('.modal-footer button.btn-primary').first().click();

        assert.strictEqual($('.modal').length, 1, "should still have an open modal");
        assert.strictEqual($('.modal tbody label.o_field_invalid').length, 1,
            "should have displayed invalid fields");
        form.destroy();
    });

    QUnit.test('one2many list with action button', function (assert) {
        assert.expect(4);

        this.data.partner.records[0].p = [2];

        var form = createView({
            View: FormView,
            model: 'partner',
            data: this.data,
            arch: '<form string="Partners">' +
                    '<field name="int_field"/>' +
                    '<field name="p">' +
                        '<tree>' +
                            '<field name="foo"/>' +
                            '<button name="method_name" type="object" icon="fa-plus"/>' +
                        '</tree>' +
                    '</field>' +
                '</form>',
            res_id: 1,
            intercepts: {
                execute_action: function (event) {
                    assert.deepEqual(event.data.env.currentID, 2,
                        'should call with correct id');
                    assert.strictEqual(event.data.env.model, 'partner',
                        'should call with correct model');
                    assert.strictEqual(event.data.action_data.name, 'method_name',
                        "should call correct method");
                    assert.strictEqual(event.data.action_data.type, 'object',
                        'should have correct type');
                },
            },
        });

        form.$('.o_list_button button').click();

        form.destroy();
    });

    QUnit.test('one2many kanban with action button', function (assert) {
        assert.expect(4);

        this.data.partner.records[0].p = [2];

        var form = createView({
            View: FormView,
            model: 'partner',
            data: this.data,
            arch: '<form string="Partners">' +
                    '<field name="p">' +
                        '<kanban>' +
                            '<field name="foo"/>' +
                            '<templates>' +
                                '<t t-name="kanban-box">' +
                                    '<div>' +
                                        '<span><t t-esc="record.foo.value"/></span>' +
                                        '<button name="method_name" type="object" class="fa fa-plus"/>' +
                                    '</div>' +
                                '</t>' +
                            '</templates>' +
                        '</kanban>' +
                    '</field>' +
                '</form>',
            res_id: 1,
            intercepts: {
                execute_action: function (event) {
                    assert.deepEqual(event.data.env.currentID, 2,
                        'should call with correct id');
                    assert.strictEqual(event.data.env.model, 'partner',
                        'should call with correct model');
                    assert.strictEqual(event.data.action_data.name, 'method_name',
                        "should call correct method");
                    assert.strictEqual(event.data.action_data.type, 'object',
                        'should have correct type');
                },
            },
        });

        form.$('.oe_kanban_action_button').click();

        form.destroy();
    });

    QUnit.test('one2many kanban with edit type action and domain widget (widget using SpecialData)', function (assert) {
        assert.expect(1);

        this.data.turtle.fields.model_name = {string: "Domain Condition Model", type: "char"};
        this.data.turtle.fields.condition = {string: "Domain Condition", type: "char"};
        _.each(this.data.turtle.records, function (record) {
            record.model_name = 'partner';
            record.condition = '[]';
        });

        var form = createView({
            View: FormView,
            model: 'partner',
            data: this.data,
            arch: '<form string="Partners">' +
                    '<group>' +
                        '<field name="turtles" mode="kanban">' +
                            '<kanban>' +
                                '<templates>' +
                                    '<t t-name="kanban-box">' +
                                        '<div><field name="display_name"/></div>' +
                                        '<div><field name="turtle_foo"/></div>' +
                                        // field without Widget in the list
                                        '<div><field name="condition"/></div>' +
                                        '<div> <a type="edit"> Edit </a> </div>' +
                                    '</t>' +
                                '</templates>' +
                            '</kanban>' +
                            '<form>' +
                                '<field name="product_id" widget="statusbar"/>' +
                                '<field name="model_name"/>' +
                                // field with Widget requiring specialData in the form
                                '<field name="condition" widget="domain" options="{\'model\': \'model_name\'}"/>' +
                            '</form>' +
                        '</field>' +
                    '</group>' +
                '</form>',
            res_id: 1,
        });

        form.$('.oe_kanban_action:eq(0)').click();
        assert.strictEqual($('.o_domain_selector').length, 1, "should add domain selector widget");
        form.destroy();
    });

    QUnit.test('one2many list with onchange and domain widget (widget using SpecialData)', function (assert) {
        assert.expect(3);

        this.data.turtle.fields.model_name = {string: "Domain Condition Model", type: "char"};
        this.data.turtle.fields.condition = {string: "Domain Condition", type: "char"};
        _.each(this.data.turtle.records, function (record) {
            record.model_name = 'partner';
            record.condition = '[]';
        });
        this.data.partner.onchanges = {
            turtles: function (obj) {
                var virtualID = obj.turtles[1][1];
                obj.turtles = [
                    [5], // delete all
                    [0, virtualID, {
                        display_name: "coucou",
                        product_id: [37, "xphone"],
                        turtle_bar: false,
                        turtle_foo: "has changed",
                        turtle_int: 42,
                        turtle_qux: 9.8,
                        partner_ids: [],
                        turtle_ref: 'product,37',
                        model_name: 'partner',
                        condition: '[]',
                    }],
                ];
            },
        };
        var nbFetchSpecialDomain = 0;
        var form = createView({
            View: FormView,
            model: 'partner',
            data: this.data,
            arch: '<form string="Partners">' +
                    '<group>' +
                        '<field name="turtles" mode="tree">' +
                            '<tree>' +
                                '<field name="display_name"/>' +
                                '<field name="turtle_foo"/>' +
                                // field without Widget in the list
                                '<field name="condition"/>' +
                            '</tree>' +
                            '<form>' +
                                '<field name="model_name"/>' +
                                // field with Widget requiring specialData in the form
                                '<field name="condition" widget="domain" options="{\'model\': \'model_name\'}"/>' +
                            '</form>' +
                        '</field>' +
                    '</group>' +
                '</form>',
            res_id: 1,
            viewOptions: {
                mode: 'edit',
            },
            mockRPC: function (route) {
                if (route === '/web/dataset/call_kw/partner/search_count') {
                    nbFetchSpecialDomain++;
                }
                return this._super.apply(this, arguments);
            }
        });

        form.$('.o_field_one2many .o_field_x2many_list_row_add a').click();
        assert.strictEqual($('.modal').length, 1, "form view dialog should be opened");
        $('.modal-body input[name="model_name"]').val('partner').trigger('input');
        $('.modal-footer button:first').click();

        assert.strictEqual(form.$('.o_field_one2many tbody tr:first').text(), "coucouhas changed[]",
            "the onchange should create one new record and remove the existing");

        form.$('.o_field_one2many .o_list_view tbody tr:eq(0) td:first').click();

        form.$buttons.find('.o_form_button_save').click();
        assert.strictEqual(nbFetchSpecialDomain, 1,
            "should only fetch special domain once");
        form.destroy();
    });

    QUnit.test('one2many without inline tree arch', function (assert) {
        assert.expect(2);

        this.data.partner.records[0].turtles = [2,3];

        var form = createView({
            View: FormView,
            model: 'partner',
            data: this.data,
            arch: '<form string="Partners">' +
                    '<group>' +
                        '<field name="p" widget="many2many_tags"/>' + // check if the view don not call load view (widget without useSubview)
                        '<field name="turtles"/>' +
                        '<field name="timmy" invisible="1"/>' + // check if the view don not call load view in invisible
                    '</group>' +
                '</form>',
            res_id: 1,
            archs: {
                "turtle,false,list": '<tree string="Turtles"><field name="turtle_bar"/><field name="display_name"/><field name="partner_ids"/></tree>',
            }
        });

        assert.strictEqual(form.$('.o_field_widget[name="turtles"] .o_list_view').length, 1,
            'should display one2many list view in the modal');

        assert.strictEqual(form.$('.o_data_row').length, 2,
            'should display the 2 turtles');

        form.destroy();
    });

    QUnit.test('many2one and many2many in one2many', function (assert) {
        assert.expect(11);

        this.data.turtle.records[1].product_id = 37;
        this.data.partner.records[0].turtles = [2, 3];

        var form = createView({
            View: FormView,
            model: 'partner',
            data: this.data,
            arch: '<form string="Partners">' +
                    '<group>' +
                        '<field name="int_field"/>' +
                        '<field name="turtles">' +
                            '<form string="Turtles">' +
                                '<group>' +
                                    '<field name="product_id"/>' +
                                '</group>' +
                            '</form>' +
                            '<tree editable="top">' +
                                '<field name="display_name"/>' +
                                '<field name="product_id"/>' +
                                '<field name="partner_ids" widget="many2many_tags"/>' +
                            '</tree>' +
                        '</field>' +
                    '</group>' +
                '</form>',
            res_id: 1,
            mockRPC: function (route, args) {
                if (args.method === 'write') {
                    var commands = args.args[1].turtles;
                    assert.strictEqual(commands.length, 2,
                        "should have generated 2 commands");
                    assert.deepEqual(commands[0], [1, 2, {
                        partner_ids: [[6, false, [2, 1]]],
                        product_id: 41,
                    }], "generated commands should be correct");
                    assert.deepEqual(commands[1], [4, 3, false],
                        "generated commands should be correct");
                }
                return this._super.apply(this, arguments);
            },
        });

        assert.strictEqual(form.$('.o_data_row').length, 2,
            'should display the 2 turtles');
        assert.strictEqual(form.$('.o_data_row:first td:nth(1)').text(), 'xphone',
            "should correctly display the m2o");
        assert.strictEqual(form.$('.o_data_row:first td:nth(2) .badge').length, 2,
            "m2m should contain two tags");
        assert.strictEqual(form.$('.o_data_row:first td:nth(2) .badge:first span').text(),
            'second record', "m2m values should have been correctly fetched");

        form.$('.o_data_row:first').click();

        assert.strictEqual($('.modal .o_field_widget').text(), "xphone",
            'should display the form view dialog with the many2one value');
        $('.modal-footer button').click(); // close the modal

        form.$buttons.find('.o_form_button_edit').click();

        // edit the m2m of first row
        form.$('.o_list_view tbody td:first()').click();
        // remove a tag
        form.$('.o_field_many2manytags .badge:contains(aaa) .o_delete').click();
        assert.strictEqual(form.$('.o_selected_row .o_field_many2manytags .o_badge_text:contains(aaa)').length, 0,
            "tag should have been correctly removed");
        // add a tag
        var $m2mInput = form.$('.o_selected_row .o_field_many2manytags input');
        $m2mInput.click();
        $m2mInput.autocomplete('widget').find('li:first()').click();
        assert.strictEqual(form.$('.o_selected_row .o_field_many2manytags .o_badge_text:contains(first record)').length, 1,
            "tag should have been correctly added");

        // edit the m2o of first row
        var $m2oInput = form.$('.o_selected_row .o_field_many2one:first input');
        $m2oInput.click();
        $m2oInput.autocomplete('widget').find('li:contains(xpad)').mouseover().click();
        assert.strictEqual(form.$('.o_selected_row .o_field_many2one:first input').val(), 'xpad',
            "m2o value should have been updated");

        // save (should correctly generate the commands)
        form.$buttons.find('.o_form_button_save').click();

        form.destroy();
    });

<<<<<<< HEAD
    QUnit.test('onchange many2many in one2many list editable', function (assert) {
        assert.expect(14);

        this.data.product.records.push({
            id: 1,
            display_name: "xenomorphe",
        });

        this.data.turtle.onchanges = {
            product_id: function (rec) {
                if (rec.product_id) {
                    rec.partner_ids = [
                        [5],
                        [4, rec.product_id === 41 ? 1 : 2]
                    ];
                }
            },
        };
        var partnerOnchange = function (rec) {
            if (!rec.int_field || !rec.turtles.length) {
                return;
            }
            rec.turtles = [
                [5],
                [0, 0, {
                    display_name: 'new line',
                    product_id: [37, 'xphone'],
                    partner_ids: [
                        [5],
                        [4, 1]
                    ]
                }],
                [0, rec.turtles[0][1], {
                    display_name: rec.turtles[0][2].display_name,
                    product_id: [1, 'xenomorphe'],
                    partner_ids: [
                        [5],
                        [4, 2]
                    ]
                }],
            ];
        };

        this.data.partner.onchanges = {
            int_field: partnerOnchange,
            turtles: partnerOnchange,
        };
=======
    QUnit.test('many2manytag in one2many, onchange, some modifiers, and more than one page', function (assert) {
        assert.expect(9);

        this.data.partner.records[0].turtles = [1,2,3];

        this.data.partner.onchanges.turtles = function () {};
>>>>>>> 3f66814a

        var form = createView({
            View: FormView,
            model: 'partner',
            data: this.data,
            arch: '<form string="Partners">' +
<<<<<<< HEAD
                    '<group>' +
                        '<field name="int_field"/>' +
                        '<field name="turtles">' +
                            '<tree editable="bottom">' +
                                '<field name="display_name"/>' +
                                '<field name="product_id"/>' +
                                '<field name="partner_ids" widget="many2many_tags"/>' +
                            '</tree>' +
                        '</field>' +
                    '</group>' +
                '</form>',
        });

        // add new line (first, xpad)
        form.$('.o_field_x2many_list_row_add a').click();
        form.$('input[name="display_name"]').val('first').trigger('input');
        form.$('div[name="product_id"] input').click();
        // the onchange won't be generated
        $('li.ui-menu-item a:contains(xpad)').trigger('mouseenter').click();

        assert.strictEqual(form.$('.o_field_many2manytags.o_input').length, 1,
            'should display the line in editable mode');
        assert.strictEqual(form.$('.o_field_many2one input').val(), "xpad",
            'should display the product xpad');
        assert.strictEqual(form.$('.o_field_many2manytags.o_input .o_badge_text').text(), "first record",
            'should display the tag from the onchange');

        form.$('input.o_field_integer[name="int_field"]').click();

        assert.strictEqual(form.$('.o_data_cell.o_required_modifier').text(), "xpad",
            'should display the product xpad');
        assert.strictEqual(form.$('.o_field_many2manytags:not(.o_input) .o_badge_text').text(), "first record",
            'should display the tag in readonly');

        // enable the many2many onchange and generate it
        form.$('input.o_field_integer[name="int_field"]').val('10').trigger('input');

        assert.strictEqual(form.$('.o_data_cell.o_required_modifier').text(), "xphonexenomorphe",
            'should display the product xphone and xenomorphe');
        assert.strictEqual(form.$('.o_data_row').text().replace(/\s+/g, ' '), "new linexphone first record firstxenomorphe second record ",
            'should display the name, one2many and many2many value');

        // disable the many2many onchange
        form.$('input.o_field_integer[name="int_field"]').val('0').trigger('input');

        // delete and start over
        form.$('.o_list_record_delete:first span').click();
        form.$('.o_list_record_delete:first span').click();

        // enable the many2many onchange
        form.$('input.o_field_integer[name="int_field"]').val('10').trigger('input');

        // add new line (first, xenomorphe)
        form.$('.o_field_x2many_list_row_add a').click();
        form.$('input[name="display_name"]').val('first').trigger('input');
        form.$('div[name="product_id"] input').click();
        // generate the onchange
        $('li.ui-menu-item a:contains(xenomorphe)').trigger('mouseenter').click();

        assert.strictEqual(form.$('.o_field_many2manytags.o_input').length, 1,
            'should display the line in editable mode');
        assert.strictEqual(form.$('.o_field_many2one input').val(), "xenomorphe",
            'should display the product xenomorphe');
        assert.strictEqual(form.$('.o_field_many2manytags.o_input .o_badge_text').text(), "second record",
            'should display the tag from the onchange');

        // put list in readonly mode
        form.$('input.o_field_integer[name="int_field"]').click();

        assert.strictEqual(form.$('.o_data_cell.o_required_modifier').text(), "xphonexenomorphe",
            'should display the product xphone and xenomorphe');
        assert.strictEqual(form.$('.o_field_many2manytags:not(.o_input) .o_badge_text').text(), "first recordsecond record",
            'should display the tag in readonly (first record and second record)');

        form.$('input.o_field_integer[name="int_field"]').val('10').trigger('input');

        assert.strictEqual(form.$('.o_data_row').text().replace(/\s+/g, ' '), "new linexphone first record firstxenomorphe second record ",
            'should display the name, one2many and many2many value');

        form.$buttons.find('.o_form_button_save').click();

        assert.strictEqual(form.$('.o_data_row').text().replace(/\s+/g, ' '), "new linexphone first record firstxenomorphe second record ",
            'should display the name, one2many and many2many value after save');
=======
                    '<field name="turtles">' +
                        '<tree editable="top" limit="2">' +
                            '<field name="turtle_foo"/>' +
                            '<field name="partner_ids" widget="many2many_tags" attrs="{\'readonly\': [(\'turtle_foo\', \'=\', \'a\')]}"/>' +
                        '</tree>' +
                    '</field>' +
                '</form>',
            res_id: 1,
            viewOptions: {mode: 'edit'},
            mockRPC: function (route, args) {
                assert.step(args.method);
                return this._super.apply(this, arguments);
            },
        });
        assert.strictEqual(form.$('.o_data_row').length, 2,
            'there should be only 2 rows displayed');
        form.$('.o_list_record_delete').click();
        form.$('.o_list_record_delete').click();

        assert.strictEqual(form.$('.o_data_row').length, 1,
            'there should be just one remaining row');

        assert.verifySteps([
            "read",  // initial read on partner
            "read",  // initial read on turtle
            "read",  // batched read on partner (field partner_ids)
            "read",  // after first delete, read on turtle (to fetch 3rd record)
            "onchange",  // after first delete, onchange on field turtles
            "onchange"   // onchange after second delete
        ]);
>>>>>>> 3f66814a

        form.destroy();
    });

    QUnit.test('load view for x2many in one2many', function (assert) {
        assert.expect(2);

        this.data.turtle.records[1].product_id = 37;
        this.data.partner.records[0].turtles = [2,3];
        this.data.partner.records[2].turtles = [1,3];

        var form = createView({
            View: FormView,
            model: 'partner',
            data: this.data,
            arch: '<form string="Partners">' +
                    '<group>' +
                        '<field name="int_field"/>' +
                        '<field name="turtles">' +
                            '<form string="Turtles">' +
                                '<group>' +
                                    '<field name="product_id"/>' +
                                    '<field name="partner_ids"/>' +
                                '</group>' +
                            '</form>' +
                            '<tree>' +
                                '<field name="display_name"/>' +
                            '</tree>' +
                        '</field>' +
                    '</group>' +
                '</form>',
            res_id: 1,
            archs: {
                "partner,false,list": '<tree string="Partners"><field name="display_name"/></tree>',
            },
        });

        assert.strictEqual(form.$('.o_data_row').length, 2,
            'should display the 2 turtles');

        form.$('.o_data_row:first').click();

        assert.strictEqual($('.modal .o_field_widget[name="partner_ids"] .o_list_view').length, 1,
            'should display many2many list view in the modal');

        form.destroy();
    });

    QUnit.test('one2many (who contains a one2many) with tree view and without form view', function (assert) {
        assert.expect(1);

        // avoid error in _postprocess

        var form = createView({
            View: FormView,
            model: 'partner',
            data: this.data,
            arch: '<form string="Partners">' +
                    '<group>' +
                        '<field name="turtles">' +
                            '<tree>' +
                                '<field name="partner_ids"/>' +
                            '</tree>' +
                        '</field>' +
                    '</group>' +
                '</form>',
            res_id: 1,
            archs: {
                "turtle,false,form": '<form string="Turtles"><field name="turtle_foo"/></form>',
            },
        });

        form.$('.o_data_row:first').click();

        assert.strictEqual($('.modal .o_field_widget[name="turtle_foo"]').text(), 'blip',
            'should open the modal and display the form field');

        form.destroy();
    });

    QUnit.test('one2many with x2many in form view (but not in list view)', function (assert) {
        assert.expect(1);

        // avoid error when saving the edited related record (because the
        // related x2m field is unknown in the inline list view)
        // also ensure that the changes are correctly saved

        this.data.turtle.fields.o2m = {string: "o2m", type: "one2many", relation: 'user'};

        var form = createView({
            View: FormView,
            model: 'partner',
            data: this.data,
            arch: '<form string="Partners">' +
                    '<group>' +
                        '<field name="turtles">' +
                            '<tree>' +
                                '<field name="turtle_foo"/>' +
                            '</tree>' +
                        '</field>' +
                    '</group>' +
                '</form>',
            res_id: 1,
            archs: {
                "turtle,false,form": '<form string="Turtles">' +
                        '<field name="partner_ids" widget="many2many_tags"/>' +
                    '</form>',
            },
            viewOptions: {
                mode: 'edit',
            },
            mockRPC: function (route, args) {
                if (args.method === 'write') {
                    assert.deepEqual(args.args[1].turtles, [[1, 2, {
                        partner_ids: [[6, false, [2, 4, 1]]],
                    }]]);
                }
                return this._super.apply(this, arguments);
            },
        });

        form.$('.o_data_row:first').click(); // edit first record

        var $input = $('.modal .o_field_many2manytags input');
        $input.click(); // opens the dropdown
        $input.autocomplete('widget').find('li').click(); // add 'first record'

        // add a many2many tag and save
        $('.modal .o_field_x2many_list_row_add a').click();
        $('.modal .o_field_widget[name=name]').val('test').trigger('input');
        $('.modal .modal-footer .btn-primary').click(); // save

        form.$buttons.find('.o_form_button_save').click();

        form.destroy();
    });

    QUnit.test('many2many list in a one2many opened by a many2one', function (assert) {
        assert.expect(1);

        this.data.turtle.records[1].turtle_trululu = 2;
        var form = createView({
            View: FormView,
            model: 'partner',
            data: this.data,
            arch: '<form string="Partners">' +
                    '<field name="turtles">' +
                        '<tree editable="bottom">' +
                            '<field name="turtle_trululu"/>' +
                        '</tree>' +
                    '</field>' +
                '</form>',
            res_id: 1,
            archs: {
                "partner,false,form": '<form string="P">' +
                        '<field name="timmy"/>' +
                    '</form>',
                "partner_type,false,list": '<tree editable="bottom">' +
                        '<field name="display_name"/>' +
                    '</tree>',
                "partner_type,false,search": '<search>' +
                    '</search>',
            },
            viewOptions: {
                mode: 'edit',
            },
            mockRPC: function (route, args) {
                if (route === '/web/dataset/call_kw/partner/get_formview_id') {
                    return $.when(false);
                }
                if (args.method === 'write') {
                    assert.deepEqual(args.args[1].timmy, [[6,  false, [12]]],
                        'should properly write ids')
                }
                return this._super.apply(this, arguments);
            },
        });

        // edit the first partner in the one2many partner form view
        form.$('.o_data_row:first td.o_data_cell').click();
        // open form view for many2one
        form.$('.o_external_button').click();

        // click on add, to add a new partner in the m2m
        $('.modal .o_field_x2many_list_row_add a').click();

        // select the partner_type 'gold' (this closes the 2nd modal)
        $('.modal td:contains(gold)').click();

        // confirm the changes in the modal
        $('.modal .modal-footer .btn-primary').click();

        form.$buttons.find('.o_form_button_save').click();
        form.destroy();
    });

    QUnit.test('one2many (who contains display_name) with tree view and without form view', function (assert) {
        assert.expect(1);

        // avoid error in _fetchX2Manys

        var form = createView({
            View: FormView,
            model: 'partner',
            data: this.data,
            arch: '<form string="Partners">' +
                    '<group>' +
                        '<field name="turtles">' +
                            '<tree>' +
                                '<field name="display_name"/>' +
                            '</tree>' +
                        '</field>' +
                    '</group>' +
                '</form>',
            res_id: 1,
            archs: {
                "turtle,false,form": '<form string="Turtles"><field name="turtle_foo"/></form>',
            },
        });

        form.$('.o_data_row:first').click();

        assert.strictEqual($('.modal .o_field_widget[name="turtle_foo"]').text(), 'blip',
            'should open the modal and display the form field');

        form.destroy();
    });

    QUnit.test('one2many field with virtual ids', function (assert) {
        assert.expect(11);

        var form = createView({
            View: FormView,
            model: 'partner',
            data: this.data,
            arch: '<form string="Partners">' +
                    '<sheet>' +
                        '<group>' +
                            '<notebook>' +
                                '<page>' +
                                    '<field name="p" mode="kanban">' +
                                        '<kanban>' +
                                            '<templates>' +
                                                '<t t-name="kanban-box">' +
                                                    '<div class="oe_kanban_details">' +
                                                        '<div class="o_test_id">' +
                                                            '<field name="id"/>' +
                                                        '</div>' +
                                                        '<div class="o_test_foo">' +
                                                            '<field name="foo"/>' +
                                                        '</div>' +
                                                    '</div>' +
                                                '</t>' +
                                            '</templates>' +
                                        '</kanban>' +
                                    '</field>' +
                                '</page>' +
                            '</notebook>' +
                        '</group>' +
                    '</sheet>' +
                '</form>',
            archs: {
                'partner,false,form': '<form string="Associated partners">' +
                                        '<field name="foo"/>' +
                                      '</form>',
            },
            res_id: 4,
        });

        assert.strictEqual(form.$('.o_field_widget .o_kanban_view').length, 1,
            "should have one inner kanban view for the one2many field");
        assert.strictEqual(form.$('.o_field_widget .o_kanban_view .o_kanban_record:not(.o_kanban_ghost)').length, 0,
            "should not have kanban records yet");

        // // switch to edit mode and create a new kanban record
        form.$buttons.find('.o_form_button_edit').click();
        form.$('.o_field_widget .o-kanban-button-new').click();

        // save & close the modal
        assert.strictEqual($('.modal-content input.o_field_widget').val(), 'My little Foo Value',
            "should already have the default value for field foo");
        $('.modal-content .btn-primary').first().click();

        assert.strictEqual(form.$('.o_field_widget .o_kanban_view').length, 1,
            "should have one inner kanban view for the one2many field");
        assert.strictEqual(form.$('.o_field_widget .o_kanban_view .o_kanban_record:not(.o_kanban_ghost)').length, 1,
            "should now have one kanban record");
        assert.strictEqual(form.$('.o_field_widget .o_kanban_view .o_kanban_record:not(.o_kanban_ghost) .o_test_id').text(),
            '', "should not have a value for the id field");
        assert.strictEqual(form.$('.o_field_widget .o_kanban_view .o_kanban_record:not(.o_kanban_ghost) .o_test_foo').text(),
            'My little Foo Value', "should have a value for the foo field");

        // save the view to force a create of the new record in the one2many
        form.$buttons.find('.o_form_button_save').click();
        assert.strictEqual(form.$('.o_field_widget .o_kanban_view').length, 1,
            "should have one inner kanban view for the one2many field");
        assert.strictEqual(form.$('.o_field_widget .o_kanban_view .o_kanban_record:not(.o_kanban_ghost)').length, 1,
            "should now have one kanban record");
        assert.notEqual(form.$('.o_field_widget .o_kanban_view .o_kanban_record:not(.o_kanban_ghost) .o_test_id').text(),
            '', "should now have a value for the id field");
        assert.strictEqual(form.$('.o_field_widget .o_kanban_view .o_kanban_record:not(.o_kanban_ghost) .o_test_foo').text(),
            'My little Foo Value', "should still have a value for the foo field");

        form.destroy();
    });

    QUnit.test('focusing fields in one2many list', function (assert) {
        assert.expect(2);

        var form = createView({
            View: FormView,
            model: 'partner',
            data: this.data,
            arch: '<form string="Partners">' +
                    '<group>' +
                        '<field name="turtles">' +
                            '<tree editable="top">' +
                                '<field name="turtle_foo"/>' +
                                '<field name="turtle_int"/>' +
                            '</tree>' +
                        '</field>' +
                    '</group>' +
                    '<field name="foo"/>' +
                '</form>',
            res_id: 1,
        });
        form.$buttons.find('.o_form_button_edit').click();

        form.$('.o_data_row:first td:first').click();
        assert.strictEqual(form.$('input[name="turtle_foo"]')[0], document.activeElement,
            "turtle foo field should have focus");

        form.$('input[name="turtle_foo"]').trigger({type: 'keydown', which: $.ui.keyCode.TAB});
        assert.strictEqual(form.$('input[name="turtle_int"]')[0], document.activeElement,
            "turtle int field should have focus");
        form.destroy();
    });

    QUnit.test('one2many list editable = top', function (assert) {
        assert.expect(6);

        this.data.turtle.fields.turtle_foo.default = "default foo turtle";
        var form = createView({
            View: FormView,
            model: 'partner',
            data: this.data,
            arch: '<form string="Partners">' +
                    '<group>' +
                        '<field name="turtles">' +
                            '<tree editable="top">' +
                                '<field name="turtle_foo"/>' +
                            '</tree>' +
                        '</field>' +
                    '</group>' +
                '</form>',
            res_id: 1,
            mockRPC: function (route, args) {
                if (args.method === 'write') {
                    var commands = args.args[1].turtles;
                    assert.strictEqual(commands[0][0], 0,
                        "first command is a create");
                    assert.strictEqual(commands[1][0], 4,
                        "second command is a link to");
                }
                return this._super.apply(this, arguments);
            },
        });
        form.$buttons.find('.o_form_button_edit').click();

        assert.strictEqual(form.$('.o_data_row').length, 1,
            "should start with one data row");

        form.$('.o_field_x2many_list_row_add a').click();

        assert.strictEqual(form.$('.o_data_row').length, 2,
            "should have 2 data rows");
        assert.strictEqual(form.$('tr.o_data_row:first input').val(), 'default foo turtle',
            "first row should be the new value");
        assert.ok(form.$('tr.o_data_row:first').hasClass('o_selected_row'),
            "first row should be selected");

        form.$buttons.find('.o_form_button_save').click();
        form.destroy();
    });

    QUnit.test('one2many list editable = bottom', function (assert) {
        assert.expect(6);
        this.data.turtle.fields.turtle_foo.default = "default foo turtle";

        var form = createView({
            View: FormView,
            model: 'partner',
            data: this.data,
            arch: '<form string="Partners">' +
                    '<group>' +
                        '<field name="turtles">' +
                            '<tree editable="bottom">' +
                                '<field name="turtle_foo"/>' +
                            '</tree>' +
                        '</field>' +
                    '</group>' +
                '</form>',
            res_id: 1,
            mockRPC: function (route, args) {
                if (args.method === 'write') {
                    var commands = args.args[1].turtles;
                    assert.strictEqual(commands[0][0], 4,
                        "first command is a link to");
                    assert.strictEqual(commands[1][0], 0,
                        "second command is a create");
                }
                return this._super.apply(this, arguments);
            },
        });
        form.$buttons.find('.o_form_button_edit').click();

        assert.strictEqual(form.$('.o_data_row').length, 1,
            "should start with one data row");

        form.$('.o_field_x2many_list_row_add a').click();

        assert.strictEqual(form.$('.o_data_row').length, 2,
            "should have 2 data rows");
        assert.strictEqual(form.$('tr.o_data_row:eq(1) input').val(), 'default foo turtle',
            "second row should be the new value");
        assert.ok(form.$('tr.o_data_row:eq(1)').hasClass('o_selected_row'),
            "second row should be selected");

        form.$buttons.find('.o_form_button_save').click();
        form.destroy();
    });

    QUnit.test('x2many fields use their "mode" attribute', function (assert) {
        assert.expect(1);

        var form = createView({
            View: FormView,
            model: 'partner',
            data: this.data,
            arch: '<form string="Partners">' +
                    '<group>' +
                        '<field mode="kanban" name="turtles">' +
                            '<tree>' +
                                '<field name="turtle_foo"/>' +
                            '</tree>' +
                            '<kanban>' +
                                '<templates>' +
                                    '<t t-name="kanban-box">' +
                                        '<div>' +
                                            '<field name="turtle_int"/>' +
                                        '</div>' +
                                    '</t>' +
                                '</templates>' +
                            '</kanban>' +
                        '</field>' +
                    '</group>' +
                '</form>',
            res_id: 1,
        });

        assert.strictEqual(form.$('.o_field_one2many .o_kanban_view').length, 1,
            "should have rendered a kanban view");

        form.destroy();
    });

    QUnit.test('one2many list editable, no onchange when required field is not set', function (assert) {
        assert.expect(7);

        this.data.turtle.fields.turtle_foo.required = true;
        this.data.partner.onchanges = {
            turtles: function (obj) {
                obj.int_field = obj.turtles.length;
            },
        };
        this.data.partner.records[0].int_field = 0;
        this.data.partner.records[0].turtles = [];

        var form = createView({
            View: FormView,
            model: 'partner',
            data: this.data,
            arch: '<form string="Partners">' +
                    '<field name="int_field"/>' +
                    '<field name="turtles">' +
                        '<tree editable="top">' +
                            '<field name="turtle_int"/>' +
                            '<field name="turtle_foo"/>' +
                        '</tree>' +
                    '</field>' +
                '</form>',
            mockRPC: function (route, args) {
                assert.step(args.method);
                return this._super.apply(this, arguments);
            },
            res_id: 1,
        });
        form.$buttons.find('.o_form_button_edit').click();

        assert.strictEqual(form.$('.o_field_widget[name="int_field"]').val(), "0",
            "int_field should start with value 0");
        form.$('.o_field_x2many_list_row_add a').click();
        assert.strictEqual(form.$('.o_field_widget[name="int_field"]').val(), "0",
            "int_field should still be 0 (no onchange should have been done yet");

        assert.verifySteps(['read', 'default_get'], "no onchange should have been applied");

        form.$('.o_field_widget[name="turtle_foo"]').val("some text").trigger('input');
        assert.strictEqual(form.$('.o_field_widget[name="int_field"]').val(), "1",
            "int_field should now be 1 (the onchange should have been done");

        form.destroy();
    });

    QUnit.test('one2many list editable: trigger onchange when row is valid', function (assert) {
        // should omit require fields that aren't in the view as they (obviously)
        // have no value, when checking the validity of required fields
        // shouldn't consider numerical fields with value 0 as unset
        assert.expect(11);

        this.data.turtle.fields.turtle_foo.required = true;
        this.data.turtle.fields.turtle_qux.required = true; // required field not in the view
        this.data.turtle.fields.turtle_bar.required = true; // required boolean field with no default
        delete this.data.turtle.fields.turtle_bar.default;
        this.data.turtle.fields.turtle_int.required = true; // required int field (default 0)
        this.data.turtle.fields.turtle_int.default = 0;
        this.data.turtle.fields.partner_ids.required = true; // required many2many
        this.data.partner.onchanges = {
            turtles: function (obj) {
                obj.int_field = obj.turtles.length;
            },
        };
        this.data.partner.records[0].int_field = 0;
        this.data.partner.records[0].turtles = [];

        var form = createView({
            View: FormView,
            model: 'partner',
            data: this.data,
            arch: '<form string="Partners">' +
                    '<field name="int_field"/>' +
                    '<field name="turtles"/>' +
                '</form>',
            mockRPC: function (route, args) {
                assert.step(args.method);
                return this._super.apply(this, arguments);
            },
            archs: {
                'turtle,false,list' : '<tree editable="top">' +
                        '<field name="turtle_qux"/>' +
                        '<field name="turtle_bar"/>' +
                        '<field name="turtle_int"/>' +
                        '<field name="turtle_foo"/>' +
                        '<field name="partner_ids" widget="many2many_tags"/>' +
                    '</tree>',
            },
            res_id: 1,
        });
        form.$buttons.find('.o_form_button_edit').click();

        assert.strictEqual(form.$('.o_field_widget[name="int_field"]').val(), "0",
            "int_field should start with value 0");

        // add a new row (which is invalid at first)
        form.$('.o_field_x2many_list_row_add a').click();
        assert.strictEqual(form.$('.o_field_widget[name="int_field"]').val(), "0",
            "int_field should still be 0 (no onchange should have been done yet)");
        assert.verifySteps(['read', 'default_get'], "no onchange should have been applied");

        // fill turtle_foo field
        form.$('.o_field_widget[name="turtle_foo"]').val("some text").trigger('input');
        assert.strictEqual(form.$('.o_field_widget[name="int_field"]').val(), "0",
            "int_field should still be 0 (no onchange should have been done yet)");
        assert.verifySteps(['read', 'default_get'], "no onchange should have been applied");

        // fill partner_ids field with a tag (all required fields will then be set)
        var $m2mInput = form.$('.o_field_widget[name=partner_ids] input');
        $m2mInput.click();
        $m2mInput.autocomplete('widget').find('li:first()').click();
        assert.strictEqual(form.$('.o_field_widget[name="int_field"]').val(), "1",
            "int_field should now be 1 (the onchange should have been done");

        form.destroy();
    });

    QUnit.test('one2many list editable: \'required\' modifiers is properly working', function (assert) {
        assert.expect(3);

        this.data.partner.onchanges = {
            turtles: function (obj) {
                obj.int_field = obj.turtles.length;
            },
        };

        this.data.partner.records[0].turtles = [];

        var form = createView({
            View: FormView,
            model: 'partner',
            data: this.data,
            arch: '<form string="Partners">' +
                    '<field name="int_field"/>' +
                    '<field name="turtles">' +
                        '<tree editable="top">' +
                            '<field name="turtle_foo" required="1"/>' +
                        '</tree>' +
                    '</field>' +
                '</form>',
            res_id: 1,
        });
        form.$buttons.find('.o_form_button_edit').click();

        assert.strictEqual(form.$('.o_field_widget[name="int_field"]').val(), "10",
            "int_field should start with value 10");

        form.$('.o_field_x2many_list_row_add a').click();

        assert.strictEqual(form.$('.o_field_widget[name="int_field"]').val(), "10",
            "int_field should still be 10 (no onchange, because line is not valid)");

        // fill turtle_foo field
        form.$('.o_field_widget[name="turtle_foo"]').val("some text").trigger('input');

        assert.strictEqual(form.$('.o_field_widget[name="int_field"]').val(), "1",
            "int_field should be 1 (onchange triggered, because line is now valid)");

        form.destroy();
    });

    QUnit.test('one2many list editable: \'required\' modifiers is properly working, part 2', function (assert) {
        assert.expect(3);

        this.data.partner.onchanges = {
            turtles: function (obj) {
                obj.int_field = obj.turtles.length;
            },
        };

        this.data.partner.records[0].turtles = [];

        var form = createView({
            View: FormView,
            model: 'partner',
            data: this.data,
            arch: '<form string="Partners">' +
                    '<field name="int_field"/>' +
                    '<field name="turtles">' +
                        '<tree editable="top">' +
                            '<field name="turtle_int"/>' +
                            '<field name="turtle_foo" attrs=\'{"required": [["turtle_int", "=", 0]]}\'/>' +
                        '</tree>' +
                    '</field>' +
                '</form>',
            res_id: 1,
        });
        form.$buttons.find('.o_form_button_edit').click();

        assert.strictEqual(form.$('.o_field_widget[name="int_field"]').val(), "10",
            "int_field should start with value 10");

        form.$('.o_field_x2many_list_row_add a').click();

        assert.strictEqual(form.$('.o_field_widget[name="int_field"]').val(), "10",
            "int_field should still be 10 (no onchange, because line is not valid)");

        // fill turtle_int field
        form.$('.o_field_widget[name="turtle_int"]').val("1").trigger('input');

        assert.strictEqual(form.$('.o_field_widget[name="int_field"]').val(), "1",
            "int_field should be 1 (onchange triggered, because line is now valid)");

        form.destroy();
    });

    QUnit.test('one2many list editable: add new line before onchange returns', function (assert) {
        // If the user adds a new row (with a required field with onchange), selects
        // a value for that field, then adds another row before the onchange returns,
        // the editable list must wait for the onchange to return before trying to
        // unselect the first row, otherwise it will be detected as invalid.
        assert.expect(7);

        this.data.turtle.onchanges = {
            turtle_trululu: function () {},
        };

        var def;
        var form = createView({
            View: FormView,
            model: 'partner',
            data: this.data,
            arch: '<form string="Partners">' +
                    '<field name="turtles">' +
                        '<tree editable="bottom">' +
                            '<field name="turtle_trululu" required="1"/>' +
                        '</tree>' +
                    '</field>' +
                '</form>',
            mockRPC: function (route, args) {
                var result = this._super.apply(this, arguments);
                if (args.method === 'onchange') {
                    return $.when(def).then(_.constant(result));
                }
                return result;
            },
        });

        // add a first line but hold the onchange back
        form.$('.o_field_x2many_list_row_add a').click();
        assert.strictEqual(form.$('.o_data_row').length, 1,
            "should have created the first row immediately");
        def = $.Deferred();
        form.$('.o_field_many2one input').click();
        form.$('.o_field_many2one input').autocomplete('widget').find('a').first().click();

        // try to add a second line and check that it is correctly waiting
        // for the onchange to return
        form.$('.o_field_x2many_list_row_add a').click();
        assert.strictEqual($('.modal').length, 0, "no modal should be displayed");
        assert.strictEqual($('.o_field_invalid').length, 0,
            "no field should be marked as invalid");
        assert.strictEqual(form.$('.o_data_row').length, 1,
            "should wait for the onchange to create the second row");
        assert.ok(form.$('.o_data_row').hasClass('o_selected_row'),
            "first row should still be in edition");

        // resolve the onchange def
        def.resolve();
        assert.strictEqual(form.$('.o_data_row').length, 2,
            "second row should now have been created");
        assert.notOk(form.$('.o_data_row:first').hasClass('o_selected_row'),
            "first row should no more be in edition");

        form.destroy();
    });

    QUnit.test('editable list: multiple clicks on Add an item do not create invalid rows', function (assert) {
        assert.expect(3);

        this.data.turtle.onchanges = {
            turtle_trululu: function () {},
        };

        var def;
        var form = createView({
            View: FormView,
            model: 'partner',
            data: this.data,
            arch: '<form string="Partners">' +
                    '<field name="turtles">' +
                        '<tree editable="bottom">' +
                            '<field name="turtle_trululu" required="1"/>' +
                        '</tree>' +
                    '</field>' +
                '</form>',
            mockRPC: function (route, args) {
                var result = this._super.apply(this, arguments);
                if (args.method === 'onchange') {
                    return $.when(def).then(_.constant(result));
                }
                return result;
            },
        });

        // click twice to add a new line
        def = $.Deferred();
        form.$('.o_field_x2many_list_row_add a').click();
        form.$('.o_field_x2many_list_row_add a').click();
        assert.strictEqual(form.$('.o_data_row').length, 0,
            "no row should have been created yet (waiting for the onchange)");

        // resolve the onchange def
        def.resolve();
        assert.strictEqual(form.$('.o_data_row').length, 1,
            "only one row should have been created");
        assert.ok(form.$('.o_data_row:first').hasClass('o_selected_row'),
            "the created row should be in edition");

        form.destroy();
    });

    QUnit.test('editable list: value reset by an onchange', function (assert) {
        // this test reproduces a subtle behavior that may occur in a form view:
        // the user adds a record in a one2many field, and directly clicks on a
        // datetime field of the form view which has an onchange, which totally
        // overrides the value of the one2many (commands 5 and 0). The handler
        // that switches the edited row to readonly is then called after the
        // new value of the one2many field is applied (the one returned by the
        // onchange), so the row that must go to readonly doesn't exist anymore.
        assert.expect(2);

        this.data.partner.onchanges = {
            datetime: function (obj) {
                obj.turtles = [[5], [0, 0, {display_name: 'new'}]];
            },
        };

        var def;
        var form = createView({
            View: FormView,
            model: 'partner',
            data: this.data,
            arch: '<form string="Partners">' +
                    '<field name="datetime"/>' +
                    '<field name="turtles">' +
                        '<tree editable="bottom">' +
                            '<field name="display_name"/>' +
                        '</tree>' +
                    '</field>' +
                '</form>',
            mockRPC: function (route, args) {
                var result = this._super.apply(this, arguments);
                if (args.method === 'onchange') {
                    return $.when(def).then(_.constant(result));
                }
                return result;
            },
        });

        // trigger the two onchanges
        form.$('.o_field_x2many_list_row_add a').click();
        form.$('.o_data_row .o_field_widget').val('a name').trigger('input');
        def = $.Deferred();
        form.$('.o_datepicker_input').click(); // focusout o2m and set value to today
        var dateTimeVal = fieldUtils.format.datetime(moment(), {timezone: false});
        form.$('.o_datepicker_input').val(dateTimeVal).trigger('change');

        // resolve the onchange def
        def.resolve();

        assert.strictEqual(form.$('.o_data_row').length, 1,
            "should have one record in the o2m");
        assert.strictEqual(form.$('.o_data_row .o_data_cell').text(), 'new',
            "should be the record created by the onchange");

        form.destroy();
    });

    QUnit.test('editable list: onchange that returns a warning', function (assert) {
        assert.expect(5);

        this.data.turtle.onchanges = {
            display_name: function () {},
        };

        var form = createView({
            View: FormView,
            model: 'partner',
            data: this.data,
            arch: '<form string="Partners">' +
                    '<field name="turtles">' +
                        '<tree editable="bottom">' +
                            '<field name="display_name"/>' +
                        '</tree>' +
                    '</field>' +
                '</form>',
            res_id: 1,
            mockRPC: function (route, args) {
                if (args.method === 'onchange') {
                    assert.step(args.method);
                    return $.when({
                        value: {},
                        warning: {
                            title: "Warning",
                            message: "You must first select a partner"
                        },
                    });
                }
                return this._super.apply(this, arguments);
            },
            viewOptions: {
                mode: 'edit',
            },
            intercepts: {
                warning: function () {
                    assert.step('warning');
                },
            },
        });

        // add a line (this should trigger an onchange and a warning)
        form.$('.o_field_x2many_list_row_add a').click();

        // check if 'Add an item' still works (this should trigger an onchange
        // and a warning again)
        form.$('.o_field_x2many_list_row_add a').click();

        assert.verifySteps(['onchange', 'warning', 'onchange', 'warning']);

        form.destroy();
    });

    QUnit.test('editable list: contexts are correctly sent', function (assert) {
        assert.expect(5);

        this.data.partner.records[0].timmy = [12];
        var form = createView({
            View: FormView,
            model: 'partner',
            data: this.data,
            arch: '<form>' +
                    '<field name="foo"/>' +
                    '<field name="timmy" context="{\'key\': parent.foo}">' +
                        '<tree editable="top">' +
                            '<field name="display_name"/>' +
                        '</tree>' +
                    '</field>' +
                '</form>',
            mockRPC: function (route, args) {
                if (args.method === 'read' && args.model === 'partner') {
                    assert.deepEqual(args.kwargs.context, {
                        active_field: 2,
                        bin_size: true,
                        someKey: 'some value',
                    }, "sent context should be correct");
                }
                if (args.method === 'read' && args.model === 'partner_type') {
                    assert.deepEqual(args.kwargs.context, {
                        key: 'yop',
                        active_field: 2,
                        someKey: 'some value',
                    }, "sent context should be correct");
                }
                if (args.method === 'write') {
                    assert.deepEqual(args.kwargs.context, {
                        active_field: 2,
                        someKey: 'some value',
                    }, "sent context should be correct");
                }
                return this._super.apply(this, arguments);
            },
            session: {
                user_context: {someKey: 'some value'},
            },
            viewOptions: {
                mode: 'edit',
                context: {active_field: 2},
            },
            res_id: 1,
        });

        form.$('.o_data_cell:first').click();
        form.$('.o_field_widget[name=display_name]').val('abc').trigger('input');
        form.$buttons.find('.o_form_button_save').click();

        form.destroy();
    });

    QUnit.test('resetting invisible one2manys', function (assert) {
        assert.expect(3);

        this.data.partner.records[0].turtles = [];
        this.data.partner.onchanges.foo = function (obj) {
            obj.turtles = [[5], [4, 1]];
        };

        var form = createView({
            View: FormView,
            model: 'partner',
            data: this.data,
            arch: '<form>' +
                    '<field name="foo"/>' +
                    '<field name="turtles" invisible="1"/>' +
                '</form>',
            viewOptions: {
                mode: 'edit',
            },
            res_id: 1,
            mockRPC: function (route, args) {
                assert.step(args.method);
                return this._super.apply(this, arguments);
            },
        });

        form.$('input[name="foo"]').val('abcd').trigger('input');
        assert.verifySteps(['read', 'onchange']);

        form.destroy();
    });

    QUnit.test('one2many: onchange that returns unknow field in list, but not in form', function (assert) {
        assert.expect(5);

        this.data.partner.onchanges = {
            name: function () {},
        };

        var form = createView({
            View: FormView,
            model: 'partner',
            data: this.data,
            arch: '<form string="Partners">' +
                    '<field name="name"/>' +
                    '<field name="p">' +
                        '<tree>' +
                            '<field name="display_name"/>' +
                        '</tree>' +
                        '<form string="Partners">' +
                            '<field name="display_name"/>' +
                            '<field name="timmy" widget="many2many_tags"/>' +
                        '</form>' +
                    '</field>' +
                '</form>',
            mockRPC: function (route, args) {
                if (args.method === 'onchange') {
                    return $.when({
                        value: {
                            p: [[5], [0, 0, {display_name: 'new', timmy: [[5], [4, 12]]}]],
                        },
                    });
                }
                return this._super.apply(this, arguments);
            },
        });

        assert.strictEqual(form.$('.o_data_row').length, 1,
            "the one2many should contain one row");
        assert.strictEqual(form.$('.o_field_widget[name="timmy"]').length, 0,
            "timmy should not be displayed in the list view");

        form.$('.o_data_row td:first').click(); // open the record

        assert.strictEqual($('.modal .o_field_many2manytags[name="timmy"]').length, 1,
            "timmy should be displayed in the form view");
        assert.strictEqual($('.modal .o_field_many2manytags[name="timmy"] .badge').length, 1,
            "m2mtags should contain one tag");
        assert.strictEqual($('.modal .o_field_many2manytags[name="timmy"] .o_badge_text').text(),
            'gold', "tag name should have been correctly loaded");

        form.destroy();
    });

    QUnit.test('onchange and required fields with override in arch', function (assert) {
        assert.expect(4);

        this.data.partner.onchanges = {
            turtles: function (obj) {}
        };
        this.data.turtle.fields.turtle_foo.required = true;
        this.data.partner.records[0].turtles = [];

        var form = createView({
            View: FormView,
            model: 'partner',
            data: this.data,
            arch:'<form string="Partners">' +
                    '<field name="turtles">' +
                        '<tree editable="bottom">' +
                            '<field name="turtle_int"/>' +
                            '<field name="turtle_foo" required="0"/>' +
                        '</tree>' +
                    '</field>' +
                '</form>',
            res_id: 1,
            mockRPC: function (route, args) {
                assert.step(args.method);
                return this._super.apply(this, arguments);
            },
        });
        form.$buttons.find('.o_form_button_edit').click();

        // triggers an onchange on partner, because the new record is valid
        form.$('.o_field_x2many_list_row_add a').click();

        assert.verifySteps(['read', 'default_get', 'onchange']);
        form.destroy();
    });

    QUnit.test('onchange on a one2many containing a one2many', function (assert) {
        // the purpose of this test is to ensure that the onchange specs are
        // correctly and recursively computed
        assert.expect(1);

        this.data.partner.onchanges = {
            p: function () {}
        };
        var checkOnchange = false;
        var form = createView({
            View: FormView,
            model: 'partner',
            data: this.data,
            arch:'<form string="Partners">' +
                    '<field name="p">' +
                        '<tree><field name="display_name"/></tree>' +
                        '<form>' +
                            '<field name="display_name"/>' +
                            '<field name="p">' +
                                '<tree editable="bottom"><field name="display_name"/></tree>' +
                            '</field>' +
                        '</form>' +
                    '</field>' +
                '</form>',
            mockRPC: function (route, args) {
                if (args.method === 'onchange' && checkOnchange) {
                    assert.strictEqual(args.args[3]['p.p.display_name'], '',
                        "onchange specs should be computed recursively");
                }
                return this._super.apply(this, arguments);
            },
        });

        form.$('.o_field_x2many_list_row_add a').click();
        $('.modal .o_field_x2many_list_row_add a').click();
        $('.modal .o_data_cell input').val('new record').trigger('input');
        checkOnchange = true;
        $('.modal .modal-footer .btn-primary').click(); // save (should trigger the onchange)

        form.destroy();
    });

    QUnit.test('editing tabbed one2many (editable=bottom)', function (assert) {
        assert.expect(12);

        this.data.partner.records[0].turtles = [];
        for (var i = 0; i < 42; i++) {
            var id = 100 + i;
            this.data.turtle.records.push({id: id, turtle_foo: 'turtle' + (id-99)});
            this.data.partner.records[0].turtles.push(id);
        }

        var form = createView({
            View: FormView,
            model: 'partner',
            data: this.data,
            arch:'<form string="Partners">' +
                    '<sheet>' +
                        '<field name="turtles">' +
                            '<tree editable="bottom">' +
                                '<field name="turtle_foo"/>' +
                            '</tree>' +
                        '</field>' +
                    '</sheet>' +
                '</form>',
            res_id: 1,
            mockRPC: function (route, args) {
                assert.step(args.method);
                if (args.method === 'write') {
                    assert.strictEqual(args.args[1].turtles[42][0], 0);
                    assert.deepEqual(args.args[1].turtles[42][2], {turtle_foo: 'rainbow dash'});
                }
                return this._super.apply(this, arguments);
            },
        });


        form.$buttons.find('.o_form_button_edit').click();
        form.$('.o_field_x2many_list_row_add a').click();

        assert.strictEqual(form.$('tr.o_data_row').length, 41,
            "should have 41 data rows on the current page");
        assert.ok(form.$('tr.o_data_row').last().hasClass('o_selected_row'),
            "last row should be selected");

        form.$('.o_data_row input[name="turtle_foo"]').val('rainbow dash').trigger('input');
        form.$buttons.find('.o_form_button_save').click();

        assert.strictEqual(form.$('tr.o_data_row').length, 40,
        "should have 40 data rows on the current page");

        assert.verifySteps(['read', 'read', 'default_get', 'write', 'read', 'read']);
        form.destroy();
    });

    QUnit.test('editing tabbed one2many (editable=top)', function (assert) {
        assert.expect(15);

        this.data.partner.records[0].turtles = [];
        this.data.turtle.fields.turtle_foo.default = "default foo";
        for (var i = 0; i < 42; i++) {
            var id = 100 + i;
            this.data.turtle.records.push({id: id, turtle_foo: 'turtle' + (id-99)});
            this.data.partner.records[0].turtles.push(id);
        }

        var form = createView({
            View: FormView,
            model: 'partner',
            data: this.data,
            arch:'<form string="Partners">' +
                    '<sheet>' +
                        '<field name="turtles">' +
                            '<tree editable="top">' +
                                '<field name="turtle_foo"/>' +
                            '</tree>' +
                        '</field>' +
                    '</sheet>' +
                '</form>',
            res_id: 1,
            mockRPC: function (route, args) {
                assert.step(args.method);
                if (args.method === 'write') {
                    assert.strictEqual(args.args[1].turtles[0][0], 0);
                    assert.deepEqual(args.args[1].turtles[0][2], {turtle_foo: 'rainbow dash'});
                }
                return this._super.apply(this, arguments);
            },
        });


        form.$buttons.find('.o_form_button_edit').click();
        form.$('.o_pager_next').click();

        assert.strictEqual(form.$('tr.o_data_row').length, 2,
            "should have 2 data rows on the current page");

        form.$('.o_field_x2many_list_row_add a').click();

        assert.strictEqual(form.$('tr.o_data_row').length, 3,
            "should have 3 data rows on the current page");
        assert.ok(form.$('tr.o_data_row').first().hasClass('o_selected_row'),
            "first row should be selected");

        assert.strictEqual(form.$('tr.o_data_row input').val(), 'default foo',
            "selected input should have correct string");

        form.$('.o_data_row input[name="turtle_foo"]').val('rainbow dash').trigger('input');
        form.$buttons.find('.o_form_button_save').click();

        assert.strictEqual(form.$('tr.o_data_row').length, 40,
            "should have 40 data rows on the current page");

        assert.verifySteps(['read', 'read', 'read', 'default_get', 'write', 'read', 'read']);
        form.destroy();
    });

    QUnit.test('focus is correctly reset after an onchange in an x2many', function (assert) {
        assert.expect(2);

        this.data.partner.onchanges = {
            int_field: function () {}
        };
        var def;
        var form = createView({
            View: FormView,
            model: 'partner',
            data: this.data,
            arch:'<form string="Partners">' +
                    '<field name="p">' +
                        '<tree editable="bottom">' +
                            '<field name="int_field"/>' +
                            '<button string="hello"/>' +
                            '<field name="qux"/>' +
                            '<field name="trululu"/>' +
                        '</tree>' +
                    '</field>' +
                '</form>',
            mockRPC: function (route, args) {
                var result = this._super.apply(this, arguments);
                if (args.method === 'onchange') {
                    // delay the onchange RPC
                    return $.when(def).then(_.constant(result));
                }
                return result;
            },
        });

        form.$('.o_field_x2many_list_row_add a').click();
        def = $.Deferred();
        form.$('.o_field_widget[name=int_field]')
            .val('44')
            .trigger('input')
            .trigger({type: 'keydown', which: $.ui.keyCode.TAB});
        def.resolve();

        assert.strictEqual(document.activeElement, form.$('.o_field_widget[name=qux]')[0],
            "qux field should have the focus");

        form.$('.o_field_many2one input').click();
        form.$('.o_field_many2one input').autocomplete('widget').find('a').first().click();
        assert.strictEqual(form.$('.o_field_many2one input').val(), 'first record',
            "the one2many field should have the expected value");

        form.destroy();
    });

    QUnit.test('checkbox in an x2many that triggers an onchange', function (assert) {
        assert.expect(1);

        this.data.partner.onchanges = {
            bar: function () {}
        };

        var form = createView({
            View: FormView,
            model: 'partner',
            data: this.data,
            arch: '<form string="Partners">' +
                    '<field name="p">' +
                        '<tree editable="bottom">' +
                            '<field name="bar"/>' +
                        '</tree>' +
                    '</field>' +
                '</form>',
        });

        form.$('.o_field_x2many_list_row_add a').click();

        form.$('.o_field_widget[name=bar] input').click();
        assert.notOk(form.$('.o_field_widget[name=bar] input').prop('checked'),
            "the checkbox should be unticked");

        form.destroy();
    });

    QUnit.test('one2many with default value: edit line to make it invalid', function (assert) {
        assert.expect(3);

        this.data.partner.fields.p.default = [
            [0, false, {foo: "coucou", int_field: 5}],
        ];

        var form = createView({
            View: FormView,
            model: 'partner',
            data: this.data,
            arch:'<form string="Partners">' +
                    '<field name="p">' +
                        '<tree editable="bottom">' +
                            '<field name="foo"/>' +
                            '<field name="int_field"/>' +
                        '</tree>' +
                    '</field>' +
                '</form>',
        });

        // edit the line and enter an invalid value for int_field
        form.$('.o_data_row .o_data_cell:nth(1)').click();
        form.$('.o_field_widget[name=int_field]').val('e').trigger('input');
        form.$el.click(); // try to validate the line

        assert.strictEqual(form.$('.o_data_row.o_selected_row').length, 1,
            "line should not have been removed and should still be in edition");
        assert.strictEqual($('.modal').length, 1,
            "a confirmation dialog should be opened");
        assert.ok(form.$('.o_field_widget[name=int_field]').hasClass('o_field_invalid'),
            "should indicate that int_field is invalid");

        form.destroy();
    });

    QUnit.test('default value for nested one2manys (coming from onchange)', function (assert) {
        assert.expect(3);

        this.data.partner.onchanges.p = function (obj) {
            obj.p = [
                [5],
                [0, 0, {turtles: [[5], [4, 1]]}], // link record 1 by default
            ];
        };

        var form = createView({
            View: FormView,
            model: 'partner',
            data: this.data,
            arch: '<form>' +
                    '<sheet>' +
                        '<field name="p">' +
                            '<tree><field name="turtles"/></tree>' +
                        '</field>' +
                    '</sheet>' +
                '</form>',
            mockRPC: function (route, args) {
                if (args.method === 'create') {
                    assert.strictEqual(args.args[0].p[0][0], 0,
                        "should send a command 0 (CREATE) for p");
                    assert.deepEqual(args.args[0].p[0][2], {turtles: [[4, 1, false]]},
                        "should send the correct values");
                }
                return this._super.apply(this, arguments);
            },
        });

        assert.strictEqual(form.$('.o_data_cell').text(), '1 record',
            "should correctly display the value of the inner o2m");

        form.$buttons.find('.o_form_button_save').click();

        form.destroy();
    });

    QUnit.test('display correct value after validation error', function (assert) {
        assert.expect(4);

        this.data.partner.onchanges.turtles = function () { };

        var form = createView({
            View: FormView,
            model: 'partner',
            data: this.data,
            arch: '<form>' +
                    '<sheet>' +
                        '<field name="turtles">' +
                            '<tree editable="bottom">' +
                                '<field name="turtle_foo"/>' +
                            '</tree>' +
                        '</field>' +
                    '</sheet>' +
                '</form>',
            mockRPC: function (route, args) {
                if (args.method === 'onchange') {
                    if (args.args[1].turtles[0][2].turtle_foo === 'pinky') {
                        // we simulate a validation error.  In the 'real' web client,
                        // the server error will be used by the session to display
                        // an error dialog.  From the point of view of the basic
                        // model, the deferred is just rejected.
                        return $.Deferred().reject();
                    }
                }
                if (args.method === 'write') {
                    assert.deepEqual(args.args[1].turtles[0], [1,2,{turtle_foo: 'foo'}],
                        'should send the "good" value');
                }
                return this._super.apply(this, arguments);
            },
            viewOptions: {mode: 'edit'},
            res_id: 1,
        });

        assert.strictEqual(form.$('.o_data_row .o_data_cell:nth(0)').text(), 'blip',
            "initial text should be correct");

        // click and edit value to 'foo', which will trigger onchange
        form.$('.o_data_row .o_data_cell:nth(0)').click();
        form.$('.o_field_widget[name=turtle_foo]').val('foo').trigger('input');
        form.$el.click();
        assert.strictEqual(form.$('.o_data_row .o_data_cell:nth(0)').text(), 'foo',
            "field should have been changed to foo");

        // click and edit value to 'pinky', which trigger a failed onchange
        form.$('.o_data_row .o_data_cell:nth(0)').click();
        form.$('.o_field_widget[name=turtle_foo]').val('pinky').trigger('input');
        form.$el.click();

        assert.strictEqual(form.$('.o_data_row .o_data_cell:nth(0)').text(), 'foo',
            "turtle_foo text should now be set back to foo");

        // we make sure here that when we save, the values are the current
        // values displayed in the field.
        form.$buttons.find('.o_form_button_save').click();

        form.destroy();
    });

    QUnit.test('propagate context to sub views', function (assert) {
        assert.expect(5);

        var form = createView({
            View: FormView,
            model: 'partner',
            data: this.data,
            arch: '<form>' +
                    '<sheet>' +
                        '<field name="turtles">' +
                            '<tree editable="bottom">' +
                                '<field name="turtle_foo"/>' +
                            '</tree>' +
                        '</field>' +
                    '</sheet>' +
                '</form>',
            mockRPC: function (route, args) {
                assert.strictEqual(args.kwargs.context.flutter, 'shy',
                    'view context key should be used for every rpcs');
                return this._super.apply(this, arguments);
            },
            viewOptions: {context: {flutter: 'shy'}},
        });
        form.$('.o_field_x2many_list_row_add a').click();
        form.$('input[name="turtle_foo"]').val('pinky pie').trigger('input');
        form.$buttons.find('.o_form_button_save').click();

        form.destroy();
    });

    QUnit.test('onchange on nested one2manys', function (assert) {
        assert.expect(6);

        this.data.partner.onchanges.display_name = function (obj) {
            if (obj.display_name) {
                obj.p = [
                    [5],
                    [0, 0, {
                        display_name: 'test',
                        turtles: [[5], [0, 0, {display_name: 'test nested'}]],
                    }],
                ];
            }
        };

        var form = createView({
            View: FormView,
            model: 'partner',
            data: this.data,
            arch: '<form>' +
                    '<sheet>' +
                        '<field name="display_name"/>' +
                        '<field name="p">' +
                            '<tree>' +
                                '<field name="display_name"/>' +
                            '</tree>' +
                            '<form>' +
                                '<field name="turtles">' +
                                    '<tree><field name="display_name"/></tree>' +
                                '</field>' +
                            '</form>' +
                        '</field>' +
                    '</sheet>' +
                '</form>',
            mockRPC: function (route, args) {
                if (args.method === 'create') {
                    assert.strictEqual(args.args[0].p[0][0], 0,
                        "should send a command 0 (CREATE) for p");
                    assert.strictEqual(args.args[0].p[0][2].display_name, 'test',
                        "should send the correct values");
                    assert.strictEqual(args.args[0].p[0][2].turtles[0][0], 0,
                        "should send a command 0 (CREATE) for turtles");
                    assert.deepEqual(args.args[0].p[0][2].turtles[0][2], {display_name: 'test nested'},
                        "should send the correct values");
                }
                return this._super.apply(this, arguments);
            },
        });

        form.$('.o_field_widget[name=display_name]').val('trigger onchange').trigger('input');

        assert.strictEqual(form.$('.o_data_cell').text(), 'test',
            "should have added the new row to the one2many");

        // open the new subrecord to check the value of the nested o2m, and to
        // ensure that it will be saved
        form.$('.o_data_cell:first').click();
        assert.strictEqual($('.modal .o_data_cell').text(), 'test nested',
            "should have added the new row to the nested one2many");
        $('.modal .modal-footer .btn-primary').click();

        form.$buttons.find('.o_form_button_save').click();

        form.destroy();
    });
    QUnit.module('FieldMany2Many');

    QUnit.test('many2many kanban: edition', function (assert) {
        assert.expect(28);

        this.data.partner.records[0].timmy = [12, 14];
        this.data.partner_type.records.push({id: 15, display_name: "red", color: 6});
        this.data.partner_type.records.push({id: 18, display_name: "yellow", color: 4});
        this.data.partner_type.records.push({id: 21, display_name: "blue", color: 1});

        var form = createView({
            View: FormView,
            model: 'partner',
            data: this.data,
            arch: '<form string="Partners">' +
                    '<field name="timmy">' +
                        '<kanban>' +
                            '<field name="display_name"/>' +
                            '<templates>' +
                                '<t t-name="kanban-box">' +
                                    '<div class="oe_kanban_global_click">' +
                                        '<a t-if="!read_only_mode" type="delete" class="fa fa-times pull-right delete_icon"/>' +
                                        '<span><t t-esc="record.display_name.value"/></span>' +
                                    '</div>' +
                                '</t>' +
                            '</templates>' +
                        '</kanban>' +
                        '<form string="Partners">' +
                            '<field name="display_name"/>' +
                        '</form>' +
                    '</field>' +
                '</form>',
            archs: {
                'partner_type,false,form': '<form string="Types"><field name="display_name"/></form>',
                'partner_type,false,list': '<tree string="Types"><field name="display_name"/></tree>',
                'partner_type,false,search': '<search string="Types">' +
                                                '<field name="name" string="Name"/>' +
                                            '</search>',
            },
            res_id: 1,
            mockRPC: function (route, args) {
                if (route === '/web/dataset/call_kw/partner_type/write') {
                    assert.strictEqual(args.args[1].display_name, "new name", "should write 'new_name'");
                }
                if (route === '/web/dataset/call_kw/partner_type/create') {
                    assert.strictEqual(args.args[0].display_name, "A new type", "should create 'A new type'");
                }
                if (route === '/web/dataset/call_kw/partner/write') {
                    var commands = args.args[1].timmy;
                    assert.strictEqual(commands.length, 1, "should have generated one command");
                    assert.strictEqual(commands[0][0], 6, "generated command should be REPLACE WITH");
                    // get the created type's id
                    var createdType = _.findWhere(this.data.partner_type.records, {
                        display_name: "A new type"
                    });
                    var ids = _.sortBy([12, 15, 18, 21].concat(createdType.id), _.identity.bind(_));
                    assert.ok(_.isEqual(_.sortBy(commands[0][2], _.identity.bind(_)), ids),
                        "new value should be " + ids);
                }
                return this._super.apply(this, arguments);
            },
        });

        // the SelectCreateDialog requests the session, so intercept its custom
        // event to specify a fake session to prevent it from crashing
        testUtils.intercept(form, 'get_session', function (event) {
            event.data.callback({user_context: {}});
        });

        assert.ok(!form.$('.o_kanban_view .delete_icon').length,
            'delete icon should not be visible in readonly');
        assert.ok(!form.$('.o_field_many2many .o-kanban-button-new').length,
            '"Add" button should not be visible in readonly');

        form.$buttons.find('.o_form_button_edit').click();

        assert.strictEqual(form.$('.o_kanban_record:not(.o_kanban_ghost)').length, 2,
            'should contain 2 records');
        assert.strictEqual(form.$('.o_kanban_record:first() span').text(), 'gold',
            'display_name of subrecord should be the one in DB');
        assert.ok(form.$('.o_kanban_view .delete_icon').length,
            'delete icon should be visible in edit');
        assert.ok(form.$('.o_field_many2many .o-kanban-button-new').length,
            '"Add" button should be visible in edit');

        // edit existing subrecord
        form.$('.oe_kanban_global_click:first()').click();

        $('.modal .o_form_view input').val('new name').trigger('input');
        $('.modal .modal-footer .btn-primary').click(); // save
        assert.strictEqual(form.$('.o_kanban_record:first() span').text(), 'new name',
            'value of subrecord should have been updated');

        // add subrecords
        // -> single select
        form.$('.o_field_many2many .o-kanban-button-new').click();
        assert.ok($('.modal .o_list_view').length, "should have opened a list view in a modal");
        assert.strictEqual($('.modal .o_list_view tbody .o_list_record_selector').length, 3,
            "list view should contain 3 records");
        $('.modal .o_list_view tbody tr:contains(red)').click(); // select red
        assert.ok(!$('.modal .o_list_view').length, "should have closed the modal");
        assert.strictEqual(form.$('.o_kanban_record:not(.o_kanban_ghost)').length, 3,
            'kanban should now contain 3 records');
        assert.ok(form.$('.o_kanban_record:contains(red)').length,
            'record "red" should be in the kanban');

        // -> multiple select
        form.$('.o_field_many2many .o-kanban-button-new').click();
        assert.ok($('.modal .o_select_button').prop('disabled'), "select button should be disabled");
        assert.strictEqual($('.modal .o_list_view tbody .o_list_record_selector').length, 2,
            "list view should contain 2 records");
        $('.modal .o_list_view thead .o_list_record_selector input').click(); // select all
        $('.modal .o_select_button').click(); // validate selection
        assert.ok(!$('.modal .o_select_button').prop('disabled'), "select button should be enabled");
        assert.ok(!$('.modal .o_list_view').length, "should have closed the modal");
        assert.strictEqual(form.$('.o_kanban_record:not(.o_kanban_ghost)').length, 5,
            'kanban should now contain 5 records');
        // -> created record
        form.$('.o_field_many2many .o-kanban-button-new').click();
        $('.modal .modal-footer .btn-primary:nth(1)').click(); // click on 'Create'
        assert.ok($('.modal .o_form_view.o_form_editable').length,
            "should have opened a form view in edit mode, in a modal");
        $('.modal .o_form_view input').val('A new type').trigger('input');
        $('.modal:nth(1) .modal-footer .btn-primary:first()').click(); // click on 'Save & Close'
        assert.ok(!$('.modal').length, "should have closed both modals");
        assert.strictEqual(form.$('.o_kanban_record:not(.o_kanban_ghost)').length, 6,
            'kanban should now contain 6 records');
        assert.ok(form.$('.o_kanban_record:contains(A new type)').length,
            'the newly created type should be in the kanban');

        // delete subrecords
        form.$('.o_kanban_record:contains(silver) .delete_icon').click();
        assert.strictEqual(form.$('.o_kanban_record:not(.o_kanban_ghost)').length, 5,
            'should contain 5 records');
        assert.ok(!form.$('.o_kanban_record:contains(silver)').length,
            'the removed record should not be in kanban anymore');

        // save the record
        form.$buttons.find('.o_form_button_save').click();
        form.destroy();
    });

    QUnit.test('many2many kanban: create action disabled', function (assert) {
        assert.expect(4);

        this.data.partner.records[0].timmy = [12, 14];

        var form = createView({
            View: FormView,
            model: 'partner',
            data: this.data,
            arch:'<form string="Partners">' +
                    '<field name="timmy">' +
                        '<kanban create="0">' +
                            '<field name="display_name"/>' +
                            '<templates>' +
                                '<t t-name="kanban-box">' +
                                    '<div class="oe_kanban_global_click">' +
                                        '<a t-if="!read_only_mode" type="delete" class="fa fa-times pull-right delete_icon"/>' +
                                        '<span><t t-esc="record.display_name.value"/></span>' +
                                    '</div>' +
                                '</t>' +
                            '</templates>' +
                        '</kanban>' +
                    '</field>' +
                '</form>',
            archs: {
                'partner_type,false,list': '<tree><field name="name"/></tree>',
                'partner_type,false,search': '<search>' +
                                            '<field name="display_name" string="Name"/>' +
                                        '</search>',
            },
            res_id: 1,
            session: {user_context: {}},
        });

        assert.ok(!form.$('.o-kanban-button-new').length,
            '"Add" button should not be available in readonly');

        form.$buttons.find('.o_form_button_edit').click();

        assert.ok(form.$('.o-kanban-button-new').length,
            '"Add" button should be available in edit');
        assert.ok(form.$('.o_kanban_view .delete_icon').length,
            'delete icon should be visible in edit');

        form.$('.o-kanban-button-new').click(); // click on 'Add'
        assert.strictEqual($('.modal .modal-footer .btn-primary').length, 1, // only button 'Select'
            '"Create" button should not be available in the modal');

        form.destroy();
    });

    QUnit.test('many2many list (non editable): edition', function (assert) {
        assert.expect(27);

        this.data.partner.records[0].timmy = [12, 14];
        this.data.partner_type.records.push({id: 15, display_name: "bronze", color: 6});
        this.data.partner_type.fields.float_field = {string: 'Float', type: 'float'};
        var form = createView({
            View: FormView,
            model: 'partner',
            data: this.data,
            arch: '<form string="Partners">' +
                    '<field name="timmy">' +
                        '<tree>' +
                            '<field name="display_name"/><field name="float_field"/>' +
                        '</tree>' +
                        '<form string="Partners">' +
                            '<field name="display_name"/>' +
                        '</form>' +
                    '</field>' +
                '</form>',
            archs: {
                'partner_type,false,list': '<tree><field name="display_name"/></tree>',
                'partner_type,false,search': '<search><field name="display_name"/></search>',
            },
            res_id: 1,
            mockRPC: function (route, args) {
                assert.step(_.last(route.split('/')));
                if (args.method === 'write' && args.model === 'partner') {
                    assert.deepEqual(args.args[1].timmy, [
                        [6, false, [12, 15]],
                    ]);
                }
                return this._super.apply(this, arguments);
            },
        });

        assert.ok(!form.$('.o_list_record_delete').length,
            'delete icon should not be visible in readonly');
        assert.ok(!form.$('.o_field_x2many_list_row_add').length,
            '"Add an item" should not be visible in readonly');

        form.$buttons.find('.o_form_button_edit').click();

        assert.strictEqual(form.$('.o_list_view td.o_list_number').length, 2,
            'should contain 2 records');
        assert.strictEqual(form.$('.o_list_view tbody td:first()').text(), 'gold',
            'display_name of first subrecord should be the one in DB');
        assert.ok(form.$('.o_list_record_delete').length,
            'delete icon should be visible in edit');
        assert.ok(form.$('.o_field_x2many_list_row_add').length,
            '"Add an item" should be visible in edit');

        // edit existing subrecord
        form.$('.o_list_view tbody tr:first()').click();

        $('.modal .o_form_view input').val('new name').trigger('input');
        $('.modal .modal-footer .btn-primary').click(); // save
        assert.strictEqual(form.$('.o_list_view tbody td:first()').text(), 'new name',
            'value of subrecord should have been updated');

        // add new subrecords
        form.$('.o_field_x2many_list_row_add a').click();
        assert.strictEqual($('.modal .o_list_view').length, 1,
            "a modal should be open");
        assert.strictEqual($('.modal .o_list_view .o_data_row').length, 1,
            "the list should contain one row");
        $('.modal .o_list_view .o_data_row').click(); // select a record
        assert.strictEqual($('.modal .o_list_view').length, 0,
            "the modal should be closed");
        assert.strictEqual(form.$('.o_list_view td.o_list_number').length, 3,
            'should contain 3 subrecords');

        // delete subrecords
        form.$('.o_list_record_delete:nth(1)').click();
        assert.strictEqual(form.$('.o_list_view td.o_list_number').length, 2,
            'should contain 2 subrecords');
        assert.strictEqual(form.$('.o_list_view .o_data_row td:first').text(), 'new name',
            'the updated row still has the correct values');

        // save
        form.$buttons.find('.o_form_button_save').click();
        assert.strictEqual(form.$('.o_list_view td.o_list_number').length, 2,
            'should contain 2 subrecords');
        assert.strictEqual(form.$('.o_list_view .o_data_row td:first').text(),
            'new name', 'the updated row still has the correct values');

        assert.verifySteps([
            'read', // main record
            'read', // relational field
            'read', // relational record in dialog
            'write', // save relational record from dialog
            'read', // relational field (updated)
            'search_read', // list view in dialog
            'read', // relational field (updated)
            'write', // save main record
            'read', // main record
            'read', // relational field
        ]);

        form.destroy();
    });

    QUnit.test('many2many list (editable): edition', function (assert) {
        assert.expect(30);

        this.data.partner.records[0].timmy = [12, 14];
        this.data.partner_type.records.push({id: 15, display_name: "bronze", color: 6});
        this.data.partner_type.fields.float_field = {string: 'Float', type: 'float'};
        var form = createView({
            View: FormView,
            model: 'partner',
            data: this.data,
            arch: '<form string="Partners">' +
                    '<field name="timmy">' +
                        '<tree editable="top">' +
                            '<field name="display_name"/><field name="float_field"/>' +
                        '</tree>' +
                    '</field>' +
                '</form>',
            archs: {
                'partner_type,false,list': '<tree><field name="display_name"/></tree>',
                'partner_type,false,search': '<search><field name="display_name"/></search>',
            },
            mockRPC: function (route, args) {
                assert.step(_.last(route.split('/')));
                if (args.method === 'write') {
                    assert.deepEqual(args.args[1].timmy, [
                        [6, false, [12, 15]],
                        [1, 12, {display_name: 'new name'}],
                    ]);
                }
                return this._super.apply(this, arguments);
            },
            res_id: 1,
        });

        assert.ok(!form.$('.o_list_record_delete').length,
            'delete icon should not be visible in readonly');
        assert.ok(!form.$('.o_field_x2many_list_row_add').length,
            '"Add an item" should not be visible in readonly');

        form.$buttons.find('.o_form_button_edit').click();

        assert.strictEqual(form.$('.o_list_view td.o_list_number').length, 2,
            'should contain 2 records');
        assert.strictEqual(form.$('.o_list_view tbody td:first()').text(), 'gold',
            'display_name of first subrecord should be the one in DB');
        assert.ok(form.$('.o_list_record_delete').length,
            'delete icon should be visible in edit');
        assert.ok(form.$('.o_field_x2many_list_row_add').length,
            '"Add an item" should not visible in edit');

        // edit existing subrecord
        form.$('.o_list_view tbody td:first()').click();
        assert.ok(!$('.modal').length,
            'in edit, clicking on a subrecord should not open a dialog');
        assert.ok(form.$('.o_list_view tbody tr:first()').hasClass('o_selected_row'),
            'first row should be in edition');
        form.$('.o_list_view input:first()').val('new name').trigger('input');
        assert.ok(form.$('.o_list_view .o_data_row:first').hasClass('o_selected_row'),
            'first row should still be in edition');
        assert.strictEqual(form.$('.o_list_view input[name=display_name]').get(0),
            document.activeElement, 'edited field should still have the focus');
        form.$el.click(); // click outside the list to validate the row
        assert.ok(!form.$('.o_list_view tbody tr:first').hasClass('o_selected_row'),
            'first row should not be in edition anymore');
        assert.strictEqual(form.$('.o_list_view tbody td:first()').text(), 'new name',
            'value of subrecord should have been updated');
        assert.verifySteps(['read', 'read']);

        // add new subrecords
        form.$('.o_field_x2many_list_row_add a').click();
        assert.strictEqual($('.modal .o_list_view').length, 1,
            "a modal should be open");
        assert.strictEqual($('.modal .o_list_view .o_data_row').length, 1,
            "the list should contain one row");
        $('.modal .o_list_view .o_data_row').click(); // select a record
        assert.strictEqual($('.modal .o_list_view').length, 0,
            "the modal should be closed");
        assert.strictEqual(form.$('.o_list_view td.o_list_number').length, 3,
            'should contain 3 subrecords');

        // delete subrecords
        form.$('.o_list_record_delete:nth(1)').click();
        assert.strictEqual(form.$('.o_list_view td.o_list_number').length, 2,
            'should contain 2 subrecord');
        assert.strictEqual(form.$('.o_list_view tbody .o_data_row td:first').text(),
            'new name', 'the updated row still has the correct values');

        // save
        form.$buttons.find('.o_form_button_save').click();
        assert.strictEqual(form.$('.o_list_view td.o_list_number').length, 2,
            'should contain 2 subrecords');
        assert.strictEqual(form.$('.o_list_view .o_data_row td:first').text(),
            'new name', 'the updated row still has the correct values');

        assert.verifySteps([
            'read', // main record
            'read', // relational field
            'search_read', // list view in dialog
            'read', // relational field (updated)
            'write', // save main record
            'read', // main record
            'read', // relational field
        ]);

        form.destroy();
    });

    QUnit.test('many2many: create & delete attributes', function (assert) {
        assert.expect(4);

        this.data.partner.records[0].timmy = [12, 14];

        var form = createView({
            View: FormView,
            model: 'partner',
            data: this.data,
            arch:'<form string="Partners">' +
                    '<field name="timmy">' +
                        '<tree create="true" delete="true">' +
                            '<field name="color"/>' +
                        '</tree>' +
                    '</field>' +
                '</form>',
            res_id: 1,
        });

        form.$buttons.find('.o_form_button_edit').click();

        assert.strictEqual(form.$('.o_field_x2many_list_row_add').length, 1, "should have the 'Add an item' link");
        assert.strictEqual(form.$('.o_list_record_delete').length, 2, "should have the 'Add an item' link");

        form.destroy();

        form = createView({
            View: FormView,
            model: 'partner',
            data: this.data,
            arch:'<form string="Partners">' +
                    '<field name="timmy">' +
                        '<tree create="false" delete="false">' +
                            '<field name="color"/>' +
                        '</tree>' +
                    '</field>' +
                '</form>',
            res_id: 1,
        });

        form.$buttons.find('.o_form_button_edit').click();

        assert.strictEqual(form.$('.o_field_x2many_list_row_add').length, 0, "should not have the 'Add an item' link");
        assert.strictEqual(form.$('.o_list_record_delete').length, 0, "should not have the 'Add an item' link");

        form.destroy();
    });

    QUnit.test('many2many list: create action disabled', function (assert) {
        assert.expect(2);
        var form = createView({
            View: FormView,
            model: 'partner',
            data: this.data,
            arch:'<form string="Partners">' +
                    '<field name="timmy">' +
                        '<tree create="0">' +
                            '<field name="name"/>' +
                        '</tree>' +
                    '</field>' +
                '</form>',
            res_id: 1,
        });

        assert.ok(!form.$('.o_field_x2many_list_row_add').length,
            '"Add an item" link should not be available in readonly');

        form.$buttons.find('.o_form_button_edit').click();

        assert.ok(!form.$('.o_field_x2many_list_row_add').length,
            '"Add an item" link should not be available in edit either');

        form.destroy();
    });

    QUnit.test('many2many list: list of id as default value', function (assert) {
        assert.expect(1);

        this.data.partner.fields.turtles.default = [2, 3];
        this.data.partner.fields.turtles.type = "many2many";

        var form = createView({
            View: FormView,
            model: 'partner',
            data: this.data,
            arch:'<form string="Partners">' +
                    '<field name="turtles">' +
                        '<tree>' +
                            '<field name="turtle_foo"/>' +
                        '</tree>' +
                    '</field>' +
                '</form>',
        });

        assert.strictEqual(form.$('td.o_data_cell').text(), "blipkawa",
            "should have loaded default data");

        form.destroy();
    });

    QUnit.test('many2many checkboxes with default values', function (assert) {
        assert.expect(7);

        this.data.partner.fields.turtles.default = [3];
        this.data.partner.fields.turtles.type = "many2many";

        var form = createView({
            View: FormView,
            model: 'partner',
            data: this.data,
            arch:'<form string="Partners">' +
                    '<field name="turtles" widget="many2many_checkboxes">' +
                    '</field>' +
                '</form>',
            mockRPC: function (route, args) {
                if (args.method === 'create') {
                    assert.deepEqual(args.args[0].turtles, [[6, false, [1]]],
                        "correct values should have been sent to create");
                }
                return this._super.apply(this, arguments);
            }
        });

        assert.notOk(form.$('.o_checkbox input').eq(0).prop('checked'),
            "first checkbox should not be checked");
        assert.notOk(form.$('.o_checkbox input').eq(1).prop('checked'),
            "second checkbox should not be checked");
        assert.ok(form.$('.o_checkbox input').eq(2).prop('checked'),
            "third checkbox should be checked");

        form.$('.o_checkbox input:checked').click();  // Uncheck default record
        form.$('.o_checkbox input').first().click();  // Check first record
        form.$('.o_checkbox input').first().click();  // Uncheck first record
        form.$('.o_checkbox input').first().click();  // Recheck first record

        assert.ok(form.$('.o_checkbox input').eq(0).prop('checked'),
            "first checkbox should be checked");
        assert.notOk(form.$('.o_checkbox input').eq(1).prop('checked'),
            "second checkbox should not be checked");
        assert.notOk(form.$('.o_checkbox input').eq(2).prop('checked'),
            "third checkbox should not be checked");

        form.$buttons.find('.o_form_button_save').click();

        form.destroy();
    });

    QUnit.test('many2many checkboxes with default values', function (assert) {
        assert.expect(7);

        this.data.partner.fields.turtles.default = [3];
        this.data.partner.fields.turtles.type = "many2many";

        var form = createView({
            View: FormView,
            model: 'partner',
            data: this.data,
            arch:'<form string="Partners">' +
                    '<field name="turtles" widget="many2many_checkboxes">' +
                    '</field>' +
                '</form>',
            mockRPC: function (route, args) {
                if (args.method === 'create') {
                    assert.deepEqual(args.args[0].turtles, [[6, false, [1]]],
                        "correct values should have been sent to create");
                }
                return this._super.apply(this, arguments);
            }
        });

        assert.notOk(form.$('.o_checkbox input').eq(0).prop('checked'),
            "first checkbox should not be checked");
        assert.notOk(form.$('.o_checkbox input').eq(1).prop('checked'),
            "second checkbox should not be checked");
        assert.ok(form.$('.o_checkbox input').eq(2).prop('checked'),
            "third checkbox should be checked");

        form.$('.o_checkbox input:checked').click();  // Uncheck default record
        form.$('.o_checkbox input').first().click();  // Check first record
        form.$('.o_checkbox input').first().click();  // Uncheck first record
        form.$('.o_checkbox input').first().click();  // Recheck first record

        assert.ok(form.$('.o_checkbox input').eq(0).prop('checked'),
            "first checkbox should be checked");
        assert.notOk(form.$('.o_checkbox input').eq(1).prop('checked'),
            "second checkbox should not be checked");
        assert.notOk(form.$('.o_checkbox input').eq(2).prop('checked'),
            "third checkbox should not be checked");

        form.$buttons.find('.o_form_button_save').click();

        form.destroy();
    });

    QUnit.test('many2many list with x2many: add a record', function (assert) {
        assert.expect(18);

        this.data.partner_type.fields.m2m = {
            string: "M2M", type: "many2many", relation: 'turtle',
        };
        this.data.partner_type.records[0].m2m = [1, 2];
        this.data.partner_type.records[1].m2m = [2, 3];

        var form = createView({
            View: FormView,
            model: 'partner',
            data: this.data,
            arch:'<form string="Partners">' +
                    '<field name="timmy"/>' +
                '</form>',
            res_id: 1,
            archs: {
                'partner_type,false,list': '<tree>' +
                        '<field name="display_name"/>' +
                        '<field name="m2m" widget="many2many_tags"/>' +
                    '</tree>',
                'partner_type,false,search': '<search>' +
                        '<field name="display_name" string="Name"/>' +
                    '</search>',
            },
            mockRPC: function (route, args) {
                assert.step(_.last(route.split('/')) + ' on ' + args.model);
                if (args.model === 'turtle') {
                    assert.step(args.args[0]); // the read ids
                }
                return this._super.apply(this, arguments);
            },
            viewOptions: {
                mode: 'edit',
            },
        });

        form.$('.o_field_x2many_list_row_add a').click();
        $('.modal .o_data_row:first').click(); // add a first record to the relation

        assert.strictEqual(form.$('.o_data_row').length, 1,
            "the record should have been added to the relation");
        assert.strictEqual(form.$('.o_data_row:first .o_badge_text').text(), 'leonardodonatello',
            "inner m2m should have been fetched and correctly displayed");

        form.$('.o_field_x2many_list_row_add a').click();
        $('.modal .o_data_row:first').click(); // add a second record to the relation

        assert.strictEqual(form.$('.o_data_row').length, 2,
            "the second record should have been added to the relation");
        assert.strictEqual(form.$('.o_data_row:nth(1) .o_badge_text').text(), 'donatelloraphael',
            "inner m2m should have been fetched and correctly displayed");

        assert.verifySteps([
            'read on partner',
            'search_read on partner_type',
            'read on turtle',
            [1, 2, 3],
            'read on partner_type',
            'read on turtle',
            [1, 2],
            'search_read on partner_type',
            'read on turtle',
            [2, 3],
            'read on partner_type',
            'read on turtle',
            [2, 3],
        ]);

        form.destroy();
    });

    QUnit.test('many2many with a domain', function (assert) {
        // The domain specified on the field should not be replaced by the potential
        // domain the user writes in the dialog, they should rather be concatenated
        assert.expect(2);

        var form = createView({
            View: FormView,
            model: 'partner',
            data: this.data,
            arch:'<form string="Partners">' +
                    '<field name="timmy" domain="[[\'display_name\', \'=\', \'gold\']]"/>' +
                '</form>',
            res_id: 1,
            archs: {
                'partner_type,false,list': '<tree>' +
                        '<field name="display_name"/>' +
                    '</tree>',
                'partner_type,false,search': '<search>' +
                        '<field name="display_name" string="Name"/>' +
                    '</search>',
            },
            viewOptions: {
                mode: 'edit',
            },
        });

        form.$('.o_field_x2many_list_row_add a').click();
        assert.strictEqual($('.modal .o_data_row').length, 1,
            "should contain only one row (gold)");

        $('.modal .o_searchview_input').trigger({type: 'keypress', which: 115}); // s
        $('.modal .o_searchview_input').trigger({type: 'keydown', which: 13}); // enter

        assert.strictEqual($('.modal .o_data_row').length, 0, "should contain no row");

        form.destroy();
    });

    QUnit.test('many2many list with onchange and edition of a record', function (assert) {
        assert.expect(7);

        this.data.partner.fields.turtles.type = "many2many";
        this.data.partner.onchanges.turtles = function () {};
        var form = createView({
            View: FormView,
            model: 'partner',
            data: this.data,
            arch:'<form string="Partners">' +
                    '<field name="turtles">' +
                        '<tree>' +
                            '<field name="turtle_foo"/>' +
                        '</tree>' +
                    '</field>' +
                '</form>',
            res_id: 1,
            archs: {
                'turtle,false,form': '<form string="Turtle Power"><field name="turtle_bar"/></form>',
            },
            mockRPC: function (route, args) {
                assert.step(args.method);
                return this._super.apply(this, arguments);
            },
        });

        form.$buttons.find('.o_form_button_edit').click();
        form.$('td.o_data_cell:first').click();

        $('.modal-body input[type="checkbox"]').click();
        $('.modal .modal-footer .btn-primary').first().click();

        // there is nothing left to save -> should not do a 'write' RPC
        form.$buttons.find('.o_form_button_save').click();

        assert.verifySteps([
            'read', // read initial record (on partner)
            'read', // read many2many turtles
            'read', // read missing field when opening record in modal form view
            'write', // when saving the modal
            'onchange', // onchange should be triggered on partner
            'read', // reload many2many
        ]);

        form.destroy();
    });

    QUnit.test('onchange with 40+ commands for a many2many', function (assert) {
        // this test ensures that the basic_model correctly handles more LINK_TO
        // commands than the limit of the dataPoint (40 for x2many kanban)
        assert.expect(23);

        // create a lot of partner_types that will be linked by the onchange
        var commands = [[5]];
        for (var i = 0; i < 45; i++) {
            var id = 100 + i;
            this.data.partner_type.records.push({id: id, display_name: "type " + id});
            commands.push([4, id]);
        }
        this.data.partner.onchanges = {
            foo: function (obj) {
                obj.timmy = commands;
            },
        };

        var form = createView({
            View: FormView,
            model: 'partner',
            data: this.data,
            arch:'<form string="Partners">' +
                    '<field name="foo"/>' +
                    '<field name="timmy">' +
                        '<kanban>' +
                            '<field name="display_name"/>' +
                            '<templates>' +
                                '<t t-name="kanban-box">' +
                                    '<div><t t-esc="record.display_name.value"/></div>' +
                                '</t>' +
                            '</templates>' +
                        '</kanban>' +
                    '</field>' +
                '</form>',
            res_id: 1,
            mockRPC: function (route, args) {
                assert.step(args.method);
                if (args.method === 'write') {
                    assert.strictEqual(args.args[1].timmy[0][0], 6,
                        "should send a command 6");
                    assert.strictEqual(args.args[1].timmy[0][2].length, 45,
                        "should replace with 45 ids");
                }
                return this._super.apply(this, arguments);
            },
            viewOptions: {
                mode: 'edit',
            },
        });

        assert.verifySteps(['read']);

        form.$('.o_field_widget[name=foo]').val('trigger onchange').trigger('input');

        assert.verifySteps(['read', 'onchange', 'read']);
        assert.strictEqual(form.$('.o_x2m_control_panel .o_pager_counter').text().trim(),
            '1-40 / 45', "pager should be correct");
        assert.strictEqual(form.$('.o_kanban_record:not(".o_kanban_ghost")').length, 40,
            'there should be 40 records displayed on page 1');

        form.$('.o_pager_next').click();
        assert.verifySteps(['read', 'onchange', 'read', 'read']);
        assert.strictEqual(form.$('.o_x2m_control_panel .o_pager_counter').text().trim(),
            '41-45 / 45', "pager should be correct");
        assert.strictEqual(form.$('.o_kanban_record:not(".o_kanban_ghost")').length, 5,
            'there should be 5 records displayed on page 2');

        form.$buttons.find('.o_form_button_save').click();

        assert.strictEqual(form.$('.o_x2m_control_panel .o_pager_counter').text().trim(),
            '1-40 / 45', "pager should be correct");
        assert.strictEqual(form.$('.o_kanban_record:not(".o_kanban_ghost")').length, 40,
            'there should be 40 records displayed on page 1');

        form.$('.o_pager_next').click();
        assert.strictEqual(form.$('.o_x2m_control_panel .o_pager_counter').text().trim(),
            '41-45 / 45', "pager should be correct");
        assert.strictEqual(form.$('.o_kanban_record:not(".o_kanban_ghost")').length, 5,
            'there should be 5 records displayed on page 2');

        form.$('.o_pager_next').click(); // back to page 1
        assert.strictEqual(form.$('.o_x2m_control_panel .o_pager_counter').text().trim(),
            '1-40 / 45', "pager should be correct");
        assert.strictEqual(form.$('.o_kanban_record:not(".o_kanban_ghost")').length, 40,
            'there should be 40 records displayed on page 1');

        form.destroy();
    });

    QUnit.test('default_get, onchange, onchange on m2m', function (assert) {
        assert.expect(1);

        this.data.partner.onchanges.int_field = function (obj) {
            if (obj.int_field === 2) {
                assert.deepEqual(obj.timmy, [
                    [6, false, [12]],
                    [1, 12, {display_name: 'gold'}]
                ]);
            }
            obj.timmy = [
                [5],
                [1, 12, {display_name: 'gold'}]
            ];
        };

        var form = createView({
            View: FormView,
            model: 'partner',
            data: this.data,
            arch: '<form>' +
                    '<sheet>' +
                        '<field name="timmy">' +
                            '<tree>' +
                                '<field name="display_name"/>' +
                            '</tree>' +
                        '</field>' +
                        '<field name="int_field"/>' +
                    '</sheet>' +
                '</form>',
        });

        form.$('.o_field_widget[name=int_field]').val(2).trigger('input');
        form.destroy();
    });

    QUnit.module('FieldStatus');

    QUnit.test('static statusbar widget on many2one field', function (assert) {
        assert.expect(5);

        this.data.partner.fields.trululu.domain = "[('bar', '=', True)]";
        this.data.partner.records[1].bar = false;

        var count = 0;
        var nb_fields_fetched;
        var form = createView({
            View: FormView,
            model: 'partner',
            data: this.data,
            arch:'<form string="Partners">' +
                    '<header><field name="trululu" widget="statusbar"/></header>' +
                    // the following field seem useless, but its presence was the
                    // cause of a crash when evaluating the field domain.
                    '<field name="timmy" invisible="1"/>' +
                '</form>',
            mockRPC: function (route, args) {
                if (args.method === 'search_read') {
                    count++;
                    nb_fields_fetched = args.kwargs.fields.length;
                }
                return this._super.apply(this, arguments);
            },
            res_id: 1,
            config: {device: {isMobile: false}},
        });

        assert.strictEqual(count, 1, 'once search_read should have been done to fetch the relational values');
        assert.strictEqual(nb_fields_fetched, 1, 'search_read should only fetch field id');
        assert.strictEqual(form.$('.o_statusbar_status button:not(.dropdown-toggle)').length, 2, "should have 2 status");
        assert.strictEqual(form.$('.o_statusbar_status button:disabled').length, 2,
            "all status should be disabled");
        assert.ok(form.$('.o_statusbar_status button[data-value="4"]').hasClass('btn-primary'),
            "selected status should be btn-primary");

        form.destroy();
    });

    QUnit.test('static statusbar widget on many2one field with domain', function (assert) {
        assert.expect(1);

        var form = createView({
            View: FormView,
            model: 'partner',
            data: this.data,
            arch:'<form string="Partners">' +
                    '<header><field name="trululu" domain="[(\'user_id\',\'=\',uid)]" widget="statusbar"/></header>' +
                '</form>',
            mockRPC: function (route, args) {
                if (args.method === 'search_read') {
                    assert.deepEqual(args.kwargs.domain, ['|', ['id', '=', 4], ['user_id', '=', 17]],
                        "search_read should sent the correct domain");
                }
                return this._super.apply(this, arguments);
            },
            res_id: 1,
            session: {user_context: {uid: 17}},
        });

        form.destroy();
    });

    QUnit.test('clickable statusbar widget on many2one field', function (assert) {
        assert.expect(3);

        var form = createView({
            View: FormView,
            model: 'partner',
            data: this.data,
            arch:'<form string="Partners">' +
                    '<header><field name="trululu" widget="statusbar" clickable="True"/></header>' +
                '</form>',
            res_id: 1,
            config: {device: {isMobile: false}},
        });

        var $selectedStatus = form.$('.o_statusbar_status button[data-value="4"]');
        assert.ok($selectedStatus.hasClass('btn-primary') && $selectedStatus.hasClass('disabled'),
            "selected status should be btn-primary and disabled");
        var $clickable = form.$('.o_statusbar_status button.btn-default:not(.dropdown-toggle):not(:disabled)');
        assert.strictEqual($clickable.length, 2,
            "other status should be btn-default and not disabled");
        $clickable.last().click(); // (last is visually the first here (css))
        var $status = form.$('.o_statusbar_status button[data-value="1"]');
        assert.ok($status.hasClass("btn-primary") && $status.hasClass("disabled"),
            "value should have been updated");

        form.destroy();
    });

    QUnit.test('statusbar with no status', function (assert) {
        assert.expect(2);

        this.data.product.records = [];
        var form = createView({
            View: FormView,
            model: 'partner',
            data: this.data,
            arch:'<form string="Partners">' +
                    '<header><field name="product_id" widget="statusbar"/></header>' +
                '</form>',
            res_id: 1,
            config: {device: {isMobile: false}},
        });

        assert.ok(form.$('.o_statusbar_status').hasClass('o_field_empty'),
            'statusbar widget should have class o_field_empty');
        assert.strictEqual(form.$('.o_statusbar_status').children().length, 0,
            'statusbar widget should be empty');
        form.destroy();
    });

    QUnit.test('statusbar with domain but no value (create mode)', function (assert) {
        assert.expect(1);

        this.data.partner.fields.trululu.domain = "[('bar', '=', True)]";

        var form = createView({
            View: FormView,
            model: 'partner',
            data: this.data,
            arch:
                '<form string="Partners">' +
                    '<header><field name="trululu" widget="statusbar"/></header>' +
                '</form>',
            config: {device: {isMobile: false}},
        });

        assert.strictEqual(form.$('.o_statusbar_status button:disabled').length, 2, "should have 2 status");

        form.destroy();
    });

    QUnit.test('clickable statusbar should change m2o fetching domain in edit mode', function (assert) {
        assert.expect(2);

        this.data.partner.fields.trululu.domain = "[('bar', '=', True)]";

        var form = createView({
            View: FormView,
            model: 'partner',
            data: this.data,
            arch:
                '<form string="Partners">' +
                    '<header><field name="trululu" widget="statusbar" clickable="True"/></header>' +
                '</form>',
            res_id: 1,
            config: {device: {isMobile: false}},
        });

        form.$buttons.find('.o_form_button_edit').click();

        var $buttons = form.$('.o_statusbar_status button:not(.dropdown-toggle)');
        assert.strictEqual($buttons.length, 3, "there should be 3 status");
        $buttons.last().click(); // (last is visually the first here (css))
        assert.strictEqual(form.$('.o_statusbar_status button:not(.dropdown-toggle)').length, 2,
            "there should be 2 status left");

        form.destroy();
    });

    QUnit.test('statusbar fold_field option and statusbar_visible attribute', function (assert) {
        assert.expect(2);

        this.data.partner.records[0].bar = false;

        var form = createView({
            View: FormView,
            model: 'partner',
            data: this.data,
            arch:
                '<form string="Partners">' +
                    '<header><field name="trululu" widget="statusbar" options="{\'fold_field\': \'bar\'}"/>' +
                    '<field name="color" widget="statusbar" statusbar_visible="red"/></header>' +
                '</form>',
            res_id: 1,
            config: {device: {isMobile: false}},
        });

        form.$buttons.find('.o_form_button_edit').click();

        assert.strictEqual(form.$('.o_statusbar_status:first .dropdown-menu button.disabled').length, 1, "should have 1 folded status");
        assert.strictEqual(form.$('.o_statusbar_status:last button.disabled').length, 1, "should have 1 status (other discarded)");

        form.destroy();
    });

    QUnit.test('statusbar with dynamic domain', function (assert) {
        assert.expect(5);

        this.data.partner.fields.trululu.domain = "[('int_field', '>', qux)]";
        this.data.partner.records[2].int_field = 0;

        var rpcCount = 0;
        var form = createView({
            View: FormView,
            model: 'partner',
            data: this.data,
            arch:
                '<form string="Partners">' +
                    '<header><field name="trululu" widget="statusbar"/></header>' +
                    '<field name="qux"/>' +
                    '<field name="foo"/>' +
                '</form>',
            mockRPC: function (route, args) {
                if (args.method === 'search_read') {
                    rpcCount++;
                }
                return this._super.apply(this, arguments);
            },
            res_id: 1,
            config: {device: {isMobile: false}},
        });

        form.$buttons.find('.o_form_button_edit').click();

        assert.strictEqual(form.$('.o_statusbar_status button.disabled').length, 3, "should have 3 status");
        assert.strictEqual(rpcCount, 1, "should have done 1 search_read rpc");
        form.$('input:first').val(9.5).trigger("input").trigger("change");
        assert.strictEqual(form.$('.o_statusbar_status button.disabled').length, 2, "should have 2 status");
        assert.strictEqual(rpcCount, 2, "should have done 1 more search_read rpc");
        form.$('input:last').val("hey").trigger("input").trigger("change");
        assert.strictEqual(rpcCount, 2, "should not have done 1 more search_read rpc");

        form.destroy();
    });

    QUnit.module('FieldSelection');

    QUnit.test('widget selection in a list view', function (assert) {
        assert.expect(3);

        this.data.partner.records.forEach(function (r) {
            r.color = 'red';
        });

        var list = createView({
            View: ListView,
            model: 'partner',
            data: this.data,
            arch: '<tree string="Colors" editable="top">' +
                        '<field name="color"/>' +
                '</tree>',
        });

        assert.strictEqual(list.$('td:contains(Red)').length, 3,
            "should have 3 rows with correct value");
        list.$('td:contains(Red):first').click();

        var $td = list.$('tbody tr.o_selected_row td:not(.o_list_record_selector)');

        assert.strictEqual($td.find('select').length, 1, "td should have a child 'select'");
        assert.strictEqual($td.contents().length, 1, "select tag should be only child of td");
        list.destroy();
    });

    QUnit.test('widget selection,  edition and on many2one field', function (assert) {
        assert.expect(18);

        this.data.partner.onchanges = {product_id: function () {}};
        this.data.partner.records[0].product_id = 37;
        this.data.partner.records[0].trululu = false;

        var count = 0;
        var form = createView({
            View: FormView,
            model: 'partner',
            data: this.data,
            arch: '<form string="Partners">' +
                        '<field name="product_id" widget="selection"/>' +
                        '<field name="trululu" widget="selection"/>' +
                        '<field name="color" widget="selection"/>' +
                '</form>',
            res_id: 1,
            mockRPC: function (route, args) {
                count++;
                assert.step(args.method);
                return this._super(route, args);
            },
        });

        assert.ok(!form.$('select').length, "should not have a select tag in dom");
        assert.strictEqual(form.$('.o_field_widget[name=product_id]').text(), 'xphone',
            "should have rendered the many2one field correctly");
        assert.strictEqual(form.$('.o_field_widget[name=trululu]').text(), '',
            "should have rendered the unset many2one field correctly");
        assert.strictEqual(form.$('.o_field_widget[name=color]').text(), 'Red',
            "should have rendered the selection field correctly");

        form.$buttons.find('.o_form_button_edit').click();

        assert.strictEqual(form.$('select').length, 3,
            "should have 3 select tag in dom");
        assert.strictEqual(form.$('select[name="product_id"] option:contains(xphone)').length, 1,
            "should have fetched xphone option");
        assert.strictEqual(form.$('select[name="product_id"] option:contains(xpad)').length, 1,
            "should have fetched xpad option");
        assert.strictEqual(form.$('select[name="product_id"]').val(), "37",
            "should have correct product_id value");
        assert.strictEqual(form.$('select[name="trululu"]').val(), "false",
            "should not have any value in trululu field");
        form.$('select[name="product_id"]').val(41).trigger('change');

        assert.strictEqual(form.$('select[name="product_id"]').val(), "41",
            "should have a value of xphone");

        assert.strictEqual(form.$('select[name="color"]').val(), "\"red\"",
            "should have correct value in color field");

        assert.verifySteps(['read', 'name_search', 'name_search', 'onchange']);
        count = 0;
        form.reload();
        assert.strictEqual(count, 1, "should not reload product_id relation");
        form.destroy();
    });

    QUnit.test('unset selection field with 0 as key', function (assert) {
        // The server doesn't make a distinction between false value (the field
        // is unset), and selection 0, as in that case the value it returns is
        // false. So the client must convert false to value 0 if it exists.
        assert.expect(2);

        this.data.partner.fields.selection = {
            type: "selection",
            selection: [[0, "Value O"], [1, "Value 1"]],
        };

        var form = createView({
            View: FormView,
            model: 'partner',
            data: this.data,
            arch: '<form string="Partners">' +
                        '<field name="selection"/>' +
                '</form>',
            res_id: 1,
        });

        assert.strictEqual(form.$('.o_field_widget').text(), 'Value O',
            "the displayed value should be 'Value O'");
        assert.notOk(form.$('.o_field_widget').hasClass('o_field_empty'),
            "should not have class o_field_empty");

        form.destroy();
    });

    QUnit.test('unset selection field with string keys', function (assert) {
        // The server doesn't make a distinction between false value (the field
        // is unset), and selection 0, as in that case the value it returns is
        // false. So the client must convert false to value 0 if it exists. In
        // this test, it doesn't exist as keys are strings.
        assert.expect(2);

        this.data.partner.fields.selection = {
            type: "selection",
            selection: [['0', "Value O"], ['1', "Value 1"]],
        };

        var form = createView({
            View: FormView,
            model: 'partner',
            data: this.data,
            arch: '<form string="Partners">' +
                        '<field name="selection"/>' +
                '</form>',
            res_id: 1,
        });

        assert.strictEqual(form.$('.o_field_widget').text(), '',
            "there should be no displayed value");
        assert.ok(form.$('.o_field_widget').hasClass('o_field_empty'),
            "should have class o_field_empty");

        form.destroy();
    });

    QUnit.test('unset selection on a many2one field', function (assert) {
        assert.expect(1);

        var form = createView({
            View: FormView,
            model: 'partner',
            data: this.data,
            arch: '<form string="Partners">' +
                        '<field name="trululu" widget="selection"/>' +
                '</form>',
            mockRPC: function (route, args) {
                if (args.method === 'write') {
                    assert.strictEqual(args.args[1].trululu, false,
                        "should send 'false' as trululu value");
                }
                return this._super.apply(this, arguments);
            },
            res_id: 1,
            viewOptions: {
                mode: 'edit',
            },
        });

        form.$('select').val("false").trigger('change');
        form.$buttons.find('.o_form_button_save').click();

        form.destroy();
    });

    QUnit.test('field selection with many2ones and special characters', function (assert) {
        assert.expect(1);

        // edit the partner with id=4
        this.data.partner.records[2].display_name = '<span>hey</span>';
        var form = createView({
            View: FormView,
            model: 'partner',
            data: this.data,
            arch: '<form string="Partners">' +
                        '<field name="trululu" widget="selection"/>' +
                '</form>',
            res_id: 1,
            viewOptions: {mode: 'edit'},
        });
        assert.strictEqual(form.$('select option[value="4"]').text(), '<span>hey</span>');

        form.destroy();
    });

    QUnit.test('widget selection on a many2one: domain updated by an onchange', function (assert) {
        assert.expect(4);

        this.data.partner.onchanges = {
            int_field: function () {},
        };

        var domain = [];
        var form = createView({
            View: FormView,
            model: 'partner',
            data: this.data,
            arch: '<form>' +
                    '<field name="int_field"/>' +
                    '<field name="trululu" widget="selection"/>' +
                '</form>',
            res_id: 1,
            mockRPC: function (route, args) {
                if (args.method === 'onchange') {
                    domain = [['id', 'in', [10]]];
                    return $.when({
                        domain: {
                            trululu: domain,
                        }
                    });
                }
                if (args.method === 'name_search') {
                    assert.deepEqual(args.args[1], domain,
                        "sent domain should be correct");
                }
                return this._super(route, args);
            },
            viewOptions: {
                mode: 'edit',
            },
        });

        assert.strictEqual(form.$('.o_field_widget[name=trululu] option').length, 4,
            "should be 4 options in the selection");

        // trigger an onchange that will update the domain
        form.$('.o_field_widget[name=int_field]').val(2).trigger('input');

        assert.strictEqual(form.$('.o_field_widget[name=trululu] option').length, 1,
            "should be 1 option in the selection");

        form.destroy();
    });

    QUnit.module('FieldMany2ManyTags');

    QUnit.test('fieldmany2many tags with and without color', function (assert) {
        assert.expect(5);

        this.data.partner.fields.partner_ids = {string: "Partner", type: "many2many", relation: 'partner'};
        var form = createView({
            View: FormView,
            model: 'partner',
            data: this.data,
            arch:'<form string="Partners">' +
                    '<field name="partner_ids" widget="many2many_tags" options="{\'color_field\': \'color\'}"/>' +
                    '<field name="timmy" widget="many2many_tags"/>' +
                '</form>',
            mockRPC: function (route, args) {
                if (args.method ==='read' && args.model === 'partner_type') {
                    assert.deepEqual(args.args , [[12], ['display_name']], "should not read any color field");
                } else if (args.method ==='read' && args.model === 'partner') {
                    assert.deepEqual(args.args , [[1], ['display_name', 'color']], "should read color field");
                }
                return this._super.apply(this, arguments);
            }
        });

        // add a tag on field partner_ids
        var $input = form.$('.o_field_many2manytags[name="partner_ids"] input');
        $input.click(); // opens the dropdown
        $input.autocomplete('widget').find('li:first()').click(); // adds a tag

        // add a tag on field timmy
        $input = form.$('.o_field_many2manytags[name="timmy"] input');
        $input.click(); // opens the dropdown
        assert.strictEqual($input.autocomplete('widget').find('li').length, 3,
            "autocomplete dropdown should have 3 entries (2 values + 'Search and Edit...')");
        $input.autocomplete('widget').find('li:first()').click(); // adds a tag
        assert.strictEqual(form.$('.o_field_many2manytags[name="timmy"] > span').length, 1,
            "should contain 1 tag");
        assert.ok(form.$('.o_field_many2manytags[name="timmy"] > span:contains("gold")').length,
            "should contain newly added tag 'gold'");

        form.destroy();
    });

    QUnit.test('fieldmany2many tags with color: rendering and edition', function (assert) {
        assert.expect(20);

        this.data.partner.records[0].timmy = [12, 14];
        this.data.partner_type.records.push({id: 13, display_name: "red", color: 8});
        var form = createView({
            View: FormView,
            model: 'partner',
            data: this.data,
            arch:'<form string="Partners">' +
                    '<field name="timmy" widget="many2many_tags" options="{\'color_field\': \'color\', \'no_create_edit\': True}"/>' +
                '</form>',
            res_id: 1,
            mockRPC: function (route, args) {
                if (route === '/web/dataset/call_kw/partner/write') {
                    var commands = args.args[1].timmy;
                    assert.strictEqual(commands.length, 1, "should have generated one command");
                    assert.strictEqual(commands[0][0], 6, "generated command should be REPLACE WITH");
                    assert.ok(_.isEqual(_.sortBy(commands[0][2], _.identity.bind(_)), [12, 13]),
                        "new value should be [12, 13]");
                }
                if (args.method ==='read' && args.model === 'partner_type') {
                    assert.deepEqual(args.args[1], ['display_name', 'color'], "should read the color field");
                }
                return this._super.apply(this, arguments);
            },
        });
        assert.strictEqual(form.$('.o_field_many2manytags > span').length, 2,
            "should contain 2 tags");
        assert.ok(form.$('span:contains(gold)').length,
            'should have fetched and rendered gold partner tag');
        assert.ok(form.$('span:contains(silver)').length,
            'should have fetched and rendered silver partner tag');
        assert.strictEqual(form.$('span:first()').data('color'), 2,
            'should have correctly fetched the color');

        form.$buttons.find('.o_form_button_edit').click();

        assert.strictEqual(form.$('.o_field_many2manytags > span').length, 2,
            "should still contain 2 tags in edit mode");
        assert.ok(form.$('.o_tag_color_2 .o_badge_text:contains(gold)').length,
            'first tag should still contain "gold" and be color 2 in edit mode');
        assert.strictEqual(form.$('.o_field_many2manytags .o_delete').length, 2,
            "tags should contain a delete button");

        // add an other existing tag
        var $input = form.$('.o_field_many2manytags input');
        $input.click(); // opens the dropdown
        assert.strictEqual($input.autocomplete('widget').find('li').length, 1,
            "autocomplete dropdown should have 1 entry");
        assert.strictEqual($input.autocomplete('widget').find('li a:contains("red")').length, 1,
            "autocomplete dropdown should contain 'red'");
        $input.autocomplete('widget').find('li').click(); // add 'red'
        assert.strictEqual(form.$('.o_field_many2manytags > span').length, 3,
            "should contain 3 tags");
        assert.ok(form.$('.o_field_many2manytags > span:contains("red")').length,
            "should contain newly added tag 'red'");
        assert.ok(form.$('.o_field_many2manytags > span[data-color=8]:contains("red")').length,
            "should have fetched the color of added tag");

        // remove tag with id 14
        form.$('.o_field_many2manytags span[data-id=14] .o_delete').click();
        assert.strictEqual(form.$('.o_field_many2manytags > span').length, 2,
            "should contain 2 tags");
        assert.ok(!form.$('.o_field_many2manytags > span:contains("silver")').length,
            "should not contain tag 'silver' anymore");

        // save the record (should do the write RPC with the correct commands)
        form.$buttons.find('.o_form_button_save').click();

        // TODO: it would be nice to test the behaviors of the autocomplete dropdown
        // (like refining the research, creating new tags...), but ui-autocomplete
        // makes it difficult to test
        form.destroy();
    });

    QUnit.test('fieldmany2many tags view a domain', function (assert) {
        assert.expect(7);

        this.data.partner.fields.timmy.domain = [['id', '<', 50]];
        this.data.partner.records[0].timmy = [12];
        this.data.partner_type.records.push({id: 99, display_name: "red", color: 8});

        var form = createView({
            View: FormView,
            model: 'partner',
            data: this.data,
            arch:'<form string="Partners">' +
                    '<field name="timmy" widget="many2many_tags" options="{\'no_create_edit\': True}"/>' +
                '</form>',
            res_id: 1,
            mockRPC: function (route, args) {
                if (args.method === 'name_search') {
                    assert.deepEqual(args.kwargs.args, [['id', '<', 50], ['id', 'not in', [12]]],
                        "domain sent to name_search should be correct");
                    return $.when([[14, 'silver']]);
                }
                return this._super.apply(this, arguments);
            }
        });
        assert.strictEqual(form.$('.o_field_many2manytags > span').length, 1,
            "should contain 1 tag");
        assert.ok(form.$('span:contains(gold)').length,
            'should have fetched and rendered gold partner tag');

        form.$buttons.find('.o_form_button_edit').click();

        // add an other existing tag
        var $input = form.$('.o_field_many2manytags input');
        $input.click(); // opens the dropdown
        assert.strictEqual($input.autocomplete('widget').find('li').length, 1,
            "autocomplete dropdown should have 1 entry");
        assert.strictEqual($input.autocomplete('widget').find('li a:contains("silver")').length, 1,
            "autocomplete dropdown should contain 'silver'");
        $input.autocomplete('widget').find('li').click(); // add 'silver'
        assert.strictEqual(form.$('.o_field_many2manytags > span').length, 2,
            "should contain 2 tags");
        assert.ok(form.$('.o_field_many2manytags > span:contains("silver")').length,
            "should contain newly added tag 'silver'");

        form.destroy();
    });

    QUnit.test('fieldmany2many tags in a new record', function (assert) {
        assert.expect(7);

        var form = createView({
            View: FormView,
            model: 'partner',
            data: this.data,
            arch:'<form string="Partners">' +
                    '<field name="timmy" widget="many2many_tags"/>' +
                '</form>',
            mockRPC: function (route, args) {
                if (route === '/web/dataset/call_kw/partner/create') {
                    var commands = args.args[0].timmy;
                    assert.strictEqual(commands.length, 1, "should have generated one command");
                    assert.strictEqual(commands[0][0], 6, "generated command should be REPLACE WITH");
                    assert.ok(_.isEqual(commands[0][2], [12]), "new value should be [12]");
                }
                return this._super.apply(this, arguments);
            }
        });
        assert.ok(form.$('.o_form_view').hasClass('o_form_editable'), "form should be in edit mode");

        var $input = form.$('.o_field_many2manytags input');
        $input.click(); // opens the dropdown
        assert.strictEqual($input.autocomplete('widget').find('li').length, 3,
            "autocomplete dropdown should have 3 entries (2 values + 'Search and Edit...')");
        $input.autocomplete('widget').find('li:first()').click(); // adds a tag
        assert.strictEqual(form.$('.o_field_many2manytags > span').length, 1,
            "should contain 1 tag");
        assert.ok(form.$('.o_field_many2manytags > span:contains("gold")').length,
            "should contain newly added tag 'gold'");

        // save the record (should do the write RPC with the correct commands)
        form.$buttons.find('.o_form_button_save').click();
        form.destroy();
    });

    QUnit.test('fieldmany2many tags: update color', function (assert) {
        assert.expect(3);

        this.data.partner.records[0].timmy = [12, 14];
        this.data.partner_type.records[0].color = 0;

        var form = createView({
            View: FormView,
            model: 'partner',
            data: this.data,
            arch:'<form string="Partners">' +
                    '<field name="timmy" widget="many2many_tags" options="{\'color_field\': \'color\'}"/>' +
                '</form>',
            res_id: 1,
        });

        // First checks that default color 0 is rendered as 0 color
        assert.ok(form.$('span:first()').is('.o_tag_color_0'),
            'first tag color should be 0');

        // Update the color in readonly
        form.$('span:first()').click();
        $('.o_colorpicker a[data-color="1"]').trigger('mousedown'); // choose color 1
        assert.strictEqual(form.$('span:first()').data('color'), 1,
            'should have correctly updated the color (in readonly)');

        // Update the color in edit
        form.$buttons.find('.o_form_button_edit').click();
        form.$('span:first()').click();
        $('.o_colorpicker a[data-color="6"]').trigger('mousedown'); // choose color 6
        assert.strictEqual(form.$('span:first()').data('color'), 6,
            'should have correctly updated the color (in edit)');
        form.destroy();
    });

    QUnit.test('fieldmany2many tags in editable list', function (assert) {
        assert.expect(4);

        this.data.partner.records[0].timmy = [12];

        var list = createView({
            View: ListView,
            model: 'partner',
            data: this.data,
            arch:'<tree editable="bottom">' +
                    '<field name="foo"/>' +
                    '<field name="timmy" widget="many2many_tags"/>' +
                '</tree>',
        });

        assert.strictEqual(list.$('.o_data_row:first .o_field_many2manytags .badge').length, 1,
            "m2m field should contain one tag");

        // edit first row
        list.$('.o_data_row:first td:nth(2)').click();

        var $m2o = list.$('.o_data_row:first .o_field_many2manytags .o_field_many2one');
        assert.strictEqual($m2o.length, 1, "a many2one widget should have been instantiated");

        // add a tag
        var $input = $m2o.find('input');
        $input.click();
        $input.autocomplete('widget').find('li:first()').click(); // adds a tag

        assert.strictEqual(list.$('.o_data_row:first .o_field_many2manytags .badge').length, 2,
            "m2m field should contain 2 tags");

        // leave edition
        list.$('.o_data_row:nth(1) td:nth(2)').click();

        assert.strictEqual(list.$('.o_data_row:first .o_field_many2manytags .badge').length, 2,
            "m2m field should contain 2 tags");

        list.destroy();
    });

    QUnit.test('search more in many2one: group and use the pager', function (assert) {
        assert.expect(2);

        this.data.partner.records.push({
            id: 5,
            display_name: "Partner 4",
        }, {
            id: 6,
            display_name: "Partner 5",
        }, {
            id: 7,
            display_name: "Partner 6",
        }, {
            id: 8,
            display_name: "Partner 7",
        }, {
            id: 9,
            display_name: "Partner 8",
        }, {
            id: 10,
            display_name: "Partner 9",
        });

        this.data.partner.fields.datetime.searchable = true;
        var form = createView({
            View: FormView,
            model: 'partner',
            data: this.data,
            arch: '<form string="Partners">' +
                    '<sheet>' +
                        '<group>' +
                            '<field name="trululu"/>' +
                        '</group>' +
                    '</sheet>' +
                '</form>',

            res_id: 1,
            archs: {
                'partner,false,list': '<tree limit="7"><field name="display_name"/></tree>',
                'partner,false,search': '<search><group>' +
                       '    <filter name="bar" string="Bar" context="{\'group_by\': \'bar\'}"/>' +
                        '</group></search>',
            },
            viewOptions: {
                mode: 'edit',
            },
        });

        var $dropdown = form.$('.o_field_many2one input').autocomplete('widget');
        form.$('.o_field_many2one input').click();
        $dropdown.find('.o_m2o_dropdown_option:contains(Search)').mouseenter().click();  // Open Search More

        $('.modal .o_searchview_more').click();  // Magnifying class for more filters
        $('.modal .o_search_options .o_group_by_menu a:contains(Bar)').click(); // group by 'Bar'

        $('.modal .o_group_header:first').click();
        assert.strictEqual($('.modal tbody:nth(1) .o_data_row').length, 7,
            "should display 7 records in the first page");
        $('.modal .o_group_header:first .o_pager_next').click();
        assert.strictEqual($('.modal tbody:nth(1) .o_data_row').length, 1,
            "should display 1 record in the second page");

        form.destroy();
    });

    QUnit.test('many2many_tags can load more than 40 records', function (assert) {
        assert.expect(1);

        this.data.partner.fields.partner_ids = {string: "Partner", type: "many2many", relation: 'partner'};
        this.data.partner.records[0].partner_ids = [];
        for (var i = 15; i < 115; i++) {
            this.data.partner.records.push({id: i, display_name: 'walter' + i});
            this.data.partner.records[0].partner_ids.push(i);
        }
        var form = createView({
            View: FormView,
            model: 'partner',
            data: this.data,
            arch: '<form string="Partners">' +
                    '<field name="partner_ids" widget="many2many_tags"/>' +
                '</form>',
            res_id: 1,
        });
        assert.strictEqual(form.$('.o_field_widget[name="partner_ids"] > span').length, 100,
            'should have rendered 100 tags');
        form.destroy();
    });

    QUnit.test('field many2many_tags keeps focus when being edited', function (assert) {
        assert.expect(7);

        this.data.partner.records[0].timmy = [12];
        this.data.partner.onchanges.foo = function (obj) {
            obj.timmy = [[5]]; // DELETE command
        };

        var form = createView({
            View: FormView,
            model: 'partner',
            data: this.data,
            arch:'<form string="Partners">' +
                    '<field name="foo"/>' +
                    '<field name="timmy" widget="many2many_tags"/>' +
                '</form>',
            res_id: 1,
        });

        form.$buttons.find('.o_form_button_edit').click();
        assert.strictEqual(form.$('.o_field_many2manytags > span').length, 1,
            "should contain one tag");

        // update foo, which will trigger an onchange and update timmy
        // -> m2mtags input should not have taken the focus
        form.$('input:first').focus();
        form.$('input:first').val('trigger onchange').trigger('input');
        assert.strictEqual(form.$('.o_field_many2manytags > span').length, 0,
            "should contain no tags");
        assert.strictEqual(form.$('input:first').get(0), document.activeElement,
            "foo input should have kept the focus");

        // add a tag -> m2mtags input should still have the focus
        form.$('.o_field_many2manytags input').click(); // opens the dropdown
        form.$('.o_field_many2manytags input').autocomplete('widget').find('li:first').click();
        assert.strictEqual(form.$('.o_field_many2manytags > span').length, 1,
            "should contain a tag");
        assert.strictEqual(form.$('.o_field_many2manytags input').get(0), document.activeElement,
            "m2m tags input should have kept the focus");

        // remove a tag -> m2mtags input should still have the focus
        form.$('.o_field_many2manytags .o_delete').click();
        assert.strictEqual(form.$('.o_field_many2manytags > span').length, 0,
            "should contain no tags");
        assert.strictEqual(form.$('.o_field_many2manytags input').get(0), document.activeElement,
            "m2m tags input should have kept the focus");

        form.destroy();
    });

    QUnit.module('FieldRadio');

    QUnit.test('fieldradio widget on a many2one in a new record', function (assert) {
        assert.expect(6);

        var form = createView({
            View: FormView,
            model: 'partner',
            data: this.data,
            arch: '<form>' +
                    '<field name="product_id" widget="radio"/>' +
                '</form>',
        });

        assert.ok(form.$('div.o_radio_item').length, "should have rendered outer div");
        assert.strictEqual(form.$('input.o_radio_input').length, 2, "should have 2 possible choices");
        assert.ok(form.$('label.o_form_label:contains(xphone)').length, "one of them should be xphone");
        assert.strictEqual(form.$('input:checked').length, 0, "none of the input should be checked");

        form.$("input.o_radio_input:first").click();

        assert.strictEqual(form.$('input:checked').length, 1, "one of the input should be checked");

        form.$buttons.find('.o_form_button_save').click();

        var newRecord = _.last(this.data.partner.records);
        assert.strictEqual(newRecord.product_id, 37, "should have saved record with correct value");
        form.destroy();
    });

    QUnit.test('fieldradio change value by onchange', function (assert) {
        assert.expect(4);

        this.data.partner.onchanges = {bar: function (obj) {
            obj.product_id = obj.bar ? 41 : 37;
            obj.color = obj.bar ? 'red' : 'black';
        }};

        var form = createView({
            View: FormView,
            model: 'partner',
            data: this.data,
            arch: '<form>' +
                    '<field name="bar"/>' +
                    '<field name="product_id" widget="radio"/>' +
                    '<field name="color" widget="radio"/>' +
                '</form>',
        });

        form.$("input[type='checkbox']").click();
        assert.strictEqual(form.$('input.o_radio_input[data-value="37"]:checked').length, 1, "one of the input should be checked");
        assert.strictEqual(form.$('input.o_radio_input[data-value="black"]:checked').length, 1, "the other of the input should be checked");
        form.$("input[type='checkbox']").click();
        assert.strictEqual(form.$('input.o_radio_input[data-value="41"]:checked').length, 1, "the other of the input should be checked");
        assert.strictEqual(form.$('input.o_radio_input[data-value="red"]:checked').length, 1, "one of the input should be checked");

        form.destroy();
    });

    QUnit.test('fieldradio widget on a selection in a new record', function (assert) {
        assert.expect(4);

        var form = createView({
            View: FormView,
            model: 'partner',
            data: this.data,
            arch: '<form>' +
                    '<field name="color" widget="radio"/>' +
                '</form>',
        });


        assert.ok(form.$('div.o_radio_item').length, "should have rendered outer div");
        assert.strictEqual(form.$('input.o_radio_input').length, 2, "should have 2 possible choices");
        assert.ok(form.$('label.o_form_label:contains(Red)').length, "one of them should be Red");

        // click on 2nd option
        form.$("input.o_radio_input").eq(1).click();

        form.$buttons.find('.o_form_button_save').click();

        var newRecord = _.last(this.data.partner.records);
        assert.strictEqual(newRecord.color, 'black', "should have saved record with correct value");
        form.destroy();
    });

    QUnit.test('fieldradio widget has o_horizontal or o_vertical class', function (assert) {
        assert.expect(2);

        this.data.partner.fields.color2 = this.data.partner.fields.color;

        var form = createView({
            View: FormView,
            model: 'partner',
            data: this.data,
            arch: '<form>' +
                    '<group>' +
                    '<field name="color" widget="radio"/>' +
                    '<field name="color2" widget="radio" options="{\'horizontal\': True}"/>' +
                    '</group>' +
                '</form>',
        });

        var btn1 = form.$('div.o_field_radio.o_vertical');
        var btn2 = form.$('div.o_field_radio.o_horizontal');

        assert.strictEqual(btn1.length, 1, "should have o_vertical class");
        assert.strictEqual(btn2.length, 1, "should have o_horizontal class");
        form.destroy();
    });

    QUnit.test('fieldradio widget with numerical keys encoded as strings', function (assert) {
        assert.expect(5);

        this.data.partner.fields.selection = {
            type: 'selection',
            selection: [['0', "Red"], ['1', "Black"]],
        };

        var form = createView({
            View: FormView,
            model: 'partner',
            data: this.data,
            arch: '<form>' +
                    '<field name="selection" widget="radio"/>' +
                '</form>',
            res_id: 1,
            mockRPC: function (route, args) {
                if (args.method === 'write') {
                    assert.strictEqual(args.args[1].selection, '1',
                        "should write correct value");
                }
                return this._super.apply(this, arguments);
            },
        });


        assert.strictEqual(form.$('.o_field_widget').text(), '',
            "field should be unset");

        form.$buttons.find('.o_form_button_edit').click();

        assert.strictEqual(form.$('.o_radio_input:checked').length, 0,
            "no value should be checked");

        form.$("input.o_radio_input:nth(1)").click(); // click on 2nd option

        form.$buttons.find('.o_form_button_save').click();

        assert.strictEqual(form.$('.o_field_widget').text(), 'Black',
            "value should be 'Black'");

        form.$buttons.find('.o_form_button_edit').click();

        assert.strictEqual(form.$('.o_radio_input[data-index=1]:checked').length, 1,
            "'Black' should be checked");

        form.destroy();
    });

    QUnit.test('widget radio on a many2one: domain updated by an onchange', function (assert) {
        assert.expect(4);

        this.data.partner.onchanges = {
            int_field: function () {},
        };

        var domain = [];
        var form = createView({
            View: FormView,
            model: 'partner',
            data: this.data,
            arch: '<form>' +
                    '<field name="int_field"/>' +
                    '<field name="trululu" widget="radio"/>' +
                '</form>',
            res_id: 1,
            mockRPC: function (route, args) {
                if (args.method === 'onchange') {
                    domain = [['id', 'in', [10]]];
                    return $.when({
                        value: {
                            trululu: false,
                        },
                        domain: {
                            trululu: domain,
                        },
                    });
                }
                if (args.method === 'search_read') {
                    assert.deepEqual(args.kwargs.domain, domain,
                        "sent domain should be correct");
                }
                return this._super(route, args);
            },
            viewOptions: {
                mode: 'edit',
            },
        });

        assert.strictEqual(form.$('.o_field_widget[name=trululu] .o_radio_item').length, 3,
            "should be 3 radio buttons");

        // trigger an onchange that will update the domain
        form.$('.o_field_widget[name=int_field]').val(2).trigger('input');

        assert.strictEqual(form.$('.o_field_widget[name=trululu] .o_radio_item').length, 0,
            "should be no more radio button");

        form.destroy();
    });

    QUnit.module('FieldMany2ManyCheckBoxes');

    QUnit.test('widget many2many_checkboxes', function (assert) {
        assert.expect(10);

        this.data.partner.records[0].timmy = [12];
        var form = createView({
            View: FormView,
            model: 'partner',
            data: this.data,
            arch:'<form string="Partners">' +
                    '<group><field name="timmy" widget="many2many_checkboxes"/></group>' +
                '</form>',
            res_id: 1,
        });

        assert.strictEqual(form.$('div.o_field_widget div.o_checkbox').length, 2,
            "should have fetched and displayed the 2 values of the many2many");

        assert.ok(form.$('div.o_field_widget div.o_checkbox input').eq(0).prop('checked'),
            "first checkbox should be checked");
        assert.notOk(form.$('div.o_field_widget div.o_checkbox input').eq(1).prop('checked'),
            "second checkbox should not be checked");

        assert.ok(form.$('div.o_field_widget div.o_checkbox input').prop('disabled'),
            "the checkboxes should be disabled");

        form.$buttons.find('.o_form_button_edit').click();

        assert.notOk(form.$('div.o_field_widget div.o_checkbox input').prop('disabled'),
            "the checkboxes should not be disabled");

        // add a m2m value by clicking on input
        form.$('div.o_field_widget div.o_checkbox input').eq(1).click();
        form.$buttons.find('.o_form_button_save').click();
        assert.deepEqual(this.data.partner.records[0].timmy, [12, 14],
            "should have added the second element to the many2many");
        assert.strictEqual(form.$('input:checked').length, 2,
            "both checkboxes should be checked");

        // remove a m2m value by clinking on label
        form.$buttons.find('.o_form_button_edit').click();
        form.$('div.o_field_widget div.o_checkbox + label').eq(0).click();
        form.$buttons.find('.o_form_button_save').click();
        assert.deepEqual(this.data.partner.records[0].timmy, [14],
            "should have removed the first element to the many2many");
        assert.notOk(form.$('div.o_field_widget div.o_checkbox input').eq(0).prop('checked'),
            "first checkbox should be checked");
        assert.ok(form.$('div.o_field_widget div.o_checkbox input').eq(1).prop('checked'),
            "second checkbox should not be checked");

        form.destroy();
    });

    QUnit.test('widget many2many_checkboxes: start non empty, then remove twice', function (assert) {
        assert.expect(2);

        this.data.partner.records[0].timmy = [12,14];
        var form = createView({
            View: FormView,
            model: 'partner',
            data: this.data,
            arch:'<form string="Partners">' +
                    '<group><field name="timmy" widget="many2many_checkboxes"/></group>' +
                '</form>',
            res_id: 1,
            viewOptions: {mode: 'edit'},
        });

        form.$('div.o_field_widget div.o_checkbox input').eq(0).click();
        form.$('div.o_field_widget div.o_checkbox input').eq(1).click();
        form.$buttons.find('.o_form_button_save').click();
        assert.notOk(form.$('div.o_field_widget div.o_checkbox input').eq(0).prop('checked'),
            "first checkbox should not be checked");
        assert.notOk(form.$('div.o_field_widget div.o_checkbox input').eq(1).prop('checked'),
            "second checkbox should not be checked");

        form.destroy();
    });

    QUnit.module('FieldMany2ManyBinaryMultiFiles');

    QUnit.test('widget many2many_binary', function (assert) {
        assert.expect(14);
        this.data['ir.attachment'] = {
            fields: {
                name: {string:"Name", type: "char"},
                mimetype: {string: "Mimetype", type: "char"},
            },
            records: [{
                id: 17,
                name: 'Marley&Me.jpg',
                mimetype: 'jpg',
            }],
        };
        this.data.turtle.fields.picture_ids = {
            string: "Pictures",
            type: "many2many",
            relation: 'ir.attachment',
        };
        this.data.turtle.records[0].picture_ids = [17];

        var form = createView({
            View: FormView,
            model: 'turtle',
            data: this.data,
            arch:'<form string="Turtles">' +
                    '<group><field name="picture_ids" widget="many2many_binary"/></group>' +
                '</form>',
            archs: {
                'ir.attachment,false,list': '<tree string="Pictures"><field name="name"/></tree>',
            },
            res_id: 1,
            mockRPC: function (route, args) {
                assert.step(route);
                if (route === '/web/dataset/call_kw/ir.attachment/read') {
                    assert.deepEqual(args.args[1], ['name', 'datas_fname', 'mimetype']);
                }
                return this._super.apply(this, arguments);
            },
        });

        assert.strictEqual(form.$('div.o_field_widget.oe_fileupload').length, 1,
            "there should be the attachment widget");
        assert.strictEqual(form.$('div.o_field_widget.oe_fileupload .oe_attachments').children().length, 1,
            "there should be no attachment");
        assert.strictEqual(form.$('div.o_field_widget.oe_fileupload .o_attach').length, 0,
            "there should not be an Add button (readonly)");
        assert.strictEqual(form.$('div.o_field_widget.oe_fileupload .oe_attachment .oe_delete').length, 0,
            "there should not be a Delete button (readonly)");

        // to edit mode
        form.$buttons.find('.o_form_button_edit').click();
        assert.strictEqual(form.$('div.o_field_widget.oe_fileupload .o_attach').length, 1,
            "there should be an Add button");
        assert.strictEqual(form.$('div.o_field_widget.oe_fileupload .o_attach').text().trim(), "Pictures",
            "the button should be correctly named");
        assert.strictEqual(form.$('div.o_field_widget.oe_fileupload .o_hidden_input_file form').length, 1,
            "there should be a hidden form to upload attachments");

        // TODO: add an attachment
        // no idea how to test this

        // delete the attachment
        form.$('div.o_field_widget.oe_fileupload .oe_attachment .oe_delete').click();


        assert.verifySteps([
            '/web/dataset/call_kw/turtle/read',
            '/web/dataset/call_kw/ir.attachment/read',
        ]);

        form.$buttons.find('.o_form_button_save').click();

        assert.strictEqual(form.$('div.o_field_widget.oe_fileupload .oe_attachments').children().length, 0,
            "there should be no attachment");

        form.destroy();
    });

    QUnit.test('name_create in form dialog', function (assert) {
        var done = assert.async();
        assert.expect(2);

        var M2O_DELAY = relationalFields.FieldMany2One.prototype.AUTOCOMPLETE_DELAY;
        relationalFields.FieldMany2One.prototype.AUTOCOMPLETE_DELAY = 0;

        var form = createView({
            View: FormView,
            model: 'partner',
            data: this.data,
            arch: '<form>' +
                    '<group>' +
                        '<field name="p">' +
                            '<tree>' +
                                '<field name="bar"/>' +
                            '</tree>' +
                            '<form>' +
                                '<field name="product_id"/>' +
                            '</form>' +
                        '</field>' +
                    '</group>' +
                '</form>',
            mockRPC: function (route, args) {
                if (args.method === 'name_create') {
                    assert.step('name_create');
                }
                return this._super.apply(this, arguments);
            },
        });

        form.$buttons.find('.o_form_button_edit').click();
        form.$('.o_field_x2many_list_row_add a').click();
        var $dropdown = $('.modal .o_field_many2one input').autocomplete('widget');
        $('.modal input').val('new record').trigger('keydown');
        concurrency.delay(0).then(function () {
            $dropdown.find('li:first()').click(); // quick create 'new record'
            assert.verifySteps(['name_create']);

            relationalFields.FieldMany2One.prototype.AUTOCOMPLETE_DELAY = M2O_DELAY;
            form.destroy();
            done();
        });
    });

    QUnit.module('FieldReference');

    QUnit.test('reference in form view', function (assert) {
        assert.expect(15);

        var form = createView({
            View: FormView,
            model: 'partner',
            data: this.data,
            arch: '<form string="Partners">' +
                    '<sheet>' +
                        '<group>' +
                            '<field name="reference" string="custom label"/>' +
                        '</group>' +
                    '</sheet>' +
                '</form>',
            archs: {
                'product,false,form': '<form string="Product"><field name="display_name"/></form>',
            },
            res_id: 1,
            mockRPC: function (route, args) {
                if (args.method === 'get_formview_action') {
                    assert.deepEqual(args.args[0], [37], "should call get_formview_action with correct id");
                    return $.when({
                        res_id: 17,
                        type: 'ir.actions.act_window',
                        target: 'current',
                        res_model: 'res.partner'
                    });
                }
                if (args.method === 'get_formview_id') {
                    assert.deepEqual(args.args[0], [37], "should call get_formview_id with correct id");
                    return $.when(false);
                }
                if (args.method === 'name_search') {
                    assert.strictEqual(args.model, 'partner_type',
                        "the name_search should be done on the newly set model");
                }
                if (args.method === 'write') {
                    assert.strictEqual(args.model, 'partner',
                        "should write on the current model");
                    assert.deepEqual(args.args, [[1], {reference: 'partner_type,12'}],
                        "should write the correct value");
                }
                return this._super(route, args);
            },
        });

        testUtils.intercept(form, 'do_action', function (event) {
            assert.strictEqual(event.data.action.res_id, 17,
                "should do a do_action with correct parameters");
        });

        assert.strictEqual(form.$('a.o_form_uri:contains(xphone)').length, 1,
                        "should contain a link");
        form.$('a.o_form_uri').click(); // click on the link in readonly mode (should trigger do_action)

        form.$buttons.find('.o_form_button_edit').click();

        assert.strictEqual(form.$('.o_field_widget').length, 2,
            "should contain two field widgets (selection and many2one)");
        assert.strictEqual(form.$('.o_field_many2one').length, 1,
            "should contain one many2one");
        assert.strictEqual(form.$('.o_field_widget select').val(), "product",
            "widget should contain one select with the model");
        assert.strictEqual(form.$('.o_field_widget input').val(), "xphone",
            "widget should contain one input with the record");

        var options = _.map(form.$('.o_field_widget select > option'), function (el) {
            return $(el).val();
        });
        assert.deepEqual(options, ['', 'product', 'partner_type', 'partner'],
            "the options should be correctly set");

        form.$('.o_external_button').click(); // click on the external button (should do an RPC)

        assert.strictEqual($('.modal .modal-title').text().trim(), 'Open: custom label',
                        "dialog title should display the custom string label");
        $('.modal .o_form_button_cancel').click();

        form.$('.o_field_widget select').val('partner_type').trigger('change');
        assert.strictEqual(form.$('.o_field_widget input').val(), "",
            "many2one value should be reset after model change");

        var $dropdown = form.$('.o_field_many2one input').autocomplete('widget');
        // change the value of the m2o with a suggestion of the dropdown
        form.$('.o_field_many2one input').click(); // will trigger a name_search on partner_type model
        $dropdown.find('li:first()').click();

        form.$buttons.find('.o_form_button_save').click();
        assert.strictEqual(form.$('a.o_form_uri:contains(gold)').length, 1,
                        "should contain a link with the new value");

        form.destroy();
    });

    QUnit.test('default_get and onchange with a reference field', function (assert) {
        assert.expect(8);

        this.data.partner.fields.reference.default = 'product,37';
        this.data.partner.onchanges = {
            int_field: function (obj) {
                if (obj.int_field !== 0) {
                    obj.reference = 'partner_type,' + obj.int_field;
                }
            },
        };

        var form = createView({
            View: FormView,
            model: 'partner',
            data: this.data,
            arch: '<form string="Partners">' +
                    '<sheet>' +
                        '<group>' +
                            '<field name="int_field"/>' +
                            '<field name="reference"/>' +
                        '</group>' +
                    '</sheet>' +
                '</form>',
            viewOptions: {
                mode: 'edit',
            },
            mockRPC: function (route, args) {
                if (args.method === 'name_get') {
                    assert.step(args.model);
                }
                return this._super(route, args);
            },
        });

        assert.verifySteps(['product'], "the first name_get should have been done");
        assert.strictEqual(form.$('.o_field_widget[name="reference"] select').val(), "product",
            "reference field model should be correctly set");
        assert.strictEqual(form.$('.o_field_widget[name="reference"] input').val(), "xphone",
            "reference field value should be correctly set");

        // trigger onchange
        form.$('.o_field_widget[name=int_field]').val(12).trigger('input');

        assert.verifySteps(['product', 'partner_type'], "the second name_get should have been done");
        assert.strictEqual(form.$('.o_field_widget[name="reference"] select').val(), "partner_type",
            "reference field model should be correctly set");
        assert.strictEqual(form.$('.o_field_widget[name="reference"] input').val(), "gold",
            "reference field value should be correctly set");
        form.destroy();
    });

    QUnit.test('widget reference on char field, reset by onchange', function (assert) {
        assert.expect(4);

        this.data.partner.records[0].foo = 'product,37';
        this.data.partner.onchanges = {
            int_field: function (obj) {
                obj.foo = 'product,' + obj.int_field;
            },
        };

        var nbNameGet = 0;
        var form = createView({
            View: FormView,
            model: 'partner',
            data: this.data,
            arch: '<form string="Partners">' +
                    '<sheet>' +
                        '<group>' +
                            '<field name="int_field"/>' +
                            '<field name="foo" widget="reference" readonly="1"/>' +
                        '</group>' +
                    '</sheet>' +
                '</form>',
            res_id: 1,
            viewOptions: {
                mode: 'edit',
            },
            mockRPC: function (route, args) {
                if (args.model === 'product' && args.method === 'name_get') {
                    nbNameGet++;
                }
                return this._super(route, args);
            },
        });

        assert.strictEqual(nbNameGet, 1,
            "the first name_get should have been done");
        assert.strictEqual(form.$('a[name="foo"]').text(), "xphone",
            "foo field should be correctly set");

        // trigger onchange
        form.$('.o_field_widget[name=int_field]').val(41).trigger('input');

        assert.strictEqual(nbNameGet, 2,
            "the second name_get should have been done");
        assert.strictEqual(form.$('a[name="foo"]').text(), "xpad",
            "foo field should have been updated");
        form.destroy();
    });

    QUnit.test('one2many invisible depends on parent field', function (assert) {
        assert.expect(2);

        this.data.partner.records[0].p = [2];
        var form = createView({
            View: FormView,
            model: 'partner',
            data: this.data,
            arch:'<form string="Partners">' +
                    '<sheet>' +
                        '<notebook>' +
                            '<page string="Partner page">' +
                                '<field name="bar"/>' +
                                '<field name="p">' +
                                    '<tree>' +
                                        '<field name="foo"/>' +
                                        '<field name="bar" attrs="{\'column_invisible\': [(\'parent.bar\', \'=\', False)]}"/>' +
                                    '</tree>' +
                                '</field>' +
                            '</page>' +
                        '</notebook>' +
                    '</sheet>' +
                '</form>',
            res_id: 1,
        });
        assert.strictEqual(form.$('th').length, 2,
            "should be 2 columns in the one2many");
        form.$buttons.find('.o_form_button_edit').click();
        form.$('.o_field_boolean[name="bar"] input').click();
        assert.strictEqual(form.$('th').length, 1,
            "should be 1 column after the value change");
        form.destroy();
    });

});
});
});<|MERGE_RESOLUTION|>--- conflicted
+++ resolved
@@ -5307,7 +5307,52 @@
         form.destroy();
     });
 
-<<<<<<< HEAD
+    QUnit.test('many2manytag in one2many, onchange, some modifiers, and more than one page', function (assert) {
+        assert.expect(9);
+
+        this.data.partner.records[0].turtles = [1,2,3];
+
+        this.data.partner.onchanges.turtles = function () {};
+
+        var form = createView({
+            View: FormView,
+            model: 'partner',
+            data: this.data,
+            arch: '<form string="Partners">' +
+                    '<field name="turtles">' +
+                        '<tree editable="top" limit="2">' +
+                            '<field name="turtle_foo"/>' +
+                            '<field name="partner_ids" widget="many2many_tags" attrs="{\'readonly\': [(\'turtle_foo\', \'=\', \'a\')]}"/>' +
+                        '</tree>' +
+                    '</field>' +
+                '</form>',
+            res_id: 1,
+            viewOptions: {mode: 'edit'},
+            mockRPC: function (route, args) {
+                assert.step(args.method);
+                return this._super.apply(this, arguments);
+            },
+        });
+        assert.strictEqual(form.$('.o_data_row').length, 2,
+            'there should be only 2 rows displayed');
+        form.$('.o_list_record_delete').click();
+        form.$('.o_list_record_delete').click();
+
+        assert.strictEqual(form.$('.o_data_row').length, 1,
+            'there should be just one remaining row');
+
+        assert.verifySteps([
+            "read",  // initial read on partner
+            "read",  // initial read on turtle
+            "read",  // batched read on partner (field partner_ids)
+            "read",  // after first delete, read on turtle (to fetch 3rd record)
+            "onchange",  // after first delete, onchange on field turtles
+            "onchange"   // onchange after second delete
+        ]);
+
+        form.destroy();
+    });
+
     QUnit.test('onchange many2many in one2many list editable', function (assert) {
         assert.expect(14);
 
@@ -5355,21 +5400,12 @@
             int_field: partnerOnchange,
             turtles: partnerOnchange,
         };
-=======
-    QUnit.test('many2manytag in one2many, onchange, some modifiers, and more than one page', function (assert) {
-        assert.expect(9);
-
-        this.data.partner.records[0].turtles = [1,2,3];
-
-        this.data.partner.onchanges.turtles = function () {};
->>>>>>> 3f66814a
 
         var form = createView({
             View: FormView,
             model: 'partner',
             data: this.data,
             arch: '<form string="Partners">' +
-<<<<<<< HEAD
                     '<group>' +
                         '<field name="int_field"/>' +
                         '<field name="turtles">' +
@@ -5453,38 +5489,6 @@
 
         assert.strictEqual(form.$('.o_data_row').text().replace(/\s+/g, ' '), "new linexphone first record firstxenomorphe second record ",
             'should display the name, one2many and many2many value after save');
-=======
-                    '<field name="turtles">' +
-                        '<tree editable="top" limit="2">' +
-                            '<field name="turtle_foo"/>' +
-                            '<field name="partner_ids" widget="many2many_tags" attrs="{\'readonly\': [(\'turtle_foo\', \'=\', \'a\')]}"/>' +
-                        '</tree>' +
-                    '</field>' +
-                '</form>',
-            res_id: 1,
-            viewOptions: {mode: 'edit'},
-            mockRPC: function (route, args) {
-                assert.step(args.method);
-                return this._super.apply(this, arguments);
-            },
-        });
-        assert.strictEqual(form.$('.o_data_row').length, 2,
-            'there should be only 2 rows displayed');
-        form.$('.o_list_record_delete').click();
-        form.$('.o_list_record_delete').click();
-
-        assert.strictEqual(form.$('.o_data_row').length, 1,
-            'there should be just one remaining row');
-
-        assert.verifySteps([
-            "read",  // initial read on partner
-            "read",  // initial read on turtle
-            "read",  // batched read on partner (field partner_ids)
-            "read",  // after first delete, read on turtle (to fetch 3rd record)
-            "onchange",  // after first delete, onchange on field turtles
-            "onchange"   // onchange after second delete
-        ]);
->>>>>>> 3f66814a
 
         form.destroy();
     });

--- conflicted
+++ resolved
@@ -880,46 +880,42 @@
         actionManager.destroy();
     });
 
-<<<<<<< HEAD
-    QUnit.test('change the viewType of the current action', async function (assert) {
-=======
-    QUnit.test('lazy loaded multi record view with failing mono record one', function (assert) {
+    QUnit.test('lazy loaded multi record view with failing mono record one', async function (assert) {
         assert.expect(4);
 
-        var actionManager = createActionManager({
+        var actionManager = await createActionManager({
             actions: this.actions,
             archs: this.archs,
             data: this.data,
             mockRPC: function (route, args) {
                 if (args.method === 'read') {
-                    return $.Deferred().reject();
+                    return Promise.reject();
                 }
                 return this._super.apply(this, arguments);
             },
         });
 
-        actionManager.loadState({
+        await actionManager.loadState({
             action: 3,
             id: 2,
             view_type: 'form',
         }).then(function () {
             assert.ok(false, 'should not resolve the deferred');
-        }).fail(function () {
+        }).catch(function () {
             assert.ok(true, 'should reject the deferred');
         });
 
         assert.containsNone(actionManager, '.o_form_view');
         assert.containsNone(actionManager, '.o_list_view');
 
-        actionManager.doAction(1);
+        await actionManager.doAction(1);
 
         assert.containsOnce(actionManager, '.o_kanban_view');
 
         actionManager.destroy();
     });
 
-    QUnit.test('change the viewType of the current action', function (assert) {
->>>>>>> 860ab5a1
+    QUnit.test('change the viewType of the current action', async function (assert) {
         assert.expect(13);
 
         var actionManager = await createActionManager({

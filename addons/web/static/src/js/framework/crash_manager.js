odoo.define('web.CrashManager', function (require) {
"use strict";

var ajax = require('web.ajax');
var core = require('web.core');
var Dialog = require('web.Dialog');

var QWeb = core.qweb;
var _t = core._t;
var _lt = core._lt;

var map_title ={
    user_error: _lt('Warning'),
    warning: _lt('Warning'),
    access_error: _lt('Access Error'),
    missing_error: _lt('Missing Record'),
    validation_error: _lt('Validation Error'),
    except_orm: _lt('Global Business Error'),
    access_denied: _lt('Access Denied'),
};

var CrashManager = core.Class.extend({
    init: function() {
        this.active = true;
    },
    enable: function () {
        this.active = true;
    },
    disable: function () {
        this.active = false;
    },
    rpc_error: function(error) {
        var self = this;
        if (!this.active) {
            return;
        }
        if (this.connection_lost) {
            return;
        }
        if (error.code === -32098) {
            core.bus.trigger('connection_lost');
            this.connection_lost = true;
            var timeinterval = setInterval(function() {
                ajax.jsonRpc('/web/webclient/version_info').then(function() {
                    clearInterval(timeinterval);
                    core.bus.trigger('connection_restored');
                    self.connection_lost = false;
                });
            }, 2000);
            return;
        }
        var handler = core.crash_registry.get(error.data.name, true);
        if (handler) {
            new (handler)(this, error).display();
            return;
        }
<<<<<<< HEAD
        if (error.data.name === "openerp.http.SessionExpiredException" || error.data.name === "werkzeug.exceptions.Forbidden") {
            this.show_warning({type: _t("Odoo Session Expired"), data: {message: _t("Your Odoo session expired. Please refresh the current web page.")}});
=======
        if (error.data.name === "odoo.http.SessionExpiredException" || error.data.name === "werkzeug.exceptions.Forbidden") {
            this.show_warning({type: "Session Expired", data: { message: _t("Your Odoo session expired. Please refresh the current web page.") }});
>>>>>>> 0fe7989e
            return;
        }
        if (_.has(map_title, error.data.exception_type)) {
            if(error.data.exception_type === 'except_orm'){
                if(error.data.arguments[1]) {
                    error = _.extend({}, error,
                                {
                                    data: _.extend({}, error.data,
                                        {
                                            message: error.data.arguments[1],
                                            title: error.data.arguments[0] !== 'Warning' ? (" - " + error.data.arguments[0]) : '',
                                        })
                                });
                }
                else {
                    error = _.extend({}, error,
                                {
                                    data: _.extend({}, error.data,
                                        {
                                            message: error.data.arguments[0],
                                            title:  '',
                                        })
                                });
                }
            }
            else {
                error = _.extend({}, error,
                            {
                                data: _.extend({}, error.data,
                                    {
                                        message: error.data.arguments[0],
                                        title: map_title[error.data.exception_type] !== 'Warning' ? (" - " + map_title[error.data.exception_type]) : '',
                                    })
                            });
            }

            this.show_warning(error);
        //InternalError

        } else {
            this.show_error(error);
        }
    },
    show_warning: function(error) {
        if (!this.active) {
            return;
        }
        new Dialog(this, {
            size: 'medium',
            title: _.str.capitalize(error.type || error.message) || _t("Odoo Warning"),
            subtitle: error.data.title,
            $content: $(QWeb.render('CrashManager.warning', {error: error}))
        }).open();
    },
    show_error: function(error) {
        if (!this.active) {
            return;
        }
        var dialog = new Dialog(this, {
            title: _.str.capitalize(error.type || error.message) || _t("Odoo Error"),
            $content: $(QWeb.render('CrashManager.error', {error: error}))
        }).open();

        // When the dialog opens, initialize the copy feature and destroy it when the dialog is closed
        var $clipboardBtn;
        var clipboard;
        dialog.opened(function () {
            $clipboardBtn = dialog.$(".o_clipboard_button");
            $clipboardBtn.tooltip({title: _t("Copied !"), trigger: "manual", placement: "left"});
            clipboard = new window.Clipboard($clipboardBtn[0], {
                text: function () {
                    return (_t("Error") + ":\n" + error.message + "\n\n" + error.data.debug).trim();
                }
            });
            clipboard.on("success", function (e) {
                _.defer(function () {
                    $clipboardBtn.tooltip("show");
                    _.delay(function () {
                        $clipboardBtn.tooltip("hide");
                    }, 800);
                });
            });
        });
        dialog.on("closed", this, function () {
            $clipboardBtn.tooltip("destroy");
            clipboard.destroy();
        });

        // When the full traceback is shown, scroll it to the end (useful for better python error reporting)
        dialog.$(".o_error_detail").on("shown.bs.collapse", function (e) {
            e.target.scrollTop = e.target.scrollHeight;
        });
    },
    show_message: function(exception) {
        this.show_error({
            type: _t("Odoo Client Error"),
            message: exception,
            data: {debug: ""}
        });
    },
});

/**
    An interface to implement to handle exceptions. Register implementation in instance.web.crash_manager_registry.
*/
var ExceptionHandler = {
    /**
        @param parent The parent.
        @param error The error object as returned by the JSON-RPC implementation.
    */
    init: function(parent, error) {},
    /**
        Called to inform to display the widget, if necessary. A typical way would be to implement
        this interface in a class extending instance.web.Dialog and simply display the dialog in this
        method.
    */
    display: function() {},
};


/**
 * Handle redirection warnings, which behave more or less like a regular
 * warning, with an additional redirection button.
 */
var RedirectWarningHandler = Dialog.extend(ExceptionHandler, {
    init: function(parent, error) {
        this._super(parent);
        this.error = error;
    },
    display: function() {
        var self = this;
        var error = this.error;
        error.data.message = error.data.arguments[0];

        new Dialog(this, {
            size: 'medium',
            title: _.str.capitalize(error.type) || _t("Odoo Warning"),
            buttons: [
                {text: error.data.arguments[2], classes : "btn-primary", click: function() {
                    window.location.href = '#action='+error.data.arguments[1];
                    self.destroy();
                }},
                {text: _t("Cancel"), click: function() { self.destroy(); }, close: true}
            ],
            $content: QWeb.render('CrashManager.warning', {error: error}),
        }).open();
    }
});

core.crash_registry.add('odoo.exceptions.RedirectWarning', RedirectWarningHandler);

return CrashManager;
});<|MERGE_RESOLUTION|>--- conflicted
+++ resolved
@@ -54,13 +54,8 @@
             new (handler)(this, error).display();
             return;
         }
-<<<<<<< HEAD
-        if (error.data.name === "openerp.http.SessionExpiredException" || error.data.name === "werkzeug.exceptions.Forbidden") {
+        if (error.data.name === "odoo.http.SessionExpiredException" || error.data.name === "werkzeug.exceptions.Forbidden") {
             this.show_warning({type: _t("Odoo Session Expired"), data: {message: _t("Your Odoo session expired. Please refresh the current web page.")}});
-=======
-        if (error.data.name === "odoo.http.SessionExpiredException" || error.data.name === "werkzeug.exceptions.Forbidden") {
-            this.show_warning({type: "Session Expired", data: { message: _t("Your Odoo session expired. Please refresh the current web page.") }});
->>>>>>> 0fe7989e
             return;
         }
         if (_.has(map_title, error.data.exception_type)) {

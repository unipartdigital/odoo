odoo.define('web.WebClient', function (require) {
"use strict";

var AbstractWebClient = require('web.AbstractWebClient');
var core = require('web.core');
var data = require('web.data');
var data_manager = require('web.data_manager');
var framework = require('web.framework');
var Menu = require('web.Menu');
var Model = require('web.DataModel');
var session = require('web.session');
var SystrayMenu = require('web.SystrayMenu');
var UserMenu = require('web.UserMenu');

return AbstractWebClient.extend({
    events: {
        'click .oe_logo_edit_admin': 'logo_edit',
        'click .oe_logo img': function(ev) {
            ev.preventDefault();
            return this.clear_uncommitted_changes().then(function() {
                framework.redirect("/web" + (core.debug ? "?debug" : ""));
            });
        },
    },
    show_application: function() {
        var self = this;

        // Allow to call `on_attach_callback` and `on_detach_callback` when needed
        this.action_manager.is_in_DOM = true;

        this.toggle_bars(true);
        this.set_title();
        this.update_logo();

        // Menu is rendered server-side thus we don't want the widget to create any dom
        this.menu = new Menu(this);
        this.menu.setElement(this.$el.parents().find('.oe_application_menu_placeholder'));
        this.menu.on('menu_click', this, this.on_menu_action);

        // Create the user menu (rendered client-side)
        this.user_menu = new UserMenu(this);
        var $user_menu_placeholder = $('body').find('.oe_user_menu_placeholder').show();
        var user_menu_loaded = this.user_menu.appendTo($user_menu_placeholder);

        // Create the systray menu (rendered server-side)
        this.systray_menu = new SystrayMenu(this);
        this.systray_menu.setElement(this.$el.parents().find('.oe_systray'));
        var systray_menu_loaded = this.systray_menu.start();

        // Start the menu once both systray and user menus are rendered
        // to prevent overflows while loading
        return $.when(systray_menu_loaded, user_menu_loaded).then(function() {
            self.menu.start();
            self.bind_hashchange();
        });

    },
    toggle_bars: function(value) {
        this.$('tr:has(td.navbar),.oe_leftbar').toggle(value);
    },
    update_logo: function(reload) {
        var company = session.company_id;
        var img = session.url('/web/binary/company_logo' + '?db=' + session.db + (company ? '&company=' + company : ''));
<<<<<<< HEAD
        this.$('.oe_logo img').attr('src', '').attr('src', img);
        this.$('.oe_logo_edit').toggleClass('oe_logo_edit_admin', session.is_superuser);
=======
        this.$('.o_sub_menu_logo img').attr('src', '').attr('src', img + (reload ? "#" + Date.now() : ''));
        this.$('.oe_logo_edit').toggleClass('oe_logo_edit_admin', session.uid === 1);
>>>>>>> 19b4f5ef
    },
    logo_edit: function(ev) {
        var self = this;
        ev.preventDefault();
        self.alive(new Model("res.users").get_func("read")(session.uid, ["company_id"])).then(function(res) {
            self.rpc("/web/action/load", { action_id: "base.action_res_company_form" }).done(function(result) {
                result.res_id = res.company_id[0];
                result.target = "new";
                result.views = [[false, 'form']];
                result.flags = {
                    action_buttons: true,
                    headless: true,
                };
                self.action_manager.do_action(result).then(function () {
                    var form = self.action_manager.dialog_widget.views.form.controller;
                    form.on("on_button_cancel", self.action_manager, self.action_manager.dialog_stop);
                    form.on('record_saved', self, function() {
                        self.action_manager.dialog_stop();
                        self.update_logo();
                    });
                });
            });
        });
        return false;
    },
    bind_hashchange: function() {
        var self = this;
        $(window).bind('hashchange', this.on_hashchange);

        var state = $.bbq.getState(true);
        if (_.isEmpty(state) || state.action === "login") {
            self.menu.is_bound.done(function() {
                new Model("res.users").call("read", [session.uid, ["action_id"]]).done(function(data) {
                    if(data.action_id) {
                        self.action_manager.do_action(data.action_id[0]);
                        self.menu.open_action(data.action_id[0]);
                    } else {
                        var first_menu_id = self.menu.$el.find("a:first").data("menu");
                        if(first_menu_id) {
                            self.menu.menu_click(first_menu_id);
                        }
                    }
                });
            });
        } else {
            $(window).trigger('hashchange');
        }
    },
    on_hashchange: function(event) {
        var self = this;
        var stringstate = event.getState(false);
        if (!_.isEqual(this._current_state, stringstate)) {
            var state = event.getState(true);
            if(!state.action && state.menu_id) {
                self.menu.is_bound.done(function() {
                    self.menu.menu_click(state.menu_id);
                });
            } else {
                state._push_me = false;  // no need to push state back...
                this.action_manager.do_load_state(state, !!this._current_state).then(function () {
                    var action = self.action_manager.get_inner_action();
                    if (action) {
                        self.menu.open_action(action.action_descr.id);
                    }
                });
            }
        }
        this._current_state = stringstate;
    },
    on_menu_action: function(options) {
        var self = this;
        return this.menu_dm.add(data_manager.load_action(options.action_id))
            .then(function (result) {
                return self.action_mutex.exec(function() {
                    if (options.needaction) {
                        result.context = new data.CompoundContext(result.context, {
                            search_default_message_needaction: true,
                            search_disable_custom_filters: true,
                        });
                    }
                    var completed = $.Deferred();
                    $.when(self.action_manager.do_action(result, {
                        clear_breadcrumbs: true,
                        action_menu_id: self.menu.current_menu,
                    })).fail(function() {
                        self.menu.open_menu(options.previous_menu_id);
                    }).always(function() {
                        completed.resolve();
                    });
                    setTimeout(function() {
                        completed.resolve();
                    }, 2000);
                    // We block the menu when clicking on an element until the action has correctly finished
                    // loading. If something crash, there is a 2 seconds timeout before it's unblocked.
                    return completed;
                });
            });
    },
    toggle_fullscreen: function(fullscreen) {
        this._super(fullscreen);
        if (!fullscreen) {
            this.menu.reflow();
        }
    },
});

});<|MERGE_RESOLUTION|>--- conflicted
+++ resolved
@@ -61,13 +61,8 @@
     update_logo: function(reload) {
         var company = session.company_id;
         var img = session.url('/web/binary/company_logo' + '?db=' + session.db + (company ? '&company=' + company : ''));
-<<<<<<< HEAD
-        this.$('.oe_logo img').attr('src', '').attr('src', img);
+        this.$('.o_sub_menu_logo img').attr('src', '').attr('src', img + (reload ? "#" + Date.now() : ''));
         this.$('.oe_logo_edit').toggleClass('oe_logo_edit_admin', session.is_superuser);
-=======
-        this.$('.o_sub_menu_logo img').attr('src', '').attr('src', img + (reload ? "#" + Date.now() : ''));
-        this.$('.oe_logo_edit').toggleClass('oe_logo_edit_admin', session.uid === 1);
->>>>>>> 19b4f5ef
     },
     logo_edit: function(ev) {
         var self = this;

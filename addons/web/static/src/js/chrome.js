--- conflicted
+++ resolved
@@ -1077,14 +1077,10 @@
                     state: JSON.stringify(state),
                     scope: 'userinfo',
                 };
-<<<<<<< HEAD
                 instance.web.redirect('https://accounts.odoo.com/oauth2/auth?'+$.param(params));
-=======
-                instance.web.redirect('https://accounts.openerp.com/oauth2/auth?'+$.param(params));
             }).fail(function(result, ev){
                 ev.preventDefault();
                 instance.web.redirect('https://accounts.openerp.com/web');
->>>>>>> 7e117b18
             });
         }
     },

--- conflicted
+++ resolved
@@ -4105,21 +4105,8 @@
         this.o2m.trigger_on_change();
     },
     is_valid: function () {
-<<<<<<< HEAD
-        var editor = this.editor;
-        var form = editor.form;
-        // If no edition is pending, the listview can not be invalid (?)
-        if (!editor.record) {
-            return true;
-        }
-        // If the form has not been modified, the view can only be valid
-        // NB: is_dirty will also be set on defaults/onchanges/whatever?
-        // oe_form_dirty seems to only be set on actual user actions
-        if (!form.$el.is('.oe_form_dirty')) {
-=======
         var self = this;
         if (!this.editable()){
->>>>>>> 5035c76f
             return true;
         }
         this.o2m._dirty_flag = true;

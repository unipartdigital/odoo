@charset "utf-8"

// Variables {{{
$facets-border: #afafb6
$section-title-color: #7C7BAD
$tag-bg-light: #f0f0fa
$tag-bg-dark: #7C7BAD
$tag-border: #afafb6
$tag-border-selected: #a6a6fe
$hover-background: #f0f0fa
$link-color: #7C7BAD
$sheet-max-width: 860px
$sheet-min-width: 650px
$sheet-padding: 16px
// }}}
// Mixins {{{
@font-face
    font-family: 'mnmliconsRegular'
    src: url('/web/static/src/font/mnmliconsv21-webfont.eot') format('eot')
    src: url('/web/static/src/font/mnmliconsv21-webfont.woff') format('woff')
    src: url('/web/static/src/font/mnmliconsv21-webfont.ttf') format('truetype')
    src: url('/web/static/src/font/mnmliconsv21-webfont.svg') format('svg') active
    font-weight: normal
    font-style: normal

@mixin reset()
    border: none
    padding: 0
    margin: 0
    background: none
    @include radius(0)
    @include box-shadow(none)

@mixin vertical-gradient($startColor: #555, $endColor: #333)
    background-color: mix($startColor, $endColor)
    background-image: -webkit-gradient(linear, left top, left bottom, from($startColor), to($endColor)) /* Saf4+, Chrome */
    background-image: -webkit-linear-gradient(top, $startColor, $endColor) /* Chrome 10+, Saf5.1+, iOS 5+ */
    background-image:    -moz-linear-gradient(top, $startColor, $endColor) /* FF3.6 */
    background-image:     -ms-linear-gradient(top, $startColor, $endColor) /* IE10 */
    background-image:      -o-linear-gradient(top, $startColor, $endColor) /* Opera 11.10+ */
    background-image:         linear-gradient(to bottom, $startColor, $endColor)

@mixin radial-gradient($gradient)
    background-position: center center
    background-image: -webkit-radial-gradient(circle, $gradient)
    background-image: -moz-radial-gradient($gradient)
    background-image: -ms-radial-gradient($gradient)
    background-image: radial-gradient(circle, $gradient)

@mixin radius($radius: 5px)
    -moz-border-radius: $radius
    -webkit-border-radius: $radius
    border-radius: $radius

@mixin box-shadow($bsval: 0px 1px 4px #777)
    -moz-box-shadow: $bsval
    -webkit-box-shadow: $bsval
    box-shadow: $bsval

@mixin transition($transval: (border linear 0.2s, box-shadow linear 0.2s))
    -webkit-transition: $transval
    -moz-transition: $transval
    -ms-transition: $transval
    -o-transition: $transval
    transition: $transval

@mixin opacity($opacity: .5)
    filter: alpha(opacity=$opacity * 100)
    opacity: $opacity

@mixin background-clip($clip: padding-box)
    -webkit-background-clip: $clip
    -moz-background-clip: $clip
    background-clip: $clip

@mixin box-sizing($type: content)
    // type = border || content || padding
    -webkit-box-sizing: #{$type}-box
    -moz-box-sizing: #{$type}-box
    -ms-box-sizing: #{$type}-box
    box-sizing: #{$type}-box

@mixin skew-gradient($startColor: #555, $endColor: #333)
    background-color: $endColor
    background: -moz-linear-gradient(135deg, $endColor, $startColor)
    background: -o-linear-gradient(135deg, $startColor, $endColor)
    background: -webkit-gradient(linear, left top, right bottom, from($startColor), to($endColor))
    background: -ms-linear-gradient(top, $startColor, $endColor) /* IE10 */

@mixin transform($transform)
    -webkit-transform: $transform
    -moz-transform: $transform
    -ms-transform: $transform
    -o-transform: $transform
    transform: $transform

@mixin keyframes($name)
    @-webkit-keyframes #{$name}
        @content
    @-moz-keyframes #{$name}
        @content
    @-ms-keyframes #{$name}
        @content
    @-o-keyframes #{$name}
        @content
    @keyframes #{$name}
        @content


// Transforms the (readable) text of an inline element into an mmlicons icon,
// allows for actual readable text in-code (and in readers?) with iconic looks
@mixin text-to-icon($icon-name, $color: #404040)
    font-size: 1px
    letter-spacing: -1px
    color: transparent
    text-shadow: none
    font-weight: normal
    &:before
        font: 21px "mnmliconsRegular"
        content: $icon-name
        color: $color

// }}}

#oe_main_menu_navbar
    min-height: 34px
    z-index: 1001
    border-radius: 0
    li a, li button
        padding: 4px 8px 4px 8px
        margin-top: 2px
        font-size: 13px
    .oe_topbar_avatar
        max-height: 18px
        width: 18px
        
#oe_main_menu_navbar.navbar
    margin-bottom: 0px

.oe_systray
    margin-right: 0px !important

.apps-client
    border: 0

// Notifications {{{

.oe_indicator
    z-index: 99999
    position: absolute
    top: 10px
    display: inline-block
    color: white
    background: #a24689
    padding: 6px 16px
    border-radius: 4px
    box-shadow: 0 0 1px black
    left: 40%

.oe_notification
    z-index: 1600
    
.oe_webclient_timezone_notification
    a
        color: white
        text-decoration: underline
    p
        margin-top: 1em
    dt
        font-weight: bold
.oe_timezone_systray
    span
        margin-top: 1px
        background-color: #f6cf3b
// }}}
// Top Menu {{{
.navbar
    .oe_topbar_name
        max-width: 150px
        display: inline-block
        text-overflow: ellipsis
        white-space: nowrap
        overflow: hidden // Customize to bring ellipsis when topbar_name is over sized.
        vertical-align: middle
// }}}

.openerp
    // Global style {{{
    padding: 0
    margin: 0
    font-family: "Lucida Grande", Helvetica, Verdana, Arial, sans-serif
    color: #4c4c4c
    font-size: 13px
    background: white
    &.openerp_webclient_container
        height: 95% // fallback for browsers without support for calc()
        height: -webkit-calc(100% - 34px)
        height: calc(100% - 34px)
        display: -ms-flexbox
        display: -webkit-flex
        display: flex
    @media (max-width: 768px)
        &.openerp_webclient_container
            height: 95% // fallback for browsers without support for calc()
            height: -webkit-calc(100% - 52px)
            height: calc(100% - 52px)
    // }}}
    //Placeholder style{{{
    \:-moz-placeholder
        color: $tag-border !important
        font-style: italic !important
    \::-webkit-input-placeholder
        color: $tag-border !important
        font-style: italic !important
    \:-ms-input-placeholder
        color: $tag-border !important
        font-style: italic !important
    //}}}
    // Tag reset {{{
    a
        text-decoration: none
        cursor: pointer !important
    table
        padding: 0
        border-collapse: collapse
    thead
        font-weight: bold
        background-color: #f0f0f0
        th
            border-left: 1px solid #dfdfdf
            &:first-child
                border-left: none
            &.null
                border-left: none
    th, td
        padding: 0
        text-align: left
    th
        font-weight: bold
        vertical-align: middle
    td
        vertical-align: top
    .oe_title
        float: left
    .oe_title:after
        content: "."
        display: block
        height: 0
        clear: both
        visibility: hidden    
    .oe_form_group
        clear: both
    .zebra tbody tr:nth-child(odd) td
        background-color: #f0f0fa
        @include vertical-gradient(#f0f0fa, #eeeef6)
    .zebra tbody tr:hover td
        @include vertical-gradient(#eee, #dedede)
    input, textarea, select
        padding: 2px 4px
        border: 1px solid #ccc
        @include radius(3px)
        background: white
    img
        vertical-align: middle
    h4
        margin: 4px 0
        font-weight: bold
        font-size: inherit
    // }}}
    // Button style {{{
    a.button:link, a.button:visited, .oe_button, input[type='submit']
        display: inline-block
        border: 1px solid rgba(0,0,0,0.4)
        color: #4c4c4c
        margin: 0
        padding: 3px 12px
        font-size: 13px
        text-align: center
        @include vertical-gradient(#efefef, #d8d8d8)
        @include radius(3px)
        @include box-shadow((0 1px 2px rgba(0, 0, 0, .1), 0 1px 1px rgba(255, 255, 255, .8) inset))
        text-shadow: 0 1px 1px rgba(255, 255, 255, .5)
        -webkit-font-smoothing: antialiased
        outline: none

    a.button:hover,.oe_button:hover, input[type='submit']:hover
        @include vertical-gradient(#f6f6f6, #e3e3e3)
        cursor: pointer
        background-position: 0

    a.button:focus, .oe_button:focus, input[type='submit']:focus
        border: 1px solid #80bfff
        background-position: 0
        @include vertical-gradient(#f6f6f6, #e3e3e3)
        @include box-shadow((0 0 3px #80bfff, 0 1px 1px rgba(255, 255, 255, .8) inset))

    a.button:active, a.button.active, .oe_button:active, .oe_button.active, input[type='submit']:active, input[type='submit'].active
        @include vertical-gradient(#e3e3e3, #f6f6f6)
        @include box-shadow(none)

    a.button.disabled, .oe_button:disabled, input[type='submit']:disabled
        background: #efefef !important
        border: 1px solid #d1d1d1 !important
        @include box-shadow(none !important)
        color: #aaa !important
        cursor: default
        text-shadow: 0 1px 1px #fff !important
    // }}}
    // Jquery ui Overrides {{{
    .ui-widget-content a
        color: $link-color
    .oe_bounce_container
        display: inline-block

    // Bug lp:1051746
    .text-tag .text-button
        height: auto !important
        min-height: 16px

    // bug noted in jquery ui CSS doesn't seem to occur in IE9,
    // so remove position:relative
    .ui-tabs
        position: static

    // }}}
    // Generic classes {{{
    .oe_i
        font-family: "mnmliconsRegular" !important
        font-size: 21px
        font-weight: 300 !important
    .oe_left
        float: left
        margin-right: 8px
        width: 305px
    .oe_right
        float: right
        margin-left: 8px
    .oe_text_center
        text-align: center
    .oe_text_left
        text-align: left
    .oe_text_right
        text-align: right
    .oe_clear
        clear: both
    .oe_wait
        cursor: wait
    .oe_fade
        color: #888
        font-weight: normal
    .oe_bold
        font-weight: bold
    .oe_inline
        width: auto !important
    .oe_highlight
        color: white
        background: #DC5F59
    button.oe_highlight
        @include vertical-gradient(#729fcf, #3465a4)
        @include box-shadow((0 1px 2px rgba(0, 0, 0, 0.1), 0 1px 1px rgba(155, 155, 155, 0.4) inset))
    button.oe_highlight:hover
        @include vertical-gradient(darken(#729fcf, 10%), darken(#3465a4, 10%))
    button.oe_highlight:active
        @include vertical-gradient(lighten(#729fcf, 4%), lighten(#3465a4, 4%))
    .oe_background_grey
        background: #eee !important

    .oe_form_dirty
        .oe_highlight_on_dirty
            color: white
            background: #dc5f59
            font-weight: bold
        button.oe_highlight_on_dirty
            @include vertical-gradient(#dc5f59, #b33630)
            @include box-shadow(none)
            &:hover
                background: #ED6F6A
    .oe_warning_redirect
        border: none !important
        padding: 0 !important
        margin-left: 20px !important
        background: #f5f7f9 !important
        box-shadow: none !important
        &:hover
            text-decoration: underline !important
    .oe_stat_button
        font-weight: normal
        width: 132px !important
        height: 40px
        color: #666
        margin: 0px -1px -1px 0px
        padding: 0
        border: 1px solid #dddddd
        border-radius: 0
        box-shadow: none
        background: white
        > div
            display: table-cell
            vertical-align: middle
            text-align: left
            padding: 0
            line-height: 120%
        .stat_button_icon
            color: #7C7BAD
            font-size: 24px
            padding: 0px 3px
            width: 37px
            text-align: center
        .oe_form_field_percent_pie
            width: 42px
        .oe_form_field_bar_chart
            width: 42px
        svg
            width: 38px
            height: 38px
            display: inline
            vertical-align: middle
    .oe_stat_button:hover
        background: #7c7bad
        color: white
        .fa
            color: white
    .oe_button_box
        width: 400px
        text-align: right
        .oe_stat_button
            display: inline-table
    button.oe_toggle_button
        box-shadow: none
        white-space: nowrap
        background: transparent
        outline: none
        border: none
    .oe_avatar
        > img
            max-height: 90px
            max-width: 90px
            @include radius(3px)
            @include box-shadow(0 1px 4px rgba(0, 0, 0, 0.4))
            border: none
            margin-bottom: 10px
    .oe_avatar + div
        margin-left: 5px
    .oe_image_small > img
        max-width: 50px
        max-height: 50px
    .oe_image_medium > img
        max-width: 180px
        max-height: 180px
    .oe_button.oe_link
        @include reset()
        img
            display: inline-block
        span
            @include reset()
            color: $link-color
            font-weight: bold
            &:hover
                text-decoration: underline
    .oe_star_on, .oe_star_off
        color: #cccccc
        text-shadow: 0 0 2px black
        vertical-align: top
        position: relative
        top: 4px
        font-size: 22px
    .oe_star_on:hover, .oe_star_off:hover
        text-decoration: none
    .oe_star_on
        color: gold
    p.oe_grey
        max-width: 650px
    .oe_grey
        color: #aaa
    // Added for generic error message and customize bootstrap3 <pre>,<hr>
    .oe_error_detail 
        hr
            display: block
            -webkit-margin-before: 0.5em
            -webkit-margin-after: 0.5em
            -webkit-margin-start: auto
            -webkit-margin-end: auto
            border-style: inset
            border-width: 1px
    // }}}
    // Kanban state (used in form and kanban) {{{
    .oe_kanban_status
        position: relative
        display: inline-block
        height: 12px
        width: 12px
        @include radius(6px)
        @include radial-gradient((#eee 0%, #ccc 40%, #bbb 100%))
        // +background-image(radial-gradient(45px 45px, #0ff 10px, #1e90ff 30px))
    .oe_kanban_status_green
        background: green
        @include radial-gradient((#55dd55 0%, #44aa44 40%, #339933 100%))
    .oe_kanban_status_red
        background: red
        @include radial-gradient((#ee7777 0%, #cc3333 40%, #bb0808 100%))
    .btn-group.kanban_state
        padding-top: 8px
        margin-right: 4px !important
        a
            color: #333333
    // }}}
    // Tags (for many2many tags, among others) {{{
    .oe_tag
        border: 1px solid $tag-border
        font-size: 11px
        padding: 2px 4px
        margin: 0 2px 2px 0
        @include radius(3px)
        background: $tag-bg-light
        color: #4C4C4C
    .oe_tag_dark
        background: $tag-bg-dark
        color: #eee
    .oe_form_field_radio
        &.oe_horizontal
            white-space: nowrap
            label
                display: inline-block
                text-align: center
                height: 16px
        &.oe_vertical
            label
                display: inline-block
                margin-left: 20px
        .oe_radio_input
            border: 2px solid transparent
            display: inline-block
            height: 12px
            width: 12px
            vertical-align: top
            border-radius: 10px
            margin: 1px 0
            position: absolute
        &.oe_form_required.oe_form_invalid .oe_radio_input
            border-color: red
    .oe_tags
        &.oe_inline
            min-width: 250px
        .text-wrap
            width: 100% !important
            textarea
                width: 100% !important
        .text-core
            min-height: 22px
            .text-wrap .text-dropdown .text-list .text-suggestion em
                font-style: italic
                text-decoration: none
        margin-bottom: 1px
    // }}}
    // Dropdown {{{
    .oe_dropdown, .oe_dropdown_hover, .oe_dropdown_toggle
        position: relative
        cursor: pointer
    .oe_dropdown_toggle
        color: #2B2B2B
        font-weight: normal
    .oe_dropdown_hover:hover .oe_dropdown_menu, .oe_dropdown_menu.oe_opened
        display: block
    .oe_dropdown_menu
        display: none
        position: absolute
        z-index: 3
        margin: 0
        border: 1px solid $tag-border
        background: white
        padding: 4px 0
        min-width: 140px
        text-align: left
        @include radius(3px)
        @include box-shadow(0 1px 4px rgba(0,0,0,0.3))
        > li
            &:hover
                @include vertical-gradient(#f0f0fa, #eeeef6)
                @include box-shadow(none)
            list-style-type: none
            float: none
            display: block
            position: relative
            margin: 0
            padding: 2px 8px
            > a
                white-space: nowrap
                display: block
                color: #4c4c4c
                text-decoration: none
                &:hover
                    text-decoration: none
    .oe_dropdown_arrow:after
        vertical-align: top
        margin-top: 8px
        //margin-left set at 3px to avoid a strange overflow
        margin-left: 3px
        border-left: 4px solid transparent
        border-right: 4px solid transparent
        border-top: 4px solid#404040
        @include opacity(0.5)
    // }}}
    // Loading {{{
    .oe_loading
        display: none
        z-index: 1001
        position: fixed
        top: 0
        right: 50%
        padding: 4px 12px
        background: #A61300
        color: white
        text-align: center
        border: 1px solid #900
        border-top: none
        -moz-border-radius-bottomright: 8px
        -moz-border-radius-bottomleft: 8px
        border-bottom-right-radius: 8px
        border-bottom-left-radius: 8px
    // }}}
    // CrashManager {{{
    .oe_dialog_warning
        width: 100%
        p
            text-align: center
    .oe_dialog_icon
        padding: 5px
        width: 32px
    // }}}
    // DatabaseManager {{{
    .oe_database_manager
        background: #fff
        color: #000
        text-align: left
        .oe_database_manager_menu
            color: #000
    // }}}
    // WebClient.fullscreen {{{
    .oe_content_full_screen
        .oe_application
            top: 0
            left: 0
        .oe_topbar, .oe_leftbar
            display: none
    // }}}
    // Webclient.leftbar {{{
    .oe_leftbar
        display: -ms-flexbox
        display: -webkit-flex
        display: flex
        -ms-flex-direction: column
        -webkit-flex-direction: column
        flex-direction: column
        -webkit-justify-content: space-between
        justify-content: space-between
        -ms-flex: 0 0 auto
        -webkit-flex-shrink: 0
        flex-shrink: 0
        -webkit-flex-grow: 0
        flex-grow: 0
        width: 220px
        height: 100%
        background: #f0eeee
        border-right: 1px solid $tag-border
<<<<<<< HEAD
        position: relative
        display: inline-block\9
        vertical-align: top\9
        a.oe_logo
            text-align: center
            -webkit-flex-shrink: 0
            flex-shrink: 0
            img
                margin: 14px 0
                border: 0
            .oe_logo_edit
                margin: 14px 0
                position: absolute
                top: 1px
                padding: 4px
                width: 100%
                display: none
=======
        text-shadow: none
        > div
            height: 100%
            display: table
            width: 220px
            position: relative
            a.oe_logo
                display: table-row
                text-align: center
                img
                    margin: 14px 0
                    border: 0
                .oe_logo_edit
                    margin: 14px 0
                    position: absolute
                    top: 1px
                    padding: 4px
                    width: 100%
                    display: none
                    text-align: center
                    color: #eee
                    background: rgba(37,37,37,0.9)
                    @include box-sizing(border)
                &:hover .oe_logo_edit_admin
                    display: block
            > div
                display: table-row
                height: 100%
                > div
                    position: relative
                    height: 100%
                    > div.oe_secondary_menus_container
                        position: absolute
                        top: 0
                        bottom: 0
                        left: 0
                        right: 0
                        overflow-x: hidden
                        overflow-y: auto
            .oe_footer
                background: #f0eeee
>>>>>>> ba54a668
                text-align: center
                color: #eee
                background: rgba(37,37,37,0.9)
                @include box-sizing(border)
            &:hover .oe_logo_edit_admin
                display: block
        .oe_secondary_menus_container
            -webkit-flex-grow: 1
            flex-grow: 1
            overflow-y: auto
        .oe_footer
            background: #f0eeee
            text-align: center
            -webkit-flex-shrink: 0
            flex-shrink: 0
            a
                font-weight: bold
                span
                    color: #a24689
    // }}}
    // Webclient.leftbar items {{{

    .oe_secondary_menu_section
        font-weight: bold
        margin-left: 8px
        color: $link-color
    .oe_secondary_submenu
        margin-bottom: 10px !important
        line-height: 1.1em
        margin-top: 3px
        .oe_menu_text
            white-space: nowrap
            overflow: hidden
            display: inline-block
            text-overflow: ellipsis
            max-width: 85%
            margin-top: 1px
        .badge
            &:hover
                cursor: pointer
                @include transform(scale(1.1))
        .oe_menu_toggler:before
            width: 0
            height: 0
            display: inline-block
            content: "&darr"
            text-indent: -99999px
            vertical-align: top
            margin-left: -12px
            margin-top: 4px
            margin-right: 4px
            border-top: 4px solid transparent
            border-bottom: 4px solid transparent
            border-left: 4px solid #4c4c4c
            @include opacity(0.5)
        .oe_menu_opened:before
            margin-top: 6px
            margin-left: -16px
            margin-right: 4px
            border-left: 4px solid transparent
            border-right: 4px solid transparent
            border-top: 4px solid #4c4c4c
        .oe_secondary_submenu li
            margin-left: 20px
    // }}}
    // About openerp {{{
    $link-color-odoo: #a24689
    .oe_about
        .label
            background-color: $link-color-odoo
        a
            color: $link-color-odoo

        .user-details
            position: relative
            padding: 0
            margin-bottom: 275px
            .user-image
                width: 100%
                text-align: center
            .user-info-block
                width: 100%
                position: absolute
                top: 55px
                padding-top: 35px
                .user-heading
                    text-align: center
                    margin: 10px 0 0
                .navigation
                    li
                        a
                            padding: 10px 20px
                        &.active a
                            background: $link-color-odoo
                            color: #fff
                .user-body
                    text-align: center
                    .tab-content > div
                        float: left
                        width: 100%
        a.oe_activate_debug_mode
            color: white !important
            font-size: 100%
        #social
            i
                margin: 10px
                &:hover
                    @include transform(scale(1.3))
            .social-fb:hover
                color: #3B5998
            .social-tw:hover
                color: #4099FF
            .social-gp:hover
                color: #d34836
            .social-lk:hover
                color: #007bb6
    // }}}
    // ActionManager {{{
    a.oe_form_uri:hover
        text-decoration: underline
    .oe_application
        height: 100%
<<<<<<< HEAD
        -webkit-flex-grow: 1
        flex-grow: 1
        -ms-flex-negative: 1
        display: inline-block\9
        overflow: auto\9
        width: -webkit-calc(100% - 220px)
        width: calc(100% - 220px)
        .oe_application
            width: 100%
=======
        a
            color: $link-color
        > div
            position: relative
            height: 100%
            > .oe_view_manager
                > .oe_view_manager_wrapper
                    display: table-row
                    height: 100%
                    > div
                        position: relative
                        height: 100%
                        > .oe_view_manager_body
                            position: absolute
                            top: 0
                            bottom: 0
                            left: 0
                            right: 0
                            overflow: auto


        .oe_breadcrumb_item:not(:last-child)
            max-width: 7em
            white-space: nowrap
            text-overflow: ellipsis
        .oe_breadcrumb_title > *
            display: inline-block
            overflow: hidden
            font-weight: bold
>>>>>>> ba54a668
    // }}}
    // ViewManager common {{{
    .oe-view-manager
        width: 100%
        height: 100%
        display: -webkit-flex
        display: flex
        -webkit-flex-direction: column
        flex-direction: column
        .oe-view-manager-content
            overflow: auto
            -webkit-flex-grow: 1
            flex-grow: 1
            position: relative
            a
                color: $link-color
            > div
                position: absolute
                position: static\9
                top: 0
                bottom: 0
                right: 0
                left: 0
                display: none
            .oe-view-manager-content
                > div
                    position: relative
                    display: block
        .oe-view-manager-debug
            margin-right: 5px
    .oe-view-manager-header
        background-color: rgb(240, 238, 238)
        border-bottom: 1px solid #afafb6
        -webkit-flex-shrink: 0
        flex-shrink: 0
        width: 100%
        -webkit-user-select: none
        -moz-user-select: none
        user-select: none
        .oe-button-column
            height: 30px
        .dropdown-menu
            max-height: calc(100vh - 125px)
            overflow: auto
            overflow-x: hidden
            li
                position: relative
                a
                    padding: 3px 25px
            .oe_searchview_custom_public a:after,.oe-share-filter:after
                font-family: FontAwesome
                content: "\f0c0"
                color: #666
                margin-left: 3px
        .selected
            display: block
            a
                font-weight: bold
            a:before
                font-family: FontAwesome
                position: absolute
                left: 6px
                top: 3px
                content: "\f00c"
        .oe-right-toolbar
            float: right
            > div
                display: inline-block
        .row:first-child
            padding-top: 3px
            padding-bottom: 3px
        .row:last-child
            padding-bottom: 10px
        .oe_tag
            @include radius(0px)
        .oe-view-title
            font-size: 18px
            padding-left: 0
            margin: 0
            background-color: rgb(240, 238, 238)
            li
                -moz-user-select: initial
                -webkit-user-select: initial
                user-select: initial
        .oe-view-manager-search-view
            padding-top: 5px
        .oe-view-manager-switch
            button
                width: 34px
            .oe-vm-switch-kanban:before
                content: "\f009"
            .oe-vm-switch-list:before
                content: ""
            .oe-vm-switch-form:before
                content: "\f044"
            .oe-vm-switch-graph:before
                content: "\f080"
            .oe-vm-switch-calendar:before
                content: "\f073"
            .oe-vm-switch-gantt:before
                content: "\f0ae"
            .oe-vm-switch-pivot:before
                content: "\f0ce"
            .oe-vm-switch-tree:before
                content: "\f036"
        .oe-view-manager-buttons
            display: inline-block
            > div
                display: none
        .oe-view-manager-sidebar
            display: inline-block
            float: right
            .oe_form_binary_form
                cursor: pointer
                span
                    padding: 3px 20px
                input.oe_form_binary_file
                    width: 100%

            .oe_form_binary_form:hover
                background-color: #f5f5f5
            .oe_file_attachment
                padding: 3px 20px
                display: inline-block
            .oe_sidebar_delete_item
                padding: 0
                position: absolute
                right: 10px
            .dropdown-menu
                li
                    a
                        width: 100%
        .oe_form_buttons
            padding: 0
        .oe_form_buttons_view
            > button
                float: left
                &:last-child
                    float: right
                    margin-left: 4px

        .oe-pager-buttons
            min-height: 30px
    .oe_view_manager_inline, .oe_view_manager_inlineview
        > .oe-view-manager-header
            display: none

        // }}}
    // FormPopup {{{
    .o-modal-header
        > div
            margin-left: 45%
    .oe_popup_form 
        display: none
        .oe_formview .oe_form_pager
            display: none !important
        // Customize label weight for popup wizard appear from another wizard according bootstrap3
        table label
            font-weight: normal
        // End of customize
    .oe_popup_list_pager
        float: right
    // }}}
    // SearchView {{{
    .oe_searchview
        cursor: text
        position: relative
        display: none
        height: auto
        padding-top: 1px
        padding-bottom: 1px
        .oe_searchview_unfold_drawer
            position: absolute
            top: 8px
            right: 5px
            cursor: pointer
        .oe_searchview_search
            cursor: pointer
            position: absolute
            top: 8px
            left: 5px
        .oe_searchview_facets
            min-height: 22px
            margin: 2px 20px 0 0
            *
                vertical-align: top
                display: inline-block
                font-size: 100%
            .oe_searchview_facet
                margin: 1px 0
                font-size: 11px
                &:focus
                    outline: none
                .label
                    @include radius(0px)
            .oe_searchview_input
                padding: 2px 0 0 6px
                font-size: 12px
                height: 16px
                -webkit-user-select: initial
                -moz-user-select: initial
                user-select: initial
                &:focus
                    outline: none
            .oe_searchview_input:first-child
                margin-left: 10px
            .oe_searchview_facet
                position: relative
                cursor: pointer
                padding: 0
                -webkit-font-smoothing: auto
                // spacing for opera, FF
                &:focus
                    border-color: $tag-border-selected
                    @include box-shadow(0 0 3px 1px $tag-border-selected)
                .oe_facet_values
                    background: $tag-bg-light
                .oe_facet_category, .oe_facet_value
                    padding: 0 4px
                .oe_facet_category
                    color: white
                    text-shadow: 0 1px 1px rgba(0, 0, 0, 0.4)
                .oe_facet_category.oe_i
                    font-size: 16px
                .oe_facet_value
                    border-left: 1px solid #afafb6
                    color: #4C4C4C
                    &:last-child
                        padding-right: 16px
                    &:first-child
                        border-left: none
                .oe_facet_remove
                    position: absolute
                    top: 3px
                    right: 3px
                    color: #8786b7
                    line-height: 8px
                    width: 12px
                    height: 12px
                    padding-top: 1px
                    text-align: center
                    font-weight: bold
                    cursor: pointer
                    text-shadow: 0 1px 1px white
                    &:hover
                        color: white
                        background: #8786b7
                        text-shadow: 0 1px 1px rgba(0, 0, 0, 0.4)
                        @include radius(2px)

        .oe-autocomplete
            display: none
            position: absolute
            background-color: white
            width: 400px
            border: 1px solid #afafb6
            z-index: 666
            margin-top: 2px
            cursor: default
            @include radius(3px)
            ul
                list-style-type: none
                padding-left: 0
                margin: 5px 0px
                li
                    padding-left: 20px
                    text-shadow: 0 0 0 white
                    span:first-child
                        margin-right: 5px
                    span.oe-expand
                        cursor: pointer
                li.oe-indent
                    margin-left: 20px
                li.oe-selection-focus
                    background-color: #7c7bad
                    color: white
                li.oe-separator
                    margin-top: 2px
                    margin-bottom: 2px
                    border-top: 1px solid #afafb6
                li.oe-separator:last-child
                    display: none

    .oe-search-options
        a
            padding-left: 25px
            padding-right: 25px
            width: 100%
            -webkit-user-select: none
            -moz-user-select: none
            user-select: none
        .oe-apply-filter
            margin-left: 25px
        .oe-add-filter-menu
            display: none
        .oe-add-condition
            width: auto
            margin-left: 10px
            padding-left: 0
            padding-right: 10px
        .oe-group-selector
            margin: 3px 25px
            min-width: -webkit-calc(100% - 40px)
            min-width: calc(100% - 40px)
            max-width: 250px
            width: auto
        .divider
            display: none
        .filters-menu
            .divider
                display: list-item
        .closed-menu
            a:before
                font-family: FontAwesome
                position: absolute
                left: 12px
                top: 3px
                content: "\f0da"
        .open-menu
            a:before
                font-family: FontAwesome
                position: absolute
                left: 9px
                top: 3px
                content: "\f0d7"

        .oe-select-group
            margin: 3px 25px
        .oe-add-group
            display: none
        .oe-save-name
            display: none
            margin: 3px 25px
            span
                white-space: nowrap
                input
                    margin-left: 0
        .searchview_extended_prop_field
            display: inline
            width: -webkic-calc(100% - 20px)
            width: calc(100% - 20px)
        
        .searchview_extended_prop_op
            margin: 3px 0
            width: -webkit-calc(100% - 20px)
            width: calc(100% - 20px)
        .searchview_extended_delete_prop
            float: right
            display: inline
            cursor: pointer
        .searchview_extended_prop_value
            width: -webkit-calc(100% - 20px)
            width: calc(100% - 20px)
            > select, > input
                width: -webkit-calc(100% - 20px)
                width: calc(100% - 20px)
            .oe_datepicker_main
                width: -webkit-calc(100% - 20px)
                width: calc(100% - 20px)
            .oe_datepicker_master
                width: 100%
            .fa-calendar
                margin-left: -21px
                cursor: pointer
        span.remove-filter
            position: absolute
            top: 6px
            right: 10px
            cursor: pointer
        .dropdown-menu
            > li
                position: relative
                white-space: nowrap
            li.oe-filter-condition
                white-space: normal
                padding-left: 25px
                padding-right: 10px
                margin-bottom: 5px
                .o-or-filter
                    display: none
            li.oe-filter-condition + li.oe-filter-condition
                margin-top: 10px
                .o-or-filter
                    display: block
            .o-or-filter
                position: absolute
                left: 5px
                top: 5px
        a
            display: inline-block

    input.oe-save-name
        width: auto
    .oe_pager_value
        display: inline-block  

    // }}}
    // Views Common {{{
    .oe_view_nocontent
        padding: 15px
        margin-top: 0
        color: #777777
        font-size: 125%
        max-width: 700px
        .oe_view_nocontent_create
            margin-top: 0
            padding-top: 35px
            color: #4c4c4c
            &:before
                content: ""
                display: inline-block
                position: absolute
                width: 70px
                height: 80px
                margin-left: -70px
                margin-top: -50px
                background: transparent url(/web/static/src/img/view_empty_arrow.png) no-repeat 0px 0px
        > p
            padding-left: 78px
        .oe_empty_custom_dashboard
            background: transparent url(/web/static/src/img/graph_background.png) no-repeat 0 0
            margin-top: -15px
            padding: 100px 0 0 137px
            min-height: 327px
            margin-left: -15px
    .oe_view.oe_cannot_create
        .oe_view_nocontent_create
            display: none
    // }}}
    // PivotView.base and dynamic tags {{{
    .oe_pivot
        table
            width: auto
        col.hover
            background-color: #f5f5f5    
        th
            background-color: #ffffff
            font-weight: normal
            vertical-align: top
            border: 1px solid #bfbfb6
            border-top: none
        th.oe-total
            background-color: #f0eeee
            font-weight: bold
            vertical-align: bottom
        td
            border: 1px solid #bfbfb6
            text-align: right
        td.oe-closed,td.oe-opened
            cursor: pointer
        .oe-closed, .oe-opened
            cursor: pointer
            background-color: #f0eeee
            border-left: none
            text-align: left
            &:hover
                background-color: #e6e6e6
        &.oe-enable-linking 
            td:not(.oe-closed):not(.oe-opened):not(.oe-empty)
                cursor: pointer
                &:hover
                    color: #428bca
        .oe-closed:before
            font-family: FontAwesome
            margin-right: 5px
            content: "\f067"
        .oe-opened:before
            font-family: FontAwesome
            margin-right: 5px
            content: "\f068"
            text-align: left
        .measure-row
            background-color: #f0eeee
            cursor: pointer
        .o-sorted:after
            font-family: FontAwesome
            margin-left: 5px
        .o-sorted-asc:after
            content: "\f0d7"
        .o-sorted-desc:after
            content: "\f0d8"
        .dropdown-menu
            a
                color: black
            .pivot-dropdown-submenu
                position: relative
                > .dropdown-menu
                    top: 0
                    left: 100%
                .field-selection:after
                    content: "\f0da"
                    width: 3px
                    float: right
                    margin-left: 5px
                    color: #333
                    font-family: FontAwesome
            .pivot-dropdown-submenu:hover
                > .dropdown-menu
                    display: block
    .o-dashboard
        .oe_pivot
            th
                border-top: 1px solid #bfbfb6
            th, .oe-closed, .oe-opened
                border-left: 1px solid #bfbfb6
        .oe_graph
            svg
                min-height: 250px
            .nv-pieLabels
                display: none

    // }}}
    // GraphView.base and dynamic tags {{{
    .oe_graph
        height: 100%
        > div
            height: 100%

    // }}}
    // FormView.base and dynamic tags {{{
    .oe_formview
        background: white
    .oe_form_dropdown_section
        position: relative
        display: inline-block
    .oe_form_invalid
        input, select, textarea
            background-color: #F66 !important
            border: 1px solid #D00 !important
    .oe_view_manager_current .oe_form_editable
        .oe_highlight
            color: #404040
            background: none
        button.oe_highlight
            @include vertical-gradient(#efefef, #d8d8d8)
            @include box-shadow((0 1px 2px rgba(0, 0, 0, .1), 0 1px 1px rgba(255, 255, 255, .8) inset))
        button.oe_highlight:active
            @include vertical-gradient(#e3e3e3, #f6f6f6)
            @include box-shadow(none)
        button.oe_highlight:hover
            @include vertical-gradient(#f6f6f6, #e3e3e3)
            @include box-shadow((0 1px 2px rgba(0, 0, 0, .1), 0 1px 1px rgba(255, 255, 255, .8) inset))
    .oe_form_invisible
        display: none !important
    .oe_form_editable
        .oe_read_only
            display: none !important
    .oe_form_readonly
        .oe_edit_only, .oe_form_field:empty
            display: none !important
        .oe_form .oe_form_field_date
            width: auto
        .oe_form_field_boolean.boolean
            position: relative
            top: -20px
            width: 14px
            height: 14px
            z-index: 10000
            // IE needs a color in order for the layer to respond to mouse events
            backgroundColor: "#fff"
            opacity: 0
    // Sheet and padding
    .oe_form_nosheet
        margin: 16px
        > header
            margin: -16px -16px 0 -16px
            padding: 0
    .oe_form_nosheet.oe_form_nomargin
        margin: 0
        > header
            margin: 0
    .oe_form_sheetbg
        padding: 16px 0
    .oe_form_sheet_width
        min-width: 650px
        max-width: $sheet-max-width
        margin: 0 auto
    .oe_form_sheet
        background: white
        min-height: 330px
        padding: 16px
        .oe_list
            overflow-x: auto
    // Sheet inline mode
    .oe_application
        .oe_form_sheetbg
            background: url(/web/static/src/img/form_sheetbg.png)
            border-bottom: 1px solid #ddd
            // Customize font weight according bootstrap3
            .oe_subtotal_footer label
                font-weight: bold
            table label
                font-weight: normal
            // End of customize
        .oe_form_sheet
            border: 1px solid #c8c8d3 //$tag-border
            @include box-shadow(0 4px 20px rgba(0,0,0,0.15))
            .ui-tabs
                margin: 0 -16px
            .oe_notebook_page
                padding: 0 16px
    // }}}
    // FormView.header {{{
    .oe_form > :not(.oe_form_nosheet) header, .oe_form > .oe_form_nosheet header
        padding-left: 2px
        ul:not(.oe_tooltip_technical):not(.oe_dropdown_menu)
            display: inline-block
            float: right
        .oe_button
            margin: 3px 2px 1px
            &:first-child
                margin-left: 6px

    .oe_form  header
        border-bottom: 1px solid #cacaca
        padding-left: 2px
        @include vertical-gradient(#fcfcfc, #dedede)
        > span
            margin-left: 4px        
        
    // }}}
    // FormView.custom tags and classes {{{
    .oe_form
        header
            .oe_tags
                margin: 5px 0 0 5px
                width: 400px
                padding-bottom: 0
        div.oe_chatter
            box-sizing: border-box
            min-width: $sheet-min-width + 2* $sheet-padding
            max-width: $sheet-max-width + 2* $sheet-padding
            margin: 0 auto
            padding: 16px 16px 48px
        div.oe_form_configuration
            p, ul, ol
                color: #aaa
                max-width: 650px
            label
                min-width: 150px
            .oe_form_group_cell_label
                padding: 1px 0
            .oe_form_group_cell div div
                padding: 1px 0
        .oe_subtotal_footer
            width: 1% !important
            td.oe_form_group_cell
                text-align: right
                padding: 0 !important
            td.oe_form_group_cell_label
                border-right: none
            .oe_subtotal_footer_separator
                min-width: 108px
                border-top: 1px solid #cacaca
                margin-top: 4px
                padding-top: 4px
                font-weight: bold
                font-size: 18px
            label:after
                content: ":"
            label.oe_subtotal_footer_separator
                font-weight: bold !important
                padding: 2px 11px 2px 0px !important
            label.oe_form_label_help
                font-weight: normal !important
        .oe_form_box_info
            background: #fe9
            border-bottom: 1px solid #cb6
            padding: 4px
            > p
                margin: auto
        .oe_form_box_warning
            background: #bd362f
            border-bottom: 1px solid #900
            padding: 4px
            *
                color: white
                text-shadow: none
            > p
                margin: auto
    // }}}
    // FormView.group {{{
    .oe_form
        .oe_form_button
            margin: 2px
        td.oe_form_group_cell_label
            border-right: 1px solid #ddd
            padding: 2px 0px
            label
                line-height: 18px
                display: block
                min-width: 150px
                font-weight: bold !important
        td.oe_form_group_cell + .oe_form_group_cell
            padding: 2px 0 2px 8px
        .oe_form_group
            width: 100%
            margin: 9px 0 9px 0
            .oe_form_group_cell.oe_group_right
                padding-left: 20px
    // }}}
    // FormView.label {{{
    .oe_form
        .oe_form_label_help[for], .oe_form_label[for]
            white-space: nowrap
            padding-right: 8px
            span
                font-size: 80%
                color: darkGreen
                vertical-align: top
                position: relative
                top: -4px
                padding: 0 2px
    // }}}
    // FormView.separator {{{
    .oe_horizontal_border
        border-bottom: 1px solid black
    .oe_horizontal_separator
        font-weight: bold
        font-size: 20px
        margin: 15px 0px 10px 0px
        color: $section-title-color
        &:empty
            height: 5px
    .oe_vertical_separator
        border-left: 1px solid #666
        padding: 0 4px 0 4px
    // }}}
    // FormView.progressbar {{{
    .oe_form_field_progressbar
        display: inline-block
        min-width: 70px
    .oe_form_field_progressbar.ui-progressbar
        height: 22px
        font-size: 10px
        @include box-sizing(border)
        border: 1px solid #999
        @include radius(3px)
        background: white
        min-width: 50px
        span
            position: absolute
            margin-left: 10px
            font-weight: bold
    // }}}
    // FormView.fields {{{
    .oe_form
        .oe_form_field_text
            width: 100%
            .oe_form_text_content
                text-overflow: ellipsis
                display: inline-block
                white-space: pre-wrap
                overflow-x: hidden
                width: 100%
        .oe_form_field_char input,
        .oe_form_field_url input,
        .oe_form_field_email input,
        .oe_form_field_text textarea,
        .oe_form_field_selection select
            width: 100%
        .oe_notebook_page .oe_form_field_text textarea
            min-height: 96px
        .oe_form_field_text.oe_inline, .oe_form_field_text.oe_inline > textarea
            width: 500px
        h1, h2, h3, h4, h5, h6
            margin: 0 0 4px 0
            input
                height: inherit !important
                font-size: inherit
        // Customize for formview
        .oe_title h1, h1
            font-weight: bold
            font-size: 2em
        h2
            font-size: 1.5em
        label
            font-weight: bold
            margin-bottom: 0px
            display: inline
        // End of customize
        .oe_form_field
            width: 100%
            display: inline-block
            padding: 2px 2px 2px 0px
            vertical-align: top
            input
                margin: 0px
        input[type="text"], input[type="password"], input[type="file"], select
            height: 22px
            padding-top: 2px
        input[type="text"], input[type="password"], input[type="file"], select, textarea
            @include box-sizing(border)
            background: white
            min-width: 60px
            color: #1f1f1f
            font-family: "Lucida Grande", Helvetica, Verdana, Arial, sans-serif
        input[readonly], select[readonly], textarea[readonly], input[disabled], select[disabled]
            background: #E5E5E5 !important
            color: #666
        textarea[disabled]
            border: none
            padding-left: 8px
            @include box-shadow(none)
            @include radius(0px)
            color: #4c4c4c
        textarea.oe_inline[disabled]
            border-left: 8px solid #eee
        .oe_form_field_url button img
            vertical-align: top
        .oe_form_field_monetary,
        .oe_form_field_date,
        .oe_form_field_datetime
            white-space: nowrap
        .oe_form_field_boolean
            width: auto
        .oe_datepicker_root
            display: inline-block
            .datepickerbutton
                margin-left: 5px
                cursor: pointer
        .oe_form_required
            input:not([disabled]):not([readonly]), select:not([disabled]):not([readonly]), textarea:not([disabled]):not([readonly])
                background-color: #D2D2FF !important
        .oe_form_invalid
            input, select, textarea
                background-color: #F66 !important
                border: 1px solid #D00 !important
        .oe_input_icon
            cursor: pointer
            margin: 3px 0 0 -21px
            vertical-align: top
        .oe_input_icon_disabled
            position: absolute
            cursor: default
            opacity: 0.5
            filter: alpha(opacity=50)
            right: 5px
            top: 3px
        .oe_form_field_with_button.oe_no_button > .oe_button
            display: none
        .oe_form_field_with_button:not(.oe_no_button)
            > .oe_button
                float: right
                @include radius(0)
                border-bottom-left-radius: 0px
                height: 22px
        .oe_form_field_with_button
            input
                width: 100%
            > div
                position: relative
                overflow: hidden
        .oe_form_embedded_html
            position: relative
            width: 100%
            margin: auto
            overflow: auto            
            text-align: justify
        .oe_form_field_html .oe_input_icon
            float: right
            margin: 4px 7px
        // Override ViewManager overflow auto for One2Many fields
        .oe-view-manager-content
            overflow: visible

    .oe_form_editable
        .oe_form
            .oe_form_field_integer input
                width: 6em
            .oe_form_field_float input
                width: 7em
            .oe_form_field_date input
                width: 100px
            .oe_form_field_datetime input
                width: 150px
    // }}}
    // FormView.fields_binary {{{
    /* http://www.quirksmode.org/dom/inputfile.html
     * http://stackoverflow.com/questions/2855589/replace-input-type-file-by-an-image
     */
    .oe_hidden_input_file
        // Position: relative is used for the hidden input[type=file]
        // Do not remove it anymore !
        position: relative
        input.oe_form_binary_file
            z-index: 0
            line-height: 0
            font-size: 12px
            position: absolute
            top: 1px
            left: 0
            right: 0
            opacity: 0
            filter: alpha(opacity = 0)
            -ms-filter: "alpha(opacity=0)"
            margin: 0
            padding: 0
    .oe_form
        .oe_form_field_binary
            display: inline-block
        .oe_form_field_image
            padding: 0
            position: relative
            display: inline-block
            width: auto
            vertical-align: top
            .oe_form_field_image_controls
                position: absolute
                top: 1px
                padding: 6px 0
                width: 100%
                display: none
                text-align: center
                color: #eee
                background: rgba(37,37,37,0.9)
                @include radius(3px 3px 0 0)
                @include box-sizing(border)
            &:hover .oe_form_field_image_controls
                display: block
            img
                max-width: 256px
                max-height: 256px
    .oe_fileupload
        display: inline-block
        clear: both
        width: 100%
        margin-bottom: -15px
        .oe_add
            float: left
            position: relative
            width: 100%
            left: +2px
            margin: 9px 0 /* Customize margin according bootstrap3 */
            overflow: hidden
            button
                display: inline
                height: 24px
                font-size: 12px
                line-height: 12px
                vertical-align: middle
            button.oe_attach
                width: 24px
                background: transparent
                color: #7C7BAD
                box-shadow: none
                border: none
                text-shadow: none
                .fa
                    position: relative
                    font-size: 18px
            input.oe_form_binary_file
                display: inline-block
                margin-left: -85px
                height: 22px
                width: 152px
                margin-top: -24px
                cursor: pointer
            .oe_attach_label
                color: #7C7BAD
                margin-left: -3px
        .oe_attachments
            margin-bottom: 4px
            margin-right: 0px
            font-size: 12px
            border-radius: 2px
            border: solid 1px rgba(124,123,173,0.14)
            .oe_attachment
                padding: 2px
                padding-left: 4px
                padding-right: 4px
                .fa
                    font-size: 23px
                    margin-top: -5px
                .fa:hover
                    text-decoration: none
            .oe_attachment:nth-child(odd)
                background: white
            .oe_attachment:nth-child(even)
                background: #F4F5FA
    // }}}
    // FormView.many2one {{{
    .oe_form_field_many2one
        display: inline-block
        td:first-child
            position: relative
        span.oe_m2o_drop_down_button
            position: absolute
            top: 2px
            right: 0px
        .oe_m2o_cm_button
            line-height: 27px
            float: right
            padding-left: 2px
            font-size: 19px
            color: #7C7BAD
            cursor: pointer
        input
            padding-right: 13px
    &.ui-autocomplete
        // http://bugs.jqueryui.com/ticket/8749
        // https://github.com/jquery/jquery-ui/commit/d693ce5324f6f3be8479ef083e4eaf3c705ef043
        // Odoo 8.0 currently uses JQuery 1.9.1, and the above fix, that we need, is in 1.9.2.
        top: 0
        left: 0
        li.oe_m2o_dropdown_option a
            font-style: italic
            padding-left: 2em
        li:not(.oe_m2o_dropdown_option) + li.oe_m2o_dropdown_option
            margin-top: 10px
    // }}}
    // FormView.fieldstatus {{{
    ul.oe_form_status, ul.oe_form_status_clickable
        display: inline-block
        margin: 0
        padding: 0 18px 0 0
        li
            display: inline-block
            list-style-type: none
            // It is probably a bad idea to modify this margin
            margin: 0 -18px 0 0
            padding: 0
            @include vertical-gradient(#fcfcfc, #dedede)
            &:first-child > .label
                border-left: 1px solid #cacaca
                padding-left: 14px
            &:last-child
                border-right: 1px solid #cacaca
                > .label
                    padding-right: 14px
                > .arrow
                    display: none
            > .label
                color: #4c4c4c
                text-shadow: 0 1px 1px #fcfcfc, 0 -1px 1px #dedede
                padding: 7px
                display: inline-block
                padding-left: 24px
                margin: 0
                position: relative
                // Customize for statusbar label
                line-height: normal
                font-size: 100%
                font-weight: normal
                // End of customize
            > .arrow
                width: 17px
                height: 30px
                display: inline-block
                vertical-align: top
                overflow: hidden
                margin-left: -5px
                span
                    position: relative
                    width: 24px
                    height: 24px
                    display: inline-block
                    margin-left: -12px
                    margin-top: 3px
                    box-shadow: -1px 1px 2px rgba(255,255,255,0.2), inset -1px 1px 1px rgba(0,0,0,0.2)
                    @include skew-gradient(#fcfcfc, #dedede)
                    @include radius(3px)
                    @include transform(rotate(45deg))
        ul.oe_dropdown_menu
            display: none
            padding: 0
            min-width: 0
            &.oe_opened
                display: block
            li
                margin: 0
                width: 100%
                span.label
                    padding-left: 14px

        li.oe_active
            @include vertical-gradient(#729fcf, #3465a4)
            > .arrow span
                @include skew-gradient(#729fcf, #3465a4)
            > .label
                color: white
                text-shadow: 0 1px 1px #729fcf, 0 -1px 1px #3465a4
    ul.oe_form_status_clickable
        li
            cursor: pointer
            &:hover
                @include vertical-gradient(darken(#fcfcfc, 8%), darken(#dedede, 8%))
                > .label
                    text-shadow: 0 -1px 1px #fcfcfc, 0 1px 1px #dedede
                > .arrow span
                    @include vertical-gradient(darken(#fcfcfc, 8%), darken(#dedede, 8%))
            > .label
                color: $link-color
        li.oe_active
            &:hover
                @include vertical-gradient(darken(#729fcf, 10%), darken(#3465a4, 10%))
                > .label
                    text-shadow: 0 -1px 1px #729fcf, 0 1px 1px #3465a4
                > .arrow span
                    @include skew-gradient(darken(#729fcf, 10%), darken(#3465a4, 10%))
    // }}}
    // FormView.one2many {{{
    .oe_form .oe_form_field_one2many > .oe_view_manager
        .oe_list_pager_single_page
            display: none
    .oe_form .oe_form_field_one2many > .oe-view-manager
        .oe_list_pager
            float: right
    .oe_form_field_one2many,.oe_form_field_many2many
        // TODO: oe_form_field_one2many_list?
        > .oe_view_manager
            .oe_list_pager_single_page
                display: none !important
            .oe_view_manager_view_list
                min-height: 132px

        .oe_form_field_one2many_list_row_add,.oe_form_field_many2many_list_row_add
            font-weight: bold
        .oe_list_content
            > thead
                border-bottom: 1px
            > tbody
                tr:nth-child(odd)
                    background: transparent
        .oe_list .oe_list_edit_row_save
            background: url(/web/static/src/img/iconset-b-remove.png) 50% 50% no-repeat
            &:before
                visibility: hidden

        &> .oe_view_manager
            .oe_header_row_top
                display: none
            .oe_view_manager_header2
                td
                    padding: 0px 8px
                    line-height: 16px
                    .oe_i
                        font-size: 13px
                    .oe_pager_group
                        height: auto
                        line-height: 16px
                        li
                            height: auto
                            line-height: 16px
        .oe_list_buttons.oe_editing .oe_list_save
            // keep "save row" button hidden in o2m
            visibility: hidden
    .oe_form_editable
        .oe_list_editable
            .oe_list_content
                td.oe_required
                    background-color: #d2d2ff
                td.oe_readonly
                    background-color: #eee

    $row-height: 27px
    .oe_list_editable .oe_list_content td.oe_list_field_cell
        padding: 4px 6px 3px
    .oe_list.oe_list_editable.oe_editing
        .oe_edition .oe_list_field_cell
            *
                visibility: hidden
            color: transparent
            text-shadow: none
        .oe_m2o_drop_down_button
            top: 5px
        .oe_m2o_cm_button
            line-height: 19px
        .oe_input_icon
            margin-top: 5px
        .oe_form_field
            &.oe_list_field_handle
                color: transparent
            &.oe_readonly
                padding: 4px 6px 3px
                text-align: left
            min-width: 0
            max-width: none
            input, textarea
                height: $row-height
                @include radius(0)
                border: 1px solid #aaf
                margin: 0
            input, textarea, select
                min-width: 0
            &.oe_form_field_float,&.oe_form_view_integer
                &.oe_readonly
                    padding: 6px 0px 0px
                    text-align: right
                span
                    padding: 0px 6px
                input
                    width: 100% !important
                    text-align: right
            &.oe_form_field_datetime,&.oe_form_field_date
                input.oe_datepicker_master
                    width: 100% !important
                .oe_datepicker_main
                    width: -webkit-calc(100% - 20px)
                    width: calc(100% - 20px)
            &.oe_form_field_reference
                display: table
    .oe_list_group_name
        white-space: nowrap
    // }}}
    // FormView.many2many {{{
    .oe_form .oe_form_field_many2many > .oe_list
        .oe_list_pager_single_page
            display: none
    // }}}
    // ListView {{{
    .oe_list_buttons
        .oe_alternative
            visibility: hidden
        .oe_list_save, .oe_list_discard
            display: none
        &.oe_editing
            .oe_list_add
                display: none
            .oe_list_save
                display: inline-block
            .oe_list_discard
                display: inline
            .oe_alternative
                visibility: visible

    .oe_list
        &.oe_cannot_edit
            .oe_list_header_handle, .oe_list_field_handle
                display: none !important
                padding: 0 !important
        &.oe_cannot_delete
            .oe_list_record_delete
                display: none !important

        .oe_form
            .oe_form_nosheet
                margin: 0 // FIXME: either class or border should not be by default
                padding: 0
                border: none
            .oe_form_field
                width: auto
                position: absolute
                margin: 0 !important // dammit
                padding: 0
            .oe_form_field_boolean input
                margin: 1px 0 0 10px !important
        .oe_list_content .oe_group_header
            @include vertical-gradient(#fcfcfc, #dedede)

    .oe_list_content
        width: 100%
        td:first-child, th:first-child
            &:after
                border-width: 0
        td.oe_number
            text-align: right !important
            max-width: 100px
        td.oe_list_field_date, th.oe_list_header_date
            min-width: 6em
        > thead
            border-bottom: 2px solid #cacaca
            background: #eee
            vertical-align: top
        td, th
            padding: 3px 6px
            line-height: 18px
        th.oe_sortable, th.oe_sortable div
            cursor: pointer
        th.oe_sortable div
            position: relative
        th.oe_sortable div:after
            margin-right: 6px
            content: ""
            margin-top: 7px
            border-width: 0 4px 4px
            border-style: solid
            border-color: #000 transparent
            visibility: hidden
        th.sortup div:after
            float: right
            visibility: visible
            @include opacity(0.6)
        .oe_list_header_many2many_tags
            min-width: 70px
        th.sortdown div:after
            float: right
            border-bottom: none
            border-left: 4px solid transparent
            border-right: 4px solid transparent
            border-top: 4px solid #000
            visibility: visible
            @include box-shadow(none)
            @include opacity(0.6)
        > tbody
            cursor: pointer
            > tr
                height: $row-height
                border-top: 1px solid #ddd
                > td.oe_list_field_cell
                    padding: 3px 6px
                    white-space: pre-line
                > td, > th
                    > button
                        border: none
                        background: transparent
                        padding: 0
                    > button.btn_txt
                        border: 1px solid rgba(0,0,0,0.4)
                        background: #e3e3e3
                        padding: 3px 12px
                > td.oe_list_checkbox:first-child, th.oe_list_checkbox:first-child
                    width: 17px
                    &:after
                        border-width: 0
                > td.oe_list_field_boolean input
                    @include opacity()
                > td.oe_list_field_boolean input:-moz-read-only
                    @include opacity(1.0)
            > tr:nth-child(odd)
                background-color: #f0f0fa
                @include vertical-gradient(#f0f0fa, #eeeef6)

        > tfoot
            border-top: 2px solid #cacaca
            border-bottom: 1px solid #cacaca
            background: #eee
            font-weight: bold


        .numeric
            text-align: right
            width: 82px
            input
                text-align: right
        th.oe_list_header_handle
            font-size: 1px
            overflow: hidden
            text-indent: -9001px
        td.oe_list_field_handle
            width: 1em
            padding: 0 !important
            cursor: ns-resize
            .oe_list_handle
                font-size: 7px
                color: #E0E0E0
                margin-right: 10px
                margin-top: 8px
        .oe_list_field_progressbar progress
            width: 100%
    // }}}
    // Tree view {{{
    .tree_header
        background-color: #f0f0f0
        border-bottom: 1px solid #cacaca
        color: #4c4c4c
        padding: 5px
        height: 25px
        button
            float: right
            height: 27px
            margin-right: 5px
    .oe-treeview-table
        width: 100%
        background-color: white
        border-spacing: 0
        color: #4c4c4c
        th
            padding: 10px
            font-weight: bold
            background-color: #f0f0f0
            border-bottom: 2px solid #cacaca

        td
            cursor: pointer
            vertical-align: middle
            text-align: left
            vertical-align: middle
            height: 20px
            padding-left: 4px
            padding-right: 4px
            border-right: 1px solid #e7e7e7

        td.oe_number
            text-align: right !important
        tr
            border-bottom: 1px solid #d6d6d6
            &:hover
                background-color: #e7e7e7
        span
            font-size: 90%
            font-weight: normal
            white-space: nowrap
            display: block
        .treeview-tr.oe-treeview-first
            background: transparent url(/web/static/src/img/expand.gif) 0 50% no-repeat
        .oe_open .treeview-tr.oe-treeview-first
            background-image: url(/web/static/src/img/collapse.gif)
        .treeview-tr.oe-treeview-first span, .treeview-td.oe-treeview-first span
            margin-left: 16px
    // }}}
    // Debugging stuff {{{
    .oe_layout_debugging
        .oe_form_group
            outline: 2px dashed green
        .oe_form_group_cell
            outline: 1px solid blue
        .oe_form_group:hover, .oe_form_group_cell:hover
            outline-color: red
        .oe_form_group_row_incomplete > td:last-child:after
            content: "[Incomplete Row]"
            background: red
            padding: 2px
            font-weight: bold
            color: white
            float: right
        .oe_form_group_row_incomplete.oe_form_group_row_newline > td:last-child:after
            content: "[newline]"
    .oe_debug_view
        float: left
        margin-top: 5px
        width: auto
    .oe_debug_view_log
        font-size: 95%
        line-height: 1.2em
    // }}}
    // Bootstrap HACKS {{{
    .oe_navbar .dropdown-menu
        font-size: 13px
        padding: 4px 0
        background: #333333 !important
        background: rgba(37, 37, 37, 0.9) !important
        border-color: #999999
        border-color: rgba(0, 0, 0, 0.2)
        background-color: #414141
        text-shadow: none
        @include vertical-gradient(#646060, #262626)
        @include radius(3px)
        li
            a,a:hover,a:focus
                color: #eeeeee

    // Minimized unused white space and label weight for wizard popup
    .oe_view_manager_new .oe_form_nosheet
        margin-top: 8px
        .oe_form_label
            font-weight: normal

    // Customize bootstrap3 for leftbar
    .nav-pills
        li > a
            padding: 6px 4px 2px 18px
            color: #4c4c4c
        .nav-stacked > li > ul
            padding-left: 16px
    .nav-pills > li.active,a.list-group-item.active
        > a
            background-color: #7c7bad
            color: white
            border-radius: 0
        a:hover,a:focus
            background-color: #7c7bad
        .badge
            background-color: white
            color: #7c7bad
            text-shadow: none
    .badge
        font-weight: normal
        font-size: 11px
        background-color: #7c7bad

    // Customize for global tags
    h1,h2
        font-weight: bold
    h3
        font-size: 1.17em
        font-weight: bold
    p
        display: block
        -webkit-margin-before: 1em
        -webkit-margin-after: 1em
        -webkit-margin-start: 0px
        -webkit-margin-end: 0px
    pre
        background-color: #FFFFFF
        border: none
        padding: 10px 0 3px 0



    // Customize for chatter
    h5
        font-weight: bold
        font-size: smaller
    .oe_form .oe_subtype label, .oe_subtype label
        font-weight: normal
    .oe_msg_subtype_check
        margin: 3px 3px 0 !important
    // }}}
// Customize for kanban tooltip
.jqstooltip
    height: auto !important
    width: auto !important
    padding: 0
        
@-moz-document url-prefix()
    .openerp
        .oe_form_field_many2one .oe_m2o_cm_button
            line-height: 18px
        .oe_webclient
            .oe_star_on, .oe_star_off
                top: 0px

// Kitten Mode {{{
.kitten-mode-activated
    background-size: cover
    background-attachment: fixed
    >*
        opacity: 0.70
.loading-kitten
    @include radius(15px)
    @include box-shadow(0 0 5px 5px #999)
// }}}

// jQueryUI top level {{{
// The jQuery-ui overlay and Autocomplete are outside the .openerp div, please don't add indentation !!!
div.ui-widget-overlay
    background: black
    @include opacity(0.3)
// TODO: I think only the overlay is problematic, the other top level widgets should use $.fn.openerpClass()
//       eg: $el.autocomplete().openerpClass();
.ui-widget
    font-family: "Lucida Grande", Helvetica, Verdana, Arial, sans-serif
    color: #4c4c4c
    font-size: 13px
    z-index: 1051

.ui-menu
    padding: 2px 0
    @include box-shadow(0 1px 4px rgba(0,0,0,0.3))
    margin-top: 4px
    border: 1px solid $tag-border
    .ui-menu-item
        width: 100%
        padding: 0
        a
            padding: 1px 16px
            color: #000000 !important
        a.ui-corner-all
            @include radius(0)
    .ui-state-focus, .ui-state-active
        background: #7c7bad !important
        border: 1px solid #7c7bad !important
        a
            color: #ffffff !important
            font-weight: normal !important

.ui-corner-all
    @include radius(3px)
// }}}

.openerp
    .db_option_table
        td
            padding-bottom: 10px !important

// Server side single forms {{{
@mixin single-form($width: 400px)
    padding: 10px
    position: absolute
    left: 50%
    top: 50%
    width: $width
    /* Set margins to offset 50% of the w/h */
    margin-top: -($width / 2)
    margin-left: -($width / 2)

body.oe_single_form
    background: #eee url(/web/static/src/img/form_sheetbg.png)
    height: 100%

    .oe_single_form_logo
        padding: 10px
        text-align: center
        margin-bottom: 10px

    .oe_single_form_footer
        position: absolute
        bottom: -30px
        right: 0px
        width: 100%
        text-align: center

    .oe_single_form_container
        @include single-form(400px)

// }}}

// Internet Explorer 9+ specifics {{{
.openerp_ie
    .placeholder
        color: $tag-border !important
        font-style: italic !important
    .oe_form_binary_file
        width: 80px
    .oe_form_field_boolean input
        background: #fff
    .db_option_table .oe_form_field_selection
        width: auto
    input[type='checkbox']
        border: none
        background: none
        box-shadow: none
    .oe_logo
        img
            border: none
    .oe_header_row
        button.oe_highlight
            padding-top: 0
            padding-bottom: 0
    .oe_view_manager_view_kanban
        display: table-cell
    .oe_view_manager_buttons
        button.oe_write_full
            padding-top: 0
            padding-bottom: 0
        button.oe_highlight
            padding-top: 0
            padding-bottom: 0
        button .oe_form_button_edit
            padding-top: 0
            padding-bottom: 0
        button .oe_form_button_create
            padding-top: 0
            padding-bottom: 0
    .oe_kanban_image
        border: none
    .oe_msg_icon
        border: none
    .oe_form
        header
            ul
                height: 29px
    .oe_attach
        filter: none
    .oe_link
        filter: none
    .oe_kanban_show_more
        clear: both
        text-align: center
    &.oe_kanban_grouped .oe_kanban_show_more .oe_button
        width: 100%
        padding: 3px 12px

    .oe_form_buttons button
        padding-top: 0
        padding-bottom: 0
    .oe_sidebar button
        padding-top: 0
        padding-bottom: 0
    img
        border: none
    //buttons.
    .oe_dropdown_arrow
        line-height: 1.7em
    .oe_form_buttons, .oe_view_manager_buttons
        button
            line-height: 1.7em
        .oe_highlight
            line-height: 1.7em
    .oe_topbar
        filter: progid:DXImageTransform.Microsoft.gradient(startColorstr='#646060', endColorstr='#262626')
    .ui-state-error, .ui-widget-content .ui-state-error, .ui-widget-header .ui-state-error
        filter: progid:DXImageTransform.Microsoft.gradient(enabled=false)
    .oe_popup_form
        width: 99% !important
    .oe_form_label
        white-space: normal !important
    ul.oe_form_status, ul.oe_form_status_clickable
        li
            display: inline-block
            clear: both
            &:last-child
                overflow: hidden
                border-right: 1px solid #cacaca
                > .label
                    padding-right: 14px
                    border-right: none
                > .arrow
                    display: inline-block
                    opacity: 0
                    filter: alpha(opacity = 0)
                    border: none
                    width: 0
                    border-right: none 
            > .label
                border-bottom: 1px solid #cacaca
                background: transparent
            > .arrow
                span
                    background-color: #eeeeee !important
        li.oe_active
            > .label
                border-bottom: 1px solid #729fcf
            > .arrow span
                background-color: #729fcf !important

    .oe_webclient
        height: auto !important
// }}}

// @media print {{{
@media print
    body
        height: auto !important
    .openerp#announcement_bar_table
        display: none
    .openerp
        .oe_application, .oe_view_manager_wrapper
            height: auto !important
        .oe_application > div > .oe_view_manager > .oe_view_manager_wrapper > div > .oe_view_manager_body
            overflow: visible
            position: relative !important
        .oe_header_row, ul.oe_header, div.oe_mail_thread_action, .oe_mail_recthread_actions, .oe_button_box, .oe_form button, button.oe_invite, .oe_form header, .openerp .oe_notebook > li.ui-state-default, .oe_topbar, .oe_leftbar, .oe_loading
            // We use !important here because jQuery adds @style = display: block on elements when using $.fn.show()
            display: none !important
        .oe_list_content
            button, input[type=checkbox]
                visibility: hidden
        .tree_header button, .oe_mail .oe_mail_thread_msg .oe_mail_unread, .oe_mail_fetch_more, .oe_m2o_drop_down_button img, .oe_form_field_one2many_list_row_add
            visibility: hidden
        a
            &.oe_m2o_cm_button, &.fa
                visibility: hidden
        .oe_form
            .oe_form_field_date img, .oe_form_field_datetime img
                visibility: hidden
        .oe_notebook > li.ui-tabs-selected
            display: block
        .oe_application
            .oe_form_sheet, .oe_form_sheetbg
                border: 0px !important
                box-shadow: 0px 0px 0px
                .oe_list
                    overflow-x: visible
        .oe_view_manager_current > .oe_view_manager_header
            border: 0px !important
            box-shadow: 0px 0px 0px
        text-shadow: none
        .text-core .text-wrap .text-arrow
            background: none
        .openerp div.oe_mail_wall
            overflow: hidden !important
    .openerp.openerp_webclient_container
        overflow: visible
// }}}

// End of customize

// Customize bootstrap3 for tooltip
.tooltip
    padding: 0
    margin: 0
    font-family: "Lucida Grande", Helvetica, Verdana, Arial, sans-serif
    color: #4c4c4c
    font-size: 12px
    background: white
    text-shadow: 0 1px 1px rgba(255, 255, 255, 0.5)
    background-color: transparent
    z-index: 1800
    .tooltip-inner
        text-align: left !important
        max-width: 350px
        .oe_tooltip_string
            color: #FD5
            font-weight: bold
            font-size: 13px
        .oe_tooltip_help
            white-space: pre-wrap
        .oe_tooltip_technical
            padding: 0 0 4px 0
            margin: 5px 0 0 15px
            li
                list-style: circle
        .oe_tooltip_technical_title
            font-weight: bold
        .oe_tooltip_close
            margin: -5px 0 0 2px
            cursor: default
            float: right
            color: white
            &:hover
                color: #999
                cursor: pointer
        .oe_tooltip_message
            max-width: 310px

// jquery-ui override {{{
.ui-icon
    width: 18px
    height: 18px
.ui-state-error, .ui-widget-content .ui-state-error, .ui-widget-header .ui-state-error
    border: 1px solid #000000
    color: #ffffff
.ui-state-error a, .ui-widget-content .ui-state-error a, .ui-widget-header .ui-state-error a
    color: #ffffff
.ui-state-error .ui-icon, .ui-state-error-text .ui-icon
    background-image: url("/web/static/lib/jquery.ui/images/ui-icons_ffffff_256x240.png")
// End jquery-ui override}}}

// Customized modal according bootstrap3
.modal
    .modal-header button.close
        border: none
        background: none
        padding: 1px
        height: 18px
        font-size: 20px
    .modal-body
        overflow: auto
        padding: 0
        .oe_application
            width: 100%
        .oe_popup_list
            display: none
            min-height: 150px
        .oe-view-manager
            min-height: 150px
        .oe_form_sheetbg
            .oe_form_sheet
                padding: 0
    .modal-footer
        text-align: left
    .oe_button
        margin: 0 4px 0 0
    .oe_act_window.modal-body
        padding: 0
    .oe-view-manager-content > div
        position: static !important

@media (min-width: 768px)
    .modal .modal-body
        max-height: -webkit-calc(100vh - 170px)
        max-height: calc(100vh - 170px)

.ui-datepicker
    z-index: 1500 !important

input[type="radio"], input[type="checkbox"]
    margin-right: 4px
    margin-left: 4px

.blockUI.blockOverlay
    background-color: black
    opacity: 0.6000000238418579

/* ---- EDITOR TOUR ---- {{{ */

div.tour-backdrop
    z-index: 2009
.popover.tour
    &.orphan .arrow
        display: none
    .popover-navigation
        padding: 9px 14px
        *[data-role="end"]
            float: right
        *[data-role="next"],*[data-role="end"]
            cursor: pointer
.popover.fixed
    position: fixed
.tour-backdrop
    position: fixed
    top: 0
    right: 0
    bottom: 0
    left: 0
    z-index: 1100
    background-color: #000
    opacity: 0.8


// }}}

body
    overflow: hidden

@media screen and (-ms-high-contrast: active), (-ms-high-contrast: none) 
    .oe-view-manager-content
        > div
            position: absolute !important
        .oe-view-manager-content
            > div
                position: relative !important


// au BufWritePost,FileWritePost *.sass :!sass --style expanded --line-numbers <afile> > "%:p:r.css"<|MERGE_RESOLUTION|>--- conflicted
+++ resolved
@@ -662,7 +662,6 @@
         height: 100%
         background: #f0eeee
         border-right: 1px solid $tag-border
-<<<<<<< HEAD
         position: relative
         display: inline-block\9
         vertical-align: top\9
@@ -680,49 +679,6 @@
                 padding: 4px
                 width: 100%
                 display: none
-=======
-        text-shadow: none
-        > div
-            height: 100%
-            display: table
-            width: 220px
-            position: relative
-            a.oe_logo
-                display: table-row
-                text-align: center
-                img
-                    margin: 14px 0
-                    border: 0
-                .oe_logo_edit
-                    margin: 14px 0
-                    position: absolute
-                    top: 1px
-                    padding: 4px
-                    width: 100%
-                    display: none
-                    text-align: center
-                    color: #eee
-                    background: rgba(37,37,37,0.9)
-                    @include box-sizing(border)
-                &:hover .oe_logo_edit_admin
-                    display: block
-            > div
-                display: table-row
-                height: 100%
-                > div
-                    position: relative
-                    height: 100%
-                    > div.oe_secondary_menus_container
-                        position: absolute
-                        top: 0
-                        bottom: 0
-                        left: 0
-                        right: 0
-                        overflow-x: hidden
-                        overflow-y: auto
-            .oe_footer
-                background: #f0eeee
->>>>>>> ba54a668
                 text-align: center
                 color: #eee
                 background: rgba(37,37,37,0.9)
@@ -845,7 +801,6 @@
         text-decoration: underline
     .oe_application
         height: 100%
-<<<<<<< HEAD
         -webkit-flex-grow: 1
         flex-grow: 1
         -ms-flex-negative: 1
@@ -855,37 +810,6 @@
         width: calc(100% - 220px)
         .oe_application
             width: 100%
-=======
-        a
-            color: $link-color
-        > div
-            position: relative
-            height: 100%
-            > .oe_view_manager
-                > .oe_view_manager_wrapper
-                    display: table-row
-                    height: 100%
-                    > div
-                        position: relative
-                        height: 100%
-                        > .oe_view_manager_body
-                            position: absolute
-                            top: 0
-                            bottom: 0
-                            left: 0
-                            right: 0
-                            overflow: auto
-
-
-        .oe_breadcrumb_item:not(:last-child)
-            max-width: 7em
-            white-space: nowrap
-            text-overflow: ellipsis
-        .oe_breadcrumb_title > *
-            display: inline-block
-            overflow: hidden
-            font-weight: bold
->>>>>>> ba54a668
     // }}}
     // ViewManager common {{{
     .oe-view-manager
@@ -904,7 +828,6 @@
                 color: $link-color
             > div
                 position: absolute
-                position: static\9
                 top: 0
                 bottom: 0
                 right: 0

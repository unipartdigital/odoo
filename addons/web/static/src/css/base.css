--- conflicted
+++ resolved
@@ -2361,15 +2361,13 @@
 .kitten-mode-activated > * {
   opacity: 0.7;
 }
-<<<<<<< HEAD
-.openerp .oe_bounce_button_left {
-  float: left;
-  margin-right: 4px;
-=======
 
 div.ui-widget-overlay {
   background: black;
   filter: alpha(opacity=30);
   opacity: 0.3;
->>>>>>> d34ba5f4
+}
+.openerp .oe_bounce_button_left {
+  float: left;
+  margin-right: 4px;
 }
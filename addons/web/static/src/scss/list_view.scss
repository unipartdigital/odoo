
.o_list_view {
    position: relative;

    .o_list_table {
        position: relative;
        cursor: pointer;
        background-color: $o-view-background-color;
        margin-bottom: 0px;

        // Don't understand why but without those, the list view appears broken
        // in both form views and standalone list views.
        border-collapse: initial;
        border-spacing: 0;

        thead {
            color: $o-main-text-color;
            border-bottom: 1px solid #cacaca;
            > tr > th:not(.o_list_record_selector) {
                border-left: 1px solid #dfdfdf;
                @include o-text-overflow(table-cell);
                &:not(.o_column_sortable):hover {
                    cursor: default;
                }
            }
        }
        tbody > tr > td:not(.o_list_record_selector) {
            @include o-text-overflow(table-cell);

            &.o_list_number {
                text-align: right;
            }
            &.o_list_text {
                white-space: pre-wrap;
            }
        }
<<<<<<< HEAD
=======
        &.o_list_many2one {
            white-space: pre-wrap;

        }
    }
>>>>>>> 793933a1

        tfoot {
            cursor: default;
            color: $o-list-footer-color;
            background-color: $o-list-footer-bg-color;
            font-weight: $o-list-footer-font-weight;
            border-top: 2px solid #cacaca;
            border-bottom: 1px solid #cacaca;

        .o_list_number {
            text-align: right;
        }
        }

        .o_column_sortable {
            position: relative;
            user-select: none;  // Prevent unwanted selection while sorting

            &::after {
                font-family: FontAwesome;
                content: "\f0d7";
                opacity: 0;
            }
            &:not(:empty)::after {
                margin-left: 6px;
            }
            &.o-sort-up {
                cursor: n-resize;
                &::after {
                    content: "\f0d7";
                }
            }
            &.o-sort-down {
                cursor: s-resize;
                &::after {
                    content: "\f0d8";
                }
            }
            &:hover::after {
                opacity: 0.3;
            }
            &.o-sort-up, &.o-sort-down {
                color: $headings-color;
                &::after {
                    opacity: 1;
                }
            }
        }

        .o_list_record_selector, .o_list_record_remove, .o_handle_cell {
            width: 1px;  // to prevent the column to expand
        }

        .o_list_record_remove button {
            padding: 0px;
            background: none;
            border-style: none;
            display: table-cell;
            cursor: pointer;
        }

        // Contextual classes
        @each $color, $value in $theme-colors {
            $safe: saturate(theme-color-level($color, 2), 10%);
            @include text-emphasis-variant(".text-#{$color}", $safe);
        }

        // Grouped list views
        tbody > tr.o_group_header {
            > th, > td {
                vertical-align: middle;
                padding-top: ($table-cell-padding-sm*2);
                padding-bottom: ($table-cell-padding-sm*2);
            }
            .o_group_name {
                white-space: nowrap;
            }
            .o_group_buttons {
                display: inline-block;
                margin-left: 10px;

                > button {
                    @include o-hover-text-color($o-brand-primary, darken($o-brand-primary, 20%));
                    background-color: transparent;
                    border: none;
                    padding-top: 0;
                    padding-bottom: 0;
                }
            }
            .o_group_pager {
                position: relative;

                .o_pager {
                    @include o-position-absolute(0, 16px);
                    cursor: text;
                    user-select: none;
                    padding-top: 3px !important;
                    padding-bottom: 0 !important;
                }
                .o_pager_previous, .o_pager_next {
                    max-height: 30px;
                    background-color: $o-list-group-header-color;
                    &:hover {
                        background-color: darken($o-list-group-header-color, 10%);
                    }
                }
            }
        }
        tbody + tbody {
            border-top: none;  // Override bootstrap for grouped list views
        }

        &, &.table-striped {
            tr:focus-within {
                background-color: lighten($o-form-lightsecondary, 10%);
            }
        }
        thead th:focus-within, tbody td:focus-within {
            background-color: $o-form-lightsecondary;
            outline: none;
        }
<<<<<<< HEAD

        .o_data_cell.o_text_overflow,
        .o_data_cell.o_invisible_modifier {
            // Override display: none to keep table cells aligned. Note: cannot use
            // 'initial' as it will force them to 'inline', not 'table-cell'.
            display: table-cell!important;
=======
        &>tbody>tr>td.o_list_many2one {
            white-space: nowrap;
        }
        // checkboxes in editable lists should be clickable and activate the row
        .o_data_row:not(.o_selected_row) .o_data_cell {
            .custom-checkbox:not(.o_readonly_modifier) {
                pointer-events: none;
            }
>>>>>>> 793933a1
        }

        //--------------------------------------------------------------------------
        // Edition
        //--------------------------------------------------------------------------

        &.o_editable_list {
            table-layout: fixed;

            .o_list_record_selector {
                width: 40px;
            }
            .o_list_record_remove_header, .o_handle_cell {
                width: 32px;
            }

            // checkboxes in editable lists should be clickable and activate the row
            .o_data_row:not(.o_selected_row) .o_data_cell {
                .custom-checkbox:not(.o_readonly_modifier) {
                    pointer-events: none;
                }
            }

            .o_data_row.o_selected_row > .o_data_cell:not(.o_readonly_modifier) {
                position: relative; // for o_field_translate
                background-color: white;

                .o_input {
                    border: none;
                    padding: 0;
                }
                > .o_field_text {
                    vertical-align: top;
                }
                > .o_field_widget {
                    width: 100%;
                    > .o_external_button {
                        padding: 0;
                        border: none;
                        background-color: inherit;
                        margin-left: 5px;
                        font-size: 12px;
                    }
                }
                > .o_field_monetary input {
                    width: 0; // override width: 100px and let flex makes this input grow
                    margin: 0 4px;
                }
                > .o_field_many2manytags > .o_field_many2one {
                    // reduce basis to prevent many2one input from going to the next line to often
                    flex-basis: 40px;
                }
                .o_input_dropdown, .o_datepicker {
                    > .o_input {
                        padding-right: 15px; // to prevent caret overlapping
                    }
                    > .o_dropdown_button, .o_datepicker_button {
                        @include o-position-absolute(0, 0);
                    }
                }
                > .o_field_translate {
                    @include o-position-absolute(0, 5px);
                    width: 16px; // to have some space on the right
                }
                > .o_row_handle {
                    visibility: hidden; // hide sequence when editing
                }
            }
        }

        .o_field_x2many_list_row_add, .o_group_field_row_add {
            a:focus, a:active {
                color: $link-hover-color;
                outline: none;
            }
        }
    }

    // Optional fields
    &.o_list_optional_columns {
        th:last-child {
            padding-right: 15px;
        }
    }

    .o_optional_columns_dropdown_toggle,.o_optional_columns {
        @include o-position-absolute($top: 0, $right: 0);
    }

    .o_optional_columns_dropdown_toggle {
        width: 10px;
        text-align: center;
        line-height: 30px;
    }

    .o_optional_columns {
        .o_optional_columns_dropdown {
            margin-top: 30px;
            user-select: none;
            .dropdown-item {
                label {
                    padding-left: 10px;
                }
            }
        }
    }
}

// Buttons in ControlPanel
.o_list_buttons {
    .o_list_button_save, .o_list_button_discard {
        display: none;
    }
    &.o-editing { // for list view editable
        .o_list_button_add {
            display: none
        }
        .o_list_button_save, .o_list_button_discard {
            display: inline-block
        }
    }
}<|MERGE_RESOLUTION|>--- conflicted
+++ resolved
@@ -33,15 +33,11 @@
             &.o_list_text {
                 white-space: pre-wrap;
             }
-        }
-<<<<<<< HEAD
-=======
-        &.o_list_many2one {
-            white-space: pre-wrap;
-
-        }
-    }
->>>>>>> 793933a1
+            &.o_list_many2one {
+                white-space: pre-wrap;
+
+            }
+        }
 
         tfoot {
             cursor: default;
@@ -163,23 +159,12 @@
             background-color: $o-form-lightsecondary;
             outline: none;
         }
-<<<<<<< HEAD
 
         .o_data_cell.o_text_overflow,
         .o_data_cell.o_invisible_modifier {
             // Override display: none to keep table cells aligned. Note: cannot use
             // 'initial' as it will force them to 'inline', not 'table-cell'.
             display: table-cell!important;
-=======
-        &>tbody>tr>td.o_list_many2one {
-            white-space: nowrap;
-        }
-        // checkboxes in editable lists should be clickable and activate the row
-        .o_data_row:not(.o_selected_row) .o_data_cell {
-            .custom-checkbox:not(.o_readonly_modifier) {
-                pointer-events: none;
-            }
->>>>>>> 793933a1
         }
 
         //--------------------------------------------------------------------------
@@ -195,7 +180,9 @@
             .o_list_record_remove_header, .o_handle_cell {
                 width: 32px;
             }
-
+            &>tbody>tr>td.o_list_many2one {
+                white-space: nowrap;
+            }
             // checkboxes in editable lists should be clickable and activate the row
             .o_data_row:not(.o_selected_row) .o_data_cell {
                 .custom-checkbox:not(.o_readonly_modifier) {

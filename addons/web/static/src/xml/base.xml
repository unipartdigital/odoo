<?xml version="1.0" encoding="UTF-8"?>
<!-- vim:fdl=1:
-->
<templates id="template" xml:space="preserve">
<t t-name="EmptyComponent">
    <div></div>
</t>
<t t-name="Loading">
    <div class="oe_loading">
        Loading...
    </div>
</t>
<t t-name="Notification">
    <div class="oe_notification" t-translation="off">
        <div id="oe_notification_default">
            <a class="ui-notify-cross ui-notify-close" href="#">x</a>
            <h1>#{title}</h1>
            <p>#{text}</p>
        </div>
        <div id="oe_notification_alert" class="ui-state-error">
            <a class="ui-notify-cross ui-notify-close" href="#">x</a>
            <span style="float:left; margin:2px 5px 0 0;" class="ui-icon ui-icon-alert"></span>
            <h1>#{title}</h1>
            <p>#{text}</p>
        </div>
    </div>
</t>
<t t-name="Tipsy.alert">
    <a class="oe_tooltip_close oe_e">[</a>
    <span style="float:left; margin:2px 5px 0 0;" class="ui-icon ui-icon-alert ui-state-error"></span>
    <div class="oe_tooltip_message">
        <t t-esc="message"/>
    </div>
</t>

<t t-name="CrashManager.warning">
    <table cellspacing="0" cellpadding="0" border="0" class="oe_dialog_warning">
    <tr>
        <td><img t-att-src='_s + "/web/static/src/img/warning.png"' class="oe_dialog_icon"/></td>
        <td>
            <p>
                <t t-js="d">
                    var message = d.message ? d.message : d.error.data.fault_code;
                    d.html_error = context.engine.tools.html_escape(message)
                        .replace(/\n/g, '<br/>');
                </t>
                <t t-raw="html_error"/>
            </p>
        </td>
    </tr>
    </table>
</t>
<t t-name="CrashManager.error">
    <div class="oe_error_detail">
        <pre><t t-esc="error.message"/></pre>
        <hr/>
        <pre><t t-esc="error.data.debug"/></pre>
    </div>
</t>

<t t-name="Login">
    <div class="oe_login">
        <div class="oe_login_bottom"> </div>
        <div class="oe_login_error_message">Invalid username or password</div>
        <div class="oe_login_pane">
            <div class="oe_login_logo"><img src='/web/static/src/img/logo2.png'/></div>
            <form action="" method="post">
                <div class="oe_login_dbpane" >
                    Database:
                    <input name="db" t-att-value="widget.selected_db || ''"/>
                </div>
                <ul>
                    <li>Username</li>
                    <li><input type="text" name="login" t-att-value="widget.selected_login || ''" autofocus="autofocus"/></li>
                    <li>Password</li>
                    <li><input type="password" name="password" t-att-value="widget.selected_password || ''"/></li>
                    <li><button name="submit">Log in</button></li>
                </ul>
            </form>
            <div class="oe_login_footer">
                <a href="#" class="oe_login_manage_db">Manage Databases</a> |
                <a href="http://www.openerp.com">Powered by <span>OpenERP</span></a>
            </div>
        </div>
    </div>
</t>
<t t-name="Login.dblist">
    <select name="db">
        <t t-foreach="db_list" t-as="db">
            <t t-if="selected_db === db">
                <option t-att-value="db" selected="true">
                    <t t-esc="db"/></option>
            </t>
            <t t-if="selected_db !== db">
                <option t-att-value="db"><t t-esc="db"/></option>
            </t>
        </t>
    </select>
</t>


<t t-name="DatabaseManager">
    <div class="oe_view_manager_view_form">
        <div class="oe_form">
            <form id="db_create" name="create_db_form" style="display: block;">
                <div class="oe_view_manager oe_view_manager_current">
                    <div class="oe_view_manager_header" style="padding: 8px;">
                        <div class="oe_header_row">
                            <h2 class="oe_view_title">
                                <span class="oe_view_title_text oe_breadcrumb_title">Create Database</span>
                            </h2>
                            <button type="submit" class="oe_button oe_highlight db_create">Create</button>
                        </div>
                    </div>
                </div>
                <table align="center" class="db_option_table">
                    <tr>
                        <td><label for="super_admin_pwd">Master password:</label></td>
                        <td><input type="password" name="super_admin_pwd" class="required" value="admin" /></td>
                    </tr>
                    <tr>
                        <td><label for="db_name">New database name:</label></td>
                        <td><input type="text" name="db_name" class="required" matches="^[a-zA-Z][a-zA-Z0-9_-]+$" autofocus="true"/></td>
                    </tr>
                    <tr>
                        <td><label for="demo_data">Load Demonstration data:</label></td>
                        <td class="oe_form_group_cell">
                            <span class="oe_form_field oe_form_field_boolean">
                                <input type="checkbox" name="demo_data" />
                            </span>
                        </td>
                    </tr>
                    <tr>
                        <td><label for="db_lang">Default language:</label></td>
                        <td class="oe_form_field oe_form_field_selection ">
                            <select name="db_lang" t-if="widget.lang_list">
                                <t t-foreach="widget.lang_list" t-as="lang">
                                    <option t-att-value="lang[0]" t-att-selected="lang[0] === 'en_US' ? 'selected' : undefined">
                                        <t t-esc="lang[1]" />
                                    </option>
                                </t>
                            </select>
                        </td>
                    </tr>
                    <tr>
                        <td><label for="create_admin_pwd">Admin password:</label></td>
                        <td><input type="password" name="create_admin_pwd" class="required" /></td>
                    </tr>
                    <tr>
                        <td><label for="create_confirm_pwd">Confirm password:</label></td>
                        <td><input type="password" name="create_confirm_pwd" class="required" equalTo="input[name=create_admin_pwd]"/></td>
                    </tr>
                </table>
            </form>
            <form id="db_drop" name="drop_db_form" style="display: none; ">
                <div class="oe_view_manager oe_view_manager_current">
                    <div class="oe_view_manager_header" style="padding: 8px;">
                        <div class="oe_header_row">
                            <h2 class="oe_view_title">
                                <span class="oe_view_title_text oe_breadcrumb_title">Drop Database</span>
                            </h2>
                            <button type="submit" class="oe_button oe_highlight db_drop">Drop</button>
                        </div>
                    </div>
                </div>
                <table align="center" class="db_option_table">
                    <tr>
                        <td><label for="drop_db">Database:</label></td>
                        <td class="oe_form_field oe_form_field_selection">
                            <select t-if="widget.db_list" name="drop_db" autofocus="autofocus">
                                <t t-foreach="widget.db_list" t-as="db">
                                    <option t-att-value="db">
                                        <t t-esc="db" />
                                    </option>
                                </t>
                            </select>
                            <input t-if="!widget.db_list" name="drop_db" class="required" type="text" autofocus="autofocus"/>
                        </td>
                    </tr>
                    <tr>
                        <td><label for="drop_password">Master Password:</label></td>
                        <td><input type="password" name="drop_pwd" class="required" /></td>
                    </tr>
                </table>
            </form>
            <form id="db_backup" name="backup_db_form" target="backup-target" action="/web/database/backup" style="display: none;">
                <div class="oe_view_manager oe_view_manager_current">
                    <div class="oe_view_manager_header" style="padding: 8px;">
                        <div class="oe_header_row">
                            <h2 class="oe_view_title">
                                <span class="oe_view_title_text oe_breadcrumb_title">Backup Database</span>
                            </h2>
                            <button type="submit" class="oe_button oe_highlight db_backup">Backup</button>
                        </div>
                    </div>
                </div>
                <input type="hidden" name="token" />
                <table align="center" class="db_option_table">
                    <tr>
                        <td><label for="backup_db">Database:</label></td>
                        <td class="oe_form_field oe_form_field_selection ">
                            <select t-if="widget.db_list" name="backup_db" autofocus="autofocus">
                                <t t-foreach="widget.db_list" t-as="db">
                                    <option t-att-value="db">
                                        <t t-esc="db" />
                                    </option>
                                </t>
                            </select>
                            <input t-if="!widget.db_list" name="backup_db" class="required" type="text" autofocus="autofocus"/>
                        </td>
                    </tr>
                    <tr>
                        <td><label for="backup_pwd">Master Password:</label></td>
                        <td><input type="password" name="backup_pwd" class="required" /></td>
                    </tr>
                </table>
            </form>
            <form id="db_restore" name="restore_db_form" style="display: none; ">
                <div class="oe_view_manager oe_view_manager_current">
                    <div class="oe_view_manager_header" style="padding: 8px;">
                        <div class="oe_header_row">
                            <h2 class="oe_view_title">
                                <span class="oe_view_title_text oe_breadcrumb_title">Restore Database</span>
                            </h2>
                            <button type="submit" class="oe_button oe_highlight db_restore">Restore</button>
                        </div>
                    </div>
                </div>
                <table align="center" class="db_option_table">
                    <tr>
                        <td><label for="restore_db">File:</label></td>
                        <td><input type="file" name="db_file" class="required" autofocus="autofocus"/></td>
                    </tr>
                    <tr>
                        <td><label for="restore_pwd">Master Password:</label></td>
                        <td><input type="password" name="restore_pwd" class="required"/></td>
                    </tr>
                    <tr>
                        <td><label for="new_db">New database name:</label></td>
                        <td><input type="text" name="new_db" class="required"/></td>
                    </tr>
                </table>
            </form>
            <form id="db_change_password" name="change_pwd_form" style="display: none;">
                <div class="oe_view_manager oe_view_manager_current">
                    <div class="oe_view_manager_header" style="padding: 8px;">
                        <div class="oe_header_row">
                            <h2 class="oe_view_title">
                                <span class="oe_view_title_text oe_breadcrumb_title">Change Master Password</span>
                            </h2>
                            <button type="submit" class="oe_button oe_highlight db-change-password">Change Password</button>
                        </div>
                    </div>
                </div>
                <table align="center" class="db_option_table">
                    <tr>
                        <td><label for="old_pwd">Master password:</label></td>
                        <td><input type="password" name="old_pwd" class="required" minlength="1" autofocus="autofocus"/></td>
                    </tr>
                    <tr>
                        <td><label for="new_pwd">New master password:</label></td>
                        <td><input type="password" name="new_pwd" class="required" minlength="1"/></td>
                    </tr>
                    <tr>
                        <td><label for="confirm_pwd">Confirm new master password:</label></td>
                        <td><input type="password" name="confirm_pwd" class="required" equalTo="input[name=new_pwd]" minlength="1"/> </td>
                    </tr>
                </table>
            </form>
        </div>
    </div>
</t>
<t t-name="DatabaseManager.user_menu">
    <span class="oe_right">
         <a id="back-to-login" href="#"><span class="oe_topbar_item oe_topbar_name">Back to Login</span></a>
    </span>
</t>
<t t-name="DatabaseManager.menu">
    <div class="oe_secondary_menu_section">Database Management</div>
    <ul class="oe_secondary_submenu">
        <li><a href="#db_create">Create</a></li>
        <li><a href="#db_drop">Drop</a></li>
        <li><a href="#db_backup">Backup</a></li>
        <li><a href="#db_restore">Restore</a></li>
        <li><a href="#db_change_password">Password</a></li>
    </ul>
</t>

<t t-name="ChangePassword">
    <form name="change_password_form" method="POST">
        <table align="center">
            <tr>
                <td><label for="old_pwd">Old Password:</label></td>
                <td><input type="password" name="old_pwd"
                           minlength="1" autofocus="autofocus"/></td>
            </tr>
            <tr>
            <td><label for="new_password">New Password:</label></td>
            <td><input type="password" name="new_password"
                       minlength="1"/></td>
            </tr>
            <tr>
                <td><label for="confirm_pwd">Confirm Password:</label></td>
                <td><input type="password" name="confirm_pwd"
                             minlength="1"/></td>
            </tr>
            <tr>
                <td colspan="2" align="right"><button class="oe_button">Change Password</button></td>
            </tr>
        </table>
    </form>
</t>

<t t-name="Menu">
    <ul class="oe_menu" t-if="widget.data">
        <li t-foreach="widget.data.data.children" t-as="menu">
            <t t-call="Menu.secondary.link"/>
        </li>
    </ul>
</t>
<t t-name="Menu.more">
    <li class="oe_menu_more_container">
        <span class="oe_topbar_item oe_menu_more_link oe_dropdown_toggle oe_dropdown_arrow">
            More
            <ul class="oe_menu_more oe_dropdown_menu"/>
        </span>
    </li>
</t>
<t t-name="Menu.secondary">
    <div t-foreach="widget.data.data.children" t-as="menu" style="display: none" class="oe_secondary_menu" t-att-data-menu-parent="menu.id">
        <t t-foreach="menu.children" t-as="menu">
            <div class="oe_secondary_menu_section">
                <t t-esc="menu.name"/>
                <!--
                    Shall the section be still clickable ?
                    <t t-call="Menu.secondary.link"/>
                -->
            </div>
            <t t-call="Menu.secondary.submenu"/>
        </t>
    </div>
</t>
<t t-name="Menu.secondary.submenu">
    <ul t-if="menu.children.length" class="oe_secondary_submenu">
        <li t-foreach="menu.children" t-as="menu">
            <t t-call="Menu.secondary.link"/>
            <!--<span class="oe_menu_label">8</span>-->
            <t t-call="Menu.secondary.submenu"/>
        </li>
    </ul>
</t>
<t t-name="Menu.secondary.link">
    <a t-attf-href="#menu_id=#{menu.id}&amp;action=#{menu.action ? menu.action.split(',')[1] : ''}"
        t-att-class="menu.children.length ? 'oe_menu_toggler' : 'oe_menu_leaf'"
        t-att-data-menu="menu.id"
        t-att-data-action-model="menu.action ? menu.action.split(',')[0] : ''"
        t-att-data-action-id="menu.action ? menu.action.split(',')[1] : ''">
        <t t-esc="menu.name"/>
        <t t-if="menu.needaction_enabled and menu.needaction_counter">
            <div class="oe_tag oe_tag_dark oe_menu_counter">
                <t t-esc="menu.needaction_counter"/>
            </div>
        </t>
    </a>
</t>

<t t-name="UserMenu">
    <span class="oe_user_menu oe_topbar_item oe_dropdown_toggle oe_dropdown_arrow">
        <img class="oe_topbar_avatar" t-att-data-default-src="_s + '/web/static/src/img/user_menu_avatar.png'"/>
        <span class="oe_topbar_name"/>
        <ul class="oe_dropdown_menu">
            <li><a href="#" data-menu="about">About OpenERP</a></li>
            <li><a href="#" data-menu="settings">Preferences</a></li>
            <li><a href="#" data-menu="logout">Log out</a></li>
        </ul>
    </span>
</t>
<t t-name="UserMenu.about">

    <div class="oe_about">
      <a class="oe_activate_debug_mode oe_right" href="?debug" style="background-color: white; padding:2px 6px; border-radius: 10px;">Activate the developer mode</a>
      <img class="oe_logo" src="/web/static/src/img/logo2.png"/>
      <h3>Version <t t-esc="version_info.version"/></h3>

      <div class="oe_bottom">
        <p>Copyright © 2004-TODAY OpenERP SA. All Rights Reserved.<br />
            OpenERP is a trademark of the <a target="_blank" href="http://openerp.com/" style="text-decoration: underline;">OpenERP SA Company</a>.</p>
        <p>Licenced under the terms of <a target="_blank" href="http://www.gnu.org/licenses/agpl.html" style="text-decoration: underline;">GNU Affero General Public License</a></p>
        <p>For more information visit <a target="_blank" href="http://openerp.com/" style="text-decoration: underline;">OpenERP.com</a></p>
      </div>
    </div>

</t>

<t t-name="WebClient">
    <div class="openerp openerp_webclient_container">
    <table class="oe_webclient">
        <tr>
            <td colspan="2" class="oe_topbar">
                <div class="oe_menu_placeholder"/>
                <div class="oe_user_menu_placeholder"/>
                <div class="oe_systray"/>
            </td>
        </tr>
        <tr>
            <td class="oe_leftbar" valign="top">
                <t t-js="d">
                    d.url = '/' + (window.location.search || '');
                </t>
                <a t-att-href="url" class="oe_logo"><img t-att-src='_s + "/web/static/src/img/logo.png"'/></a>
                <div class="oe_secondary_menus_container"/>
                <div class="oe_footer">
                    Powered by <a href="http://www.openerp.com"><span>Open</span>ERP</a>
                </div>
            </td>
            <td class="oe_application">
            </td>
        </tr>
    </table>
    </div>
</t>

<t t-name="EmbedClient">
    <div class="openerp">
        <div class="oe_application"></div>
    </div>
</t>

<t t-name="ViewManager">
    <div class="oe_view_manager">
        <table class="oe_view_manager_header">
            <col width="20%"/>
            <col width="25%"/>
            <col width="20%"/>
            <col width="35%"/>
            <tr class="oe_header_row oe_header_row_top">
                <td colspan="2">
                        <h2 class="oe_view_title" t-if="widget.flags.display_title !== false">
                            <span class="oe_view_title_text oe_breadcrumb_title"/>
                        </h2>
                </td>
                <td colspan="2">
                        <div class="oe_view_manager_view_search" t-opentag="true"/>
                </td>
            </tr>
            <tr class="oe_header_row">
                <td>
                        <div class="oe_view_manager_buttons"/>
                </td>
                <td colspan="2">
                        <div class="oe_view_manager_sidebar"/>
                </td>
                <td>
                    <ul class="oe_view_manager_switch oe_button_group oe_right">
                        <t t-if="widget.views_src.length > 1" t-foreach="widget.views_src" t-as="view">
                          <li class="oe_e"><a t-attf-class="oe_vm_switch_#{view.view_type}" t-att-data-view-type="view.view_type" t-att-title="_t('Switch to ') + (view.label || view.view_type)">
                            </a></li>
                        </t>
                    </ul>
                    <div class="oe_view_manager_pager oe_right"/>
                </td>
            </tr>
        </table>

        <div class="oe_view_manager_body">
            <t t-foreach="widget.views_src" t-as="view">
                <div t-attf-class="oe_view_manager_view_#{view.view_type}"/>
            </t>
        </div>
    </div>
</t>

<t t-name="ViewManagerAction" t-extend="ViewManager">
    <t t-jquery="h2.oe_view_title" t-operation="before">
        <select t-if="widget.session.debug" class="oe_debug_view"/>
    </t>
</t>
<t t-name="ViewManagerDebug">
    <option value="">Debug View#<t t-esc="view.fields_view.view_id"/></option>
    <option t-if="view_manager.active_view === 'form'" value="perm_read" data-views="form,page">View Log (perm_read)</option>
    <option t-if="view_manager.active_view === 'form'" value="toggle_layout_outline">Toggle Form Layout Outline</option>
    <option value="fields">View Fields</option>
    <option value="fvg">Fields View Get</option>
    <option value="manage_filters">Manage Filters</option>
    <t t-if="view_manager.session.uid === 1">
        <option value="manage_views">Manage Views</option>
        <option value="edit" data-model="ir.ui.view" t-att-data-id="view.fields_view.view_id">Edit <t t-esc="_.str.capitalize(view.fields_view.type)"/>View</option>
        <option t-if="view_manager.searchview" value="edit" data-model="ir.ui.view" t-att-data-id="view_manager.searchview.view_id">Edit SearchView</option>
        <option t-if="view_manager.action" value="edit" t-att-data-model="view_manager.action.type" t-att-data-id="view_manager.action.id">Edit Action</option>
        <option value="edit_workflow">Edit Workflow</option>
    </t>
</t>
<t t-name="ViewManagerDebugViewLog">
    <div class="oe_debug_view_log">
        <label>ID:</label>
        <span><t t-esc="perm.id"/></span>

        <label>XML ID:</label>
        <span><t t-esc="perm.xmlid"/></span>

        <label>Creation User:</label>
        <span><t t-esc="format(perm.create_uid, { 'type' : 'many2one' }, '/')"/></span>

        <label>Creation Date:</label>
        <span><t t-esc="format(perm.create_date, { 'type' : 'datetime' }, '/')"/></span>

        <label>Latest Modification by:</label>
        <span><t t-esc="format(perm.write_uid, { 'type' : 'many2one' }, '/')"/></span>

        <label>Latest Modification Date:</label>
        <span><t t-esc="format(perm.write_date, { 'type' : 'datetime' }, '/')"/></span>
    </div>
</t>
<t t-name="ViewPager">
    <div class="oe_pager_value">
        <t t-raw="__content__"/>
    </div>
    <ul class="oe_pager_group">
        <!--
        <button class="oe_button oe_button_pager" type="button" data-pager-action="first">
            <img t-att-src='_s + "/web/static/src/img/pager_first.png"'/>
        </button>
        -->
        <li>
            <a class="oe_i" type="button" data-pager-action="previous">(</a>
        </li>
        <li>
            <a class="oe_i" type="button" data-pager-action="next">)</a>
        </li>
        <!--
        <button class="oe_button oe_button_pager" type="button" data-pager-action="last">
            <img t-att-src='_s + "/web/static/src/img/pager_last.png"'/>
        </button>
        -->
    </ul>
</t>

<t t-name="Sidebar">
    <div class="oe_sidebar">
        <t t-foreach="widget.sections" t-as="section">
            <div class="oe_form_dropdown_section">
                <button class="oe_dropdown_toggle oe_dropdown_arrow">
                    <t t-if="section.name == 'files'" t-raw="widget.items[section.name].length || ''"/>
                    <t t-esc="section.label"/>
                </button>
                <ul class="oe_dropdown_menu">
                    <li t-foreach="widget.items[section.name]" t-as="item" t-att-class="item.classname">
                        <a class="oe_sidebar_action_a" t-att-title="item.title" t-att-data-section="section.name" t-att-data-index="item_index" t-att-href="item.url" target="_blank">
                            <t t-raw="item.label"/>
                        </a>
                        <a t-if="section.name == 'files'" class="oe_sidebar_delete_item" t-att-data-id="item.id" title="Delete this attachment">x</a>
                    </li>
                    <li t-if="section.name == 'files'" class="oe_sidebar_add_attachment">
                        <t t-call="HiddenInputFile">
                            <t t-set="fileupload_id" t-value="widget.fileupload_id"/>
                            <t t-set="fileupload_action">/web/binary/upload_attachment</t>
                            <input type="hidden" name="model" t-att-value="widget.dataset and widget.dataset.model"/>
                            <input type="hidden" name="id" t-att-value="widget.model_id"/>
                            <input type="hidden" name="session_id" t-att-value="widget.session.session_id"/>
                            <span>Add...</span>
                        </t>
                    </li>
                </ul>
            </div>
        </t>
    </div>
</t>

<t t-name="TreeView">
    <div class = "tree_header">
         <select t-if="toolbar" ></select>
         <button id = "tree_view_collapse">Collapse All</button>
         <button id = "tree_view_expand">Expand All</button>
     </div>
    <table class="oe-treeview-table">
        <thead>
            <tr>
                <th t-foreach="fields_view" t-as="field"
                    t-if="!field.attrs.modifiers.tree_invisible">
                    <t t-esc="fields[field.attrs.name].string" />
                </th>
            </tr>
        </thead>
        <tbody>
        </tbody>
    </table>
</t>
<tr t-name="TreeView.rows"
        t-foreach="records" t-as="record"
        t-att-id="'treerow_' + record.id"
        t-att-data-id="record.id" t-att-data-level="level">
    <t t-set="children" t-value="record[children_field]"/>
    <t t-set="class" t-value="children and children.length ? 'treeview-tr' : 'treeview-td'"/>
    <t t-set="rank" t-value="'oe-treeview-first'"/>
    <t t-set="style" t-value="'background-position: ' + 19*(level-1) + 'px; padding-left: ' + 19*(level-1) + 'px;'"/>

    <td t-foreach="fields_view" t-as="field"
        t-if="!field.attrs.modifiers.tree_invisible"
        t-att-data-id="record.id"
        t-att-style="color_for(record) + style "
        t-attf-class="#{class} #{rank} #{(fields[field.attrs.name].type === 'float') or (fields[field.attrs.name].type === 'integer') ? 'oe_number' : ''}">

        <span t-if="!field.attrs.modifiers.invisible" >
            <t t-esc="render(record[field.attrs.name], fields[field.attrs.name])" />
        </span>

        <t t-set="class" t-value="'treeview-td'"/>
        <t t-set="rank" t-value="''"/>
        <t t-set="style" t-value="''"/>
    </td>
</tr>

<table t-name="ListView" class="oe_list_content">
    <t t-set="columns_count" t-value="visible_columns.length + (options.selectable ? 1 : 0) + (options.deletable ? 1 : 0)"/>
    <thead>
        <tr t-if="(!!options.action_buttons and !options.$buttons) or (!!options.pager and !options.$pager)">
            <th t-att-colspan="columns_count">
                <div class="oe_list_buttons"/>
                <div class="oe_list_sidebar"/>
                <div class="oe_list_pager"/>
            </th>
        </tr>
        <tr t-if="options.header" class="oe_list_header_columns">
            <t t-foreach="columns" t-as="column">
                <th t-if="column.meta">
                    <t t-esc="column.string"/>
                </th>
            </t>
            <th t-if="options.selectable" width="1"  >
                <input type="checkbox" class="oe_list_record_selector"/>
            </th>
            <t t-foreach="columns" t-as="column">
                <th t-if="!column.meta and column.invisible !== '1'" t-att-data-id="column.id"
                    t-attf-class="oe_list_header_#{column.widget or column.type} #{((options.sortable and column.tag !== 'button') ? 'oe_sortable' : null)}">
                    <t t-if="column.tag !== 'button'"><t t-esc="column.string"/></t>
                </th>
            </t>
            <th t-if="options.deletable and _is_action_enabled('delete')" width="13px"/>
        </tr>
    </thead>
    <tfoot>
        <tr>
            <td t-if="options.selectable"/>
            <td t-foreach="aggregate_columns" t-as="column" class="oe_list_footer oe_number"
                t-att-data-field="column.id" t-att-title="column.label">
            </td>
            <td t-if="options.deletable and _is_action_enabled('delete')"/>
        </tr>
    </tfoot>
</table>
<div t-name="ListView.buttons" class="oe_list_buttons">
    <t t-if="!widget.no_leaf and widget.options.action_buttons !== false and widget.options.addable and widget._is_action_enabled('create')">
        <button type="button" class="oe_button oe_list_add oe_highlight">
            <t t-esc="widget.options.addable"/>
        </button>
        <span class="oe_alternative" t-if="widget.options.import_enabled">
            <span class="oe_fade">or</span> <a href="#" class="oe_bold oe_list_button_import">Import</a>
        </span>
    </t>
</div>
<t t-name="ListView.pager">
    <div class="oe_list_pager" t-att-colspan="widget.columns_count">
        <t t-if="!widget.no_leaf and widget.options.pager !== false" t-call="ViewPager">
            <span class="oe_list_pager_state">
            </span>
        </t>
    </div>
</t>
<t t-name="ListView.rows" t-foreach="records.length" t-as="index">
    <t t-call="ListView.row">
        <t t-set="record" t-value="records.at(index)"/>
    </t>
</t>
<tr t-name="ListView.row"
        t-att-data-id="record.get('id')"
        t-att-style="view.style_for(record)">
    <t t-set="asData" t-value="record.toForm().data"/>
    <t t-foreach="columns" t-as="column">
        <td t-if="column.meta"> </td>
    </t>
    <th t-if="options.selectable" class="oe_list_record_selector" width="1">
        <t t-set="checked" t-value="options.select_view_id == record.get('id') ? 'checked' : null"/>
        <input t-if="options.radio" type="radio" name="radiogroup" t-att-checked="checked"/>
        <input t-if="!options.radio" type="checkbox" name="radiogroup" t-att-checked="checked"/>
    </th>
    <t t-foreach="columns" t-as="column">
        <t t-set="number" t-value="column.type === 'integer' or column.type == 'float'"/>
        <t t-set="modifiers" t-value="column.modifiers_for(asData)"/>
        <td t-if="!column.meta and column.invisible !== '1'" t-att-title="column.help"
            t-attf-class="oe_list_field_cell oe_list_field_#{column.widget or column.type} #{number ? 'oe_number' : ''} #{column.tag === 'button' ? 'oe-button' : ''} #{modifiers.readonly ? 'oe_readonly' : ''} #{modifiers.required ? 'oe_required' : ''}"
            t-att-data-field="column.id"
            ><t t-raw="render_cell(record, column)"/></td>
    </t>
    <td t-if="options.deletable and view._is_action_enabled('delete')" class='oe_list_record_delete' width="13px">
        <button type="button" name="delete" class="oe_i">d</button>
    </td>
</tr>
<t t-extend="ListView.buttons">
    <t t-jquery="button.oe_list_add" t-operation="after">
        <button class="oe_button oe_list_save oe_highlight"
                type="button">Save</button>
    </t>
    <t t-jquery="a.oe_list_button_import" t-operation="after">
        <a href="#" class="oe_bold oe_list_discard">discard</a>
    </t>
</t>
<t t-extend="ListView.row">
    <!-- adds back padding to row being rendered after edition, if necessary
         (if not deletable add back padding), otherwise the row being added is
         missing columns
     -->
    <t t-jquery="&gt; :last" t-operation="after">
        <td t-if="edited and !options.deletable" class="oe-listview-padding"/>
    </t>
</t>

<t t-name="FormView">
    <div class="oe_formview">
        <div class="oe_form_buttons"/>
        <div class="oe_form_sidebar"/>
        <div class="oe_form_pager"/>
        <div class="oe_form_container"/>
    </div>
</t>
<div t-name="FormView.buttons" class="oe_form_buttons">
    <t t-if="widget.options.action_buttons !== false">
        <span class="oe_form_buttons_view">
<<<<<<< HEAD
            <t t-if="widget._is_action_enabled('edit')">
                <div style="display: inline-block;"> <!-- required for the bounce effect on button -->
                  <button type="button" class="oe_button oe_form_button_edit">Edit</button>
                </div>
        </t>
        <t t-if="widget._is_action_enabled('create')">
            <button type="button" class="oe_button oe_form_button_create">Create</button>
        </t>
=======
            <div style="display: inline-block;"> <!-- required for the bounce effect on button -->
              <button type="button" class="oe_button oe_form_button_edit" accesskey="E">Edit</button>
            </div>
            <button type="button" class="oe_button oe_form_button_create" accesskey="C">Create</button>
>>>>>>> 21a645fb
        </span>
        <span class="oe_form_buttons_edit">
            <button type="button" class="oe_button oe_form_button_save oe_highlight" accesskey="S">Save</button>
            <span class="oe_fade">or</span>
            <a href="#" class="oe_bold oe_form_button_cancel" accesskey="D">Discard</a>
        </span>
    </t>
</div>
<t t-name="FormView.pager">
    <div class="oe_form_pager">
        <t t-if="widget.options.pager !== false" t-call="ViewPager">
            <span class="oe_pager_index">0</span><span class="oe_pager_separator"> / </span><span class="oe_pager_count">0</span>
        </t>
    </div>
</t>
<form t-name="FormView.set_default">
    <t t-set="args" t-value="widget.dialog_options.args"/>
    <table style="width: 100%">
        <tr>
            <td>
                <label for="formview_default_fields"
                       class="oe_label oe_align_right">
                    Default:
                </label>
            </td>
            <td class="oe_form_required">
                <select id="formview_default_fields">
                    <option value=""/>
                    <option t-foreach="args.fields" t-as="field"
                            t-att-value="field.name">
                        <t t-esc="field.string"/> = <t t-esc="field.displayed"/>
                    </option>
                </select>
            </td>
        </tr>
        <tr t-if="args.conditions.length">
            <td>
                <label for="formview_default_conditions"
                       class="oe_label oe_align_right">
                    Condition:
                </label>
            </td>
            <td>
                <select id="formview_default_conditions">
                    <option value=""/>
                    <option t-foreach="args.conditions" t-as="cond"
                            t-att-value="cond.name + '=' + cond.value">
                        <t t-esc="cond.string"/>=<t t-esc="cond.displayed"/>
                    </option>
                </select>
            </td>
        </tr>
        <tr>
            <td colspan="2">
                <input type="radio" id="formview_default_self"
                       value="self" name="scope" checked="checked"/>
                <label for="formview_default_self" class="oe_label"
                       style="display: inline;">
                    Only you
                </label>
                <br/>
                <input type="radio" id="formview_default_all"
                       value="all" name="scope"/>
                <label for="formview_default_all" class="oe_label"
                       style="display: inline;">
                    All users
                </label>
            </td>
        </tr>
    </table>
</form>

<t t-name="FormRenderingForm">
    <div t-attf-class="#{classnames}">
    </div>
</t>
<t t-name="FormRenderingSheet">
    <div class="oe_form_sheetbg">
        <div t-attf-class="oe_form_sheet oe_form_sheet_width #{classnames}">
        </div>
    </div>
</t>
<t t-name="FormRenderingGroup">
    <t t-if="string" t-call="FormRenderingSeparator"/>
    <table border="0" cellpadding="0" cellspacing="0" t-attf-class="oe_form_group #{classnames}"/>
</t>
<t t-name="FormRenderingNotebook">
    <div class="oe_clear">
        <ul t-attf-class="oe_notebook #{classnames}">
            <li t-foreach="pages" t-as="page" t-att-modifiers="page.modifiers">
                <a t-attf-href="##{page.id}" t-att-accesskey="page.accesskey">
                    <t t-esc="page.string"/>
                </a>
            </li>
        </ul>
    </div>
</t>
<t t-name="FormRenderingNotebookPage">
    <div t-attf-class="oe_notebook_page #{classnames}" t-att-id="id">
    </div>
</t>
<t t-name="FormRenderingSeparator">
    <div t-attf-class="oe_horizontal_separator oe_clear #{classnames}">
        <t t-esc="string"/>
    </div>
</t>
<t t-name="FormRenderingLabel">
    <label  t-att-for="_for"
            t-att-title="help"
            t-attf-class="#{classnames} oe_form_label#{help ? '_help' : ''} oe_align_#{align}">
        <t t-esc="string"/>
    </label>
</t>

<t t-name="Widget">
    Unhandled widget
    <t t-js="dict">console.warn('Unhandled widget', dict.widget);</t>
</t>
<t t-name="WidgetLabel.tooltip">
    <div class="oe_tooltip_string" t-if="widget.string">
        <t t-esc="widget.node.attrs.string"/> <t t-if="debug and widget.nolabel">(nolabel)</t>
    </div>
    <p t-if="widget.node.attrs.help or (widget.field and widget.field.help)" class="oe_tooltip_help"><t t-esc="widget.node.attrs.help || widget.field.help"/></p>
    <ul t-if="debug" class="oe_tooltip_technical">
        <li data-item="field" t-if="widget.name">
            <span class="oe_tooltip_technical_title">Field:</span>
            <t t-esc="widget.name"/>
        </li>
        <li data-item="object" t-if="widget.view and widget.view.fields_view">
            <span class="oe_tooltip_technical_title">Object:</span>
            <t t-esc="widget.view.fields_view.model"/>
        </li>
        <li data-item="type" t-if="widget.field">
            <span class="oe_tooltip_technical_title">Type:</span>
            <t t-esc="widget.field.type"/>
        </li>
        <li t-if="widget.node.attrs.widget" data-item="widget">
            <span class="oe_tooltip_technical_title">Widget:</span>
            <t t-esc="widget.node.attrs.widget"/>
        </li>
        <li t-if="widget.node.attrs.size || (widget.field and widget.field.size)" data-item="size">
            <span class="oe_tooltip_technical_title">Size:</span>
            <t t-esc="widget.node.attrs.size || widget.field.size"/>
        </li>
        <li t-if="widget.node.attrs.context" data-item="context">
            <span class="oe_tooltip_technical_title">Context:</span>
            <t t-esc="widget.node.attrs.context_string"/>
        </li>
        <li t-if="widget.node.attrs.domain" data-item="domain">
            <span class="oe_tooltip_technical_title">Domain:</span>
            <t t-esc="widget.node.attrs.domain_string"/>
        </li>
        <li t-if="widget.node.attrs.modifiers and widget.node.attrs.modifiers != '{}'" data-item="modifiers">
            <span class="oe_tooltip_technical_title">Modifiers:</span>
            <t t-esc="widget.node.attrs.modifiers"/>
        </li>
        <li t-if="widget.field and widget.field.change_default" data-item="change_default">
            <span class="oe_tooltip_technical_title">Change default:</span>
            Yes
        </li>
        <li t-if="widget.node.attrs.on_change" data-item="on_change">
            <span class="oe_tooltip_technical_title">On change:</span>
            <t t-esc="widget.node.attrs.on_change"/>
        </li>
        <li t-if="widget.field and widget.field.relation" data-item="relation">
            <span class="oe_tooltip_technical_title">Relation:</span>
            <t t-esc="widget.field.relation"/>
        </li>
        <li t-if="widget.field and widget.field.selection" data-item="selection">
            <span class="oe_tooltip_technical_title">Selection:</span>
            <ul>
                <li t-foreach="widget.field.selection" t-as="option">
                    [<t t-esc="option[0]"/>]
                    <t t-if="option[1]"> - </t>
                    <t t-esc="option[1]"/>
                </li>
            </ul>
        </li>
    </ul>
</t>
<t t-name="FieldChar">
    <span t-att-class="'oe_form_field '+widget.widget_class" t-att-style="widget.node.attrs.style">
        <t  t-if="!widget.get('effective_readonly')">
            <input t-att-type="widget.password ? 'password' : 'text'"
                t-att-id="widget.id_for_label"
                t-att-tabindex="widget.node.attrs.tabindex"
                t-att-autofocus="widget.node.attrs.autofocus"
                t-att-placeholder="widget.node.attrs.placeholder"
            /><img class="oe_field_translate oe_input_icon" t-if="widget.field.translate" t-att-src='_s + "/web/static/src/img/icons/terp-translate.png"' width="16" height="16" border="0"/>
        </t>
    </span>
</t>
<t t-name="FieldEmail">
    <span class="oe_form_field oe_form_field_email" t-att-style="widget.node.attrs.style">
        <a t-if="widget.get('effective_readonly')" href="#" class="oe_form_uri" target="_blank"/>
        <t t-if="!widget.get('effective_readonly')">
            <div>
                <input type="text"
                    t-att-id="widget.id_for_label"
                    t-att-tabindex="widget.node.attrs.tabindex"
                    t-att-autofocus="widget.node.attrs.autofocus"
                    t-att-placeholder="widget.node.attrs.placeholder"
                />
            </div>
        </t>
    </span>
</t>
<t t-name="FieldUrl" t-extend="FieldEmail">
    <t t-jquery="span:first">
        this.removeClass('oe_form_field_email').addClass('oe_form_field_url');
    </t>
</t>
<t t-name="FieldText">
    <div class="oe_form_field oe_form_field_text" t-att-style="widget.node.attrs.style">
        <textarea rows="6"
            t-att-name="widget.name"
            class="field_text"
            t-att-tabindex="widget.node.attrs.tabindex"
            t-att-autofocus="widget.node.attrs.autofocus"
            t-att-placeholder="! widget.get('effective_readonly') ? widget.node.attrs.placeholder : ''"
        ></textarea><img class="oe_field_translate oe_input_icon"
                        t-if="widget.field.translate and !widget.get('effective_readonly')"
                        t-att-src='_s + "/web/static/src/img/icons/terp-translate.png"' width="16" height="16" border="0"
        />
    </div>
</t>
<t t-name="FieldTextHtml">
    <div t-att-class="'oe_form_field oe_form_field_html' + (widget.get('effective_readonly') ? ' oe_form_embedded_html' : '')"
            t-att-style="widget.node.attrs.style">
        <t t-if="! widget.get('effective_readonly')">
            <textarea/>
        </t>
    </div>
</t>
<t t-name="web.datepicker">
    <span>
        <t t-set="placeholder" t-value="widget.getParent().node and widget.getParent().node.attrs.placeholder"/>
        <input type="text" class="oe_datepicker_container" disabled="disabled" style="display: none;"/>
        <input type="text"
            t-att-name="widget.name"
            t-att-placeholder="placeholder"
            class="oe_datepicker_master"
        /><img class="oe_input_icon oe_datepicker_trigger" t-att-src='_s + "/web/static/src/img/ui/field_calendar.png"'
             title="Select date" width="16" height="16" border="0"/>
    </span>
</t>
<t t-name="FieldDate">
    <span class="oe_form_field oe_datepicker_root oe_form_field_date" t-att-style="widget.node.attrs.style"/>
</t>
<t t-name="FieldDatetime">
    <span class="oe_form_field oe_datepicker_root oe_form_field_datetime" t-att-style="widget.node.attrs.style"/>
</t>
<t t-name="FieldSelection">
    <span class="oe_form_field oe_form_field_selection" t-att-style="widget.node.attrs.style">
        <select t-if="!widget.get('effective_readonly')"
            t-att-name="widget.name"
            t-att-tabindex="widget.node.attrs.tabindex"
            t-att-autofocus="widget.node.attrs.autofocus"
            t-att-id="widget.id_for_label">
                <t t-foreach="widget.values" t-as="option">
                    <option><t t-esc="option[1]"/></option>
                </t>
        </select>
    </span>
</t>
<t t-name="FieldMany2One">
    <span class="oe_form_field oe_form_field_many2one oe_form_field_with_button" t-att-style="widget.node.attrs.style">
        <t t-if="widget.get('effective_readonly')">
            <a t-if="! widget.options.no_open" href="#" class="oe_form_uri"/>
            <span t-if="widget.options.no_open" href="#" class="oe_form_uri"/>
            <span class="oe_form_m2o_follow"/>
        </t>
        <t t-if="!widget.get('effective_readonly')">
            <a t-if="! widget.options.no_open" href="#" tabindex="-1"
                class="oe_m2o_cm_button oe_e">/</a>
            <div>
                <input type="text"
                    t-att-id="widget.id_for_label"
                    t-att-tabindex="widget.node.attrs.tabindex"
                    t-att-autofocus="widget.node.attrs.autofocus"
                    t-att-placeholder="widget.node.attrs.placeholder"
                />
                <span class="oe_m2o_drop_down_button">
                    <img t-att-src='_s + "/web/static/src/img/down-arrow.png"'/>
                </span>
            </div>
        </t>
    </span>
</t>
<t t-name="FieldMany2ManyTags">
    <div class="oe_form_field oe_tags" t-att-style="widget.node.attrs.style">
        <t t-if="! widget.get('effective_readonly')">
            <textarea rows="1" style="width: 100%"
                t-att-placeholder="widget.node.attrs.placeholder"></textarea>
        </t>
    </div>
</t>
<t t-name="FieldMany2ManyTag">
    <t t-set="i" t-value="0"/>
    <t t-foreach="elements" t-as="el">
        <span class="oe_tag" t-att-data-index="i">
            <t t-esc="el[1]"/>
        </span>
        <t t-set="i" t-value="i + 1"/>
    </t>
</t>
<t t-name="FieldReference">
    <table class="oe_form_field oe_form_field_reference" border="0" cellpadding="0" cellspacing="0" t-att-style="widget.node.attrs.style">
    <tr>
        <td t-attf-class="oe_form_frame_cell oe_form_selection">
            <span t-attf-class="oe_form_view_reference_selection"/>
        </td>
        <td t-attf-class="oe_form_frame_cell oe_form_many2one" nowrap="true">
            <span t-attf-class="oe_form_view_reference_m2o"/>
        </td>
    </tr>
    </table>
</t>
<t t-name="FieldBoolean">
    <span class="oe_form_field oe_form_field_boolean" t-att-style="widget.node.attrs.style">
        <input type="checkbox"
            t-att-id="widget.id_for_label"
            t-att-name="widget.name"
            t-att-tabindex="widget.node.attrs.tabindex"
            t-att-autofocus="widget.node.attrs.autofocus"
            class="field_boolean"/>
    </span>
</t>
<t t-name="FieldProgressBar">
    <span class="oe_form_field oe_form_field_progressbar" t-att-style="widget.node.attrs.style">
        <span></span>
    </span>
</t>
<t t-name="FieldStatus">
    <ul t-att-class="widget.options.clickable ? 'oe_form_steps_clickable' : 'oe_form_steps'" t-att-style="widget.node.attrs.style"/>
</t>
<t t-name="FieldStatus.content">
    <t t-foreach="widget.selection" t-as="i">
        <li t-att-class="i[0] === widget.selected_value ? 'oe_active' : ''" t-att-data-id="i[0]">
            <span class="label"><t t-esc="i[1]"/></span>
            <!-- are you mit ? -->
            <span class="arrow"><span></span></span>
        </li>
    </t>
</t>
<t t-name="FieldBinaryImage">
    <span class="oe_form_field oe_form_field_image" t-att-style="widget.node.attrs.style">
        <div class="oe_form_field_image_controls oe_edit_only">
            <t t-call="HiddenInputFile">
                <t t-set="fileupload_id" t-value="widget.fileupload_id"/>
                Edit 
            </t>
            <div class="oe_form_binary_progress" style="display: none">
                <img t-att-src='_s + "/web/static/src/img/throbber.gif"' width="16" height="16"/>
                <b>Uploading ...</b>
            </div>
        </div>
    </span>
</t>
<t t-name="FieldBinaryImage-img">
    <img t-att-src='url'
        t-att-border="widget.readonly ? 0 : 1"
        t-att-name="widget.name"
        t-att-width="widget.node.attrs.img_width || widget.node.attrs.width"
        t-att-height="widget.node.attrs.img_height || widget.node.attrs.height"
    />
</t>
<t t-name="FieldBinaryFile">
    <t t-if="!widget.get('effective_readonly')">
        <table class="oe_form_field oe_form_field_binary" cellpadding="0" cellspacing="0" border="0" t-att-style="widget.node.attrs.style">
        <tr>
            <td>
                <input type="text" size="1" readonly="readonly"
                    t-att-name="widget.name"
                    t-att-tabindex="widget.node.attrs.tabindex"
                    t-att-autofocus="widget.node.attrs.autofocus"
                    class="field_binary"
                />
            </td>
            <td class="oe_form_binary" nowrap="true">
                <table cellspacing="0" cellpadding="0" border="0">
                <tr>
                    <td>
                        <t t-call="HiddenInputFile">
                            <t t-set="fileupload_id" t-value="widget.fileupload_id"/>
                            <t t-set="fileupload_style">width: 83px;</t>
                            <button class="oe_button oe_field_button" type="button" title="Set Image">
                                <img t-att-src='_s + "/web/static/src/img/icons/STOCK_DIRECTORY.png"'/>
                                <span>Select</span>
                            </button>
                        </t>
                    </td>
                    <td>
                        <a class="oe_form_binary_file_save_data">
                            <button class="oe_button oe_form_binary_file_save" type="button" title="Save As">
                                <img t-att-src='_s + "/web/static/src/img/icons/gtk-save.png"'/>
                                <span>Save As</span>
                            </button>
                        </a>
                    </td>
                    <td>
                        <button class="oe_button oe_form_binary_file_clear" type="button" title="Clear">
                            <img t-att-src='_s + "/web/static/src/img/icons/STOCK_MISSING_IMAGE.png"'/>
                            <span>Clear</span>
                        </button>
                    </td>
                </tr>
                </table>
            </td>
            <td class="oe_form_binary_progress" style="display: none" nowrap="true">
                <img t-att-src='_s + "/web/static/src/img/throbber.gif"' width="16" height="16"/>
                <b>Uploading ...</b>
            </td>
        </tr>
        </table>
    </t>
    <t t-if="widget.get('effective_readonly')">
        <span t-att-style="widget.node.attrs.style">
            <a href="javascript:void(0)" class="oe_form_uri"/>
        </span>
    </t>
</t>
<t t-name="HiddenInputFile">
    <div t-attf-class="oe_hidden_input_file #{fileupload_class or ''}" t-att-style="fileupload_style">
        <form class="oe_form_binary_form" t-att-target="fileupload_id"
            method="post" enctype="multipart/form-data" t-att-action="fileupload_action || '/web/binary/upload'">
            <input type="hidden" name="session_id" value=""/>
            <input type="hidden" name="callback" t-att-value="fileupload_id"/>
            <t t-raw="__content__"/>
            <input type="file" class="oe_form_binary_file" name="ufile"/>
        </form>
        <iframe t-att-id="fileupload_id" t-att-name="fileupload_id" style="display: none"/>
    </div>
</t>
<t t-name="WidgetButton">
    <button type="button" class="oe_button oe_form_button"
        t-att-style="widget.node.attrs.style"
        t-att-tabindex="widget.node.attrs.tabindex"
        t-att-autofocus="widget.node.attrs.autofocus"
        t-att-accesskey="widget.node.attrs.accesskey">
        <img t-if="widget.node.attrs.icon" t-att-src="_s + widget.node.attrs.icon" width="16" height="16"/>
        <span t-if="widget.string"><t t-esc="widget.string"/></span>
    </button>
</t>
<t t-name="WidgetButton.tooltip" t-extend="WidgetLabel.tooltip">
    <t t-jquery="div.oe_tooltip_string" t-operation="replace">
        <div class="oe_tooltip_string" t-if="debug || widget.string">
            <t t-if="debug">
                Button
                <t t-if="widget.string">: </t>
                <t t-if="!widget.string"> (no string)</t>
            </t>
            <t t-esc="widget.string"/>
        </div>
    </t>
    <t t-jquery="ul.oe_tooltip_technical" t-operation="append">
        <li t-if="widget.node.attrs.special" data-item="special">
            <span class="oe_tooltip_technical_title">Special:</span>
            <t t-esc="widget.node.attrs.special"/>
        </li>
        <t t-set="button_type" t-value="widget.node.attrs.type"/>
        <li t-if="button_type" data-item="button_type">
            <span class="oe_tooltip_technical_title">Button Type:</span>
            <t t-esc="button_type"/>
        </li>
        <li t-if="button_type === 'object'" data-item="button_method">
            <span class="oe_tooltip_technical_title">Method:</span>
            <t t-esc="widget.node.attrs.name"/>
        </li>
        <li t-if="button_type === 'action'" data-item="button_action">
            <span class="oe_tooltip_technical_title">Action ID:</span>
            <t t-esc="widget.node.attrs.name"/>
        </li>
    </t>
</t>

<t t-name="TranslateDialog">
    <table t-if="widget.view.translatable_fields" class="oe_form oe_translation_form" border="0" cellpadding="0" cellspacing="0" width="100%">
    <tr>
        <td class="oe_form_separator" width="1%" nowrap="nowrap">
            <div class="oe_horizontal_separator">Field</div>
        </td>
        <th t-foreach="widget.languages" align="left">
            <div class="oe_horizontal_separator"><t t-esc="name"/></div>
        </th>
    </tr>
    <tr t-foreach="widget.view.translatable_fields" t-as="field" t-att-data-field="field.name">
        <td class="oe_form_group_cell" width="1%" nowrap="nowrap">
            <label class="oe_label"><t t-esc="field.string"/>:</label>
        </td>
        <td t-foreach="widget.languages" t-as="lg" class="oe_form_group_cell">
            <input t-if="field.field.type == 'char'" type="text" t-attf-name="#{lg.code}-#{field.name}" value="" data-value="" class="oe_trad_field" style="width: 100%"/>
            <textarea t-if="field.field.type == 'text'" t-attf-name="#{lg.code}-#{field.name}" data-value="" class="oe_trad_field" style="width: 100%"></textarea>
        </td>
    </tr>
    </table>
</t>

<t t-name="AbstractFormPopup.render">
    <div>
        <table style="width:100%">
            <tr style="width:100%">
                <td style="width:100%">
                    <div class="oe_popup_search" style="width:100%"></div>
                </td>
            </tr>
            <tr style="width:100%">
                <td style="width:100%">
                    <div class="oe_popup_list" style="width:100%"></div>
                </td>
            </tr>
        </table>
        <div class="oe_popup_form" style="width:100%"></div>
    </div>
</t>
<t t-name="SelectCreatePopup.search.buttons">
    <t t-if="! widget.options.disable_multiple_selection">
        <button type="button" class="oe_button oe_selectcreatepopup-search-select" disabled="disabled">Select</button>
        or
    </t>
    <a class="oe_button oe_selectcreatepopup-search-close oe_bold oe_form_button_cancel" href="javascript:void(0)">Cancel</a>
</t>
<t t-name="AbstractFormPopup.buttons">
    <t t-if="! readonly">
        <t t-if="! multi_select">
            <button type="button" class="oe_button oe_abstractformpopup-form-save oe_highlight">Save</button>
        </t>
        <t t-if="multi_select">
            <button type="button" class="oe_button oe_abstractformpopup-form-save-new oe_highlight">Save &amp; New</button>
            <button type="button" class="oe_button oe_abstractformpopup-form-save oe_highlight">Save &amp; Close</button>
        </t>
        or
    </t>
    <a class="oe_button oe_abstractformpopup-form-close oe_bold oe_form_button_cancel" href="javascript:void(0)">
        <t t-if="! readonly">
            Discard
        </t>
        <t t-if="readonly">
            Close
        </t>
    </a>
</t>

<t t-name="One2Many.viewmanager" t-extend="ViewManager">
    <t t-jquery=".oe-view-manager-header">
        this.attr('t-if', 'views.length != 1');
    </t>
</t>
<t t-name="One2Many.formview" t-extend="FormView">
    <t t-jquery=".oe_form_buttons" t-operation="inner">
        <button type="button" class="oe_button oe_form_button_create">Add</button>
    </t>
</t>
<t t-name="One2Many.listview" t-extend="ListView">
    <t t-jquery="thead.ui-widget-header > tr:first">
        this.removeAttr('t-if');
    </t>

    <t t-jquery="tfoot &gt; tr:last-child" t-operation="replace"/>

    <t t-jquery="td.oe-actions">
        this.removeAttr('t-if');
    </t>
    <t t-jquery="td.oe-actions" t-operation="prepend">
        <h3 class="oe_view_title"><t t-esc="fields_view.arch.attrs.string"/></h3>
    </t>
</t>

<div t-name="SearchView" class="oe_searchview">
    <div class="oe_searchview_facets"/>
    <div class="oe_searchview_clear"/>
    <div class="oe_searchview_unfold_drawer" title="Advanced Search..."/>
    <div class="oe_searchview_drawer"/>
    <button type="button" class="oe_searchview_search"
            title="Search Again">Search</button>
</div>

<div t-name="SearchView.InputView"
     class="oe_searchview_input"
     contenteditable="true"/>
<!-- tabindex: makes div focusable -->
<div t-name="SearchView.FacetView"
     class="oe_tag oe_tag_dark oe_searchview_facet"
     tabindex="0"
    ><span class="oe_facet_remove">x</span
    ><span class="oe_facet_category oe_i" t-if="widget.model.has('icon')">
        <t t-esc="widget.model.get('icon')"/>
    </span
    ><span class="oe_facet_category" t-if="!widget.model.has('icon')">
        <t t-esc="widget.model.get('category')"/>
    </span ><span class="oe_facet_values"
/></div>
<span t-name="SearchView.FacetView.Value" class="oe_facet_value">
    <t t-esc="widget.model.get('label')"/>
</span>
<t t-name="SearchView.managed-filters">
    <option class="oe_search_filters_title" value="">Filters</option>
    <optgroup label="-- Filters --">
        <t t-foreach="filters" t-as="filter">
            <option t-attf-value="get:#{filter_index}"
                    t-att-disabled="filter.disabled and 'disabled'"
                    t-att-title="filter.disabled and disabled_filter_message">
                <t t-esc="filter.name"/>
            </option>
        </t>
    </optgroup>
    <optgroup label="-- Actions --">
        <option value="advanced_filter">Add Advanced Filter</option>
        <option value="save_filter">Save Filter</option>
        <option value="manage_filters">Manage Filters</option>
    </optgroup>
</t>
<t t-name="SearchView.managed-filters.add">
    <div>
        <p>Filter Name:</p>
        <input type="text"/>
        <p>(Any existing filter with the same name will be replaced)</p>
    </div>
</t>
<t t-name="SearchView.render_lines">
    <table class="oe_search_render_line" border="0" cellspacing="0" cellpadding="0"
           t-foreach="lines" t-as="line">
        <tr>
            <td t-foreach="line" t-as="widget" class="oe_searchview_field">
                <t t-raw="widget.render(defaults)"/>
            </td>
        </tr>
    </table>
</t>
<button t-name="SearchView.filter" type="button"
        t-att-id="element_id"
        t-att-title="attrs.help"
        t-att-class="classes.join(' ')"
        t-att-style="style"
        t-att-autofocus="attrs.default_focus === '1' ? 'autofocus' : undefined">
    <img t-att-src="_s + '/web/static/src/img/icons/' + (attrs.icon || 'gtk-home') + '.png'" width="16" height="16"/>
    <br t-if="attrs.string"/>
    <t t-esc="attrs.string"/>
</button>
<ul t-name="SearchView.filters">
    <li t-foreach="widget.filters" t-as="filter"
            t-att-title="filter.attrs.string ? filter.attrs.help : undefined">
        <t t-esc="filter.attrs.string or filter.attrs.help or filter.attrs.name or 'Ω'"/>
    </li>
</ul>
<t t-name="SearchView.filters.facet">
    <div class="category oe_filter_category"><t t-esc="facet.get('category')"/></div>

    <t t-set="val" t-value="facet.get('json')"/>

    <div t-if="!(val instanceof Array)" class="search_facet_input_container">
        <t t-esc="facet.get('value')"/>
    </div>
    <t t-if="val instanceof Array">
        <div class="search_facet_input_container"
                t-foreach="facet.get('json')" t-as="filter">
            <t t-esc="filter.attrs.string || filter.attrs.name"/>
        </div>
    </t>

    <div class="search_facet_remove VS-icon VS-icon-cancel"/>
</t>
<t t-name="SearchView.field">
    <label t-att-class="'oe_label' + (attrs.help ? '_help' : '')"
           t-att-title="attrs.help"
           t-att-for="element_id"
           t-att-style="style">
        <t t-esc="attrs.string || attrs.name"/>
        <span t-if="attrs.help">?</span>
    </label>
    <div t-att-style="style">
        <input type="text" size="15" t-att-name="attrs.name"
               t-att-autofocus="attrs.default_focus === '1' ? 'autofocus' : undefined"
               t-att-id="element_id"
               t-att-value="defaults[attrs.name] || ''"/>
        <t t-if="filters.length" t-raw="filters.render(defaults)"/>
    </div>
</t>
<t t-name="SearchView.date">
    <label t-att-class="'oe_label' + (attrs.help ? '_help' : '')"
           t-att-title="attrs.help"
           t-att-for="element_id"
           t-att-style="style">
        <t t-esc="attrs.string || attrs.name"/>
        <span t-if="attrs.help">?</span>
    </label>
    <div t-att-style="style">
        <span t-att-id="element_id"/>
        <t t-if="filters.length" t-raw="filters.render(defaults)"/>
    </div>
</t>
<t t-name="SearchView.field.selection">
    <label t-att-title="attrs.help"
           t-att-class="'oe_label' + (attrs.help ? '_help' : '')"
           t-att-for="element_id"
           t-att-style="style">
        <t t-esc="attrs.string || attrs.name"/>
        <span t-if="attrs.help">?</span>
    </label>
    <div t-att-style="style">
        <select t-att-name="attrs.name" t-att-id="element_id"
                t-att-autofocus="attrs.default_focus === '1' || undefined">
            <option t-if="prepend_empty"/>
            <t t-foreach="attrs.selection" t-as="option">
                <t t-set="selected" t-value="defaults[attrs.name] === option[0]"/>
                <option t-if="selected"
                        t-attf-selected="selected"
                        t-att-value="option_index">
                    <t t-esc="option[1]"/>
                </option>
                <option t-if="!selected" t-att-value="option_index">
                    <t t-esc="option[1]"/>
                </option>
            </t>
        </select>
        <t t-if="filters.length" t-raw="filters.render(defaults)"/>
    </div>
</t>
<t t-name="SearchView.util.expand">
    <div t-att-class="'searchview_group ' + (expand == '0' ? 'folded' : 'expanded')">
        <a t-if="label" class="searchview_group_string" href="#">
            <t t-esc="label"/>
        </a>
        <div class="searchview_group_content">
            <t t-raw="content"/>
        </div>
    </div>
</t>
<t t-name="SearchView.group">
    <t t-call="SearchView.util.expand">
        <t t-set="expand" t-value="attrs.expand"/>
        <t t-set="label" t-value="attrs.string"/>
        <t t-set="content">
            <t t-call="SearchView.render_lines"/>
        </t>
    </t>
</t>
<div t-name="SearchView.Filters" class="oe_searchview_filters oe_searchview_section">

</div>
<div t-name="SearchView.CustomFilters" class="oe_searchview_custom oe_searchview_section">
    <div>
        <h3><span class="oe_i">M</span> Custom Filters</h3>
        <ul class="oe_searchview_custom_list"/>
        <div class="oe_searchview_custom">
          <h4>Save current filter</h4>
          <form>
            <p><input id="oe_searchview_custom_input" placeholder="Filter name"/></p>
            <p><input id="oe_searchview_custom_public" type="checkbox"/>
              <label for="oe_searchview_custom_public">Share with all users</label></p>
            <button>Save</button>
          </form>
        </div>
    </div>
    <div>
    </div>
</div>

<div t-name="SearchView.advanced" class="oe_searchview_advanced">
    <h4>Advanced Search</h4>
    <form>
        <ul>

        </ul>
        <button class="oe_add_condition button" type="button">Add a condition</button><br/>
        <button class="oe_apply" type="submit">Apply</button>
    </form>
</div>
<t t-name="SearchView.extended_search.proposition">
    <li>
        <select class="searchview_extended_prop_field">
            <t t-foreach="widget.attrs.fields" t-as="field">
                <option t-att="{'selected': field === widget.attrs.selected ? 'selected' : null}"
                        t-att-value="field.name">
                    <t t-esc="field.string"/>
                </option>
            </t>
        </select>
        <select class="searchview_extended_prop_op"/>
        <span class="searchview_extended_prop_value"/>
        <a class="searchview_extended_delete_prop button">x</a>
    </li>
</t>
<t t-name="SearchView.extended_search.proposition.char">
    <input class="field_char"/>
</t>
<t t-name="SearchView.extended_search.proposition.empty">
    <span/>
</t>
<t t-name="SearchView.extended_search.proposition.integer">
    <input type="number" class="field_integer" step="1"/>
</t>
<t t-name="SearchView.extended_search.proposition.float">
    <input type="number" class="field_float" step="0.01"/>
</t>
<t t-name="SearchView.extended_search.proposition.selection">
    <select>
        <t t-foreach="widget.field.selection" t-as="element">
        <option t-att-value="element[0]"><t t-esc="element[1]"/></option>
        </t>
    </select>
</t>

<t t-name="ExportView">
    <a id="exportview" href="javascript: void(0)" style="text-decoration: none;color: #3D3D3D;">Export</a>
</t>
<table t-name="ExportTreeView" class="oe_export"
       style="background-color: #F3F3F3;">
    <tr>
        <td colspan="3">
            This wizard will export all data that matches the current search criteria to a CSV file.
            You can export all data or only the fields that can be reimported after modification.
        </td>
    </tr>
    <tr>
        <td colspan="3">
            <label for="import_compat">Export Type:</label>
            <select id="import_compat" name="import_compat">
                <option value="yes">Import Compatible Export</option>
                <option value="">Export all Data</option>
            </select>

            <label for="export_format">Export Formats</label>
            <select id="export_format" name="export_format"></select>
        </td>
    </tr>

    <tr>
        <th>Available fields</th>
        <th/>
        <th>
            Fields to export
            <a style="color: blue; text-decoration: none;" href="#" id="export_new_list">Save fields list</a>
            <div id="savenewlist"></div>
            <div id="ExistsExportList"></div>
        </th>
    </tr>
    <tr style="height: 400px;">
        <td class="oe_export_fields_selector_left">
            <div id="left_field_panel">
            </div>
        </td>
        <td class="oe_export_fields_selector_center">
            <!-- TODO: replace ids by 'oe_*' classes -->
            <button class="oe_button" id="add_field">Add</button>
            <button class="oe_button" id="remove_field">Remove</button>
            <button class="oe_button" id="remove_all_field">Remove All</button>
        </td>
        <td class="oe_export_fields_selector_right">
            <select name="fields_list" id="fields_list"
                    multiple="multiple"></select>
        </td>
    </tr>
</table>
<table t-name="ExportTreeView-Secondary"
       id="field-tree-structure" class="oe_export_fields_selector_export"
       cellspacing="0" cellpadding="0">
    <tr><th class="oe_export_tree_header"> Name </th></tr>
    <t t-call="ExportTreeView-Secondary.children"/>
</table>
<tr t-name="ExportTreeView-Secondary.children"
    t-foreach="fields" t-as="field"
    t-att-id="'treerow-' + field.id" class="oe_export_row">
    <td>
        <table class="tree_grid" border="0">
            <tr class="oe_export_row">
                <t t-foreach="(field.id).split('/')" t-as="level" >
                    <t t-if="(field.id).split('/')[0] != level">
                        <td width="18" t-translation="off">&amp;nbsp;</td>
                    </t>
                </t>
                <td valign="top" align="left" style="cursor: pointer;" width="18">
                    <t t-if="field.children">
                        <t t-if="(field.id).split('/').length != 3">
                            <img t-att-id="'parentimg-' + field.id" t-att-src='_s + "/web/static/src/img/expand.gif"' width="16" height="16" border="0"/>
                        </t>
                    </t>
                </td>
                <td id="tree-column" valign="middle" align="left" style="cursor: pointer;">
                    <a t-att-id="'export-' + field.id"  t-att-string="field.string" href="javascript: void(0);" style="text-decoration: none;">
                        <t t-esc="field.string"/>
                    </a>
                </td>
            </tr>
        </table>
    </td>
</tr>
<t t-name="ExportNewList">
    <tr>
        <th><label>Save as:</label></th>
        <td><input size="10" type="text" id="savelist_name"/></td>
        <td><button class="oe_button oe_export_button_export" id="add_export_list">Ok</button></td>
    </tr>
</t>
<t t-name="Exists.ExportList">
    <label for="saved_export_list">Saved exports:</label>

    <select id="saved_export_list">
        <option></option>
        <t t-foreach="existing_exports" t-as="export">
            <option t-att-value="export.id"><t t-esc="export.name"/></option>
        </t>
    </select>
    <button class="oe_button oe_export_button_export" id="delete_export_list" type="button">Delete</button>
</t>

<t t-name="ImportView">
    <a id="importview" href="javascript: void(0)" style="text-decoration: none;color: #3D3D3D;">Import</a>
</t>
<t t-name="ImportDataView">
<form name="import_data" id="import_data" action="" method="post" enctype="multipart/form-data"
        class="oe_import oe_import_no_result">
    <input type="hidden" name="session_id" t-att-value="widget.session.session_id"/>
    <h2 class="separator horizontal">1. Import a .CSV file</h2>
    <p>Select a .CSV file to import. If you need a sample of file to import,
       you should use the export tool with the "Import Compatible" option.
    </p>
    <p>
        <label for="csvfile">CSV File:</label>
        <input type="file" id="csvfile" size="50" name="csvfile"/>
    </p>
    <h2 class="separator horizontal oe_import_result">2. Check your file format</h2>
    <div id="result" class="oe_import_result"></div>
    <fieldset class="oe_closed oe_import_result">
        <legend>Import Options</legend>
        <table>
            <tr>
                <td colspan="4">
                    <label for="file_has_headers">Does your file have titles?</label>
                    <input type="checkbox" checked="checked"
                           id="file_has_headers"/>
                </td>
            </tr>
            <tr>
                <td><label for="csv_separator">Separator:</label></td>
                <td><input type="text" name="csvsep" id="csv_separator" value=","/></td>
                <td><label for="csv_delimiter">Delimiter:</label></td>
                <td><input type="text" name="csvdel" id="csv_delimiter" value='"'/></td>
            </tr>
            <tr>
                <td><label for="csv_encoding">Encoding:</label></td>
                <td>
                    <select name="csvcode" id="csv_encoding">
                        <option value="utf-8">UTF-8</option>
                        <option value="latin1">Latin 1</option>
                    </select>
                </td>
                <td><label for="csv_skip" title="For use if CSV files have titles on multiple lines, skips more than a single line during import">
                    Lines to skip<sup>?</sup>:</label></td>
                <td><input type="number" id="csv_skip" value="0" min="0"/></td>
            </tr>
        </table>
    </fieldset>
</form>
</t>
<t t-name="ImportView.result">
    <table class="oe_import_grid" width="100%" style="margin: 5px 0;">
        <tr t-if="headers" class="oe_import_grid-header">
            <td t-foreach="headers" t-as="header" class="oe_import_grid-cell">
                <t t-esc="header"/></td>
        </tr>
        <tr>
            <td t-foreach="records[0]" t-as="column">
                <input class="sel_fields" placeholder="--- Don't Import ---"/><span class="oe_m2o_drop_down_button">
                        <img t-att-src='_s + "/web/static/src/img/down-arrow.png"' /></span>
            </td>
        </tr>
        <tr t-foreach="records" t-as="record" class="oe_import_grid-row">
            <td t-foreach="record" t-as="cell" class="oe_import_grid-cell">
                <t t-esc="cell"/></td>
        </tr>
    </table>
</t>
<t t-name="ImportView.error">
    <p style="white-space:pre;">The import failed due to:<t t-esc="error.message"/></p>
    <t t-if="error.preview">
        <p>Here is a preview of the file we could not import:</p>
        <pre><t t-esc="error.preview"/></pre>
    </t>
</t>
<div t-name="Many2ManyKanban.quick_create" class="oe_kanban_quick_create">
    <input t-att-placeholder="_t('Type name to search')"/>
</div>
<t t-name="Throbber">
    <div>
        <div class="oe_blockui_spin" style="height: 50px">
        </div>
        <br />
        <div class="oe_throbber_message" style="color:white"></div>
    </div>
</t>
</templates><|MERGE_RESOLUTION|>--- conflicted
+++ resolved
@@ -725,21 +725,14 @@
 <div t-name="FormView.buttons" class="oe_form_buttons">
     <t t-if="widget.options.action_buttons !== false">
         <span class="oe_form_buttons_view">
-<<<<<<< HEAD
             <t t-if="widget._is_action_enabled('edit')">
                 <div style="display: inline-block;"> <!-- required for the bounce effect on button -->
-                  <button type="button" class="oe_button oe_form_button_edit">Edit</button>
+                    <button type="button" class="oe_button oe_form_button_edit" accesskey="E">Edit</button>
                 </div>
-        </t>
-        <t t-if="widget._is_action_enabled('create')">
-            <button type="button" class="oe_button oe_form_button_create">Create</button>
-        </t>
-=======
-            <div style="display: inline-block;"> <!-- required for the bounce effect on button -->
-              <button type="button" class="oe_button oe_form_button_edit" accesskey="E">Edit</button>
-            </div>
-            <button type="button" class="oe_button oe_form_button_create" accesskey="C">Create</button>
->>>>>>> 21a645fb
+            </t>
+            <t t-if="widget._is_action_enabled('create')">
+                <button type="button" class="oe_button oe_form_button_create" accesskey="C">Create</button>
+            </t>
         </span>
         <span class="oe_form_buttons_edit">
             <button type="button" class="oe_button oe_form_button_save oe_highlight" accesskey="S">Save</button>

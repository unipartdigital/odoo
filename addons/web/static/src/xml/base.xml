--- conflicted
+++ resolved
@@ -843,18 +843,11 @@
 <t t-name="FieldMany2ManyTag">
     <t t-foreach="elements" t-as="el">
         <t t-set="color" t-value="el[colorField] || 0"/>
-<<<<<<< HEAD
         <t t-set="colornames" t-value="['No color', 'Red', 'Orange', 'Yellow', 'Light blue', 'Dark purple', 'Salmon pink', 'Medium blue', 'Dark blue', 'Fushia', 'Green', 'Purple']"/>
         <button t-attf-class="badge badge-pill dropdown o_tag_color_#{color}" t-att-data-color="color" t-att-data-index="el_index" t-att-data-id="el.id" t-attf-title="Tag color: #{colornames[color]}">
-            <span class="o_badge_text"><span role="img" t-attf-aria-label="Tag color: #{colornames[color]}"/><t t-esc="el.display_name"/></span>
+            <span class="o_badge_text" t-att-title="el.display_name"><span role="img" t-attf-aria-label="Tag color: #{colornames[color]}"/><t t-esc="el.display_name"/></span>
             <a t-if="!readonly" class="fa fa-times o_delete" title="Delete" aria-label="Delete"/>
         </button>
-=======
-        <span t-attf-class="badge dropdown o_tag_color_#{color}" t-att-data-color="color" t-att-data-index="el_index" t-att-data-id="el.id">
-            <span class="o_badge_text" t-att-title="el.display_name"><t t-esc="el.display_name"/></span>
-            <span t-if="!readonly" class="fa fa-times o_delete"/>
-        </span>
->>>>>>> edd58600
     </t>
 </t>
 <t t-name="FieldMany2ManyTag.colorpicker">

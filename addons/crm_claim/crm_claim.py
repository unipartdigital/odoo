--- conflicted
+++ resolved
@@ -35,7 +35,7 @@
 
 class crm_claim_stage(osv.osv):
     """ Model for claim stages. This models the main stages of a claim
-        management flow. Main CRM objects (leads, opportunities, project 
+        management flow. Main CRM objects (leads, opportunities, project
         issues, ...) will now use only stages, instead of state and stages.
         Stages are for example used to display the kanban view of records.
     """
@@ -104,7 +104,7 @@
         'email_from': fields.char('Email', size=128, help="These people will receive email."),
         'partner_phone': fields.char('Phone', size=32),
         'stage_id': fields.many2one ('crm.claim.stage', 'Stage',
-                        domain="['|', ('section_ids', '=', section_id), ('case_default', '=', True)]"), 
+                        domain="['|', ('section_ids', '=', section_id), ('case_default', '=', True)]"),
         'cause': fields.text('Root Cause'),
         'state': fields.related('stage_id', 'state', type="selection", store=True,
                 selection=crm.AVAILABLE_STATES, string="State", readonly=True,
@@ -202,15 +202,11 @@
             custom_values['priority'] = msg.get('priority')
         return super(crm_claim,self).message_new(cr, uid, msg, custom_values=custom_values, context=context)
 
-<<<<<<< HEAD
-    def message_update(self, cr, uid, ids, msg, vals=None, default_act='pending', context=None):
-=======
     def message_update(self, cr, uid, ids, msg, update_vals=None, context=None):
         """ Overrides mail_thread message_update that is called by the mailgateway
             through message_process.
             This method updates the document according to the email.
         """
->>>>>>> f285c0e4
         if isinstance(ids, (str, int, long)):
             ids = [ids]
         if update_vals is None: update_vals = {}

# Turkish translation for openobject-addons
# Copyright (c) 2014 Rosetta Contributors and Canonical Ltd 2014
# This file is distributed under the same license as the openobject-addons package.
# FIRST AUTHOR <EMAIL@ADDRESS>, 2014.
#
msgid ""
msgstr ""
<<<<<<< HEAD
"Project-Id-Version: openobject-addons\n"
"Report-Msgid-Bugs-To: FULL NAME <EMAIL@ADDRESS>\n"
"POT-Creation-Date: 2014-08-14 13:09+0000\n"
"PO-Revision-Date: 2014-11-02 11:26+0000\n"
"Last-Translator: Ediz Duman <neps1192@gmail.com>\n"
"Language-Team: Turkish <tr@li.org>\n"
=======
"Project-Id-Version: Odoo 8.0\n"
"Report-Msgid-Bugs-To: \n"
"POT-Creation-Date: 2015-01-21 14:08+0000\n"
"PO-Revision-Date: 2015-12-11 13:24+0000\n"
"Last-Translator: Murat Kaplan <muratk@projetgrup.com>\n"
"Language-Team: Turkish (http://www.transifex.com/odoo/odoo-8/language/tr/)\n"
>>>>>>> f9f7669e
"MIME-Version: 1.0\n"
"Content-Type: text/plain; charset=UTF-8\n"
"Content-Transfer-Encoding: 8bit\n"
"X-Launchpad-Export-Date: 2014-11-03 06:51+0000\n"
"X-Generator: Launchpad (build 17211)\n"

#. module: sale_journal
#: field:sale_journal.invoice.type,active:0
msgid "Active"
msgstr "Etkin"

#. module: sale_journal
#: field:sale_journal.invoice.type,create_uid:0
msgid "Created by"
msgstr "Oluşturan"

#. module: sale_journal
#: field:sale_journal.invoice.type,create_date:0
msgid "Created on"
msgstr "Oluşturulma"

#. module: sale_journal
#: help:sale.order,invoice_type_id:0
msgid "Generate invoice based on the selected option."
msgstr "Faturaları seçilen kurala göre oluştur"

#. module: sale_journal
#: selection:sale_journal.invoice.type,invoicing_method:0
msgid "Grouped"
msgstr "Gruplanmış"

#. module: sale_journal
#: field:sale_journal.invoice.type,id:0
msgid "ID"
msgstr "ID"

#. module: sale_journal
#: help:sale_journal.invoice.type,active:0
msgid ""
"If the active field is set to False, it will allow you to hide the invoice "
"type without removing it."
msgstr ""
"Etrkin alan Hatalı olarak ayarlanmışsa, fatura tipini kaldırmadan "
"saklamanıza yardımcı olur."

#. module: sale_journal
#: view:sale.order:sale_journal.view_sales_order_search
#: field:sale.order,invoice_type_id:0
#: view:sale_journal.invoice.type:sale_journal.view_sale_journal_invoice_type_form
#: view:sale_journal.invoice.type:sale_journal.view_sale_journal_invoice_type_tree
#: field:sale_journal.invoice.type,name:0
#: view:stock.picking:sale_journal.view_picking_internal_search
#: field:stock.picking,invoice_type_id:0
msgid "Invoice Type"
msgstr "Fatura Türü"

#. module: sale_journal
#: model:ir.actions.act_window,name:sale_journal.action_definition_journal_invoice_type
#: model:ir.model,name:sale_journal.model_sale_journal_invoice_type
#: model:ir.ui.menu,name:sale_journal.menu_definition_journal_invoice_type
msgid "Invoice Types"
msgstr "Fatura Türleri"

#. module: sale_journal
#: model:ir.actions.act_window,help:sale_journal.action_definition_journal_invoice_type
msgid ""
"Invoice types are used for partners, sales orders and delivery orders. You "
<<<<<<< HEAD
"can create a specific invoicing journal to group your invoicing according to "
"your customer's needs: daily, each Wednesday, monthly, etc."
msgstr ""
"Fatura çeşitleri, paydaşlar, satış siparişleri ve teslim fişleri için "
"kullanılır. Müşterinizin ihtiyacına uygun olarak gruplandırmak özel "
"faturalama günlüğü oluşturabilirsiniz: günlük, her Çarşamba, aylık, vb."
=======
"can create a specific invoicing journal to group your invoicing according to"
" your customer's needs: daily, each Wednesday, monthly, etc."
msgstr "Fatura çeşitleri, iş ortakları, satış siparişleri ve teslim fişleri için kullanılır. Müşterinizin ihtiyacına uygun olarak gruplandırmak özel faturalama günlüğü oluşturabilirsiniz: yevmiye, her Çarşamba, aylık, vb."
>>>>>>> f9f7669e

#. module: sale_journal
#: view:res.partner:sale_journal.view_partner_property_form
msgid "Invoicing"
msgstr "Faturalama"

#. module: sale_journal
#: field:res.partner,property_invoice_type:0
msgid "Invoicing Type"
msgstr "Faturalama Türü"

#. module: sale_journal
#: field:sale_journal.invoice.type,invoicing_method:0
msgid "Invoicing method"
msgstr "Faturalama yöntemi"

#. module: sale_journal
#: field:sale_journal.invoice.type,write_uid:0
msgid "Last Updated by"
msgstr "Son Güncelleyen"

#. module: sale_journal
#: field:sale_journal.invoice.type,write_date:0
msgid "Last Updated on"
msgstr "Son Güncelleme"

#. module: sale_journal
#: selection:sale_journal.invoice.type,invoicing_method:0
msgid "Non grouped"
msgstr "Gruplanmamış"

#. module: sale_journal
#: field:sale_journal.invoice.type,note:0
msgid "Note"
msgstr "Not"

#. module: sale_journal
#: view:sale_journal.invoice.type:sale_journal.view_sale_journal_invoice_type_form
msgid "Notes"
msgstr "Notlar"

#. module: sale_journal
#: model:ir.model,name:sale_journal.model_res_partner
msgid "Partner"
msgstr "İş Ortağı"

#. module: sale_journal
#: model:ir.model,name:sale_journal.model_stock_picking
msgid "Picking List"
msgstr "Toplama Listesi"

#. module: sale_journal
#: view:res.partner:sale_journal.view_partner_property_form
msgid "Sales & Purchases"
msgstr "Satış & Satınalma"

#. module: sale_journal
#: model:ir.model,name:sale_journal.model_sale_order
msgid "Sales Order"
msgstr "Satış Siparişi"

#. module: sale_journal
#: help:res.partner,property_invoice_type:0
msgid ""
"This invoicing type will be used, by default, to invoice the current partner."
msgstr ""
"Bu faturalama tipi seçilen cari için varsayılan olarak kullanılacaktır."<|MERGE_RESOLUTION|>--- conflicted
+++ resolved
@@ -1,30 +1,23 @@
-# Turkish translation for openobject-addons
-# Copyright (c) 2014 Rosetta Contributors and Canonical Ltd 2014
-# This file is distributed under the same license as the openobject-addons package.
-# FIRST AUTHOR <EMAIL@ADDRESS>, 2014.
-#
+# Translation of Odoo Server.
+# This file contains the translation of the following modules:
+# * sale_journal
+# 
+# Translators:
+# FIRST AUTHOR <EMAIL@ADDRESS>, 2014
+# Murat Kaplan <muratk@projetgrup.com>, 2015
 msgid ""
 msgstr ""
-<<<<<<< HEAD
-"Project-Id-Version: openobject-addons\n"
-"Report-Msgid-Bugs-To: FULL NAME <EMAIL@ADDRESS>\n"
-"POT-Creation-Date: 2014-08-14 13:09+0000\n"
-"PO-Revision-Date: 2014-11-02 11:26+0000\n"
-"Last-Translator: Ediz Duman <neps1192@gmail.com>\n"
-"Language-Team: Turkish <tr@li.org>\n"
-=======
 "Project-Id-Version: Odoo 8.0\n"
 "Report-Msgid-Bugs-To: \n"
 "POT-Creation-Date: 2015-01-21 14:08+0000\n"
 "PO-Revision-Date: 2015-12-11 13:24+0000\n"
 "Last-Translator: Murat Kaplan <muratk@projetgrup.com>\n"
 "Language-Team: Turkish (http://www.transifex.com/odoo/odoo-8/language/tr/)\n"
->>>>>>> f9f7669e
 "MIME-Version: 1.0\n"
 "Content-Type: text/plain; charset=UTF-8\n"
-"Content-Transfer-Encoding: 8bit\n"
-"X-Launchpad-Export-Date: 2014-11-03 06:51+0000\n"
-"X-Generator: Launchpad (build 17211)\n"
+"Content-Transfer-Encoding: \n"
+"Language: tr\n"
+"Plural-Forms: nplurals=2; plural=(n > 1);\n"
 
 #. module: sale_journal
 #: field:sale_journal.invoice.type,active:0
@@ -61,9 +54,7 @@
 msgid ""
 "If the active field is set to False, it will allow you to hide the invoice "
 "type without removing it."
-msgstr ""
-"Etrkin alan Hatalı olarak ayarlanmışsa, fatura tipini kaldırmadan "
-"saklamanıza yardımcı olur."
+msgstr "Etrkin alan Hatalı olarak ayarlanmışsa, fatura tipini kaldırmadan saklamanıza yardımcı olur."
 
 #. module: sale_journal
 #: view:sale.order:sale_journal.view_sales_order_search
@@ -87,18 +78,9 @@
 #: model:ir.actions.act_window,help:sale_journal.action_definition_journal_invoice_type
 msgid ""
 "Invoice types are used for partners, sales orders and delivery orders. You "
-<<<<<<< HEAD
-"can create a specific invoicing journal to group your invoicing according to "
-"your customer's needs: daily, each Wednesday, monthly, etc."
-msgstr ""
-"Fatura çeşitleri, paydaşlar, satış siparişleri ve teslim fişleri için "
-"kullanılır. Müşterinizin ihtiyacına uygun olarak gruplandırmak özel "
-"faturalama günlüğü oluşturabilirsiniz: günlük, her Çarşamba, aylık, vb."
-=======
 "can create a specific invoicing journal to group your invoicing according to"
 " your customer's needs: daily, each Wednesday, monthly, etc."
 msgstr "Fatura çeşitleri, iş ortakları, satış siparişleri ve teslim fişleri için kullanılır. Müşterinizin ihtiyacına uygun olarak gruplandırmak özel faturalama günlüğü oluşturabilirsiniz: yevmiye, her Çarşamba, aylık, vb."
->>>>>>> f9f7669e
 
 #. module: sale_journal
 #: view:res.partner:sale_journal.view_partner_property_form
@@ -161,8 +143,13 @@
 msgstr "Satış Siparişi"
 
 #. module: sale_journal
+#: model:ir.model,name:sale_journal.model_stock_move
+msgid "Stock Move"
+msgstr "Stok Hareketi"
+
+#. module: sale_journal
 #: help:res.partner,property_invoice_type:0
 msgid ""
-"This invoicing type will be used, by default, to invoice the current partner."
-msgstr ""
-"Bu faturalama tipi seçilen cari için varsayılan olarak kullanılacaktır."+"This invoicing type will be used, by default, to invoice the current "
+"partner."
+msgstr "Bu faturalama tipi seçilen cari için varsayılan olarak kullanılacaktır."
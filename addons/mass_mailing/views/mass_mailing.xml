<?xml version="1.0"?>
<openerp>
    <data>
        <template id="assets_backend" name="mass_mailing assets" inherit_id="web.assets_backend">
            <xpath expr="." position="inside">
                <link rel="stylesheet" href="/mass_mailing/static/src/css/mass_mailing.css"/>
                <link rel="stylesheet" href="/mass_mailing/static/src/css/email_template.css"/>
                <script type="text/javascript" src="/mass_mailing/static/src/js/mass_mailing.js"></script>
            </xpath>
        </template>

        <!-- Marketing / Mass Mailing -->
        <menuitem name="Mass Mailing" id="mass_mailing_campaign"
            parent="base.marketing_menu" sequence="1"/>
        <!-- Marketing / Configuration -->
        <menuitem name="Configuration" id="marketing_configuration"
            parent="base.marketing_menu" sequence="99"/>

        <!--  MAIL MAIL STATISTICS !-->
        <record model="ir.ui.view" id="view_mail_mail_statistics_search">
            <field name="name">mail.mail.statistics.search</field>
            <field name="model">mail.mail.statistics</field>
            <field name="arch" type="xml">
               <search string="Mail Statistics">
                    <field name="mail_mail_id_int"/>
                    <field name="message_id"/>
                    <field name="mass_mailing_id"/>
<<<<<<< HEAD
                    <filter help="Sent" domain="[('sent', '!=', False)]"/>
                    <filter help="Opened" domain="[('opened', '!=', False)]"/>
                    <filter help="Replied" domain="[('replied', '!=', False)]"/>
                    <filter help="Bounced" domain="[('bounced', '!=', False)]"/>
                    <group expand="0" string="Group By">
                        <filter string="State" domain="[]"
                            context="{'group_by':'state'}"/>
                        <filter string="Last State Update" domain="[]"
                            context="{'group_by':'state_update'}"/>
                        <filter string="Mass Mailing" domain="[]"
                            context="{'group_by':'mass_mailing_id'}"/>
=======
                    <filter string="Received" name="filter_received" domain="[('sent', '!=', False), ('bounced', '=', False)]"/>
                    <filter string="Opened" name="filter_opened" domain="[('opened', '!=', False)]"/>
                    <filter string="Replied" name="filter_replied" domain="[('replied', '!=', False)]"/>
                    <group expand="0" string="Group By">
                        <filter string="Open Date" name="group_open_date" context="{'group_by': 'opened:day'}"/>
                        <filter string="Reply Date" name="group_reply_date" context="{'group_by': 'replied:day'}"/>
>>>>>>> 7d010293
                    </group>
                </search>
            </field>
        </record>

        <record model="ir.ui.view" id="view_mail_mail_statistics_tree">
            <field name="name">mail.mail.statistics.tree</field>
            <field name="model">mail.mail.statistics</field>
            <field name="arch" type="xml">
                <tree string="Mail Statistics">
                    <field name="recipient"/>
                    <field name="mail_mail_id_int"/>
                    <field name="message_id"/>
                    <field name="sent"/>
                    <field name="exception"/>
                    <field name="opened"/>
                    <field name="replied"/>
                    <field name="bounced"/>
                </tree>
            </field>
        </record>

        <record model="ir.ui.view" id="view_mail_mail_statistics_form">
            <field name="name">mail.mail.statistics.form</field>
            <field name="model">mail.mail.statistics</field>
            <field name="arch" type="xml">
                <form string="Mail Statistics">
                    <group>
                        <group>
                            <field name="recipient"/>
                            <field name="mail_mail_id"/>
                            <field name="mail_mail_id_int"/>
                            <field name="message_id"/>
                            <field name="exception"/>
                            <field name="sent"/>
                            <field name="opened"/>
                            <field name="replied"/>
                            <field name="bounced"/>
                        </group>
                        <group>
                            <field name="mass_mailing_id"/>
                            <field name="mass_mailing_campaign_id"/>
                            <field name="model"/>
                            <field name="res_id"/>
                        </group>
                    </group>
                </form>
            </field>
        </record>

        <record id="action_view_mail_mail_statistics" model="ir.actions.act_window">
            <field name="name">Mail Statistics</field>
            <field name="res_model">mail.mail.statistics</field>
            <field name="view_type">form</field>
            <field name="view_mode">tree,form</field>
        </record>

        <record id="action_view_mail_mail_statistics_mailing" model="ir.actions.act_window">
            <field name="name">Mail Statistics</field>
            <field name="res_model">mail.mail.statistics</field>
            <field name="view_type">form</field>
            <field name="view_mode">graph,tree,form</field>
            <field name="domain">[]</field>
            <field name="context">{'search_default_mass_mailing_id': active_id}</field>
        </record>

        <record id="view_mail_mail_statistics_graph" model="ir.ui.view">
            <field name="name">Mail Statistics Graph</field>
            <field name="model">mail.mail.statistics</field>
            <field name="arch" type="xml">
                <graph string="Mail Statistics" type="bar" stacked="True" interval="day">
                    <field name="state_update" type="row" interval="day"/>
                    <field name="state" type="row"/>
                </graph>
            </field>
        </record>

        <!-- Add in Technical/Email -->
        <menuitem name="Mail Statistics" id="menu_email_statistics"
            parent="base.menu_email" sequence="50"
            action="action_view_mail_mail_statistics"/>

        <!--  MASS MAILING CONTACT -->
        
        <!-- Custom reports (aka filters) -->
        <record id="filter_contact_subscription" model="ir.filters">
            <field name="name">List Subscription</field>
            <field name="model_id">mail.mass_mailing.contact</field>
            <field name="user_id" eval="False"/>
            <field name="context">{'group_by': ['create_date:month'], 'col_group_by': ['list_id']}</field>
        </record>
        <record id="filter_contact_unsubscription" model="ir.filters">
            <field name="name">List Unsubscription</field>
            <field name="model_id">mail.mass_mailing.contact</field>
            <field name="user_id" eval="False"/>
            <field name="domain">[('opt_out','=',True)]</field>
            <field name="context">{'group_by': ['unsubscription_date:month'], 'col_group_by': ['list_id']}</field>
        </record>
        
        <record model="ir.ui.view" id="view_mail_mass_mailing_contact_search">
            <field name="name">mail.mass_mailing.contact.search</field>
            <field name="model">mail.mass_mailing.contact</field>
            <field name="arch" type="xml">
               <search string="Mailing Lists Subscribers">
                    <field name="name"/>
                    <field name="email"/>
                    <field name="list_id"/>
                    <separator/>
                    <filter string="Exclude Opt Out" name="not_opt_out" domain="[('opt_out', '=', False)]"/>
                    <separator/>
                    <filter string="Exclude Dead" name="not_bounced" domain="[('message_bounce', '&lt;', 5)]"/>
                    <group expand="0" string="Group By">
                        <filter string="Creation Date" name="group_create_date"
                            context="{'group_by': 'create_date'}"/>
                        <filter string="Mailing Lists" name="group_list_id"
                            context="{'group_by': 'list_id'}"/>
                    </group>
                </search>
            </field>
        </record>

        <record model="ir.ui.view" id="view_mail_mass_mailing_contact_tree">
            <field name="name">mail.mass_mailing.contact.tree</field>
            <field name="model">mail.mass_mailing.contact</field>
            <field name="priority">10</field>
            <field name="arch" type="xml">
                <tree string="Mailing Lists Subscribers" editable="top">
                    <field name="email"/>
                    <field name="name"/>
                    <field name="list_id"/>
                    <field name="message_bounce"/>
                    <field name="create_date"/>
                    <field name="unsubscription_date" readonly="1"/>
                    <field name="opt_out" on_change="on_change_opt_out(opt_out)"/>
                </tree>
            </field>
        </record>
        
        <record model="ir.ui.view" id="view_mail_mass_mailing_contact_graph">
            <field name="name">mail.mass_mailing.contact.graph</field>
            <field name="model">mail.mass_mailing.contact</field>
            <field name="priority">10</field>
            <field name="arch" type="xml">
                <graph string="Mailing Lists Subscriber" type="pivot" stacked="True">
                    <field name="create_date" type="row"/>
                    <field name="list_id" type="col"/>
                </graph>
            </field>
        </record>

        <record model="ir.actions.act_window" id="action_view_mass_mailing_contacts">
            <field name="name">Mailing List Subscribers</field>
            <field name="res_model">mail.mass_mailing.contact</field>
            <field name="view_type">form</field>
            <field name="view_mode">tree,graph</field>
            <field name="context">{'search_default_not_opt_out': 1}</field>
        </record>

        <record model="ir.actions.act_window" id="action_view_mass_mailing_contacts_from_list">
            <field name="name">Recipients</field>
            <field name="res_model">mail.mass_mailing.contact</field>
            <field name="view_type">form</field>
            <field name="view_mode">tree,form,graph</field>
            <field name="context">{'search_default_list_id': active_id, 'search_default_not_opt_out': 1}</field>
            <field name="help" type="html">
              <p class="oe_view_nocontent_create">
                Click to create a recipient.
              </p>
            </field>
        </record>

        <menuitem name="Contacts" id="menu_email_mass_mailing_contacts"
            parent="mass_mailing_campaign" sequence="4" groups="base.group_no_one"
            action="action_view_mass_mailing_contacts"/>

        <!--  MASS MAILING LIST -->
        <record model="ir.ui.view" id="view_mail_mass_mailing_list_search">
            <field name="name">mail.mass_mailing.list.search</field>
            <field name="model">mail.mass_mailing.list</field>
            <field name="arch" type="xml">
                <search string="Mailing Lists">
                    <field name="name"/>
                    <field name="create_date"/>
                    <group expand="0" string="Group By">
                        <filter string="Creation Month" name="group_create_date"
                            context="{'group_by': 'create_date'}"/>
                    </group>
                </search>
            </field>
        </record>

        <record model="ir.ui.view" id="view_mail_mass_mailing_list_tree">
            <field name="name">mail.mass_mailing.list.tree</field>
            <field name="model">mail.mass_mailing.list</field>
            <field name="priority">10</field>
            <field name="arch" type="xml">
                <tree string="Mailing Lists">
                    <field name="name"/>
                    <field name="create_date"/>
                    <field name="contact_nbr"/>
                </tree>
            </field>
        </record>

        <record model="ir.ui.view" id="view_mail_mass_mailing_list_form">
            <field name="name">mail.mass_mailing.list.form</field>
            <field name="model">mail.mass_mailing.list</field>
            <field name="arch" type="xml">
                <form string="Contact List">
                    <sheet>
                        <div class="oe_right oe_button_box" name="buttons">
                            <button name="%(mass_mailing.action_view_mass_mailing_contacts_from_list)d"
                                    type="action" icon="fa-user" class="oe_stat_button pull-right">
                                <field name="contact_nbr" string="Recipients" widget="statinfo"/>
                            </button>
                        </div>
                        <div class="oe_title">
                            <label for="name" class="oe_edit_only"/>
                            <h1>
                                <field name="name"/>
                            </h1>
                            <group>
                                <field name="popup_redirect_url"/>
                            </group>
                        </div>
                        <notebook>
                            <page string="Popup Content">
                                <field name="popup_content" options="{'editor_url': '/website_mass_mailing/field/popup_content'}" widget="html_frame"/>
                            </page>
                        </notebook>
                    </sheet>
                </form>
            </field>
        </record>

        <record model="ir.actions.act_window" id="action_view_mass_mailing_lists">
            <field name="name">Mailing Lists</field>
            <field name="res_model">mail.mass_mailing.list</field>
            <field name="view_type">form</field>
            <field name="view_mode">tree,form</field>
            <field name="help" type="html">
                <p class="oe_view_nocontent_create">
                    Click here to create a new mailing list.
                </p><p>
                    Mailing lists allows you to to manage customers and
                    contacts easily and to send to mailings in a single click.
                </p></field>
        </record>

        <menuitem name="Mailing Lists" id="menu_email_mass_mailing_lists"
            parent="mass_mailing_campaign" sequence="3"
            action="action_view_mass_mailing_lists"/>

        <!--  MASS MAILING !-->
        <record model="ir.ui.view" id="view_mail_mass_mailing_search">
            <field name="name">mail.mass_mailing.search</field>
            <field name="model">mail.mass_mailing</field>
            <field name="arch" type="xml">
               <search string="Mass Mailings">
                    <field name="name" string="Mailings"/>
                    <field name="mass_mailing_campaign_id"/>
                    <group expand="0" string="Group By">
                        <filter string="Status" name="group_state"
                            context="{'group_by': 'state'}"/>
                        <filter string="Sent By" domain="[]"
                            context="{'group_by':'email_from'}"/>
                        <separator/>
                        <filter string="Sent Month"
                            domain="[]" context="{'group_by':'sent_date:month'}"/>
                    </group>
                </search>
            </field>
        </record>

        <record model="ir.ui.view" id="view_mail_mass_mailing_tree">
            <field name="name">mail.mass_mailing.tree</field>
            <field name="model">mail.mass_mailing</field>
            <field name="priority">10</field>
            <field name="arch" type="xml">
                <tree string="Mass Mailings">
                    <field name="name"/>
                    <field name="sent"/>
                    <field name="delivered"/>
                    <field name="opened"/>
                    <field name="replied"/>
                    <field name="mass_mailing_campaign_id"
                        groups="mass_mailing.group_mass_mailing_campaign"/>
                </tree>
            </field>
        </record>

        <record model="ir.ui.view" id="view_mail_mass_mailing_links_tree">
            <field name="name">website.links.tree</field>
            <field name="model">website.links</field>
            <field name="priority">10</field>
            <field name="arch" type="xml">
                <tree string="Mailing Statistics of Clicks">
                    <field name="title"/>
                    <field name="url"/>
                    <field name="count"/>
                </tree>
            </field>
        </record>
        
        <record model="ir.ui.view" id="view_mail_mass_mailing_links_search">
            <field name="name">website.links.search</field>
            <field name="model">website.links</field>
            <field name="inherit_id" ref="website_links.view_website_links_filter"/>
            <field name="arch" type="xml">
               <search string="Tracked Link">
                    <field name="mass_mailing_id"/>
                    <field name="mass_mailing_campaign_id"/>
                </search>
            </field>
        </record>

        <record model="ir.actions.act_window" id="action_view_mass_mailing_links_statistics">
            <field name="name">Statistics of Clicks</field>
            <field name="res_model">website.links</field>
            <field name="view_mode">tree</field>
            <field name="context">{'search_default_mass_mailing_id': active_id}</field>
        </record>

        <record model="ir.ui.view" id="view_mail_mass_mailing_form">
            <field name="name">mail.mass_mailing.form</field>
            <field name="model">mail.mass_mailing</field>
            <field name="arch" type="xml">
                <form string="Mass Mailing">
                    <header style="min-height:31px;">
                        <button name="action_test_mailing" type="object" class="oe_highlight" string="Test Mailing"/>
                        <button name="put_in_queue" type="object" attrs="{'invisible': ['|', ('state', 'in', ('in_queue', 'done'))]}" class="oe_highlight" string="Send to All"/>
                        <button name="cancel_mass_mailing" type="object" attrs="{'invisible': [('state', '!=', 'in_queue')]}" class="oe_highlight" string="Cancel"/>
                        <button name="retry_failed_mail" type="object" attrs="{'invisible': ['|', ('state', '!=', 'done'), ('failed', '=', 0)]}" class="oe_highlight" string="Retry"/>

                        <!-- Note : the statusbar is between <span> because of a Chrome CSS interpretation bug,
                        which render the statusbar on two lines instead of one -->
                        <span><field name="state" readonly="1" widget="statusbar"/></span>
                    </header>
                    <div class="oe_form_box_info oe_text_center" attrs="{'invisible': [('scheduled', '=', 0)]}">
                        <p><strong>
                            <field name="scheduled" class="oe_inline"/>
                            emails are in queue and will be sent soon.
                        </strong></p>
                    </div>
                    <div class="oe_form_box_info oe_text_center" attrs="{'invisible': ['|', ('state', '!=', 'done'), ('failed', '=', 0)]}">
                        <p><strong>
                            <field name="failed" class="oe_inline"/>
                            emails could not be sent.
                        </strong></p>
                    </div>
                    <div class="oe_form_box_info oe_text_center" attrs="{'invisible': [('state', '!=', 'in_queue')]}">
                        <p><strong>
                            This mass mailing is scheduled to
                            <field name="next_departure" class="oe_inline"/>
                        </strong></p>
                    </div>
                    <sheet>
                        <div class="oe_button_box pull-right" attrs="{'invisible': [('state', 'in', ('draft','test'))]}">
                            <button name="%(action_view_mail_mail_statistics_mailing)d" type="action"
                                icon="fa-envelope-o" class="oe_stat_button"
                                attrs="{'invisible': [('sent', '=', 0)]}" >
                                <field name="sent" string="Emails Sent" widget="statinfo"/>
                            </button>
                            <button name="%(action_view_mail_mail_statistics_mailing)d"
                                    context="{'search_default_filter_received': True}"
                                    type="action" class="oe_stat_button">
                                <field name="received_ratio" string="Received" widget="percentpie"/>
                            </button>
                            <button name="%(action_view_mail_mail_statistics_mailing)d"
                                    context="{'search_default_filter_opened': True}"
                                    type="action" class="oe_stat_button">
                                <field name="opened_ratio" string="Opened" widget="percentpie"/>
                            </button>
                            <button name="%(action_view_mail_mail_statistics_mailing)d"
                                    context="{'search_default_filter_replied': True}"
                                    type="action" class="oe_stat_button">
                                <field name="replied_ratio" string="Replied" widget="percentpie"/>
                            </button>
<<<<<<< HEAD
                            <button name="%(action_view_mass_mailing_links_statistics)d"
                                type="action" class="oe_stat_button">
                                <field name="clicks_ratio" string="Clicks" widget="percentpie"/>
                            </button>
                            <button name="%(action_view_mail_mail_statistics_mailing)d"
                                type="action" class="oe_stat_button">
                                <field name="bounced_ratio" string="Bounced" widget="percentpie"/>
=======
                            <button name="%(action_view_mail_mail_statistics_mailing)d"
                                    context="{'search_default_filter_opened': True, 'search_default_group_open_date': True}"
                                    type="action" class="oe_stat_button oe_inline">
                                <field name="opened_daily" string="Opened Daily" widget="barchart"/>
                            </button>
                            <button name="%(action_view_mail_mail_statistics_mailing)d"
                                    context="{'search_default_filter_replied': True, 'search_default_group_reply_date': True}"
                                    type="action" class="oe_stat_button oe_inline">
                                <field name="replied_daily" string="Replied Daily" widget="barchart"/>
>>>>>>> 7d010293
                            </button>
                        </div>

                        <group>
                            <field name="email_from"/>
                            <field name="name"/>
                            <label for="mailing_model" string="Recipients"/>
                            <div>
                                <field name="mailing_model" widget="radio" style="margin-bottom: 8px"
                                    on_change="on_change_model_and_list(mailing_model, contact_list_ids)"/>

                                <field name="mailing_domain" widget="char_domain"
                                    placeholder="Select recipients"
                                    attrs="{'invisible': [('mailing_model', '=', 'mail.mass_mailing.contact')]}"
                                    options="{'model_field': 'mailing_model', 'model_domain': 'mailing_domain'}"
                                    context="{'search_default_not_opt_out':1}"/>

                                <div attrs="{'invisible': [('mailing_model', '&lt;&gt;', 'mail.mass_mailing.contact')]}">
                                    <label for="contact_list_ids" string="Select mailing lists:" class="oe_edit_only"/>
                                    <field name="contact_list_ids" widget="many2many_tags"
                                        placeholder="Select mailing lists..." class="oe_inline"
                                        on_change="on_change_model_and_list(mailing_model, contact_list_ids)"/>
                                </div>
                            </div>
                        </group>
                        <notebook>
                            <page string="Mail Body">
                                <field name="body_html" options="{'editor_url': '/website_mail/field/email_template'}"  widget="html_frame"/>
                                <field name="attachment_ids"  widget="many2many_binary" string="Attach a file"/>
                            </page>
                            <page string="Options">
                                <group>
                                    <group string="Mailing">
                                        <field name="keep_archives" groups="base.group_no_one"/>
                                        <label for="reply_to"/>
                                        <div>
                                            <field name="reply_to_mode" widget="radio"
                                                attrs="{'invisible': [('mailing_model', 'in', ['mail.mass_mailing.contact', 'res.partner'])]}"/>
                                            <field name="reply_to"  
                                                attrs="{'required': [('reply_to_mode', '=', 'email')]}"/>
                                        </div>
                                        <field name="schedule_date" />
                                        <field name="create_date" readonly="1" attrs="{'invisible': [('create_date', '=', False)]}"/>
                                        <field name="sent_date" readonly="1" attrs="{'invisible': [('sent_date', '=', False)]}"/>
                                    </group>
                                    <group string="Campaign">
                                        <field name="mass_mailing_campaign_id" groups="mass_mailing.group_mass_mailing_campaign" string="Campaign" on_change="onchange_mass_mailing_campaign_id(mass_mailing_campaign_id)"/>
                                        <label for="contact_ab_pc"/>
                                        <div>
                                            <field name="contact_ab_pc" class="oe_inline"/> %
                                        </div>
                                    </group>
                                </group>
                            </page>
                            <page string="Tracking" groups="base.group_no_one">
                                <group>
                                    <field name="campaign_id" attrs="{'invisible': True}" />
                                    <field name="medium_id" />
                                    <field name="source_id" />
                                </group>
                            </page>
                        </notebook>
                    </sheet>
                </form>
            </field>
        </record>

        <record model="ir.ui.view" id="view_mail_mass_mailing_kanban">
            <field name="name">mail.mass_mailing.kanban</field>
            <field name="model">mail.mass_mailing</field>
            <field name="arch" type="xml">
                <kanban default_group_by='state'>
                    <field name='color'/>
                    <field name='total'/>
                    <field name='failed'/>
                    <field name='sent_date'/>
                    <templates>
                        <t t-name="kanban-box">
                            <div t-attf-class="oe_kanban_color_#{kanban_getcolor(record.color.raw_value)} oe_kanban_card oe_kanban_global_click oe_kanban_mass_mailing">
                                <div class="oe_dropdown_toggle oe_dropdown_kanban">
                                    <i class="fa fa-bars fa-lg"/>
                                    <ul class="oe_dropdown_menu">
                                        <t t-if="widget.view.is_action_enabled('delete')">
                                            <li><a type="delete">Delete</a></li>
                                        </t>
                                    </ul>
                                </div>
                                 <div class="oe_kanban_content">
                                    <div>
                                        <h3><field name="name"/></h3>

                                        <div attrs="{'invisible': [('sent_date', '=', False)]}">
                                            <h4 style="display: inline;"><field name="mass_mailing_campaign_id" groups="mass_mailing.group_mass_mailing_campaign"/></h4>
                                            <t t-if="record.mass_mailing_campaign_id.raw_value" groups="mass_mailing.group_mass_mailing_campaign"> - </t><field name="sent_date"/>
                                        </div>
                                    </div>
                                    <div attrs="{'invisible': [('sent_date', '=', False)]}">
                                        <t t-if="record.sent_date">
                                            <div style="display: inline-block">
                                                <field name="delivered" widget="gauge" style="width:120px; height: 90px;"
                                                    options="{'max_field': 'total'}"/>
                                            </div>
                                            <div style="display: inline-block; vertical-align: top;">
                                                <strong>Opened</strong> <field name="opened_ratio"/> %<br />
                                                <strong>Replied</strong> <field name="replied_ratio"/> % <br />
                                                <strong>Clicks</strong> <field name="clicks_ratio"/> % <br />
                                            </div>
                                        </t>
                                    </div>
                                </div>
                                <div class="oe_clear"></div>
                            </div>
                        </t>
                    </templates>
                </kanban>
            </field>
        </record>

        <record id="view_mail_mass_mailing_graph" model="ir.ui.view">
            <field name="name">mail.mass_mailing.graph</field>
            <field name="model">mail.mass_mailing</field>
            <field name="arch" type="xml">
                <graph string="Mass Mailing" type="bar">
                    <field name="state" type="row"/>
                </graph>
            </field>
        </record>

        <record id="action_view_mass_mailings" model="ir.actions.act_window">
            <field name="name">Mass Mailings</field>
            <field name="res_model">mail.mass_mailing</field>
            <field name="view_type">form</field>
            <field name="view_mode">kanban,tree,form,graph</field>
            <field name="help" type="html">
<p class="oe_view_nocontent_create">
    Click here to create a new mailing.
</p><p>
    Mass mailing allows you to to easily design and send mass mailings to your contacts, customers or leads using mailing lists.
</p></field>
        </record>

        <record id="action_view_mass_mailings_from_campaign" model="ir.actions.act_window">
            <field name="name">Mass Mailings</field>
            <field name="res_model">mail.mass_mailing</field>
            <field name="view_type">form</field>
            <field name="view_mode">kanban,tree,form</field>
            <field name="context">{
                'search_default_mass_mailing_campaign_id': [active_id],
                'default_mass_mailing_campaign_id': active_id,
            }
            </field>
            <field name="help" type="html">
<p class="oe_view_nocontent_create">
    Click here to create a new mailing.
</p><p>
    Mass mailing allows you to to easily design and send mass mailings to your contacts, customers or leads using mailing lists.
</p></field>
        </record>

        <record id="action_create_mass_mailings_from_campaign" model="ir.actions.act_window">
            <field name="name">Mass Mailings</field>
            <field name="res_model">mail.mass_mailing</field>
            <field name="view_type">form</field>
            <field name="view_mode">form,kanban,tree</field>
            <field name="context">{
                'search_default_mass_mailing_campaign_id': [active_id],
                'default_mass_mailing_campaign_id': active_id, 
            }
            </field>
            <field name="help" type="html">
<p class="oe_view_nocontent_create">
    Click here to create a new mailing.
</p><p>
    Mass mailing allows you to to easily design and send mass mailings to your contacts, customers or leads using mailing lists.
</p></field>
        </record>

        <record id="action_create_ab_mass_mailings_from_campaign" model="ir.actions.act_window">
            <field name="name">Mass Mailings</field>
            <field name="res_model">mail.mass_mailing</field>
            <field name="view_type">form</field>
            <field name="view_mode">form,kanban,tree</field>
            <field name="context">{
                'search_default_mass_mailing_campaign_id': [active_id],
                'default_mass_mailing_campaign_id': active_id,
                'default_contact_ab_pc': 10,
            }
            </field>
            <field name="help" type="html">
<p class="oe_view_nocontent_create">
    Click here to create a new mailing.
</p><p>
    Mass mailing allows you to to easily design and send mass mailings to your contacts, customers or leads using mailing lists.
</p></field>
        </record>

        <menuitem name="Mass Mailings" id="menu_email_mass_mailings"
            parent="mass_mailing_campaign" sequence="2"
            action="action_view_mass_mailings"/>

        <!--  MASS MAILING CAMPAIGN STAGE !-->
        <record model="ir.ui.view" id="view_mail_mass_mailing_stage_search">
            <field name="name">mail.mass_mailing.stage.search</field>
            <field name="model">mail.mass_mailing.stage</field>
            <field name="arch" type="xml">
               <search string="Mass Mailings">
                    <field name="name"/>
                </search>
            </field>
        </record>

        <record model="ir.ui.view" id="view_mail_mass_mailing_stage_tree">
            <field name="name">mail.mass_mailing.stage.tree</field>
            <field name="model">mail.mass_mailing.stage</field>
            <field name="priority">10</field>
            <field name="arch" type="xml">
                <tree string="Mass Mailings" editable="top">
                    <field name="sequence" widget="handle"/>
                    <field name="name"/>
                </tree>
            </field>
        </record>
        <record id="action_view_mass_mailing_stages" model="ir.actions.act_window">
            <field name="name">Mass Mailing Stages</field>
            <field name="res_model">mail.mass_mailing.stage</field>
            <field name="view_type">form</field>
            <field name="view_mode">tree,form</field>
        </record>

        <menuitem name="Mass Mailing" id= "menu_view_mass_mailing_config"
            parent="base.menu_marketing_config_root" sequence="4"/>
           
        <menuitem name="Campaign Stages" id="menu_view_mass_mailing_stages"
            parent="menu_view_mass_mailing_config" sequence="1"
            groups="mass_mailing.group_mass_mailing_campaign"
            action="action_view_mass_mailing_stages"/>

        <!--  MASS MAILING CAMPAIGNS !-->
        <record model="ir.ui.view" id="view_mail_mass_mailing_campaign_search">
            <field name="name">mail.mass_mailing.campaign.search</field>
            <field name="model">mail.mass_mailing.campaign</field>
            <field name="arch" type="xml">
               <search string="Mass Mailing Campaigns">
                    <field name="name" string="Campaigns"/>
                    <field name="tag_ids"/>
                    <field name="user_id"/>
                    <group expand="0" string="Group By">
                        <filter string="Stage" name="group_stage_id"
                            context="{'group_by': 'stage_id'}"/>
                        <filter string="Responsible" name="group_user_id"
                            context="{'group_by': 'user_id'}"/>
                    </group>
                </search>
            </field>
        </record>

        <record model="ir.ui.view" id="view_mail_mass_mailing_campaign_tree">
            <field name="name">mail.mass_mailing.campaign.tree</field>
            <field name="model">mail.mass_mailing.campaign</field>
            <field name="priority">10</field>
            <field name="arch" type="xml">
                <tree string="Mass Mailing Campaigns">
                    <field name="name"/>
                    <field name="user_id"/>
                    <field name="stage_id"/>
                    <field name="tag_ids"/>
                </tree>
            </field>
        </record>

        <record model="ir.actions.act_window" id="dropdb snipp">
            <field name="name">Statistics of Clicks</field>
            <field name="res_model">website.links</field>
            <field name="view_mode">tree</field>
            <field name="context">{'search_default_mass_mailing_campaign_id': active_id}</field>
        </record>

        <record model="ir.ui.view" id="view_mail_mass_mailing_campaign_form">
            <field name="name">mail.mass_mailing.campaign.form</field>
            <field name="model">mail.mass_mailing.campaign</field>
            <field name="arch" type="xml">
                <form string="Mass Mailing Campaign">
                    <header style="min-height:31px;">
                        <button name="%(action_create_mass_mailings_from_campaign)d" type="action" class="oe_highlight" string="Send new Mass Mailing"/>
                        <button name="%(action_create_ab_mass_mailings_from_campaign)d" type="action" class="oe_highlight" string="Send new A/B Testing Mass Mailing"/>
                        <span><field name="stage_id" widget="statusbar" clickable="True"/></span>
                    </header>
                    <sheet>
                        <group>
                            <group>
                                <field name="name" string="Campaign Name" on_change="on_change_campaign_name(name)"/>
                                <field name="user_id"/>
                                <field name="tag_ids" widget="many2many_tags"/>
                            </group>
                            <group>
                                <field name="total" invisible="1"/>
                                <div class="oe_right oe_button_box" name="buttons"
                                    attrs="{'invisible': [('total', '=', 0)]}">
                                    <button name="%(action_view_mass_mailings_from_campaign)d"
                                        type="action" class="oe_inline oe_stat_button" icon="fa-envelope-o">
                                        <field name="total_mailings" widget="statinfo" string="Mailings"/>
                                    </button>
                                    <button name="%(action_view_mail_mail_statistics_mailing)d" type="action"
                                        icon="fa-envelope-o" class="oe_stat_button"
                                        attrs="{'invisible': [('sent', '=', 0)]}" >
                                        <field name="sent" string="Emails Sent" widget="statinfo"/>
                                    </button>
                                    <button name="%(action_view_mass_mailing_contacts)d"
                                        type="action" class="oe_stat_button oe_inline">
                                        <field name="received_ratio" widget="percentpie" string="Received"/>
                                    </button>
                                    <button name="%(action_view_mass_mailing_contacts)d"
                                        type="action" class="oe_stat_button oe_inline">
                                        <field name="opened_ratio" widget="percentpie" string="Opened"/>
                                    </button>
                                    <button name="%(action_view_mass_mailing_contacts)d"
                                        type="action" class="oe_stat_button oe_inline">
                                        <field name="replied_ratio" widget="percentpie" string="Replied"/>
                                    </button>
                                    <button name="%(dropdb snipp)d"
                                        type="action" class="oe_stat_button">
                                        <field name="clicks_ratio" widget="percentpie" string="Clicks"/>
                                    </button>
                                </div>
                            </group>
                        </group>
                        <notebook>
                            <page string="Tracking">
                                <group>
                                    <field name="campaign_id" attrs="{'invisible': True}"/>
                                    <field name="medium_id" />
                                    <field name="source_id" />
                                </group>
                            </page>
                            <page string="Related Mailings" groups="base.group_no_one">
                                <field name="mass_mailing_ids" readonly="1" string="Related Mailing(s)">
                                    <tree>
                                        <field name="name"/>
                                        <field name="sent_date"/>
                                        <field name="state"/>
                                        <field name="delivered"/>
                                        <field name="opened"/>
                                        <field name="replied"/>
                                        <field name="bounced"/>
                                        <button name="action_duplicate" type="object" string="Duplicate"/>
                                    </tree>
                                </field>
                            </page>
                        </notebook>
                    </sheet>
                </form>
            </field>
        </record>

        <record model="ir.ui.view" id="view_mail_mass_mailing_campaign_kanban">
            <field name="name">mail.mass_mailing.campaign.kanban</field>
            <field name="model">mail.mass_mailing.campaign</field>
            <field name="arch" type="xml">
                <kanban default_group_by='stage_id'>
                    <field name='total'/>
                    <field name='color'/>
                    <field name='user_id'/>
                    <field name='mass_mailing_ids'/>
                    <field name="stage_id"/>
                    <templates>
                        <t t-name="kanban-box">
                            <div t-attf-class="oe_kanban_color_#{kanban_getcolor(record.color.raw_value)} oe_kanban_card oe_kanban_global_click oe_kanban_mass_mailing_campaign">
                                <div class="oe_dropdown_toggle oe_dropdown_kanban">
                                    <i class="fa fa-bars fa-lg"/>
                                    <ul class="oe_dropdown_menu">
                                        <t t-if="widget.view.is_action_enabled('edit')">
                                            <li><a type="edit">Settings</a></li>
                                        </t>
                                        <t t-if="widget.view.is_action_enabled('delete')">
                                            <li><a type="delete">Delete</a></li>
                                        </t>
                                        <li><ul class="oe_kanban_colorpicker" data-field="color"/></li>
                                    </ul>
                                </div>
                                 <div class="oe_kanban_content">
                                    <div>
                                        <img t-att-src="kanban_image('res.users', 'image_small', record.user_id.raw_value)"
                                            t-att-title="record.user_id.value" width="24" height="24" class="oe_kanban_avatar pull-right"/>
                                         <h3 class="oe_margin_bottom_8"><field name="name"/></h3>
                                        <field name="tag_ids"/>
                                        <a name="%(action_view_mass_mailings_from_campaign)d" type="action"
                                            class="oe_mailings">
                                            <h4 class="oe_margin_top_8"><t t-raw="record.mass_mailing_ids.raw_value.length"/> Mailings</h4>
                                        </a>
                                    </div>
                                    <div class="oe_clear"></div>
                                    <div>
                                        <div style="display: inline-block">
                                            <field name="delivered" widget="gauge" style="width:120px; height: 90px;"
                                                options="{'max_field': 'total'}"/>
                                        </div>
                                        <div style="display: inline-block; vertical-align: top;">
                                            <strong>Opened</strong> <field name="opened_ratio"/> %<br />
                                            <strong>Replied</strong> <field name="replied_ratio"/> % <br />
                                            <strong>Clicks</strong> <field name="clicks_ratio"/> % <br />
                                        </div>
                                    </div>
                                </div>
                                <div class="oe_clear"></div>
                            </div>
                        </t>
                    </templates>
                </kanban>
            </field>
        </record>

        <record id="action_view_mass_mailing_campaigns" model="ir.actions.act_window">
            <field name="name">Mass Mailing Campaigns</field>
            <field name="res_model">mail.mass_mailing.campaign</field>
            <field name="view_type">form</field>
            <field name="view_mode">kanban,tree,form</field>
            <field name="help" type="html">
  <p class="oe_view_nocontent_create">
    Click to define a new mass mailing campaign.
  </p><p>
    Create a campaign to structure mass mailing and get analysis from email status.
  </p>
</field>
        </record>

        <!-- Cron that process the mass mailing queue -->   
         <record id="ir_cron_mass_mailing_queue" model="ir.cron">
            <field name="name">Process Mass Mailing Queue</field>
            <field eval="True" name="active" />
            <field name="user_id" ref="base.user_root" />
            <field name="interval_number">60</field>
            <field name="interval_type">minutes</field>
            <field name="numbercall">-1</field>
            <field eval="False" name="doall" />
            <field name="model">mail.mass_mailing</field>
            <field name="function">_process_mass_mailing_queue</field>
            <field name="args">()</field>
        </record>

        <menuitem name="Campaigns" id="menu_email_campaigns"
            parent="mass_mailing_campaign" sequence="1"
            action="action_view_mass_mailing_campaigns"
            groups="mass_mailing.group_mass_mailing_campaign"/>

    </data>
</openerp><|MERGE_RESOLUTION|>--- conflicted
+++ resolved
@@ -25,26 +25,16 @@
                     <field name="mail_mail_id_int"/>
                     <field name="message_id"/>
                     <field name="mass_mailing_id"/>
-<<<<<<< HEAD
-                    <filter help="Sent" domain="[('sent', '!=', False)]"/>
-                    <filter help="Opened" domain="[('opened', '!=', False)]"/>
-                    <filter help="Replied" domain="[('replied', '!=', False)]"/>
-                    <filter help="Bounced" domain="[('bounced', '!=', False)]"/>
-                    <group expand="0" string="Group By">
-                        <filter string="State" domain="[]"
-                            context="{'group_by':'state'}"/>
-                        <filter string="Last State Update" domain="[]"
-                            context="{'group_by':'state_update'}"/>
-                        <filter string="Mass Mailing" domain="[]"
-                            context="{'group_by':'mass_mailing_id'}"/>
-=======
                     <filter string="Received" name="filter_received" domain="[('sent', '!=', False), ('bounced', '=', False)]"/>
                     <filter string="Opened" name="filter_opened" domain="[('opened', '!=', False)]"/>
                     <filter string="Replied" name="filter_replied" domain="[('replied', '!=', False)]"/>
+                    <filter string="Bounced" name="filter_bounced" domain="[('bounced', '!=', False)]"/>
                     <group expand="0" string="Group By">
+                        <filter string="State" domain="[]" context="{'group_by':'state'}"/>
                         <filter string="Open Date" name="group_open_date" context="{'group_by': 'opened:day'}"/>
                         <filter string="Reply Date" name="group_reply_date" context="{'group_by': 'replied:day'}"/>
->>>>>>> 7d010293
+                        <filter string="Last State Update" domain="[]" context="{'group_by':'state_update'}"/>
+                        <filter string="Mass Mailing" domain="[]" context="{'group_by':'mass_mailing_id'}"/>
                     </group>
                 </search>
             </field>
@@ -423,25 +413,14 @@
                                     type="action" class="oe_stat_button">
                                 <field name="replied_ratio" string="Replied" widget="percentpie"/>
                             </button>
-<<<<<<< HEAD
                             <button name="%(action_view_mass_mailing_links_statistics)d"
                                 type="action" class="oe_stat_button">
                                 <field name="clicks_ratio" string="Clicks" widget="percentpie"/>
                             </button>
                             <button name="%(action_view_mail_mail_statistics_mailing)d"
+                                context="{'search_default_filter_bounced': True}"
                                 type="action" class="oe_stat_button">
                                 <field name="bounced_ratio" string="Bounced" widget="percentpie"/>
-=======
-                            <button name="%(action_view_mail_mail_statistics_mailing)d"
-                                    context="{'search_default_filter_opened': True, 'search_default_group_open_date': True}"
-                                    type="action" class="oe_stat_button oe_inline">
-                                <field name="opened_daily" string="Opened Daily" widget="barchart"/>
-                            </button>
-                            <button name="%(action_view_mail_mail_statistics_mailing)d"
-                                    context="{'search_default_filter_replied': True, 'search_default_group_reply_date': True}"
-                                    type="action" class="oe_stat_button oe_inline">
-                                <field name="replied_daily" string="Replied Daily" widget="barchart"/>
->>>>>>> 7d010293
                             </button>
                         </div>
 

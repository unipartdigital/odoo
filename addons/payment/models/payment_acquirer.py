# coding: utf-8
import hashlib
import hmac
import logging
from datetime import datetime
import pprint

from odoo import api, exceptions, fields, models, _
from odoo.tools import consteq, float_round, image_resize_images, image_resize_image, ustr
from odoo.addons.base.models import ir_module
from odoo.exceptions import ValidationError
from odoo import api, SUPERUSER_ID
<<<<<<< HEAD
from odoo.tools.misc import DEFAULT_SERVER_DATETIME_FORMAT
from odoo.tools.misc import formatLang
=======
>>>>>>> 37eed7c5

_logger = logging.getLogger(__name__)


def _partner_format_address(address1=False, address2=False):
    return ' '.join((address1 or '', address2 or '')).strip()


def _partner_split_name(partner_name):
    return [' '.join(partner_name.split()[:-1]), ' '.join(partner_name.split()[-1:])]


def create_missing_journal_for_acquirers(cr, registry):
    env = api.Environment(cr, SUPERUSER_ID, {})
    env['payment.acquirer']._create_missing_journal_for_acquirers()


class PaymentAcquirer(models.Model):
    """ Acquirer Model. Each specific acquirer can extend the model by adding
    its own fields, using the acquirer_name as a prefix for the new fields.
    Using the required_if_provider='<name>' attribute on fields it is possible
    to have required fields that depend on a specific acquirer.

    Each acquirer has a link to an ir.ui.view record that is a template of
    a button used to display the payment form. See examples in ``payment_ogone``
    and ``payment_paypal`` modules.

    Methods that should be added in an acquirer-specific implementation:

     - ``<name>_form_generate_values(self, reference, amount, currency,
       partner_id=False, partner_values=None, tx_custom_values=None)``:
       method that generates the values used to render the form button template.
     - ``<name>_get_form_action_url(self):``: method that returns the url of
       the button form. It is used for example in ecommerce application if you
       want to post some data to the acquirer.
     - ``<name>_compute_fees(self, amount, currency_id, country_id)``: computes
       the fees of the acquirer, using generic fields defined on the acquirer
       model (see fields definition).

    Each acquirer should also define controllers to handle communication between
    OpenERP and the acquirer. It generally consists in return urls given to the
    button form and that the acquirer uses to send the customer back after the
    transaction, with transaction details given as a POST request.
    """
    _name = 'payment.acquirer'
    _description = 'Payment Acquirer'
    _order = 'website_published desc, sequence, name'

    def _get_default_view_template_id(self):
        return self.env.ref('payment.default_acquirer_button', raise_if_not_found=False)

    name = fields.Char('Name', required=True, translate=True)
    description = fields.Html('Description')
    sequence = fields.Integer('Sequence', default=10, help="Determine the display order")
    provider = fields.Selection(
        selection=[('manual', 'Manual Configuration')], string='Provider',
        default='manual', required=True)
    company_id = fields.Many2one(
        'res.company', 'Company',
        default=lambda self: self.env.user.company_id.id, required=True)
    view_template_id = fields.Many2one(
<<<<<<< HEAD
        'ir.ui.view', 'Form Button Template', default=_get_default_view_template_id, required=True)
=======
        'ir.ui.view', 'Form Button Template', required=True,
        default=_get_default_view_template_id)
>>>>>>> 37eed7c5
    registration_view_template_id = fields.Many2one(
        'ir.ui.view', 'S2S Form Template', domain=[('type', '=', 'qweb')],
        help="Template for method registration")
    environment = fields.Selection([
        ('test', 'Test'),
        ('prod', 'Production')], string='Environment',
        default='test', oldname='env', required=True)
    website_published = fields.Boolean(
        'Visible in Portal / Website', copy=False,
        help="Make this payment acquirer available (Customer invoices, etc.)")
    # Formerly associated to `authorize` option from auto_confirm
    capture_manually = fields.Boolean(string="Capture Amount Manually",
        help="Capture the amount from Odoo, when the delivery is completed.")
    # Formerly associated to `generate_and_pay_invoice` option from auto_confirm
    journal_id = fields.Many2one(
        'account.journal', 'Payment Journal', domain=[('type', 'in', ['bank', 'cash'])],
        help="""Payments will be registered into this journal. If you get paid straight on your bank account,
                select your bank account. If you get paid in batch for several transactions, create a specific
                payment journal for this payment acquirer to easily manage the bank reconciliation. You hold
                the amount in a temporary transfer account of your books (created automatically when you create
                the payment journal). Then when you get paid on your bank account by the payment acquirer, you
                reconcile the bank statement line with this temporary transfer account. Use reconciliation
                templates to do it in one-click.""")
    specific_countries = fields.Boolean(string="Specific Countries",
        help="If you leave it empty, the payment acquirer will be available for all the countries.")
    country_ids = fields.Many2many(
        'res.country', 'payment_country_rel',
        'payment_id', 'country_id', 'Countries',
        help="This payment gateway is available for selected countries. If none is selected it is available for all countries.")

    pre_msg = fields.Html(
        'Help Message', translate=True,
        help='Message displayed to explain and help the payment process.')
    post_msg = fields.Html(
        'Thanks Message', translate=True,
        help='Message displayed after having done the payment process.')
    pending_msg = fields.Html(
        'Pending Message', translate=True,
        default=lambda s: _('<i>Pending,</i> Your online payment has been successfully processed. But your order is not validated yet.'),
        help='Message displayed, if order is in pending state after having done the payment process.')
    done_msg = fields.Html(
        'Done Message', translate=True,
        default=lambda s: _('<i>Done,</i> Your online payment has been successfully processed. Thank you for your order.'),
        help='Message displayed, if order is done successfully after having done the payment process.')
    cancel_msg = fields.Html(
        'Cancel Message', translate=True,
        default=lambda s: _('<i>Cancel,</i> Your payment has been cancelled.'),
        help='Message displayed, if order is cancel during the payment process.')
    error_msg = fields.Html(
        'Error Message', translate=True,
        default=lambda s: _('<i>Error,</i> Please be aware that an error occurred during the transaction. The order has been confirmed but will not be paid. Do not hesitate to contact us if you have any questions on the status of your order.'),
        help='Message displayed, if error is occur during the payment process.')
    save_token = fields.Selection([
        ('none', 'Never'),
        ('ask', 'Let the customer decide'),
        ('always', 'Always')],
        string='Save Cards', default='none',
        help="This option allows customers to save their credit card as a payment token and to reuse it for a later purchase. "
             "If you manage subscriptions (recurring invoicing), you need it to automatically charge the customer when you "
             "issue an invoice.")
    token_implemented = fields.Boolean('Saving Card Data supported', compute='_compute_feature_support', search='_search_is_tokenized')
    authorize_implemented = fields.Boolean('Authorize Mechanism Supported', compute='_compute_feature_support')
    fees_implemented = fields.Boolean('Fees Computation Supported', compute='_compute_feature_support')
    fees_active = fields.Boolean('Add Extra Fees')
    fees_dom_fixed = fields.Float('Fixed domestic fees')
    fees_dom_var = fields.Float('Variable domestic fees (in percents)')
    fees_int_fixed = fields.Float('Fixed international fees')
    fees_int_var = fields.Float('Variable international fees (in percents)')

    # TDE FIXME: remove that brol
    module_id = fields.Many2one('ir.module.module', string='Corresponding Module')
    module_state = fields.Selection(selection=ir_module.STATES, string='Installation State', related='module_id.state')

    image = fields.Binary(
        "Image", attachment=True,
        help="This field holds the image used for this provider, limited to 1024x1024px")
    image_medium = fields.Binary(
        "Medium-sized image", attachment=True,
        help="Medium-sized image of this provider. It is automatically "
             "resized as a 128x128px image, with aspect ratio preserved. "
             "Use this field in form views or some kanban views.")
    image_small = fields.Binary(
        "Small-sized image", attachment=True,
        help="Small-sized image of this provider. It is automatically "
             "resized as a 64x64px image, with aspect ratio preserved. "
             "Use this field anywhere a small image is required.")

    payment_icon_ids = fields.Many2many('payment.icon', string='Supported Payment Icons')
    payment_flow = fields.Selection(selection=[('form', 'Redirection to the acquirer website'),
        ('s2s','Payment from Odoo')],
        default='form', required=True, string='Payment Flow',
        help="""Note: Subscriptions does not take this field in account, it uses server to server by default.""")
    inbound_payment_method_ids = fields.Many2many('account.payment.method', related='journal_id.inbound_payment_method_ids')

    @api.onchange('payment_flow')
    def _onchange_payment_flow(self):
        electronic = self.env.ref('payment.account_payment_method_electronic_in')
        if self.token_implemented and self.payment_flow == 's2s':
            if electronic not in self.inbound_payment_method_ids:
                self.inbound_payment_method_ids = [(4, electronic.id)]
        elif electronic in self.inbound_payment_method_ids:
            self.inbound_payment_method_ids = [(2, electronic.id)]

    def _search_is_tokenized(self, operator, value):
        tokenized = self._get_feature_support()['tokenize']
        if (operator, value) in [('=', True), ('!=', False)]:
            return [('provider', 'in', tokenized)]
        return [('provider', 'not in', tokenized)]

    @api.multi
    def _compute_feature_support(self):
        feature_support = self._get_feature_support()
        for acquirer in self:
            acquirer.fees_implemented = acquirer.provider in feature_support['fees']
            acquirer.authorize_implemented = acquirer.provider in feature_support['authorize']
            acquirer.token_implemented = acquirer.provider in feature_support['tokenize']

    @api.multi
    def _check_required_if_provider(self):
        """ If the field has 'required_if_provider="<provider>"' attribute, then it
        required if record.provider is <provider>. """
        for acquirer in self:
            if any(getattr(f, 'required_if_provider', None) == acquirer.provider and not acquirer[k] for k, f in self._fields.items()):
                return False
        return True

    _constraints = [
        (_check_required_if_provider, 'Required fields not filled', []),
    ]

    def _get_feature_support(self):
        """Get advanced feature support by provider.

        Each provider should add its technical in the corresponding
        key for the following features:
            * fees: support payment fees computations
            * authorize: support authorizing payment (separates
                         authorization and capture)
            * tokenize: support saving payment data in a payment.tokenize
                        object
        """
        return dict(authorize=[], tokenize=[], fees=[])

    @api.multi
    def _prepare_account_journal_vals(self):
        '''Prepare the values to create the acquirer's journal.
        :return: a dictionary to create a account.journal record.
        '''
        self.ensure_one()
<<<<<<< HEAD
        account_vals = self.env['wizard.multi.charts.accounts']._prepare_transfer_account(self.name, self.company_id)
        account = self.env['account.account'].create(account_vals)
        inbound_payment_method_ids = []
        if self.token_implemented and self.payment_flow == 's2s':
            inbound_payment_method_ids.append((4, self.env.ref('payment.account_payment_method_electronic_in').id))
=======
        account_vals = self.env['account.journal']._prepare_liquidity_account(
            self.name, self.company_id, None, 'bank')
        account_vals['user_type_id'] = self.env.ref('account.data_account_type_current_assets').id
        account_vals['reconcile'] = True
        account = self.env['account.account'].create(account_vals)
>>>>>>> 37eed7c5
        return {
            'name': self.name,
            'code': self.name.upper(),
            'sequence': 999,
            'type': 'bank',
            'company_id': self.company_id.id,
            'default_debit_account_id': account.id,
            'default_credit_account_id': account.id,
            # Show the journal on dashboard if the acquirer is published on the website.
            'show_on_dashboard': self.website_published,
            # Don't show payment methods in the backend.
<<<<<<< HEAD
            'inbound_payment_method_ids': inbound_payment_method_ids,
=======
            'inbound_payment_method_ids': [],
>>>>>>> 37eed7c5
            'outbound_payment_method_ids': [],
        }

    @api.model
<<<<<<< HEAD
    def _create_missing_journal_for_acquirers(self):
=======
    def _create_missing_journal_for_acquirers(self, company=None):
>>>>>>> 37eed7c5
        '''Create the journal for active acquirers.
        We want one journal per acquirer. However, we can't create them during the 'create' of the payment.acquirer
        because every acquirers are defined on the 'payment' module but is active only when installing their own module
        (e.g. payment_paypal for Paypal). We can't do that in such modules because we have no guarantee the chart template
        is already installed.
        '''
        # Search for installed acquirers modules.
        # If this method is triggered by a post_init_hook, the module is 'to install'.
        # If the trigger comes from the chart template wizard, the modules are already installed.
        acquirer_modules = self.env['ir.module.module'].search(
            [('name', 'like', 'payment_%'), ('state', 'in', ('to install', 'installed'))])
        acquirer_names = [a.name.split('_')[1] for a in acquirer_modules]

        # Search for acquirers having no journal
<<<<<<< HEAD
        company = self.env.user.company_id
=======
        company = company or self.env.user.company_id
>>>>>>> 37eed7c5
        acquirers = self.env['payment.acquirer'].search(
            [('provider', 'in', acquirer_names), ('journal_id', '=', False), ('company_id', '=', company.id)])

        journals = self.env['account.journal']
        for acquirer in acquirers.filtered(lambda l: not l.journal_id and l.company_id.chart_template_id):
            acquirer.journal_id = self.env['account.journal'].create(acquirer._prepare_account_journal_vals())
            journals += acquirer.journal_id
        return journals

    @api.model
    def create(self, vals):
        image_resize_images(vals)
        return super(PaymentAcquirer, self).create(vals)

    @api.multi
    def write(self, vals):
        image_resize_images(vals)
        return super(PaymentAcquirer, self).write(vals)

    @api.multi
    def toggle_website_published(self):
        ''' When clicking on the website publish toggle button, the website_published is reversed and
        the acquirer journal is set or not in favorite on the dashboard.
        '''
        self.ensure_one()
        self.website_published = not self.website_published
        if self.journal_id:
            self.journal_id.show_on_dashboard = self.website_published
        return True

    @api.multi
    def get_form_action_url(self):
        """ Returns the form action URL, for form-based acquirer implementations. """
        if hasattr(self, '%s_get_form_action_url' % self.provider):
            return getattr(self, '%s_get_form_action_url' % self.provider)()
        return False

    def _get_available_payment_input(self, partner=None, company=None):
        """ Generic (model) method that fetches available payment mechanisms
        to use in all portal / eshop pages that want to use the payment form.

        It contains

         * form_acquirers: record set of acquirers based on a local form that
                           sends customer to the acquirer website;
         * s2s_acquirers: reset set of acquirers that send customer data to
                          acquirer without redirecting to any other website;
         * pms: record set of stored credit card data (aka payment.token)
                connected to a given partner to allow customers to reuse them """
        if not company:
            company = self.env.user.company_id
        if not partner:
            partner = self.env.user.partner_id
        active_acquirers = self.sudo().search([('website_published', '=', True), ('company_id', '=', company.id)])
        form_acquirers = active_acquirers.filtered(lambda acq: acq.payment_flow == 'form' and acq.view_template_id)
        s2s_acquirers = active_acquirers.filtered(lambda acq: acq.payment_flow == 's2s' and acq.registration_view_template_id)
        return {
            'form_acquirers': form_acquirers,
            's2s_acquirers': s2s_acquirers,
            'pms': self.env['payment.token'].search([
                ('partner_id', '=', partner.id),
                ('acquirer_id', 'in', s2s_acquirers.ids)]),
        }

    @api.multi
    def render(self, reference, amount, currency_id, partner_id=False, values=None):
        """ Renders the form template of the given acquirer as a qWeb template.
        :param string reference: the transaction reference
        :param float amount: the amount the buyer has to pay
        :param currency_id: currency id
        :param dict partner_id: optional partner_id to fill values
        :param dict values: a dictionary of values for the transction that is
        given to the acquirer-specific method generating the form values

        All templates will receive:

         - acquirer: the payment.acquirer browse record
         - user: the current user browse record
         - currency_id: id of the transaction currency
         - amount: amount of the transaction
         - reference: reference of the transaction
         - partner_*: partner-related values
         - partner: optional partner browse record
         - 'feedback_url': feedback URL, controler that manage answer of the acquirer (without base url) -> FIXME
         - 'return_url': URL for coming back after payment validation (wihout base url) -> FIXME
         - 'cancel_url': URL if the client cancels the payment -> FIXME
         - 'error_url': URL if there is an issue with the payment -> FIXME
         - context: Odoo context

        """
        if values is None:
            values = {}

        # reference and amount
        values.setdefault('reference', reference)
        amount = float_round(amount, 2)
        values.setdefault('amount', amount)

        # currency id
        currency_id = values.setdefault('currency_id', currency_id)
        if currency_id:
            currency = self.env['res.currency'].browse(currency_id)
        else:
            currency = self.env.user.company_id.currency_id
        values['currency'] = currency

        # Fill partner_* using values['partner_id'] or partner_id argument
        partner_id = values.get('partner_id', partner_id)
        billing_partner_id = values.get('billing_partner_id', partner_id)
        if partner_id:
            partner = self.env['res.partner'].browse(partner_id)
            if partner_id != billing_partner_id:
                billing_partner = self.env['res.partner'].browse(billing_partner_id)
            else:
                billing_partner = partner
            values.update({
                'partner': partner,
                'partner_id': partner_id,
                'partner_name': partner.name,
                'partner_lang': partner.lang,
                'partner_email': partner.email,
                'partner_zip': partner.zip,
                'partner_city': partner.city,
                'partner_address': _partner_format_address(partner.street, partner.street2),
                'partner_country_id': partner.country_id.id,
                'partner_country': partner.country_id,
                'partner_phone': partner.phone,
                'partner_state': partner.state_id,
                'billing_partner': billing_partner,
                'billing_partner_id': billing_partner_id,
                'billing_partner_name': billing_partner.name,
                'billing_partner_commercial_company_name': billing_partner.commercial_company_name,
                'billing_partner_lang': billing_partner.lang,
                'billing_partner_email': billing_partner.email,
                'billing_partner_zip': billing_partner.zip,
                'billing_partner_city': billing_partner.city,
                'billing_partner_address': _partner_format_address(billing_partner.street, billing_partner.street2),
                'billing_partner_country_id': billing_partner.country_id.id,
                'billing_partner_country': billing_partner.country_id,
                'billing_partner_phone': billing_partner.phone,
                'billing_partner_state': billing_partner.state_id,
            })
        if values.get('partner_name'):
            values.update({
                'partner_first_name': _partner_split_name(values.get('partner_name'))[0],
                'partner_last_name': _partner_split_name(values.get('partner_name'))[1],
            })
        if values.get('billing_partner_name'):
            values.update({
                'billing_partner_first_name': _partner_split_name(values.get('billing_partner_name'))[0],
                'billing_partner_last_name': _partner_split_name(values.get('billing_partner_name'))[1],
            })

        # Fix address, country fields
        if not values.get('partner_address'):
            values['address'] = _partner_format_address(values.get('partner_street', ''), values.get('partner_street2', ''))
        if not values.get('partner_country') and values.get('partner_country_id'):
            values['country'] = self.env['res.country'].browse(values.get('partner_country_id'))
        if not values.get('billing_partner_address'):
            values['billing_address'] = _partner_format_address(values.get('billing_partner_street', ''), values.get('billing_partner_street2', ''))
        if not values.get('billing_partner_country') and values.get('billing_partner_country_id'):
            values['billing_country'] = self.env['res.country'].browse(values.get('billing_partner_country_id'))

        # compute fees
        fees_method_name = '%s_compute_fees' % self.provider
        if hasattr(self, fees_method_name):
            fees = getattr(self, fees_method_name)(values['amount'], values['currency_id'], values.get('partner_country_id'))
            values['fees'] = float_round(fees, 2)

        # call <name>_form_generate_values to update the tx dict with acqurier specific values
        cust_method_name = '%s_form_generate_values' % (self.provider)
        if hasattr(self, cust_method_name):
            method = getattr(self, cust_method_name)
            values = method(values)

        values.update({
            'tx_url': self._context.get('tx_url', self.get_form_action_url()),
            'submit_class': self._context.get('submit_class', 'btn btn-link'),
            'submit_txt': self._context.get('submit_txt'),
            'acquirer': self,
            'user': self.env.user,
            'context': self._context,
            'type': values.get('type') or 'form',
        })
        values.setdefault('return_url', False)

        _logger.info('payment.acquirer.render: <%s> values rendered for form payment:\n%s', self.provider, pprint.pformat(values))
        return self.view_template_id.render(values, engine='ir.qweb')

    def get_s2s_form_xml_id(self):
        if self.registration_view_template_id:
            model_data = self.env['ir.model.data'].search([('model', '=', 'ir.ui.view'), ('res_id', '=', self.registration_view_template_id.id)])
            return ('%s.%s') % (model_data.module, model_data.name)
        return False

    @api.multi
    def s2s_process(self, data):
        cust_method_name = '%s_s2s_form_process' % (self.provider)
        if not self.s2s_validate(data):
            return False
        if hasattr(self, cust_method_name):
            # As this method may be called in JSON and overriden in various addons
            # let us raise interesting errors before having stranges crashes
            if not data.get('partner_id'):
                raise ValueError(_('Missing partner reference when trying to create a new payment token'))
            method = getattr(self, cust_method_name)
            return method(data)
        return True

    @api.multi
    def s2s_validate(self, data):
        cust_method_name = '%s_s2s_form_validate' % (self.provider)
        if hasattr(self, cust_method_name):
            method = getattr(self, cust_method_name)
            return method(data)
        return True

    @api.multi
    def toggle_environment_value(self):
        prod = self.filtered(lambda acquirer: acquirer.environment == 'prod')
        prod.write({'environment': 'test'})
        (self-prod).write({'environment': 'prod'})

    @api.multi
    def button_immediate_install(self):
        # TDE FIXME: remove that brol
        if self.module_id and self.module_state != 'installed':
            self.module_id.button_immediate_install()
            return {
                'type': 'ir.actions.client',
                'tag': 'reload',
            }

class PaymentIcon(models.Model):
    _name = 'payment.icon'
    _description = 'Payment Icon'

    name = fields.Char(string='Name')
    acquirer_ids = fields.Many2many('payment.acquirer', string="Acquirers", help="List of Acquirers supporting this payment icon.")
    image = fields.Binary(
        "Image", attachment=True,
        help="This field holds the image used for this payment icon, limited to 1024x1024px")

    image_payment_form = fields.Binary(
        "Image displayed on the payment form", attachment=True)

    @api.model
    def create(self, vals):
        if 'image' in vals:
            image = ustr(vals['image'] or '').encode('utf-8')
            vals['image_payment_form'] = image_resize_image(image, size=(45,30))
            vals['image'] = image_resize_image(image, size=(64,64))
        return super(PaymentIcon, self).create(vals)

    @api.multi
    def write(self, vals):
        if 'image' in vals:
            image = ustr(vals['image'] or '').encode('utf-8')
            vals['image_payment_form'] = image_resize_image(image, size=(45,30))
            vals['image'] = image_resize_image(image, size=(64,64))
        return super(PaymentIcon, self).write(vals)

class PaymentTransaction(models.Model):
    """ Transaction Model. Each specific acquirer can extend the model by adding
    its own fields.

    Methods that can be added in an acquirer-specific implementation:

     - ``<name>_create``: method receiving values used when creating a new
       transaction and that returns a dictionary that will update those values.
       This method can be used to tweak some transaction values.

    Methods defined for convention, depending on your controllers:

     - ``<name>_form_feedback(self, data)``: method that handles the data coming
       from the acquirer after the transaction. It will generally receives data
       posted by the acquirer after the transaction.
    """
    _name = 'payment.transaction'
    _description = 'Payment Transaction'
    _order = 'id desc'
    _rec_name = 'reference'

    @api.model
    def _lang_get(self):
        return self.env['res.lang'].get_installed()

    @api.model
    def _get_default_partner_country_id(self):
        return self.env['res.company']._company_default_get('payment.transaction').country_id.id

    date = fields.Datetime('Validation Date', readonly=True)
    acquirer_id = fields.Many2one('payment.acquirer', string='Acquirer', readonly=True, required=True)
    provider = fields.Selection(string='Provider', related='acquirer_id.provider', readonly=True)
    type = fields.Selection([
        ('validation', 'Validation of the bank card'),
        ('server2server', 'Server To Server'),
        ('form', 'Form'),
        ('form_save', 'Form with tokenization')], 'Type',
        default='form', required=True, readonly=True)
    state = fields.Selection([
        ('draft', 'Draft'),
        ('pending', 'Pending'),
        ('authorized', 'Authorized'),
        ('done', 'Done'),
        ('cancel', 'Canceled')],
        string='Status', copy=False, default='draft', required=True, readonly=True)
    state_message = fields.Text(string='Message', readonly=True,
                                help='Field used to store error and/or validation messages for information')
    amount = fields.Monetary(string='Amount', currency_field='currency_id', required=True, readonly=True)
    fees = fields.Monetary(string='Fees', currency_field='currency_id', readonly=True,
                           help='Fees amount; set by the system because depends on the acquirer')
    currency_id = fields.Many2one('res.currency', 'Currency', required=True, readonly=True)
    reference = fields.Char(string='Reference', required=True, readonly=True, index=True,
                            help='Internal reference of the TX')
    acquirer_reference = fields.Char(string='Acquirer Reference', readonly=True, help='Reference of the TX as stored in the acquirer database')
    # duplicate partner / transaction data to store the values at transaction time
    partner_id = fields.Many2one('res.partner', 'Customer', track_visibility='onchange')
    partner_name = fields.Char('Partner Name')
    partner_lang = fields.Selection(_lang_get, 'Language', default=lambda self: self.env.lang)
    partner_email = fields.Char('Email')
    partner_zip = fields.Char('Zip')
    partner_address = fields.Char('Address')
    partner_city = fields.Char('City')
    partner_country_id = fields.Many2one('res.country', 'Country', default=_get_default_partner_country_id, required=True)
    partner_phone = fields.Char('Phone')
    html_3ds = fields.Char('3D Secure HTML')

    callback_model_id = fields.Many2one('ir.model', 'Callback Document Model', groups="base.group_system")
    callback_res_id = fields.Integer('Callback Document ID', groups="base.group_system")
    callback_method = fields.Char('Callback Method', groups="base.group_system")
    callback_hash = fields.Char('Callback Hash', groups="base.group_system")

    # Fields used for payment.transaction traceability.

    payment_token_id = fields.Many2one('payment.token', 'Payment Token', readonly=True,
                                       domain="[('acquirer_id', '=', acquirer_id)]")

    payment_id = fields.Many2one('account.payment', string='Payment', readonly=True)
    invoice_ids = fields.Many2many('account.invoice', 'account_invoice_transaction_rel', 'transaction_id', 'invoice_id',
                                   string='Invoices', copy=False, readonly=True)
    invoice_ids_nbr = fields.Integer(compute='_compute_invoice_ids_nbr', string='# of Invoices')

    _sql_constraints = [
        ('reference_uniq', 'unique(reference)', 'Reference must be unique!'),
    ]

    @api.depends('invoice_ids')
    def _compute_invoice_ids_nbr(self):
        for trans in self:
            trans.invoice_ids_nbr = len(trans.invoice_ids)

    @api.multi
    def _prepare_account_payment_vals(self):
        self.ensure_one()
        return {
            'amount': self.amount,
            'payment_type': 'inbound' if self.amount > 0 else 'outbound',
            'currency_id': self.currency_id.id,
            'partner_id': self.partner_id.id,
            'partner_type': 'customer',
            'invoice_ids': [(6, 0, self.invoice_ids.ids)],
            'journal_id': self.acquirer_id.journal_id.id,
            'company_id': self.acquirer_id.company_id.id,
            'payment_method_id': self.env.ref('payment.account_payment_method_electronic_in').id,
            'payment_token_id': self.payment_token_id and self.payment_token_id.id or None,
            'payment_transaction_id': self.id,
        }

    @api.multi
    def get_last_transaction(self):
        transactions = self.filtered(lambda t: t.state != 'draft')
        return transactions and transactions[0] or transactions

    @api.multi
    def _get_payment_transaction_sent_message(self):
        self.ensure_one()
        if self.payment_token_id:
            message = _('A transaction %s with %s has been initiated using %s credit card.')
            message_vals = (self.reference, self.acquirer_id.name, self.payment_token_id.name)
        elif self.provider in ('manual', 'transfer'):
            message = _('The customer has selected %s to pay this document.')
            message_vals = (self.acquirer_id.name)
        else:
            message = _('A transaction %s with %s has been initiated.')
            message_vals = (self.reference, self.acquirer_id.name)
        if self.provider not in ('manual', 'transfer'):
            message += ' ' + _('Waiting for payment confirmation...')
        return message % message_vals

    @api.multi
    def _get_payment_transaction_received_message(self):
        self.ensure_one()
        amount = formatLang(self.env, self.amount, currency_obj=self.currency_id)
        message_vals = [self.reference, self.acquirer_id.name, amount]
        if self.state == 'pending':
            message = _('The transaction %s with %s for %s is pending.')
        elif self.state == 'authorized':
            message = _('The transaction %s with %s for %s has been authorized. Waiting for capture...')
        elif self.state == 'done':
            message = _('The transaction %s with %s for %s has been confirmed. The related payment is posted: %s')
            message_vals.append(self.payment_id._get_payment_chatter_link())
        elif self.state == 'cancel' and self.state_message:
            message = _('The transaction %s with %s for %s has been cancelled with the following message: %s')
            message_vals.append(self.state_message)
        else:
            message = _('The transaction %s with %s for %s has been cancelled.')
        return message % tuple(message_vals)

    @api.multi
    def _log_payment_transaction_sent(self):
        '''Log the message saying the transaction has been sent to the remote server to be
        processed by the acquirer.
        '''
        for trans in self:
            post_message = trans._get_payment_transaction_sent_message()
            for inv in trans.invoice_ids:
                inv.message_post(body=post_message)

    @api.multi
    def _log_payment_transaction_received(self):
        '''Log the message saying a response has been received from the remote server and some
        additional informations like the old/new state, the reference of the payment... etc.
        :param old_state:       The state of the transaction before the response.
        :param add_messages:    Optional additional messages to log like the capture status.
        '''
        for trans in self.filtered(lambda t: t.provider not in ('manual', 'transfer')):
            post_message = trans._get_payment_transaction_received_message()
            for inv in trans.invoice_ids:
                inv.message_post(body=post_message)

    @api.multi
    def _set_transaction_pending(self):
        '''Move the transaction to the pending state(e.g. Wire Transfer).'''
        if any(trans.state != 'draft' for trans in self):
            raise ValidationError(_('Only draft transaction can be processed.'))

        self.write({'state': 'pending', 'date': datetime.now().strftime(DEFAULT_SERVER_DATETIME_FORMAT)})
        self._log_payment_transaction_received()

    @api.multi
    def _set_transaction_authorized(self):
        '''Move the transaction to the authorized state(e.g. Authorize).'''
        if any(trans.state != 'draft' for trans in self):
            raise ValidationError(_('Only draft transaction can be authorized.'))

        self.write({'state': 'authorized', 'date': datetime.now().strftime(DEFAULT_SERVER_DATETIME_FORMAT)})
        self._log_payment_transaction_received()

    @api.multi
    def _set_transaction_done(self):
        '''Move the transaction's payment to the done state(e.g. Paypal).'''
        if any(trans.state not in ('draft', 'authorized') for trans in self):
            raise ValidationError(_('Only draft/authorized transaction can be posted.'))

        # Validate invoices automatically upon the transaction is posted.
        invoices = self.mapped('invoice_ids').filtered(lambda inv: inv.state == 'draft')
        invoices.action_invoice_open()

        # Create & Post the payments.
        payments = self.env['account.payment']
        for trans in self:
            if trans.payment_id:
                payments += trans.payment_id
                continue

            payment_vals = trans._prepare_account_payment_vals()
            payment = payments.create(payment_vals)
            payments += payment

            # Track the payment to make a one2one.
            trans.payment_id = payment
        payments.post()

        self.write({'state': 'done', 'date': datetime.now().strftime(DEFAULT_SERVER_DATETIME_FORMAT)})
        self._log_payment_transaction_received()

    @api.multi
    def _set_transaction_cancel(self):
        '''Move the transaction's payment to the cancel state(e.g. Paypal).'''
        if any(trans.state not in ('draft', 'authorized') for trans in self):
            raise ValidationError(_('Only draft/authorized transaction can be cancelled.'))

        # Cancel the existing payments.
        self.mapped('payment_id').cancel()

        self.write({'state': 'cancel', 'date': datetime.now().strftime(DEFAULT_SERVER_DATETIME_FORMAT)})
        self._log_payment_transaction_received()

    @api.model
    def _compute_reference_prefix(self, values):
        if values and values.get('invoice_ids'):
            many_list = self.resolve_2many_commands('invoice_ids', values['invoice_ids'], fields=['number'])
            return ','.join(dic['number'] for dic in many_list)
        return None

    @api.model
    def _compute_reference(self, values=None, prefix=None):
        '''Compute a unique reference for the transaction.
        If prefix:
            prefix-\d+
        If some invoices:
            <inv_number_0>.number,<inv_number_1>,...,<inv_number_n>-x
        If some sale orders:
            <so_name_0>.number,<so_name_1>,...,<so_name_n>-x
        Else:
            tx-\d+
        :param values: values used to create a new transaction.
        :param prefix: custom transaction prefix.
        :return: A unique reference for the transaction.
        '''
        if not prefix:
            if values:
                prefix = self._compute_reference_prefix(values)
            else:
                prefix = 'tx'

        # Fetch the last reference
        # E.g. If the last reference is SO42-5, this query will return '-5'
        self._cr.execute('''
                SELECT CAST(SUBSTRING(reference FROM '-\d+') AS INTEGER) AS suffix
                FROM payment_transaction WHERE reference LIKE %s ORDER BY suffix
            ''', [prefix + '%'])
        query_res = self._cr.fetchone()

        if query_res:
            # Increment the last reference by one
            suffix = '%s' % (-query_res[0] + 1)
        else:
            # Start a new indexing from 1
            suffix = '1'

        return '%s-%s' % (prefix, suffix)

    @api.multi
    def action_view_invoices(self):
        action = {
            'name': _('Invoices'),
            'type': 'ir.actions.act_window',
            'res_model': 'account.invoice',
            'target': 'current',
        }
        invoice_ids = self.invoice_ids.ids
        if len(invoice_ids) == 1:
            invoice = invoice_ids[0]
            action['res_id'] = invoice.id
            action['view_mode'] = 'form'
            action['views'] = [(self.env.ref('account.invoice_form').id, 'form')]
        else:
            action['view_mode'] = 'tree,form'
            action['domain'] = [('id', 'in', invoice_ids)]
        return action

    @api.constrains('state', 'acquirer_id')
    def _check_authorize_state(self):
        failed_tx = self.filtered(lambda tx: tx.state == 'authorized' and tx.acquirer_id.provider not in self.env['payment.acquirer']._get_feature_support()['authorize'])
        if failed_tx:
            raise exceptions.ValidationError(_('The %s payment acquirers are not allowed to manual capture mode!' % failed_tx.mapped('acquirer_id.name')))

    @api.model
    def create(self, values):
        # call custom create method if defined (i.e. ogone_create for ogone)
        acquirer = self.env['payment.acquirer'].browse(values['acquirer_id'])
        partner = self.env['res.partner'].browse(values['partner_id'])

        values.update({
            'partner_name': partner.name,
            'partner_lang': partner.lang or 'en_US',
            'partner_email': partner.email,
            'partner_zip': partner.zip,
            'partner_address': _partner_format_address(partner.street or '', partner.street2 or ''),
            'partner_city': partner.city,
            'partner_country_id': partner.country_id.id or self._get_default_partner_country_id(),
            'partner_phone': partner.phone,
        })

        # compute fees
        custom_method_name = '%s_compute_fees' % acquirer.provider
        if hasattr(acquirer, custom_method_name):
            fees = getattr(acquirer, custom_method_name)(
                values.get('amount', 0.0), values.get('currency_id'), partner.country_id.id)
            values['fees'] = fees

        # custom create
        custom_method_name = '%s_create' % acquirer.provider
        if hasattr(acquirer, custom_method_name):
            values.update(getattr(self, custom_method_name)(values))

        if not values.get('reference'):
            values['reference'] = self._compute_reference(values=values)

        # Default value of reference is
        tx = super(PaymentTransaction, self).create(values)

        # Generate callback hash if it is configured on the tx; avoid generating unnecessary stuff
        # (limited sudo env for checking callback presence, must work for manual transactions too)
        tx_sudo = tx.sudo()
        if tx_sudo.callback_model_id and tx_sudo.callback_res_id and tx_sudo.callback_method:
            tx.write({'callback_hash': tx._generate_callback_hash()})

        return tx

<<<<<<< HEAD
=======
    @api.multi
    def write(self, values):
        if ('acquirer_id' in values or 'amount' in values) and 'fees' not in values:
            # The acquirer or the amount has changed, and the fees are not explicitly forced. Fees must be recomputed.
            acquirer = None
            if values.get('acquirer_id'):
                acquirer = self.env['payment.acquirer'].browse(values['acquirer_id'])
            for tx in self:
                vals = dict(values, fees=0.0)
                if not acquirer:
                    acquirer = tx.acquirer_id
                custom_method_name = '%s_compute_fees' % acquirer.provider
                # TDE FIXME: shouldn't we use fee_implemented ?
                if hasattr(acquirer, custom_method_name):
                    fees = getattr(acquirer, custom_method_name)(
                        (values['amount'] if 'amount' in values else tx.amount) or 0.0,
                        values.get('currency_id') or tx.currency_id.id,
                        values.get('partner_country_id') or tx.partner_country_id.id)
                    vals['fees'] = float_round(fees, 2)
                res = super(PaymentTransaction, tx).write(vals)
            return res
        return super(PaymentTransaction, self).write(values)

    @api.model
    def get_next_reference(self, reference):
        return self._get_next_reference(reference)

    @api.model
    def _get_next_reference(self, reference, acquirer=None):
        ref_suffix = 1
        init_ref = reference
        while self.env['payment.transaction'].sudo().search_count([('reference', '=', reference)]):
            reference = init_ref + 'x' + str(ref_suffix)
            ref_suffix += 1
        return reference

>>>>>>> 37eed7c5
    def _generate_callback_hash(self):
        self.ensure_one()
        secret = self.env['ir.config_parameter'].sudo().get_param('database.secret')
        token = '%s%s%s' % (self.callback_model_id.model,
                            self.callback_res_id,
                            self.sudo().callback_method)
        return hmac.new(secret.encode('utf-8'), token.encode('utf-8'), hashlib.sha256).hexdigest()

    # --------------------------------------------------
    # FORM RELATED METHODS
    # --------------------------------------------------

    @api.model
    def form_feedback(self, data, acquirer_name):
        invalid_parameters, tx = None, None

        tx_find_method_name = '_%s_form_get_tx_from_data' % acquirer_name
        if hasattr(self, tx_find_method_name):
            tx = getattr(self, tx_find_method_name)(data)

        # TDE TODO: form_get_invalid_parameters from model to multi
        invalid_param_method_name = '_%s_form_get_invalid_parameters' % acquirer_name
        if hasattr(self, invalid_param_method_name):
            invalid_parameters = getattr(tx, invalid_param_method_name)(data)

        if invalid_parameters:
            _error_message = '%s: incorrect tx data:\n' % (acquirer_name)
            for item in invalid_parameters:
                _error_message += '\t%s: received %s instead of %s\n' % (item[0], item[1], item[2])
            _logger.error(_error_message)
            return False

        # TDE TODO: form_validate from model to multi
        feedback_method_name = '_%s_form_validate' % acquirer_name
        if hasattr(self, feedback_method_name):
            return getattr(tx, feedback_method_name)(data)

        return True

    @api.multi
    def _post_process_after_done(self, **kwargs):
        return True

    # --------------------------------------------------
    # SERVER2SERVER RELATED METHODS
    # --------------------------------------------------

    @api.multi
    def s2s_do_transaction(self, **kwargs):
        custom_method_name = '%s_s2s_do_transaction' % self.acquirer_id.provider
        for trans in self:
            trans._log_payment_transaction_sent()
            if hasattr(trans, custom_method_name):
                return getattr(trans, custom_method_name)(**kwargs)

    @api.multi
    def s2s_do_refund(self, **kwargs):
        custom_method_name = '%s_s2s_do_refund' % self.acquirer_id.provider
        if hasattr(self, custom_method_name):
            return getattr(self, custom_method_name)(**kwargs)

    @api.multi
    def s2s_capture_transaction(self, **kwargs):
        custom_method_name = '%s_s2s_capture_transaction' % self.acquirer_id.provider
        if hasattr(self, custom_method_name):
            return getattr(self, custom_method_name)(**kwargs)

    @api.multi
    def s2s_void_transaction(self, **kwargs):
        custom_method_name = '%s_s2s_void_transaction' % self.acquirer_id.provider
        if hasattr(self, custom_method_name):
            return getattr(self, custom_method_name)(**kwargs)

    @api.multi
    def s2s_get_tx_status(self):
        """ Get the tx status. """
        invalid_param_method_name = '_%s_s2s_get_tx_status' % self.acquirer_id.provider
        if hasattr(self, invalid_param_method_name):
            return getattr(self, invalid_param_method_name)()
        return True

    @api.multi
    def execute_callback(self):
        res = None
        for transaction in self:
            # limited sudo env, only for checking callback presence, not for running it!
            # manual transactions have no callback, and can pass without being run by admin user
            tx_sudo = transaction.sudo()
            if not (tx_sudo.callback_model_id and tx_sudo.callback_res_id and tx_sudo.callback_method):
                continue

            valid_token = transaction._generate_callback_hash()
            if not consteq(ustr(valid_token), transaction.callback_hash):
                _logger.warning("Invalid callback signature for transaction %d" % (transaction.id))
                continue

            record = self.env[transaction.callback_model_id.model].browse(transaction.callback_res_id).exists()
            if record:
                res = getattr(record, transaction.callback_method)(transaction)
            else:
                _logger.warning("Did not found record %s.%s for callback of transaction %d" % (transaction.callback_model_id.model, transaction.callback_res_id, transaction.id))
        return res

    @api.multi
    def action_capture(self):
        if any([t.state != 'authorized' for t in self]):
            raise ValidationError(_('Only transactions having the capture status can be captured.'))
        for tx in self:
            tx.s2s_capture_transaction()

    @api.multi
    def action_void(self):
        if any([t.state != 'authorized' for t in self]):
            raise ValidationError(_('Only transactions having the capture status can be voided.'))
        for tx in self:
            tx.s2s_void_transaction()


class PaymentToken(models.Model):
    _name = 'payment.token'
    _order = 'partner_id, id desc'

    name = fields.Char('Name', help='Name of the payment token')
    short_name = fields.Char('Short name', compute='_compute_short_name')
    partner_id = fields.Many2one('res.partner', 'Partner', required=True)
    acquirer_id = fields.Many2one('payment.acquirer', 'Acquirer Account', required=True)
    acquirer_ref = fields.Char('Acquirer Ref.', required=True)
    active = fields.Boolean('Active', default=True)
    payment_ids = fields.One2many('payment.transaction', 'payment_token_id', 'Payment Transactions')
    verified = fields.Boolean(string='Verified', default=False)

    @api.model
    def create(self, values):
        # call custom create method if defined (i.e. ogone_create for ogone)
        if values.get('acquirer_id'):
            acquirer = self.env['payment.acquirer'].browse(values['acquirer_id'])

            # custom create
            custom_method_name = '%s_create' % acquirer.provider
            if hasattr(self, custom_method_name):
                values.update(getattr(self, custom_method_name)(values))
                # remove all non-model fields used by (provider)_create method to avoid warning
                fields_wl = set(self._fields) & set(values)
                values = {field: values[field] for field in fields_wl}
        return super(PaymentToken, self).create(values)
    """
        @TBE: stolen shamelessly from there https://www.paypal.com/us/selfhelp/article/why-is-there-a-$1.95-charge-on-my-card-statement-faq554
        Most of them are ~1.50€s
        TODO: See this with @AL & @DBO
    """
    VALIDATION_AMOUNTS = {
        'CAD': 2.45,
        'EUR': 1.50,
        'GBP': 1.00,
        'JPY': 200,
        'AUD': 2.00,
        'NZD': 3.00,
        'CHF': 3.00,
        'HKD': 15.00,
        'SEK': 15.00,
        'DKK': 12.50,
        'PLN': 6.50,
        'NOK': 15.00,
        'HUF': 400.00,
        'CZK': 50.00,
        'BRL': 4.00,
        'MYR': 10.00,
        'MXN': 20.00,
        'ILS': 8.00,
        'PHP': 100.00,
        'TWD': 70.00,
        'THB': 70.00
        }

    @api.model
    def validate(self, **kwargs):
        """
            This method allow to verify if this payment method is valid or not.
            It does this by withdrawing a certain amount and then refund it right after.
        """
        currency = self.partner_id.currency_id

        if self.VALIDATION_AMOUNTS.get(currency.name):
            amount = self.VALIDATION_AMOUNTS.get(currency.name)
        else:
            # If we don't find the user's currency, then we set the currency to EUR and the amount to 1€50.
            currency = self.env['res.currency'].search([('name', '=', 'EUR')])
            amount = 1.5

        if len(currency) != 1:
            _logger.error("Error 'EUR' currency not found for payment method validation!")
            return False

        reference = "VALIDATION-%s-%s" % (self.id, datetime.now().strftime('%y%m%d_%H%M%S'))
        tx = self.env['payment.transaction'].sudo().create({
            'amount': amount,
            'acquirer_id': self.acquirer_id.id,
            'type': 'validation',
            'currency_id': currency.id,
            'reference': reference,
            'payment_token_id': self.id,
            'partner_id': self.partner_id.id,
            'partner_country_id': self.partner_id.country_id.id,
        })

        kwargs.update({'3d_secure': True})
        tx.s2s_do_transaction(**kwargs)

        # if 3D secure is called, then we do not refund right now
        if not tx.html_3ds:
            tx.s2s_do_refund()

        return tx

    @api.multi
    @api.depends('name')
    def _compute_short_name(self):
        for token in self:
            token.short_name = token.name.replace('XXXXXXXXXXXX', '***')

    @api.multi
    def get_linked_records(self):
        """ This method returns a dict containing all the records linked to the payment.token (e.g Subscriptions),
            the key is the id of the payment.token and the value is an array that must follow the scheme below.

            {
                token_id: [
                    'description': The model description (e.g 'Sale Subscription'),
                    'id': The id of the record,
                    'name': The name of the record,
                    'url': The url to access to this record.
                ]
            }
        """
        return {r.id:[] for r in self}<|MERGE_RESOLUTION|>--- conflicted
+++ resolved
@@ -10,11 +10,8 @@
 from odoo.addons.base.models import ir_module
 from odoo.exceptions import ValidationError
 from odoo import api, SUPERUSER_ID
-<<<<<<< HEAD
 from odoo.tools.misc import DEFAULT_SERVER_DATETIME_FORMAT
 from odoo.tools.misc import formatLang
-=======
->>>>>>> 37eed7c5
 
 _logger = logging.getLogger(__name__)
 
@@ -76,12 +73,8 @@
         'res.company', 'Company',
         default=lambda self: self.env.user.company_id.id, required=True)
     view_template_id = fields.Many2one(
-<<<<<<< HEAD
-        'ir.ui.view', 'Form Button Template', default=_get_default_view_template_id, required=True)
-=======
         'ir.ui.view', 'Form Button Template', required=True,
         default=_get_default_view_template_id)
->>>>>>> 37eed7c5
     registration_view_template_id = fields.Many2one(
         'ir.ui.view', 'S2S Form Template', domain=[('type', '=', 'qweb')],
         help="Template for method registration")
@@ -231,19 +224,11 @@
         :return: a dictionary to create a account.journal record.
         '''
         self.ensure_one()
-<<<<<<< HEAD
         account_vals = self.env['wizard.multi.charts.accounts']._prepare_transfer_account(self.name, self.company_id)
         account = self.env['account.account'].create(account_vals)
         inbound_payment_method_ids = []
         if self.token_implemented and self.payment_flow == 's2s':
             inbound_payment_method_ids.append((4, self.env.ref('payment.account_payment_method_electronic_in').id))
-=======
-        account_vals = self.env['account.journal']._prepare_liquidity_account(
-            self.name, self.company_id, None, 'bank')
-        account_vals['user_type_id'] = self.env.ref('account.data_account_type_current_assets').id
-        account_vals['reconcile'] = True
-        account = self.env['account.account'].create(account_vals)
->>>>>>> 37eed7c5
         return {
             'name': self.name,
             'code': self.name.upper(),
@@ -255,20 +240,12 @@
             # Show the journal on dashboard if the acquirer is published on the website.
             'show_on_dashboard': self.website_published,
             # Don't show payment methods in the backend.
-<<<<<<< HEAD
             'inbound_payment_method_ids': inbound_payment_method_ids,
-=======
-            'inbound_payment_method_ids': [],
->>>>>>> 37eed7c5
             'outbound_payment_method_ids': [],
         }
 
     @api.model
-<<<<<<< HEAD
-    def _create_missing_journal_for_acquirers(self):
-=======
     def _create_missing_journal_for_acquirers(self, company=None):
->>>>>>> 37eed7c5
         '''Create the journal for active acquirers.
         We want one journal per acquirer. However, we can't create them during the 'create' of the payment.acquirer
         because every acquirers are defined on the 'payment' module but is active only when installing their own module
@@ -283,11 +260,7 @@
         acquirer_names = [a.name.split('_')[1] for a in acquirer_modules]
 
         # Search for acquirers having no journal
-<<<<<<< HEAD
-        company = self.env.user.company_id
-=======
         company = company or self.env.user.company_id
->>>>>>> 37eed7c5
         acquirers = self.env['payment.acquirer'].search(
             [('provider', 'in', acquirer_names), ('journal_id', '=', False), ('company_id', '=', company.id)])
 
@@ -890,45 +863,6 @@
 
         return tx
 
-<<<<<<< HEAD
-=======
-    @api.multi
-    def write(self, values):
-        if ('acquirer_id' in values or 'amount' in values) and 'fees' not in values:
-            # The acquirer or the amount has changed, and the fees are not explicitly forced. Fees must be recomputed.
-            acquirer = None
-            if values.get('acquirer_id'):
-                acquirer = self.env['payment.acquirer'].browse(values['acquirer_id'])
-            for tx in self:
-                vals = dict(values, fees=0.0)
-                if not acquirer:
-                    acquirer = tx.acquirer_id
-                custom_method_name = '%s_compute_fees' % acquirer.provider
-                # TDE FIXME: shouldn't we use fee_implemented ?
-                if hasattr(acquirer, custom_method_name):
-                    fees = getattr(acquirer, custom_method_name)(
-                        (values['amount'] if 'amount' in values else tx.amount) or 0.0,
-                        values.get('currency_id') or tx.currency_id.id,
-                        values.get('partner_country_id') or tx.partner_country_id.id)
-                    vals['fees'] = float_round(fees, 2)
-                res = super(PaymentTransaction, tx).write(vals)
-            return res
-        return super(PaymentTransaction, self).write(values)
-
-    @api.model
-    def get_next_reference(self, reference):
-        return self._get_next_reference(reference)
-
-    @api.model
-    def _get_next_reference(self, reference, acquirer=None):
-        ref_suffix = 1
-        init_ref = reference
-        while self.env['payment.transaction'].sudo().search_count([('reference', '=', reference)]):
-            reference = init_ref + 'x' + str(ref_suffix)
-            ref_suffix += 1
-        return reference
-
->>>>>>> 37eed7c5
     def _generate_callback_hash(self):
         self.ensure_one()
         secret = self.env['ir.config_parameter'].sudo().get_param('database.secret')

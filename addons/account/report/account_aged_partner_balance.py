# -*- coding: utf-8 -*-

import time
from odoo import api, models, _
from odoo.exceptions import UserError
from odoo.tools import float_is_zero
from datetime import datetime
from dateutil.relativedelta import relativedelta


class ReportAgedPartnerBalance(models.AbstractModel):

    _name = 'report.account.report_agedpartnerbalance'

    def _get_partner_move_lines(self, account_type, date_from, target_move, period_length):
        # This method can receive the context key 'include_nullified_amount' {Boolean}
        # Do an invoice and a payment and unreconcile. The amount will be nullified
        # By default, the partner wouldn't appear in this report.
        # The context key allow it to appear
        # In case of a period_length of 30 days as of 2019-02-08, we want the following periods:
        # Name       Stop         Start
        # 1 - 30   : 2019-02-07 - 2019-01-09
        # 31 - 60  : 2019-01-08 - 2018-12-10
        # 61 - 90  : 2018-12-09 - 2018-11-10
        # 91 - 120 : 2018-11-09 - 2018-10-11
        # +120     : 2018-10-10
        periods = {}
        start = datetime.strptime(date_from, "%Y-%m-%d")
        for i in range(5)[::-1]:
            stop = start - relativedelta(days=period_length)
            period_name = str((5-(i+1)) * period_length + 1) + '-' + str((5-i) * period_length)
            period_stop = (start - relativedelta(days=1)).strftime('%Y-%m-%d')
            if i == 0:
                period_name = '+' + str(4 * period_length)
            periods[str(i)] = {
                'name': period_name,
                'stop': period_stop,
                'start': (i!=0 and stop.strftime('%Y-%m-%d') or False),
            }
            start = stop

        res = []
        total = []
        cr = self.env.cr
        user_company = self.env.user.company_id
        user_currency = user_company.currency_id
        ResCurrency = self.env['res.currency'].with_context(date=date_from)
        company_ids = self._context.get('company_ids') or [user_company.id]
        move_state = ['draft', 'posted']
        if target_move == 'posted':
            move_state = ['posted']
        arg_list = (tuple(move_state), tuple(account_type))
        #build the reconciliation clause to see what partner needs to be printed
        reconciliation_clause = '(l.reconciled IS FALSE)'
        cr.execute('SELECT debit_move_id, credit_move_id FROM account_partial_reconcile where create_date > %s', (date_from,))
        reconciled_after_date = []
        for row in cr.fetchall():
            reconciled_after_date += [row[0], row[1]]
        if reconciled_after_date:
            reconciliation_clause = '(l.reconciled IS FALSE OR l.id IN %s)'
            arg_list += (tuple(reconciled_after_date),)
        arg_list += (date_from, tuple(company_ids))
        query = '''
            SELECT DISTINCT l.partner_id, UPPER(res_partner.name)
            FROM account_move_line AS l left join res_partner on l.partner_id = res_partner.id, account_account, account_move am
            WHERE (l.account_id = account_account.id)
                AND (l.move_id = am.id)
                AND (am.state IN %s)
                AND (account_account.internal_type IN %s)
                AND ''' + reconciliation_clause + '''
                AND (l.date <= %s)
                AND l.company_id IN %s
            ORDER BY UPPER(res_partner.name)'''
        cr.execute(query, arg_list)

        partners = cr.dictfetchall()
        # put a total of 0
        for i in range(7):
            total.append(0)

        # Build a string like (1,2,3) for easy use in SQL query
        partner_ids = [partner['partner_id'] for partner in partners if partner['partner_id']]
        lines = dict((partner['partner_id'] or False, []) for partner in partners)
        if not partner_ids:
            return [], [], {}

        # This dictionary will store the not due amount of all partners
        undue_amounts = {}
        query = '''SELECT l.id
                FROM account_move_line AS l, account_account, account_move am
                WHERE (l.account_id = account_account.id) AND (l.move_id = am.id)
                    AND (am.state IN %s)
                    AND (account_account.internal_type IN %s)
                    AND (COALESCE(l.date_maturity,l.date) >= %s)\
                    AND ((l.partner_id IN %s) OR (l.partner_id IS NULL))
                AND (l.date <= %s)
                AND l.company_id IN %s'''
        cr.execute(query, (tuple(move_state), tuple(account_type), date_from, tuple(partner_ids), date_from, tuple(company_ids)))
        aml_ids = cr.fetchall()
        aml_ids = aml_ids and [x[0] for x in aml_ids] or []
        for line in self.env['account.move.line'].browse(aml_ids):
            partner_id = line.partner_id.id or False
            if partner_id not in undue_amounts:
                undue_amounts[partner_id] = 0.0
            line_amount = ResCurrency._compute(line.company_id.currency_id, user_currency, line.balance)
            if user_currency.is_zero(line_amount):
                continue
            for partial_line in line.matched_debit_ids:
<<<<<<< HEAD
                if partial_line.max_date <= date_from:
                    line_amount += partial_line.amount
            for partial_line in line.matched_credit_ids:
                if partial_line.max_date <= date_from:
                    line_amount -= partial_line.amount
=======
                if partial_line.create_date[:10] <= date_from:
                    line_amount += ResCurrency._compute(partial_line.company_id.currency_id, user_currency, partial_line.amount)
            for partial_line in line.matched_credit_ids:
                if partial_line.create_date[:10] <= date_from:
                    line_amount -= ResCurrency._compute(partial_line.company_id.currency_id, user_currency, partial_line.amount)
>>>>>>> 3c78026d
            if not self.env.user.company_id.currency_id.is_zero(line_amount):
                undue_amounts[partner_id] += line_amount
                lines[partner_id].append({
                    'line': line,
                    'amount': line_amount,
                    'period': 6,
                })

        # Use one query per period and store results in history (a list variable)
        # Each history will contain: history[1] = {'<partner_id>': <partner_debit-credit>}
        history = []
        for i in range(5):
            args_list = (tuple(move_state), tuple(account_type), tuple(partner_ids),)
            dates_query = '(COALESCE(l.date_maturity,l.date)'

            if periods[str(i)]['start'] and periods[str(i)]['stop']:
                dates_query += ' BETWEEN %s AND %s)'
                args_list += (periods[str(i)]['start'], periods[str(i)]['stop'])
            elif periods[str(i)]['start']:
                dates_query += ' >= %s)'
                args_list += (periods[str(i)]['start'],)
            else:
                dates_query += ' <= %s)'
                args_list += (periods[str(i)]['stop'],)
            args_list += (date_from, tuple(company_ids))

            query = '''SELECT l.id
                    FROM account_move_line AS l, account_account, account_move am
                    WHERE (l.account_id = account_account.id) AND (l.move_id = am.id)
                        AND (am.state IN %s)
                        AND (account_account.internal_type IN %s)
                        AND ((l.partner_id IN %s) OR (l.partner_id IS NULL))
                        AND ''' + dates_query + '''
                    AND (l.date <= %s)
                    AND l.company_id IN %s'''
            cr.execute(query, args_list)
            partners_amount = {}
            aml_ids = cr.fetchall()
            aml_ids = aml_ids and [x[0] for x in aml_ids] or []
            for line in self.env['account.move.line'].browse(aml_ids):
                partner_id = line.partner_id.id or False
                if partner_id not in partners_amount:
                    partners_amount[partner_id] = 0.0
                line_amount = ResCurrency._compute(line.company_id.currency_id, user_currency, line.balance)
                if user_currency.is_zero(line_amount):
                    continue
                for partial_line in line.matched_debit_ids:
<<<<<<< HEAD
                    if partial_line.max_date <= date_from:
                        line_amount += partial_line.amount
                for partial_line in line.matched_credit_ids:
                    if partial_line.max_date <= date_from:
                        line_amount -= partial_line.amount
=======
                    if partial_line.create_date[:10] <= date_from:
                        line_amount += ResCurrency._compute(partial_line.company_id.currency_id, user_currency, partial_line.amount)
                for partial_line in line.matched_credit_ids:
                    if partial_line.create_date[:10] <= date_from:
                        line_amount -= ResCurrency._compute(partial_line.company_id.currency_id, user_currency, partial_line.amount)
>>>>>>> 3c78026d

                if not self.env.user.company_id.currency_id.is_zero(line_amount):
                    partners_amount[partner_id] += line_amount
                    lines[partner_id].append({
                        'line': line,
                        'amount': line_amount,
                        'period': i + 1,
                        })
            history.append(partners_amount)

        for partner in partners:
            if partner['partner_id'] is None:
                partner['partner_id'] = False
            at_least_one_amount = False
            values = {}
            undue_amt = 0.0
            if partner['partner_id'] in undue_amounts:  # Making sure this partner actually was found by the query
                undue_amt = undue_amounts[partner['partner_id']]

            total[6] = total[6] + undue_amt
            values['direction'] = undue_amt
            if not float_is_zero(values['direction'], precision_rounding=self.env.user.company_id.currency_id.rounding):
                at_least_one_amount = True

            for i in range(5):
                during = False
                if partner['partner_id'] in history[i]:
                    during = [history[i][partner['partner_id']]]
                # Adding counter
                total[(i)] = total[(i)] + (during and during[0] or 0)
                values[str(i)] = during and during[0] or 0.0
                if not float_is_zero(values[str(i)], precision_rounding=self.env.user.company_id.currency_id.rounding):
                    at_least_one_amount = True
            values['total'] = sum([values['direction']] + [values[str(i)] for i in range(5)])
            ## Add for total
            total[(i + 1)] += values['total']
            values['partner_id'] = partner['partner_id']
            if partner['partner_id']:
                browsed_partner = self.env['res.partner'].browse(partner['partner_id'])
                values['name'] = browsed_partner.name and len(browsed_partner.name) >= 45 and browsed_partner.name[0:40] + '...' or browsed_partner.name
                values['trust'] = browsed_partner.trust
            else:
                values['name'] = _('Unknown Partner')
                values['trust'] = False

            if at_least_one_amount or (self._context.get('include_nullified_amount') and lines[partner['partner_id']]):
                res.append(values)

        return res, total, lines

    @api.model
    def get_report_values(self, docids, data=None):
        if not data.get('form') or not self.env.context.get('active_model') or not self.env.context.get('active_id'):
            raise UserError(_("Form content is missing, this report cannot be printed."))

        total = []
        model = self.env.context.get('active_model')
        docs = self.env[model].browse(self.env.context.get('active_id'))

        target_move = data['form'].get('target_move', 'all')
        date_from = data['form'].get('date_from', time.strftime('%Y-%m-%d'))

        if data['form']['result_selection'] == 'customer':
            account_type = ['receivable']
        elif data['form']['result_selection'] == 'supplier':
            account_type = ['payable']
        else:
            account_type = ['payable', 'receivable']

        movelines, total, dummy = self._get_partner_move_lines(account_type, date_from, target_move, data['form']['period_length'])
        return {
            'doc_ids': self.ids,
            'doc_model': model,
            'data': data['form'],
            'docs': docs,
            'time': time,
            'get_partner_lines': movelines,
            'get_direction': total,
        }<|MERGE_RESOLUTION|>--- conflicted
+++ resolved
@@ -106,19 +106,11 @@
             if user_currency.is_zero(line_amount):
                 continue
             for partial_line in line.matched_debit_ids:
-<<<<<<< HEAD
                 if partial_line.max_date <= date_from:
-                    line_amount += partial_line.amount
+                    line_amount += ResCurrency._compute(partial_line.company_id.currency_id, user_currency, partial_line.amount)
             for partial_line in line.matched_credit_ids:
                 if partial_line.max_date <= date_from:
-                    line_amount -= partial_line.amount
-=======
-                if partial_line.create_date[:10] <= date_from:
-                    line_amount += ResCurrency._compute(partial_line.company_id.currency_id, user_currency, partial_line.amount)
-            for partial_line in line.matched_credit_ids:
-                if partial_line.create_date[:10] <= date_from:
                     line_amount -= ResCurrency._compute(partial_line.company_id.currency_id, user_currency, partial_line.amount)
->>>>>>> 3c78026d
             if not self.env.user.company_id.currency_id.is_zero(line_amount):
                 undue_amounts[partner_id] += line_amount
                 lines[partner_id].append({
@@ -166,19 +158,11 @@
                 if user_currency.is_zero(line_amount):
                     continue
                 for partial_line in line.matched_debit_ids:
-<<<<<<< HEAD
                     if partial_line.max_date <= date_from:
-                        line_amount += partial_line.amount
+                        line_amount += ResCurrency._compute(partial_line.company_id.currency_id, user_currency, partial_line.amount)
                 for partial_line in line.matched_credit_ids:
                     if partial_line.max_date <= date_from:
-                        line_amount -= partial_line.amount
-=======
-                    if partial_line.create_date[:10] <= date_from:
-                        line_amount += ResCurrency._compute(partial_line.company_id.currency_id, user_currency, partial_line.amount)
-                for partial_line in line.matched_credit_ids:
-                    if partial_line.create_date[:10] <= date_from:
                         line_amount -= ResCurrency._compute(partial_line.company_id.currency_id, user_currency, partial_line.amount)
->>>>>>> 3c78026d
 
                 if not self.env.user.company_id.currency_id.is_zero(line_amount):
                     partners_amount[partner_id] += line_amount

# -*- coding: utf-8 -*-
##############################################################################
#
#    OpenERP, Open Source Management Solution
#    Copyright (C) 2004-2010 Tiny SPRL (<http://tiny.be>).
#
#    This program is free software: you can redistribute it and/or modify
#    it under the terms of the GNU Affero General Public License as
#    published by the Free Software Foundation, either version 3 of the
#    License, or (at your option) any later version.
#
#    This program is distributed in the hope that it will be useful,
#    but WITHOUT ANY WARRANTY; without even the implied warranty of
#    MERCHANTABILITY or FITNESS FOR A PARTICULAR PURPOSE.  See the
#    GNU Affero General Public License for more details.
#
#    You should have received a copy of the GNU Affero General Public License
#    along with this program.  If not, see <http://www.gnu.org/licenses/>.
#
##############################################################################

import time
<<<<<<< HEAD
import ir
from osv import osv
=======

>>>>>>> 8b1ef6ba
from report import report_sxw
import pooler

class Overdue(report_sxw.rml_parse):
    def __init__(self, cr, uid, name, context):
        super(Overdue, self).__init__(cr, uid, name, context=context)
        self.localcontext.update( {
            'time': time,
            'adr_get': self._adr_get,
            'getLines': self._lines_get,
            'tel_get': self._tel_get,
            'message': self._message,
        })
        self.context = context
    def _adr_get(self, partner, type):
        res = []
        res_partner = pooler.get_pool(self.cr.dbname).get('res.partner')
        res_partner_address = pooler.get_pool(self.cr.dbname).get('res.partner.address')
        addresses = res_partner.address_get(self.cr, self.uid, [partner.id], [type])
        adr_id = addresses and addresses[type] or False
        result = {
                  'name': False,
                  'street': False,
                  'street2': False,
                  'city': False,
                  'zip': False,
                  'state_id':False,
                  'country_id': False,
                 }
        if adr_id:
            result = res_partner_address.read(self.cr, self.uid, [adr_id], context=self.context.copy())
            result[0]['country_id'] = result[0]['country_id'] and result[0]['country_id'][1] or False
            result[0]['state_id'] = result[0]['state_id'] and result[0]['state_id'][1] or False
            return result

        res.append(result)
        return res

    def _tel_get(self,partner):
        if not partner:
            return False
        res_partner_address = pooler.get_pool(self.cr.dbname).get('res.partner.address')
        res_partner = pooler.get_pool(self.cr.dbname).get('res.partner')
        addresses = res_partner.address_get(self.cr, self.uid, [partner.id], ['invoice'])
        adr_id = addresses and addresses['invoice'] or False
        if adr_id:
            adr=res_partner_address.read(self.cr, self.uid, [adr_id])[0]
            return adr['phone']
        else:
            return partner.address and partner.address[0].phone or False
        return False

    def _lines_get(self, partner):
        moveline_obj = pooler.get_pool(self.cr.dbname).get('account.move.line')
        movelines = moveline_obj.search(self.cr, self.uid,
                [('partner_id', '=', partner.id),
                    ('account_id.type', 'in', ['receivable', 'payable']),
                    ('state', '<>', 'draft'), ('reconcile_id', '=', False)])
        movelines = moveline_obj.browse(self.cr, self.uid, movelines)
        return movelines

    def _message(self, obj, company):
        company_pool = pooler.get_pool(self.cr.dbname).get('res.company')
        message = company_pool.browse(self.cr, self.uid, company.id, {'lang':obj.lang}).overdue_msg
        return message

report_sxw.report_sxw('report.account.overdue', 'res.partner',
        'addons/account/report/account_print_overdue.rml', parser=Overdue)


# vim:expandtab:smartindent:tabstop=4:softtabstop=4:shiftwidth=4:
<|MERGE_RESOLUTION|>--- conflicted
+++ resolved
@@ -20,12 +20,7 @@
 ##############################################################################
 
 import time
-<<<<<<< HEAD
-import ir
-from osv import osv
-=======
 
->>>>>>> 8b1ef6ba
 from report import report_sxw
 import pooler
 

--- conflicted
+++ resolved
@@ -20,106 +20,6 @@
                         <button string="Apply" type="object" name="execute"/>
                         <button string="Cancel" special="cancel"/>
                     </header>
-<<<<<<< HEAD
-                    <sheet layout="auto">
-                        <group>
-                            <separator string="Accounting Details of Company" colspan="4"/>
-                            <field name="has_default_company" invisible="1"/>
-                            <field name="has_chart_of_accounts" invisible="1"/>
-                            <field name="company_id" groups="base.group_multi_company" widget="selection" on_change="onchange_company_id(company_id)"
-                                attrs="{'invisible': [('has_default_company', '=', True)]}"/>
-                            <field name="expects_chart_of_accounts"/>
-                            <group string="No Chart of Accounts exists for this Company" colspan="4" attrs="{'invisible': ['|', ('expects_chart_of_accounts','=',False), ('has_chart_of_accounts','=',True)]}">
-                                <label string="Please select a chart template to install a chart of accounts." colspan="4"/>
-                                <field name="chart_template_id" widget="selection" on_change="onchange_chart_template_id(chart_template_id)" domain="[('visible','=', True)]"/>
-                                <button string="Install More Chart Templates" icon="gtk-go-forward"
-                                    name="%(open_account_charts_modules)d" type="action"/>
-                                <newline/>
-                                <field name ="code_digits" groups="account.group_account_user"/>
-                                <field name ="seq_journal"/>
-                                <newline/>
-                                <field name ="complete_tax_set" invisible="1"/>
-                                <field name="sale_tax" attrs="{'invisible': ['|', ('chart_template_id','=',False), ('complete_tax_set','=',False)]}"
-                                    domain="[('chart_template_id', '=', chart_template_id),('parent_id','=',False),('type_tax_use','in',('sale','all'))]"/>
-                                <field name="purchase_tax" attrs="{'invisible': ['|', ('chart_template_id','=',False), ('complete_tax_set','=',False)]}"
-                                    domain="[('chart_template_id', '=', chart_template_id),('parent_id','=',False),('type_tax_use','in',('purchase', 'all'))]"/>
-                                <field name ="sale_tax_rate" attrs="{'invisible': ['|', ('chart_template_id','=',False), ('complete_tax_set','=',True)]}" on_change="onchange_tax_rate(sale_tax_rate)"/>
-                                <field name ="purchase_tax_rate" attrs="{'invisible': ['|', ('chart_template_id','=',False), ('complete_tax_set','=',True)]}"/>
-                            </group>
-                            <field name="has_fiscal_year" invisible="1"/>
-                            <group string="No Fiscal Year exists for this Company" colspan="4" attrs="{'invisible': ['|', ('expects_chart_of_accounts','=',False), ('has_fiscal_year','=',True)]}">
-                                <field name="date_start" on_change="onchange_start_date(date_start)"/>
-                                <field name="date_stop"/>
-                                <field name="period" colspan="4"/>
-                            </group>
-                            <group colspan="4">
-                                <separator string="Accounting Configuration" colspan="4"/>
-                                <field name ="complete_tax_set" invisible="1"/>
-                                <newline/>
-                                <group colspan="" col="2">
-                                    <field name="default_sale_tax" domain="[('type_tax_use','=','sale'), ('company_id','=',company_id)]" attrs="{'invisible': [('has_chart_of_accounts','=',False)]}"/>
-                                    <field name="module_account_accountant"/>
-                                    <field name="module_account_asset"/>
-                                </group>
-                                <group colspan="2" col="2">
-                                    <field name="default_purchase_tax" domain="[('type_tax_use','=','purchase'), ('company_id','=',company_id)]" attrs="{'invisible': [('has_chart_of_accounts','=',False)]}"/>
-                                    <field name="currency_id" widget="selection"/>
-                                    <field name="module_account_budget"/>
-                                    <field name="decimal_precision"/>
-                                </group>
-                            </group>
-                            <group colspan="2" col="2">
-                                <separator string="Customer Invoices" colspan="2"/>
-                                <field name="sale_journal_id" invisible="1"/>
-                                <label string="Next Invoice Number" for="sale_sequence_prefix" help='If you put "%%(year)s" in the prefix, it will be replaced by the current year.'/>
-                                <group colspan="1" col="2">
-                                    <field name="sale_sequence_prefix" nolabel="1"/>
-                                    <field name="sale_sequence_next" nolabel="1" attrs="{'readonly': [('sale_journal_id','=',False)]}"/>
-                                </group>
-                                <field name="sale_refund_journal_id" invisible="1"/>
-                                <label string="Next Credit Note Number" for="sale_refund_sequence_prefix" help='If you put "%%(year)s" in the prefix, it will be replaced by the current year.'/>
-                                <group colspan="1" col="2">
-                                    <field name="sale_refund_sequence_prefix" nolabel="1"/>
-                                    <field name="sale_refund_sequence_next" nolabel="1" attrs="{'readonly': [('sale_refund_journal_id','=',False)]}"/>
-                                </group>
-                                <field name="module_account_invoice_layout"/>
-                                <field name="module_account_voucher"/>
-                                <field name="module_account_followup"/>
-                                <field name="group_proforma_invoices"/>
-                            </group>
-                            <group colspan="2" col="2">
-                                <separator string="Supplier Invoices" colspan="2"/>
-                                <field name="purchase_journal_id" invisible="1"/>
-                                <label string="Next Supplier Invoice Number" for="purchase_sequence_prefix" help='If you put "%%(year)s" in the prefix, it will be replaced by the current year.'/>
-                                <group colspan="1" col="2">
-                                    <field name="purchase_sequence_prefix" nolabel="1"/>
-                                    <field name="purchase_sequence_next" nolabel="1" attrs="{'readonly': [('purchase_journal_id','=',False)]}"/>
-                                </group>
-                                <field name="purchase_refund_journal_id" invisible="1"/>
-                                <label string="Next Supplier Credit Note Number" for="purchase_refund_sequence_prefix" help='If you put "%%(year)s" in the prefix, it will be replaced by the current year.'/>
-                                <group colspan="1" col="2">
-                                    <field name="purchase_refund_sequence_prefix" nolabel="1"/>
-                                    <field name="purchase_refund_sequence_next" nolabel="1" attrs="{'readonly': [('purchase_refund_journal_id','=',False)]}"/>
-                                </group>
-                                <field name="module_account_payment"/>
-                            </group>
-                            <group colspan="2" col="2">
-                                <separator string="Electronic Payments" colspan="2"/>
-                                <field name="paypal_account"/>
-                            </group>
-                            <group colspan="2" col="2">
-                                <separator string="Bank &amp; Cash" colspan="2"/>
-                                <b><label string="Configure Bank Accounts :"/></b>
-                                <button name="%(action_bank_tree)d" string="Configure Bank Accounts" icon="gtk-go-forward" type="action"/>
-                                <field name="company_footer"/>
-                                <field name="module_account_check_writing"/>
-                            </group>
-                            <group name="analytic_accounting" colspan="4" invisible="1">
-                                <separator string="Analytic Accounting" colspan="4"/>
-                            </group>
-                        </group>
-                    </sheet>
-=======
                     <group col="4">
                         <field name="has_default_company" invisible="1" />
                         <field name="has_chart_of_accounts" invisible="1"/>
@@ -154,7 +54,7 @@
 
                     <field name="complete_tax_set" invisible="1"/>
                     <group string="Accounting Configuration">
-                        <group>
+                        <group colspan="" col="2">
                             <field name="default_sale_tax" domain="[('type_tax_use','=','sale'), ('company_id','=',company_id)]" attrs="{'invisible': [('has_chart_of_accounts','=',False)]}"/>
                             <field name="module_account_accountant"/>
                             <field name="module_account_asset"/>
@@ -173,13 +73,13 @@
                     <field name="purchase_refund_journal_id" invisible="1"/>
                     <group>
                         <group string="Customer Invoices">
-                            <label string="Invoice Sequence" for="sale_sequence_prefix"/>
+                           <label string="Next Invoice Number" for="sale_sequence_prefix" help='If you put "%%(year)s" in the prefix, it will be replaced by the current year.'/>
                             <div>
                                 <field name="sale_sequence_prefix" class="oe_form_inline"/>
                                 <field name="sale_sequence_next" class="oe_form_inline" attrs="{'readonly': [('sale_journal_id','=',False)]}"/>
                             </div>
 
-                            <label string="Credit Note Sequence" for="sale_refund_sequence_prefix"/>
+                           <label string="Next Credit Note Number" for="sale_refund_sequence_prefix" help='If you put "%%(year)s" in the prefix, it will be replaced by the current year.'/>
                             <div>
                                 <field name="sale_refund_sequence_prefix" class="oe_form_inline"/>
                                 <field name="sale_refund_sequence_next" class="oe_form_inline" attrs="{'readonly': [('sale_refund_journal_id','=',False)]}"/>
@@ -190,12 +90,12 @@
                             <field name="group_proforma_invoices"/>
                         </group>
                         <group string="Supplier Invoices">
-                            <label string="Supplier Invoice Sequence" for="purchase_sequence_prefix"/>
+                             <label string="Next Supplier Invoice Number" for="purchase_sequence_prefix" help='If you put "%%(year)s" in the prefix, it will be replaced by the current year.'/>
                             <div>
                                 <field name="purchase_sequence_prefix" class="oe_form_inline"/>
                                 <field name="purchase_sequence_next" class="oe_form_inline" attrs="{'readonly': [('purchase_journal_id','=',False)]}"/>
                             </div>
-                            <label string="Supplier Credit Note Sequence" for="purchase_refund_sequence_prefix"/>
+                            <label string="Next Supplier Credit Note Number" for="purchase_refund_sequence_prefix" help='If you put "%%(year)s" in the prefix, it will be replaced by the current year.'/>
                             <div>
                                 <field name="purchase_refund_sequence_prefix" class="oe_form_inline"/>
                                 <field name="purchase_refund_sequence_next" class="oe_form_inline"
@@ -207,14 +107,13 @@
                             <field name="paypal_account"/>
                         </group>
                         <group string="Bank &amp; Cash">
-                            <label string="Configure Bank Accounts :"/>
+                           <b><label string="Configure Bank Accounts :"/></b>
                             <button name="%(action_bank_tree)d" string="Configure Bank Accounts" icon="gtk-go-forward" type="action"/>
                             <field name="company_footer"/>
                             <field name="module_account_check_writing"/>
                         </group>
                         <group name="analytic_accounting" invisible="1" string="Analytic Accounting"/>
                     </group>
->>>>>>> b8716390
                 </form>
             </field>
         </record>

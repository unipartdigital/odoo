--- conflicted
+++ resolved
@@ -78,17 +78,10 @@
         'wizard/account_unreconcile_view.xml',
         'wizard/account_report_general_ledger_view.xml',
         'wizard/account_invoice_state_view.xml',
-<<<<<<< HEAD
-        'wizard/account_report_partner_balance_view.xml',
-        'wizard/account_report_account_balance_view.xml',
-        'wizard/account_move_line_select_view.xml',
-        'wizard/account_report_aged_partner_balance_view.xml',
-=======
         'wizard/account_partner_balance_report_view.xml',
         'wizard/account_balance_report_view.xml',
 #        'wizard/account_move_line_select_view.xml',
         'wizard/account_aged_trial_balance_view.xml',
->>>>>>> 60afe7e0
         'wizard/account_compare_account_balance_report_view.xml',
         'wizard/account_report_partner_ledger_view.xml',
         'wizard/account_reconcile_view.xml',

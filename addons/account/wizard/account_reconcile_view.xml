<?xml version="1.0" encoding="utf-8"?>
<openerp>
    <data>

        <record id="view_account_move_line_reconcile_full" model="ir.ui.view">
            <field name="name">account.move.line.reconcile.full.form</field>
            <field name="model">account.move.line.reconcile</field>
            <field name="type">form</field>
            <field name="arch" type="xml">
                <form string="Reconciliation" version="7.0">
                    <header>
<<<<<<< HEAD
                        <button icon="terp-stock_effects-object-colorize" string="Reconcile" name="trans_rec_reconcile_full" type="object" default_focus="1" attrs="{'invisible':[('writeoff','!=',0)]}"/>
                        <button string="Reconcile With Write-Off" name="trans_rec_addendum_writeoff" type="object" attrs="{'invisible':[('writeoff','==',0)]}"/>
                        <button string="Partial Reconcile" name="trans_rec_reconcile_partial_reconcile" type="object" attrs="{'invisible':[('writeoff','==',0)]}"/>
=======
                        <button string="Reconcile" name="trans_rec_reconcile_full" type="object" default_focus="1" attrs="{'invisible':[('writeoff','!=',0)]}" class="oe_highlight"/>
                        <button string="Reconcile With Write-Off" name="trans_rec_addendum_writeoff" type="object" attrs="{'invisible':[('writeoff','==',0)]}" class="oe_highlight"/>
                        <button string="Partial Reconcile" name="trans_rec_reconcile_partial_reconcile" type="object" attrs="{'invisible':[('writeoff','==',0)]}" class="oe_highlight"/>
                        or
                        <button string="Cancel" class="oe_link" special="cancel"/>
>>>>>>> 9c9141cc
                    </header>
                    <group col="2" string="Reconciliation Transactions">
                        <field name="credit"/>
                        <field name="debit"/>
                        <field name="writeoff"/>
                    </group>
               </form>
            </field>
        </record>

        <record id="action_view_account_move_line_reconcile" model="ir.actions.act_window">
            <field name="name">Reconcile Entries</field>
            <field name="res_model">account.move.line.reconcile</field>
            <field name="view_type">form</field>
            <field name="view_mode">tree,form</field>
            <field name="view_id" ref="view_account_move_line_reconcile_full"/>
            <field name="target">new</field>
        </record>

        <record model="ir.values" id="action_account_move_line_reconcile_prompt_values">
            <field name="model_id" ref="account.model_account_move_line" />
            <field name="name">Reconcile Entries</field>
            <field name="key2">client_action_multi</field>
            <field name="value" eval="'ir.actions.act_window,' +str(ref('action_view_account_move_line_reconcile'))" />
            <field name="key">action</field>
            <field name="model">account.move.line</field>
        </record>

        <record id="account_move_line_reconcile_writeoff" model="ir.ui.view">
            <field name="name">account.move.line.reconcile.writeoff.form</field>
            <field name="model">account.move.line.reconcile.writeoff</field>
            <field name="type">form</field>
            <field name="arch" type="xml">
                <form string="Information addendum" version="7.0">
                    <header>
                        <button string="Reconcile" name="trans_rec_reconcile" type="object" default_focus="1" class="oe_highlight"/>
                        or
                        <button string="Cancel" class="oe_link" special="cancel"/>
                    </header>
                    <group string="Write-Off Move" col="4">
                        <field name="journal_id"/>
                        <field name="writeoff_acc_id" domain="[('type', '&lt;&gt;', 'view')]"/>
                        <field name="date_p"/>
                        <field name="comment"/>
                        <field name="analytic_id" groups="analytic.group_analytic_accounting"/>
                    </group>
               </form>
            </field>
        </record>
    </data>
</openerp><|MERGE_RESOLUTION|>--- conflicted
+++ resolved
@@ -9,17 +9,10 @@
             <field name="arch" type="xml">
                 <form string="Reconciliation" version="7.0">
                     <header>
-<<<<<<< HEAD
-                        <button icon="terp-stock_effects-object-colorize" string="Reconcile" name="trans_rec_reconcile_full" type="object" default_focus="1" attrs="{'invisible':[('writeoff','!=',0)]}"/>
-                        <button string="Reconcile With Write-Off" name="trans_rec_addendum_writeoff" type="object" attrs="{'invisible':[('writeoff','==',0)]}"/>
-                        <button string="Partial Reconcile" name="trans_rec_reconcile_partial_reconcile" type="object" attrs="{'invisible':[('writeoff','==',0)]}"/>
-=======
                         <button string="Reconcile" name="trans_rec_reconcile_full" type="object" default_focus="1" attrs="{'invisible':[('writeoff','!=',0)]}" class="oe_highlight"/>
                         <button string="Reconcile With Write-Off" name="trans_rec_addendum_writeoff" type="object" attrs="{'invisible':[('writeoff','==',0)]}" class="oe_highlight"/>
                         <button string="Partial Reconcile" name="trans_rec_reconcile_partial_reconcile" type="object" attrs="{'invisible':[('writeoff','==',0)]}" class="oe_highlight"/>
-                        or
                         <button string="Cancel" class="oe_link" special="cancel"/>
->>>>>>> 9c9141cc
                     </header>
                     <group col="2" string="Reconciliation Transactions">
                         <field name="credit"/>

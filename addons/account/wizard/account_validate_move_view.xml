--- conflicted
+++ resolved
@@ -8,11 +8,11 @@
             <field name="model">validate.account.move</field>
             <field name="type">form</field>
             <field name="arch" type="xml">
-<<<<<<< HEAD
             <form string="Post Journal Entries" version="7.0">
                 <header>
-                    <button icon="terp-camera_test" string="Approve" name="validate_move" type="object"/>
-                    <button icon="gtk-cancel" special="cancel" string="Cancel"/>
+	          <button string="Approve" name="validate_move" type="object" class="oe_highlight"/>
+	          or
+	          <button string="Cancel" class="oe_link" special="cancel"/>
                 </header>
                 <label string="All draft account entries in this journal and period will be validated. It means you won't be able to modify their accounting fields anymore."/>
                 <group>
@@ -20,21 +20,6 @@
                     <field name="period_id"/>
                 </group>
                </form>
-=======
-	            <form string="Post Journal Entries" version="7.0">
-	                <header>
-	                    <button string="Approve" name="validate_move" type="object" class="oe_highlight"/>
-	                    or
-	                    <button string="Cancel" class="oe_link" special="cancel"/>
-	                </header>
-	                <separator string="Post Journal Entries of a Journal"/>
-	                <label string="All draft account entries in this journal and period will be validated. It means you won't be able to modify their accounting fields anymore."/>
-	                <group>
-	                    <field name="journal_id"/>
-	                    <field name="period_id"/>
-	                </group>
-	            </form>
->>>>>>> 9c9141cc
             </field>
         </record>
 

--- conflicted
+++ resolved
@@ -2446,18 +2446,12 @@
                     <field name="company_id" widget="selection"/> <!-- we assume that this wizard will be run only by administrators and as this field may cause problem if hidden (because of the default company of the user removed from the selection because already configured), we simply choosed to remove the group "multi company" of it -->
                     <field name ="code_digits" groups="account.group_account_user"/>
                     <field name="chart_template_id" widget="selection" on_change="onchange_chart_template_id(chart_template_id)"/>
-<<<<<<< HEAD
                     <field name ="seq_journal" groups="base.group_extended"/>
                     <field name="sale_tax" attrs="{'invisible': [('complete_tax', '!=', True)]}" domain="[('chart_template_id', '=', chart_template_id),('parent_id','=',False),('type_tax_use','in',('sale','all'))]"/>
                     <field name="purchase_tax" attrs="{'invisible': [('complete_tax', '!=', True)]}" domain="[('chart_template_id', '=', chart_template_id),('parent_id','=',False),('type_tax_use','in',('purchase', 'all'))]"/>
                     <field name ="sale_tax_rate" attrs="{'invisible': [('complete_tax', '=', True)]}"/>
                     <field name ="purchase_tax_rate" attrs="{'invisible': [('complete_tax', '=', True)]}"/>
                     <field name ="complete_tax" invisible="1"/>
-=======
-                    <field name ="seq_journal" groups="account.group_account_user"/>
-                    <field name="sale_tax" domain="[('chart_template_id', '=', chart_template_id),('parent_id','=',False),('type_tax_use','in',('sale','all'))]"/>
-                    <field name="purchase_tax" domain="[('chart_template_id', '=', chart_template_id),('parent_id','=',False),('type_tax_use','in',('purchase', 'all'))]"/>
->>>>>>> 847bddb3
                     <newline/> <!-- extended view because the web UI is not good for one2many -->
                     <field colspan="4" mode="tree" name="bank_accounts_id" nolabel="1" widget="one2many_list" groups="account.group_account_user">
                         <form string="Bank Information">

<?xml version="1.0" encoding="utf-8"?>
<openerp>
    <data>
        <!--
        Invoices
        -->
        <record id="view_invoice_line_calendar" model="ir.ui.view">
            <field name="name">account.invoice.calendar</field>
            <field name="model">account.invoice</field>
            <field name="type">calendar</field>
            <field name="arch" type="xml">
                <calendar string="Invoices" color="journal_id" date_start="date_invoice">
                    <field name="partner_id"/>
                    <field name="amount_total"/>
                </calendar>
            </field>
        </record>

        <record model="ir.ui.view" id="view_invoice_graph">
            <field name="name">account.invoice.graph</field>
            <field name="model">account.invoice</field>
            <field name="type">graph</field>
            <field name="arch" type="xml">
                <graph string="Invoices" type="bar">
                    <field name="partner_id"/>
                    <field name="amount_total" operator="+"/>
                </graph>
            </field>
        </record>

        <record id="view_invoice_line_tree" model="ir.ui.view">
            <field name="name">account.invoice.line.tree</field>
            <field name="model">account.invoice.line</field>
            <field name="type">tree</field>
            <field name="arch" type="xml">
                <tree string="Invoice Line">
                    <field name="name"/>
                    <field name="account_id" groups="account.group_account_user"/>
                    <field name="quantity"/>
                    <field name="uos_id"/>
                    <field name="price_unit"/>
                    <field name="discount"/>
                    <field name="price_subtotal"/>
                </tree>
            </field>
        </record>

        <record id="view_invoice_line_form" model="ir.ui.view">
            <field name="name">account.invoice.line.form</field>
            <field name="model">account.invoice.line</field>
            <field name="type">form</field>
            <field name="arch" type="xml">
                <form string="Invoice Line">
                    <field name="product_id" on_change="product_id_change(product_id, uos_id, quantity, name, parent.type, parent.partner_id, parent.fiscal_position, price_unit, parent.currency_id, context, parent.company_id)"/>
                    <field colspan="2" name="name"/>
                    <label string="Quantity :" align="1.0"/>
                    <group colspan="1" col="2">
                        <field name="quantity" nolabel="1"/>
                        <field name="uos_id" on_change="uos_id_change(product_id, uos_id, quantity, name, parent.type, parent.partner_id, parent.fiscal_position, price_unit, parent.currency_id, context, parent.company_id)" nolabel="1"/>
                    </group>
                    <field name="price_unit"/>
                    <field domain="[('company_id', '=', parent.company_id), ('journal_id', '=', parent.journal_id), ('type', '&lt;&gt;', 'view')]" name="account_id" on_change="onchange_account_id(product_id, parent.partner_id, parent.type, parent.fiscal_position,account_id)"/>
                    <field name="discount"/>
                    <field domain="[('type','&lt;&gt;','view'), ('company_id', '=', parent.company_id), ('parent_id', '!=', False)]" name="account_analytic_id" groups="analytic.group_analytic_accounting"/>
                    <field name="company_id" groups="base.group_multi_company" readonly="1"/>
                    <separator string="Notes" colspan="4"/>
                    <field colspan="4" name="note" nolabel="1"/>
                    <separator colspan="4" string="Taxes"/>
                    <field colspan="4" name="invoice_line_tax_id" context="{'type':parent.type}" domain="[('parent_id','=',False),('company_id', '=', parent.company_id)]" nolabel="1"/>
                </form>
            </field>
        </record>

        <record id="view_invoice_tax_tree" model="ir.ui.view">
            <field name="name">account.invoice.tax.tree</field>
            <field name="model">account.invoice.tax</field>
            <field name="type">tree</field>
            <field name="arch" type="xml">
                <tree string="Manual Invoice Taxes">
                    <field name="sequence"/>
                    <field name="manual"/>
                    <field name="name"/>
                    <field name="account_id" groups="base.group_account_user"/>
                    <field name="base"/>
                    <field name="amount"/>
                </tree>
            </field>
        </record>

        <record id="view_invoice_tax_form" model="ir.ui.view">
            <field name="name">account.invoice.tax.form</field>
            <field name="model">account.invoice.tax</field>
            <field name="type">form</field>
            <field name="arch" type="xml">
                <form string="Manual Invoice Taxes">
                    <field name="name"/>
                    <field name="sequence"/>
                    <field name="account_id"/>
                    <field name="manual"/>
                    <field name="amount"/>
                    <field name="base" readonly="0"/>
                    <separator colspan="4" string="Tax codes"/>
                    <field name="base_code_id"/>
                    <field name="base_amount"/>
                    <field name="tax_code_id"/>
                    <field name="tax_amount"/>
                    <field name="factor_base" invisible="True"/>
                    <field name="factor_tax" invisible="True"/>
                </form>
            </field>
        </record>

        <record id="invoice_tree" model="ir.ui.view">
            <field name="name">account.invoice.tree</field>
            <field name="model">account.invoice</field>
            <field name="type">tree</field>
            <field name="arch" type="xml">
                <tree colors="blue:state == 'draft';black:state in ('proforma','proforma2','open');gray:state == 'cancel'" string="Invoice">
                    <field name="date_invoice"/>
                    <field name="number"/>
                    <field name="partner_id" groups="base.group_user"/>
                    <field name="reference" invisible="1"/>
                    <field name="name" invisible="1"/>
                    <field name="journal_id" invisible="1"/>
                    <field name="period_id" invisible="1" groups="account.group_account_user"/>
                    <field name="company_id" groups="base.group_multi_company" widget="selection"/>
                    <field name="user_id"/>
                    <field name="date_due"/>
                    <field name="origin"/>
                    <field name="currency_id"/>
                    <field name="residual" sum="Residual Amount"/>
                    <field name="amount_untaxed" sum="Untaxed Amount"/>
                    <field name="amount_total" sum="Total Amount"/>
                    <field name="state"/>

                    <button name="invoice_open" states="draft,proforma2" string="Approve" icon="terp-camera_test"/>
                </tree>
            </field>
        </record>

        <record id="invoice_supplier_form" model="ir.ui.view">
            <field name="name">account.invoice.supplier.form</field>
            <field name="model">account.invoice</field>
            <field name="type">form</field>
            <field name="priority">2</field>
            <field name="arch" type="xml">
                <form string="Supplier Invoice">
                    <group col="8" colspan="4">
                        <field name="journal_id" on_change="onchange_journal_id(journal_id)" widget="selection"/>
                        <field name="number" readonly="1"/>
                        <field name="type" invisible="1"/>
                        <field name="currency_id" width="50"/>
                        <button name="%(action_account_change_currency)d" type="action" icon="terp-stock_effects-object-colorize" string="Change" attrs="{'invisible':[('state','!=','draft')]}" groups="account.group_account_user"/>
                        <newline/>
                        <field string="Supplier" name="partner_id" on_change="onchange_partner_id(type,partner_id,date_invoice,payment_term, partner_bank_id,company_id)" context="{'default_customer': 0, 'search_default_supplier': 1, 'default_supplier': 1}" options='{"quick_create": false}' domain="[('supplier', '=', True)]"/>
                        <field name="fiscal_position" widget="selection"/>
                        <newline/>
                        <field name="date_invoice"/>
                        <field name="period_id" domain="[('state', '=', 'draft')]" groups="account.group_account_user" widget="selection"/>
                        <group colspan="2" col="1" groups="account.group_account_user">
                            <label align="0.0" string="(keep empty to use the current period)"/>
                        </group>
                    </group>
                    <notebook colspan="4">
                        <page string="Invoice">
                           <field domain="[('company_id', '=', company_id), ('type', '=', 'payable')]" name="account_id" groups="account.group_account_user"/>
                            <field name="reference_type" nolabel="1" size="0"/>
                            <field name="reference" nolabel="1"/>
                            <field name="date_due"/>
                            <field colspan="4" context="{'partner_id': partner_id, 'price_type': 'price_type' in dir() and price_type or False, 'type': type}" name="invoice_line" nolabel="1">
                                <tree string="Invoice lines">
                                    <field name="product_id" on_change="product_id_change(product_id, uos_id, quantity, name, parent.type, parent.partner_id, parent.fiscal_position, price_unit, parent.currency_id, context, parent.company_id)"/>
                                    <field domain="[('company_id', '=', parent.company_id), ('journal_id', '=', parent.journal_id), ('type', '&lt;&gt;', 'view')]" name="account_id" on_change="onchange_account_id(product_id,parent.partner_id,parent.type,parent.fiscal_position,account_id)"/>
                                    <field name="invoice_line_tax_id" view_mode="2" context="{'type':parent.type}" domain="[('parent_id','=',False)]"/>
                                    <field domain="[('type','&lt;&gt;','view'), ('company_id', '=', parent.company_id), ('parent_id', '!=', False)]" name="account_analytic_id" groups="analytic.group_analytic_accounting"/>
                                    <field name="quantity"/>
                                    <field name="price_unit"/>
                                     <!-- Removed if subtotal is set -->
                                    <field name="price_subtotal"/>
                                    <field invisible="True" name="name"/>
                                    <field invisible="True" name="uos_id"/>
                                </tree>
                            </field>
                            <group col="1" colspan="2">
                                <field name="tax_line" nolabel="1">
                                    <tree editable="bottom" string="Taxes">
                                        <field name="name"/>
                                        <field name="account_id" groups="account.group_account_invoice"/>
                                        <field name="base" on_change="base_change(base,parent.currency_id,parent.company_id,parent.date_invoice)" readonly="1"/>
                                        <field name="amount" on_change="amount_change(amount,parent.currency_id,parent.company_id,parent.date_invoice)"/>

                                        <field invisible="True" name="base_amount"/>
                                        <field invisible="True" name="tax_amount"/>
                                        <field name="factor_base" invisible="True"/>
                                        <field name="factor_tax" invisible="True"/>
                                    </tree>
                                </field>
                            </group>
                            <group col="4" colspan="2">
                                <button colspan="2" name="button_reset_taxes" states="draft" string="Compute Taxes" type="object" icon="terp-stock_format-scientific" help="This action will erase taxes"/>
                                <field name="amount_untaxed"/>
                                <label string="" colspan="2"/>
                                <field name="amount_tax"/>
                                <field name="reconciled"/>
                                <field name="amount_total"/>
                                <field name="state" widget="statusbar" statusbar_visible="draft,open,paid" statusbar_colors='{"proforma":"blue","proforma2":"blue"}'/>
                                <field name="residual"/>
                                <group col="6" colspan="4">
                                    <button name="invoice_cancel" states="draft,proforma2,sale,open" string="Cancel" icon="gtk-cancel" groups="base.group_no_one"/>
                                    <button name="action_cancel_draft" states="cancel" string="Set to Draft" type="object" icon="terp-stock_effects-object-colorize"/>
                                    <button name="%(action_account_invoice_refund)d" type='action' string='Refund' states='open,paid' icon="gtk-execute"/>
                                    <button name='%(action_account_state_open)d' type='action' string='Re-Open' groups="account.group_account_invoice" attrs="{'invisible':['|', ('state','&lt;&gt;','paid'), ('reconciled', '=', True)]}" icon="gtk-convert" help="This button only appears when the state of the invoice is 'paid' (showing that it has been fully reconciled) and auto-computed boolean 'reconciled' is False (depicting that it's not the case anymore). In other words, the invoice has been dereconciled and it does not fit anymore the 'paid' state. You should press this button to re-open it and let it continue its normal process after having resolved the eventual exceptions it may have created."/>
                                    <button name="invoice_open" states="draft,proforma2" string="Approve" icon="terp-camera_test"/>
                                </group>
                            </group>
                        </page>
                        <page string="Other Info">
                            <field domain="[('partner_id', '=', partner_id)]" name="partner_bank_id" on_change="onchange_partner_bank(partner_bank_id)"/>
                            <field name="company_id" on_change="onchange_company_id(company_id,partner_id,type,invoice_line,currency_id)" widget="selection" groups="base.group_multi_company"/>
                            <newline/>
                            <field name="payment_term" widget="selection"/>
                            <field name="name"/>
                            <newline/>
                            <field name="origin"/>
                            <field name="user_id"/>
                            <field name="move_id" groups="account.group_account_user"/>
                            <separator colspan="4" string="Additional Information"/>
                            <field colspan="4" name="comment" nolabel="1"/>
                        </page>
                        <page string="Payments">
                            <field name="payment_ids" colspan="4" nolabel="1" >
                                <tree string="Payments">
                                    <field name="date" string="Payment Date"/>
                                    <field name="move_id"/>
                                    <field name="ref"/>
                                    <field name="name"/>
                                    <field name="journal_id"/>
                                    <field name="debit"/>
                                    <field name="credit"/>
                                    <field name="amount_currency"/>
                                    <field name="currency_id"/>
                                </tree>
                            </field>
                        </page>
                    </notebook>
                    <field name="message_ids_social" colspan="4" widget="ThreadView" nolabel="1"/>
                </form>
            </field>
        </record>

        <record id="invoice_form" model="ir.ui.view">
            <field name="name">account.invoice.form</field>
            <field name="model">account.invoice</field>
            <field name="type">form</field>
            <field name="arch" type="xml">
                <form string="Invoice">
                    <group colspan="4" col="8">
                    <field name="journal_id" groups="base.group_user" on_change="onchange_journal_id(journal_id, context)" widget="selection"/>
                    <field name="number"/>
                    <field name="type" invisible="1" />
                    <field name="currency_id" width="50" groups="base.group_user"/>
                    <button name="%(action_account_change_currency)d" type="action" icon="terp-stock_effects-object-colorize" string="Change" attrs="{'invisible':[('state','!=','draft')]}" groups="account.group_account_user ,base.group_user"/>
                    <newline/>
                    <field string="Customer" name="partner_id" on_change="onchange_partner_id(type,partner_id,date_invoice,payment_term, partner_bank_id,company_id)" groups="base.group_user" context="{'search_default_customer': 1}" options='{"quick_create": false}' domain="[('customer', '=', True)]"/>
                    <field name="fiscal_position" widget="selection" options='{"quick_create": false}'/>
                    <newline/>
                    <field name="date_invoice"/>
                    <field name="period_id" domain="[('state', '=', 'draft')]" groups="account.group_account_user" widget="selection"/>
                    <field name="payment_term" widget="selection"/>
                    <newline/>
                    <field domain="[('company_id', '=', company_id),('type','=', 'receivable')]" name="account_id" groups="account.group_account_user"/>
                    <field name="name"/>
                    </group>
                    <notebook colspan="4">
                        <page string="Invoice">
                            <field colspan="4" name="invoice_line" nolabel="1" widget="one2many_list" context="{'type': type}"/>
                            <group col="1" colspan="2">
                                <field name="tax_line" nolabel="1">
                                    <tree editable="bottom" string="Taxes">
                                        <field name="name"/>
                                        <field name="account_id" groups="account.group_account_invoice"/>
                                        <field name="base" on_change="base_change(base,parent.currency_id,parent.company_id,parent.date_invoice)" readonly="1"/>
                                        <field name="amount" on_change="amount_change(amount,parent.currency_id,parent.company_id,parent.date_invoice)"/>
                                        <field invisible="True" name="base_amount"/>
                                        <field invisible="True" name="tax_amount"/>
                                        <field name="factor_base" invisible="True"/>
                                        <field name="factor_tax" invisible="True"/>
                                    </tree>
                                </field>
                            </group>
                            <group col="4" colspan="2">
                                <group colspan="2" col="1">
                                    <button name="button_reset_taxes" states="draft,proforma2" string="Compute Taxes" type="object" groups="base.group_user" icon="terp-stock_format-scientific" help="This action will erase taxes"/>
                                </group>
                                <field name="amount_untaxed"/>
                                <label string="" colspan="2"/>
                                <field name="amount_tax"/>
                                <field name="reconciled"/>
                                <field name="amount_total"/>
                                <field name="state" widget="statusbar" statusbar_visible="draft,open,paid" statusbar_colors='{"proforma":"blue","proforma2":"blue"}'/>
                                <field name="residual"/>
                                <group col="8" colspan="4" groups="base.group_user">
                                    <button name="invoice_cancel" states="draft,proforma2,sale,open" string="Cancel" icon="gtk-cancel" groups="base.group_no_one"/>
                                    <button name="action_cancel_draft" states="cancel" string="Reset to Draft" type="object" icon="terp-stock_effects-object-colorize"/>
                                    <button name='%(action_account_state_open)d' type='action' string='Re-Open' groups="account.group_account_invoice" attrs="{'invisible':['|', ('state','&lt;&gt;','paid'), ('reconciled', '=', True)]}" icon="gtk-convert" help="This button only appears when the state of the invoice is 'paid' (showing that it has been fully reconciled) and auto-computed boolean 'reconciled' is False (depicting that it's not the case anymore). In other words, the invoice has been dereconciled and it does not fit anymore the 'paid' state. You should press this button to re-open it and let it continue its normal process after having resolved the eventual exceptions it may have created."/>
                                    <button name="%(action_account_invoice_refund)d" type='action' string='Refund' states='open,paid' icon="gtk-execute"/>
                                    <button name="invoice_proforma2" states="draft" string="PRO-FORMA" icon="terp-gtk-media-pause" groups="account.group_proforma_invoices"/>
                                    <button name="invoice_open" states="draft,proforma2" string="Validate" icon="gtk-go-forward"/>
                                    <button name="%(account_invoices)d" string="Print Invoice" type="action" icon="gtk-print" states="open,paid,proforma,sale,proforma2"/>
                                </group>
                            </group>
                        </page>
                        <page string="Other Info">
                            <field name="company_id" on_change="onchange_company_id(company_id,partner_id,type,invoice_line,currency_id)" widget="selection" groups="base.group_multi_company" />
                            <newline/>
                            <field name="date_due"/>
                            <field name="user_id" groups="base.group_user"/>
                            <newline/>
<<<<<<< HEAD
                            <field domain="[('partner_id.ref_companies', 'in', [company_id])]" name="partner_bank_id"
                                groups="base.group_extended"/>
                            <field name="origin" groups="base.group_user"/>
                            <field name="move_id" groups="account.group_account_user" />
=======
                            <field domain="[('partner_id.ref_companies', 'in', [company_id])]" name="partner_bank_id"/>
                            <field name="origin"/>
                            <field name="move_id" groups="account.group_account_user"/>
>>>>>>> 5db29941
                            <separator colspan="4" string="Additional Information"/>
                            <field colspan="4" name="comment" nolabel="1"/>
                        </page>
                        <page string="Payments" groups="base.group_user">
                            <field name="payment_ids" colspan="4" nolabel="1">
                                <tree string="Payments">
                                    <field name="date"/>
                                    <field name="move_id"/>
                                    <field name="ref"/>
                                    <field name="name"/>
                                    <field name="journal_id" groups="base.group_user"/>
                                    <field name="debit"/>
                                    <field name="credit"/>
                                    <field name="amount_currency"/>
                                    <field name="currency_id"/>
                                </tree>
                            </field>
                        </page>
                    </notebook>
                    <field name="message_ids_social" colspan="4" widget="ThreadView" nolabel="1"/>
                </form>
            </field>
        </record>

        <record id="view_account_invoice_filter" model="ir.ui.view">
            <field name="name">account.invoice.select</field>
            <field name="model">account.invoice</field>
            <field name="type">search</field>
            <field name="arch" type="xml">
                <search string="Search Invoice">
                   <group>
                        <filter name="draft" icon="terp-document-new" string="Draft" domain="[('state','=','draft')]" help="Draft Invoices"/>
                        <filter name="proforma" icon="terp-gtk-media-pause" string="Proforma" domain="[('state','=','proforma2')]" help="Proforma Invoices" groups="account.group_proforma_invoices"/>
                        <filter name="invoices" icon="terp-dolar" string="Invoices" domain="[('state','not in',['draft','cancel'])]" help="Proforma/Open/Paid Invoices"/>
                        <separator orientation="vertical"/>
                        <filter name="unpaid" icon="terp-dolar_ok!" string="Unpaid" domain="[('state','=','open')]" help="Unpaid Invoices"/>
                        <separator orientation="vertical"/>
                        <field name="number"
                            string="Reference"
                            filter_domain="['|', ('number','ilike',self),('origin','ilike',self)]"/>
                        <field name="partner_id"/>
                        <field name="user_id" widget="selection" string="Salesman">
                            <filter domain="[('user_id','=',uid)]" help="My invoices" icon="terp-personal" />
                        </field>
                    </group>
                    <newline/>
                    <group>
                        <field name="journal_id" widget="selection"/>
                        <field name="period_id" string="Period"/>
                    </group>
                    <newline/>
                    <group expand="0" string="Group By...">
                        <filter string="Partner" icon="terp-partner" domain="[]" context="{'group_by':'partner_id'}"/>
                        <filter string="Responsible" icon="terp-personal" domain="[]"  context="{'group_by':'user_id'}"/>
                        <separator orientation="vertical"/>
                        <filter string="Journal" icon="terp-folder-orange" domain="[]" context="{'group_by':'journal_id'}"/>
                        <filter string="State" icon="terp-stock_effects-object-colorize" domain="[]"  context="{'group_by':'state'}"/>
                        <separator orientation="vertical"/>
                        <filter string="Period" icon="terp-go-month" domain="[]" context="{'group_by':'period_id'}"/>
                        <filter string="Invoice Date" icon="terp-go-month" domain="[]"  context="{'group_by':'date_invoice'}"/>
                        <filter string="Due Date" icon="terp-go-month" domain="[]"  context="{'group_by':'date_due'}"/>
                    </group>
               </search>
            </field>
        </record>

        <record id="action_invoice_tree" model="ir.actions.act_window">
            <field name="name">Invoices</field>
            <field name="res_model">account.invoice</field>
            <field name="view_type">form</field>
            <field name="view_mode">tree,form,calendar,graph</field>
            <field name="view_id" ref="invoice_tree"/>
            <field name="context">{'type':'out_invoice'}</field>
            <field name="search_view_id" ref="view_account_invoice_filter"/>
        </record>

        <record id="action_invoice_tree_pending_invoice" model="ir.actions.act_window">
            <field name="name">Pending Invoice</field>
            <field name="res_model">account.invoice</field>
            <field name="view_type">form</field>
            <field name="view_mode">tree,form,calendar,graph</field>
            <field name="view_id" ref="invoice_tree"/>
            <field name="context">{'type':'out_invoice'}</field>
            <field name="domain">[('state','=','draft')]</field>
           <!-- <field name="search_view_id" ref="view_account_invoice_filter"/>-->
        </record>

        <record id="action_invoice_tree_view1" model="ir.actions.act_window.view">
            <field eval="1" name="sequence"/>
            <field name="view_mode">tree</field>
            <field name="act_window_id" ref="action_invoice_tree"/>
        </record>

        <record id="action_invoice_tree_view2" model="ir.actions.act_window.view">
            <field eval="2" name="sequence"/>
            <field name="view_mode">form</field>
            <field name="view_id" ref="invoice_form"/>
            <field name="act_window_id" ref="action_invoice_tree"/>
        </record>

        <record id="action_invoice_tree1" model="ir.actions.act_window">
            <field name="name">Customer Invoices</field>
            <field name="res_model">account.invoice</field>
            <field name="view_type">form</field>
            <field name="view_mode">tree,form,calendar,graph</field>
            <field eval="False" name="view_id"/>
            <field name="domain">[('type','=','out_invoice')]</field>
            <field name="context">{'default_type':'out_invoice', 'type':'out_invoice', 'journal_type': 'sale'}</field>
            <field name="search_view_id" ref="view_account_invoice_filter"/>
            <field name="help">With Customer Invoices you can create and manage sales invoices issued to your customers. OpenERP can also generate draft invoices automatically from sales orders or deliveries. You should only confirm them before sending them to your customers.</field>
        </record>


        <record id="action_invoice_tree1_view1" model="ir.actions.act_window.view">
            <field eval="1" name="sequence"/>
            <field name="view_mode">tree</field>
            <field name="act_window_id" ref="action_invoice_tree1"/>
        </record>

        <record id="action_invoice_tree1_view2" model="ir.actions.act_window.view">
            <field eval="2" name="sequence"/>
            <field name="view_mode">form</field>
            <field name="view_id" ref="invoice_form"/>
            <field name="act_window_id" ref="action_invoice_tree1"/>
        </record>

        <menuitem action="action_invoice_tree1" id="menu_action_invoice_tree1" parent="menu_finance_receivables"/>

        <record id="action_invoice_tree2" model="ir.actions.act_window">
            <field name="name">Supplier Invoices</field>
            <field name="res_model">account.invoice</field>
            <field name="view_type">form</field>
            <field name="view_mode">tree,form,calendar,graph</field>
            <field eval="False" name="view_id"/>
            <field name="domain">[('type','=','in_invoice')]</field>
            <field name="context">{'default_type': 'in_invoice', 'type': 'in_invoice', 'journal_type': 'purchase'}</field>
            <field name="search_view_id" ref="view_account_invoice_filter"/>
            <field name="help">With Supplier Invoices you can enter and manage invoices issued by your suppliers. OpenERP can also generate draft invoices automatically from purchase orders or receipts. This way, you can control the invoice from your supplier according to what you purchased or received.</field>
        </record>
        <menuitem action="action_invoice_tree2" id="menu_action_invoice_tree2" parent="menu_finance_payables"/>

        <record id="action_invoice_tree3" model="ir.actions.act_window">
            <field name="name">Customer Refunds</field>
            <field name="res_model">account.invoice</field>
            <field name="view_type">form</field>
            <field name="view_mode">tree,form,calendar,graph</field>
            <field eval="False" name="view_id"/>
            <field name="domain">[('type','=','out_refund')]</field>
            <field name="context">{'default_type':'out_refund', 'type':'out_refund', 'journal_type': 'sale_refund'}</field>
            <field name="search_view_id" ref="view_account_invoice_filter"/>
            <field name="help">With Customer Refunds you can manage the credit notes for your customers. A refund is a document that credits an invoice completely or partially. You can easily generate refunds and reconcile them directly from the invoice form.</field>
        </record>

        <record id="action_invoice_tree3_view1" model="ir.actions.act_window.view">
            <field eval="1" name="sequence"/>
            <field name="view_mode">tree</field>
            <field name="act_window_id" ref="action_invoice_tree3"/>
        </record>

        <record id="action_invoice_tree3_view2" model="ir.actions.act_window.view">
            <field eval="2" name="sequence"/>
            <field name="view_mode">form</field>
            <field name="view_id" ref="invoice_form"/>
            <field name="act_window_id" ref="action_invoice_tree3"/>
        </record>
        <menuitem action="action_invoice_tree3" id="menu_action_invoice_tree3" parent="menu_finance_receivables"/>

        <record id="action_invoice_tree4" model="ir.actions.act_window">
            <field name="name">Supplier Refunds</field>
            <field name="res_model">account.invoice</field>
            <field name="view_type">form</field>
            <field name="view_mode">tree,form,calendar,graph</field>
            <field eval="False" name="view_id"/>
            <field name="domain">[('type','=','in_refund')]</field>
            <field name="context">{'default_type': 'in_refund', 'type': 'in_refund', 'journal_type': 'purchase_refund'}</field>
            <field name="search_view_id" ref="view_account_invoice_filter"/>
            <field name="help">With Supplier Refunds you can manage the credit notes you receive from your suppliers. A refund is a document that credits an invoice completely or partially. You can easily generate refunds and reconcile them directly from the invoice form.</field>
        </record>
        <menuitem action="action_invoice_tree4" id="menu_action_invoice_tree4" parent="menu_finance_payables"/>

        <act_window context="{'search_default_partner_id':[active_id], 'default_partner_id': active_id}" id="act_res_partner_2_account_invoice_opened" name="Invoices" res_model="account.invoice" src_model="res.partner"/>

        <act_window
           id="act_account_journal_2_account_invoice_opened"
           name="Unpaid Invoices"
           context="{'search_default_journal_id': [active_id], 'search_default_unpaid':1, 'default_journal_id': active_id}"
           res_model="account.invoice"
           src_model="account.journal"/>

    </data>
</openerp><|MERGE_RESOLUTION|>--- conflicted
+++ resolved
@@ -316,16 +316,9 @@
                             <field name="date_due"/>
                             <field name="user_id" groups="base.group_user"/>
                             <newline/>
-<<<<<<< HEAD
-                            <field domain="[('partner_id.ref_companies', 'in', [company_id])]" name="partner_bank_id"
-                                groups="base.group_extended"/>
+                            <field domain="[('partner_id.ref_companies', 'in', [company_id])]" name="partner_bank_id"/>
                             <field name="origin" groups="base.group_user"/>
-                            <field name="move_id" groups="account.group_account_user" />
-=======
-                            <field domain="[('partner_id.ref_companies', 'in', [company_id])]" name="partner_bank_id"/>
-                            <field name="origin"/>
                             <field name="move_id" groups="account.group_account_user"/>
->>>>>>> 5db29941
                             <separator colspan="4" string="Additional Information"/>
                             <field colspan="4" name="comment" nolabel="1"/>
                         </page>

--- conflicted
+++ resolved
@@ -689,13 +689,10 @@
         for line in self.move_id.resolve_2many_commands(
                 'line_ids', self._context['line_ids'], fields=['credit', 'debit']):
             balance += line.get('debit', 0) - line.get('credit', 0)
-<<<<<<< HEAD
-=======
         # if we are here, line_ids is in context, so journal_id should also be.
         currency = self._context.get('journal_id') and self.browse(self._context['journal_id']).company_id.currency_id
         if currency:
             balance = currency.round(balance)
->>>>>>> 668c360e
         if balance < 0:
             rec.update({'debit': -balance})
         if balance > 0:

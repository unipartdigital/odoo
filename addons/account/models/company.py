--- conflicted
+++ resolved
@@ -1,19 +1,13 @@
 # -*- coding: utf-8 -*-
 
-<<<<<<< HEAD
-from odoo import fields, models, api, _
-from odoo.exceptions import ValidationError, UserError
-from datetime import timedelta
-=======
 from datetime import timedelta, datetime
 import calendar
 import time
 from dateutil.relativedelta import relativedelta
 
-from openerp import fields, models, api, _
-from openerp.exceptions import ValidationError, UserError
-from openerp.tools.misc import DEFAULT_SERVER_DATE_FORMAT
->>>>>>> 66a60c70
+from odoo import fields, models, api, _
+from odoo.exceptions import ValidationError, UserError
+from odoo.tools.misc import DEFAULT_SERVER_DATE_FORMAT
 
 
 class ResCompany(models.Model):

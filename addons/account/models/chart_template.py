# -*- coding: utf-8 -*-

from odoo.exceptions import AccessError
from odoo import api, fields, models, _
from odoo import SUPERUSER_ID

import logging
_logger = logging.getLogger(__name__)

def migrate_set_tags_and_taxes_updatable(cr, registry, module):
    ''' This is a utility function used to manually set the flag noupdate to False on tags and account tax templates on localization modules
    that need migration (for example in case of VAT report improvements)
    '''
    env = api.Environment(cr, SUPERUSER_ID, {})
    xml_record_ids = env['ir.model.data'].search([
        ('model', 'in', ['account.tax.template', 'account.account.tag']),
        ('module', 'like', module)
    ]).ids
    if xml_record_ids:
        cr.execute("update ir_model_data set noupdate = 'f' where id in %s", (tuple(xml_record_ids),))

def migrate_tags_on_taxes(cr, registry):
    ''' This is a utiliy function to help migrate the tags of taxes when the localization has been modified on stable version. If
    called accordingly in a post_init_hooked function, it will reset the tags set on taxes as per their equivalent template.

    Note: This unusual decision has been made in order to help the improvement of VAT reports on version 9.0, to have them more flexible
    and working out of the box when people are creating/using new taxes.
    '''
<<<<<<< HEAD
    env = api.Environment(cr, SUPERUSER_ID, {})
    xml_records = env['ir.model.data'].search([
        ('model', '=', 'account.tax.template'),
        ('module', 'like', 'l10n_%')
    ])
    tax_template_ids = [x['res_id'] for x in xml_records.sudo().read(['res_id'])]
    for tax_template in env['account.tax.template'].browse(tax_template_ids):
        tax_id = env['account.tax'].search([
            ('name', '=', tax_template.name),
            ('type_tax_use', '=', tax_template.type_tax_use),
            ('description', '=', tax_template.description)
        ])
        if len(tax_id.ids) == 1:
            tax_id.sudo().write({'tag_ids': [(6, 0, tax_template.tag_ids.ids)]})
=======
    xml_record_ids = registry['ir.model.data'].search(cr, SUPERUSER_ID, [('model', '=', 'account.tax.template'), ('module', 'like', 'l10n_%')])
    tax_template_ids = [x['res_id'] for x in registry['ir.model.data'].read(cr, SUPERUSER_ID, xml_record_ids, ['res_id'])]
    for tax_template in registry['account.tax.template'].browse(cr, SUPERUSER_ID, tax_template_ids):
        tax_id = registry['account.tax'].search(cr, SUPERUSER_ID, [('name', '=', tax_template.name), ('type_tax_use', '=', tax_template.type_tax_use), ('description', '=', tax_template.description)])
        registry['account.tax'].write(cr, SUPERUSER_ID, tax_id, {'tag_ids': [(6,0,[x.id for x in tax_template.tag_ids])]})
>>>>>>> bab597bb

def preserve_existing_tags_on_taxes(cr, registry, module):
    ''' This is a utility function used to preserve existing previous tags during upgrade of the module.'''
    env = api.Environment(cr, SUPERUSER_ID, {})
    xml_records = env['ir.model.data'].search([('model', '=', 'account.account.tag'), ('module', 'like', module)])
    if xml_records:
        cr.execute("update ir_model_data set noupdate = 't' where id in %s", [tuple(xml_records.ids)])

#  ---------------------------------------------------------------
#   Account Templates: Account, Tax, Tax Code and chart. + Wizard
#  ---------------------------------------------------------------


class AccountAccountTemplate(models.Model):
    _name = "account.account.template"
    _description = 'Templates for Accounts'
    _order = "code"

    name = fields.Char(required=True, index=True)
    currency_id = fields.Many2one('res.currency', string='Account Currency', help="Forces all moves for this account to have this secondary currency.")
    code = fields.Char(size=64, required=True, index=True)
    user_type_id = fields.Many2one('account.account.type', string='Type', required=True, oldname='user_type',
        help="These types are defined according to your country. The type contains more information "\
        "about the account and its specificities.")
    reconcile = fields.Boolean(string='Allow Invoices & payments Matching', default=False,
        help="Check this option if you want the user to reconcile entries in this account.")
    note = fields.Text()
    tax_ids = fields.Many2many('account.tax.template', 'account_account_template_tax_rel', 'account_id', 'tax_id', string='Default Taxes')
    nocreate = fields.Boolean(string='Optional Create', default=False,
        help="If checked, the new chart of accounts will not contain this by default.")
    chart_template_id = fields.Many2one('account.chart.template', string='Chart Template',
        help="This optional field allow you to link an account template to a specific chart template that may differ from the one its root parent belongs to. This allow you "
            "to define chart templates that extend another and complete it with few new accounts (You don't need to define the whole structure that is common to both several times).")
    tag_ids = fields.Many2many('account.account.tag', 'account_account_template_account_tag', string='Account tag', help="Optional tags you may want to assign for custom reporting")

    @api.multi
    @api.depends('name', 'code')
    def name_get(self):
        res = []
        for record in self:
            name = record.name
            if record.code:
                name = record.code + ' ' + name
            res.append((record.id, name))
        return res


class AccountChartTemplate(models.Model):
    _name = "account.chart.template"
    _description = "Templates for Account Chart"

    name = fields.Char(required=True)
    company_id = fields.Many2one('res.company', string='Company')
    parent_id = fields.Many2one('account.chart.template', string='Parent Chart Template')
    code_digits = fields.Integer(string='# of Digits', required=True, default=6, help="No. of Digits to use for account code")
    visible = fields.Boolean(string='Can be Visible?', default=True,
        help="Set this to False if you don't want this template to be used actively in the wizard that generate Chart of Accounts from "
            "templates, this is useful when you want to generate accounts of this template only when loading its child template.")
    currency_id = fields.Many2one('res.currency', string='Currency', required=True)
    use_anglo_saxon = fields.Boolean(string="Use Anglo-Saxon accounting", default=False)
    complete_tax_set = fields.Boolean(string='Complete Set of Taxes', default=True,
        help="This boolean helps you to choose if you want to propose to the user to encode the sale and purchase rates or choose from list "
            "of taxes. This last choice assumes that the set of tax defined on this template is complete")
    account_ids = fields.One2many('account.account.template', 'chart_template_id', string='Associated Account Templates')
    tax_template_ids = fields.One2many('account.tax.template', 'chart_template_id', string='Tax Template List',
        help='List of all the taxes that have to be installed by the wizard')
    bank_account_code_prefix = fields.Char(string='Prefix of the bank accounts', oldname="bank_account_code_char")
    cash_account_code_prefix = fields.Char(string='Prefix of the main cash accounts')
    transfer_account_id = fields.Many2one('account.account.template', string='Transfer Account', required=True,
        domain=lambda self: [('reconcile', '=', True), ('user_type_id.id', '=', self.env.ref('account.data_account_type_current_assets').id)],
        help="Intermediary account used when moving money from a liquidity account to another")
    income_currency_exchange_account_id = fields.Many2one('account.account.template',
        string="Gain Exchange Rate Account", domain=[('internal_type', '=', 'other'), ('deprecated', '=', False)])
    expense_currency_exchange_account_id = fields.Many2one('account.account.template',
        string="Loss Exchange Rate Account", domain=[('internal_type', '=', 'other'), ('deprecated', '=', False)])
    property_account_receivable_id = fields.Many2one('account.account.template', string='Receivable Account', oldname="property_account_receivable")
    property_account_payable_id = fields.Many2one('account.account.template', string='Payable Account', oldname="property_account_payable")
    property_account_expense_categ_id = fields.Many2one('account.account.template', string='Category of Expense Account', oldname="property_account_expense_categ")
    property_account_income_categ_id = fields.Many2one('account.account.template', string='Category of Income Account', oldname="property_account_income_categ")
    property_account_expense_id = fields.Many2one('account.account.template', string='Expense Account on Product Template', oldname="property_account_expense")
    property_account_income_id = fields.Many2one('account.account.template', string='Income Account on Product Template', oldname="property_account_income")
    property_stock_account_input_categ_id = fields.Many2one('account.account.template', string="Input Account for Stock Valuation", oldname="property_stock_account_input_categ")
    property_stock_account_output_categ_id = fields.Many2one('account.account.template', string="Output Account for Stock Valuation", oldname="property_stock_account_output_categ")
    property_stock_valuation_account_id = fields.Many2one('account.account.template', string="Account Template for Stock Valuation")

    @api.one
    def try_loading_for_current_company(self):
        self.ensure_one()
        company = self.env.user.company_id
        # If we don't have any chart of account on this company, install this chart of account
        if not company.chart_template_id:
            wizard = self.env['wizard.multi.charts.accounts'].create({
                'company_id': self.env.user.company_id.id,
                'chart_template_id': self.id,
                'code_digits': self.code_digits,
                'transfer_account_id': self.transfer_account_id.id,
                'currency_id': self.currency_id.id,
                'bank_account_code_prefix': self.bank_account_code_prefix,
                'cash_account_code_prefix': self.cash_account_code_prefix,
            })
            wizard.onchange_chart_template_id()
            wizard.execute()

    @api.multi
    def open_select_template_wizard(self):
        # Add action to open wizard to select between several templates
        if not self.company_id.chart_template_id:
            todo = self.env['ir.actions.todo']
            action_rec = self.env['ir.model.data'].xmlid_to_object('account.action_wizard_multi_chart')
            if action_rec:
                todo.create({'action_id': action_rec.id, 'name': _('Choose Accounting Template'), 'type': 'automatic'})
        return True

    @api.model
    def generate_journals(self, acc_template_ref, company, journals_dict=None):
        """
        This method is used for creating journals.

        :param chart_temp_id: Chart Template Id.
        :param acc_template_ref: Account templates reference.
        :param company_id: company_id selected from wizard.multi.charts.accounts.
        :returns: True
        """
        JournalObj = self.env['account.journal']
        for vals_journal in self._prepare_all_journals(acc_template_ref, company, journals_dict=journals_dict):
            journal = JournalObj.create(vals_journal)
            if vals_journal['type'] == 'general' and vals_journal['code'] == _('EXCH'):
                company.write({'currency_exchange_journal_id': journal.id})
        return True

    @api.multi
    def _prepare_all_journals(self, acc_template_ref, company, journals_dict=None):
        def _get_default_account(journal_vals, type='debit'):
            # Get the default accounts
            default_account = False
            if journal['type'] == 'sale':
                default_account = acc_template_ref.get(self.property_account_income_categ_id.id)
            elif journal['type'] == 'purchase':
                default_account = acc_template_ref.get(self.property_account_expense_categ_id.id)
            elif journal['type'] == 'general' and journal['code'] == _('EXCH'):
                if type=='credit':
                    default_account = acc_template_ref.get(self.income_currency_exchange_account_id.id)
                else:
                    default_account = acc_template_ref.get(self.expense_currency_exchange_account_id.id)
            return default_account

        journals = [{'name': _('Customer Invoices'), 'type': 'sale', 'code': _('INV'), 'favorite': True, 'sequence': 5},
                    {'name': _('Vendor Bills'), 'type': 'purchase', 'code': _('BILL'), 'favorite': True, 'sequence': 6},
                    {'name': _('Miscellaneous Operations'), 'type': 'general', 'code': _('MISC'), 'favorite': False, 'sequence': 7},
                    {'name': _('Exchange Difference'), 'type': 'general', 'code': _('EXCH'), 'favorite': False, 'sequence': 9},]
        if journals_dict != None:
            journals.extend(journals_dict)

        self.ensure_one()
        journal_data = []
        for journal in journals:
            vals = {
                'type': journal['type'],
                'name': journal['name'],
                'code': journal['code'],
                'company_id': company.id,
                'default_credit_account_id': _get_default_account(journal, 'credit'),
                'default_debit_account_id': _get_default_account(journal, 'debit'),
                'show_on_dashboard': journal['favorite'],
                'sequence': journal['sequence']
            }
            journal_data.append(vals)
        return journal_data

    @api.multi
    def generate_properties(self, acc_template_ref, company):
        """
        This method used for creating properties.

        :param self: chart templates for which we need to create properties
        :param acc_template_ref: Mapping between ids of account templates and real accounts created from them
        :param company_id: company_id selected from wizard.multi.charts.accounts.
        :returns: True
        """
        self.ensure_one()
        PropertyObj = self.env['ir.property']
        todo_list = [
            ('property_account_receivable_id', 'res.partner', 'account.account'),
            ('property_account_payable_id', 'res.partner', 'account.account'),
            ('property_account_expense_categ_id', 'product.category', 'account.account'),
            ('property_account_income_categ_id', 'product.category', 'account.account'),
            ('property_account_expense_id', 'product.template', 'account.account'),
            ('property_account_income_id', 'product.template', 'account.account'),
        ]
        for record in todo_list:
            account = getattr(self, record[0])
            value = account and 'account.account,' + str(acc_template_ref[account.id]) or False
            if value:
                field = self.env['ir.model.fields'].search([('name', '=', record[0]), ('model', '=', record[1]), ('relation', '=', record[2])], limit=1)
                vals = {
                    'name': record[0],
                    'company_id': company.id,
                    'fields_id': field.id,
                    'value': value,
                }
                properties = PropertyObj.search([('name', '=', record[0]), ('company_id', '=', company.id)])
                if properties:
                    #the property exist: modify it
                    properties.write(vals)
                else:
                    #create the property
                    PropertyObj.create(vals)
        stock_properties = [
            'property_stock_account_input_categ_id',
            'property_stock_account_output_categ_id',
            'property_stock_valuation_account_id',
        ]
        for stock_property in stock_properties:
            account = getattr(self, stock_property)
            value = account and acc_template_ref[account.id] or False
            if value:
                company.write({stock_property: value})
        return True

    @api.multi
    def _install_template(self, company, code_digits=None, transfer_account_id=None, obj_wizard=None, acc_ref=None, taxes_ref=None):
        """ Recursively load the template objects and create the real objects from them.

            :param company: company the wizard is running for
            :param code_digits: number of digits the accounts code should have in the COA
            :param transfer_account_id: reference to the account template that will be used as intermediary account for transfers between 2 liquidity accounts
            :param obj_wizard: the current wizard for generating the COA from the templates
            :param acc_ref: Mapping between ids of account templates and real accounts created from them
            :param taxes_ref: Mapping between ids of tax templates and real taxes created from them
            :returns: tuple with a dictionary containing
                * the mapping between the account template ids and the ids of the real accounts that have been generated
                  from them, as first item,
                * a similar dictionary for mapping the tax templates and taxes, as second item,
            :rtype: tuple(dict, dict, dict)
        """
        self.ensure_one()
        if acc_ref is None:
            acc_ref = {}
        if taxes_ref is None:
            taxes_ref = {}
        if self.parent_id:
            tmp1, tmp2 = self.parent_id._install_template(company, code_digits=code_digits, transfer_account_id=transfer_account_id, acc_ref=acc_ref, taxes_ref=taxes_ref)
            acc_ref.update(tmp1)
            taxes_ref.update(tmp2)
        tmp1, tmp2 = self._load_template(company, code_digits=code_digits, transfer_account_id=transfer_account_id, account_ref=acc_ref, taxes_ref=taxes_ref)
        acc_ref.update(tmp1)
        taxes_ref.update(tmp2)
        return acc_ref, taxes_ref

    @api.multi
    def _load_template(self, company, code_digits=None, transfer_account_id=None, account_ref=None, taxes_ref=None):
        """ Generate all the objects from the templates

            :param company: company the wizard is running for
            :param code_digits: number of digits the accounts code should have in the COA
            :param transfer_account_id: reference to the account template that will be used as intermediary account for transfers between 2 liquidity accounts
            :param acc_ref: Mapping between ids of account templates and real accounts created from them
            :param taxes_ref: Mapping between ids of tax templates and real taxes created from them
            :returns: tuple with a dictionary containing
                * the mapping between the account template ids and the ids of the real accounts that have been generated
                  from them, as first item,
                * a similar dictionary for mapping the tax templates and taxes, as second item,
            :rtype: tuple(dict, dict, dict)
        """
        self.ensure_one()
        if account_ref is None:
            account_ref = {}
        if taxes_ref is None:
            taxes_ref = {}
        if not code_digits:
            code_digits = self.code_digits
        if not transfer_account_id:
            transfer_account_id = self.transfer_account_id
        AccountTaxObj = self.env['account.tax']

        # Generate taxes from templates.
        generated_tax_res = self.tax_template_ids._generate_tax(company)
        taxes_ref.update(generated_tax_res['tax_template_to_tax'])

        # Generating Accounts from templates.
        account_template_ref = self.generate_account(taxes_ref, account_ref, code_digits, company)
        account_ref.update(account_template_ref)

        # writing account values after creation of accounts
        company.transfer_account_id = account_template_ref[transfer_account_id.id]
        for key, value in generated_tax_res['account_dict'].items():
            if value['refund_account_id'] or value['account_id']:
                AccountTaxObj.browse(key).write({
                    'refund_account_id': account_ref.get(value['refund_account_id'], False),
                    'account_id': account_ref.get(value['account_id'], False),
                })

        # Create Journals - Only done for root chart template
        if not self.parent_id:
            self.generate_journals(account_ref, company)

        # generate properties function
        self.generate_properties(account_ref, company)

        # Generate Fiscal Position , Fiscal Position Accounts and Fiscal Position Taxes from templates
        self.generate_fiscal_position(taxes_ref, account_ref, company)

        # Generate account operation template templates
        self.generate_account_reconcile_model(taxes_ref, account_ref, company)

        return account_ref, taxes_ref

    @api.multi
    def create_record_with_xmlid(self, company, template, model, vals):
        # Create a record for the given model with the given vals and 
        # also create an entry in ir_model_data to have an xmlid for the newly created record
        # xmlid is the concatenation of company_id and template_xml_id
        ir_model_data = self.env['ir.model.data']
        template_xmlid = ir_model_data.search([('model', '=', template._name), ('res_id', '=', template.id)])
        new_xml_id = str(company.id)+'_'+template_xmlid.name
        return ir_model_data._update(model, template_xmlid.module, vals, xml_id=new_xml_id, store=True, noupdate=True, mode='init', res_id=False)

    def _get_account_vals(self, company, account_template, code_acc, tax_template_ref):
        """ This method generates a dictionnary of all the values for the account that will be created.
        """
        self.ensure_one()
        tax_ids = []
        for tax in account_template.tax_ids:
            tax_ids.append(tax_template_ref[tax.id])
        val = {
                'name': account_template.name,
                'currency_id': account_template.currency_id and account_template.currency_id.id or False,
                'code': code_acc,
                'user_type_id': account_template.user_type_id and account_template.user_type_id.id or False,
                'reconcile': account_template.reconcile,
                'note': account_template.note,
                'tax_ids': [(6, 0, tax_ids)],
                'company_id': company.id,
                'tag_ids': [(6, 0, [t.id for t in account_template.tag_ids])],
            }
        return val

    @api.multi
    def generate_account(self, tax_template_ref, acc_template_ref, code_digits, company):
        """ This method for generating accounts from templates.

            :param tax_template_ref: Taxes templates reference for write taxes_id in account_account.
            :param acc_template_ref: dictionary with the mappping between the account templates and the real accounts.
            :param code_digits: number of digits got from wizard.multi.charts.accounts, this is use for account code.
            :param company_id: company_id selected from wizard.multi.charts.accounts.
            :returns: return acc_template_ref for reference purpose.
            :rtype: dict
        """
        self.ensure_one()
        account_tmpl_obj = self.env['account.account.template']
        acc_template = account_tmpl_obj.search([('nocreate', '!=', True), ('chart_template_id', '=', self.id)], order='id')
        for account_template in acc_template:
            code_main = account_template.code and len(account_template.code) or 0
            code_acc = account_template.code or ''
            if code_main > 0 and code_main <= code_digits:
                code_acc = str(code_acc) + (str('0'*(code_digits-code_main)))
            vals = self._get_account_vals(company, account_template, code_acc, tax_template_ref)
            new_account = self.create_record_with_xmlid(company, account_template, 'account.account', vals)
            acc_template_ref[account_template.id] = new_account
        return acc_template_ref

    def _prepare_reconcile_model_vals(self, company, account_reconcile_model, acc_template_ref, tax_template_ref):
        """ This method generates a dictionnary of all the values for the account.reconcile.model that will be created.
        """
        self.ensure_one()
        return {
                'name': account_reconcile_model.name,
                'sequence': account_reconcile_model.sequence,
                'has_second_line': account_reconcile_model.has_second_line,
                'company_id': company.id,
                'account_id': acc_template_ref[account_reconcile_model.account_id.id],
                'label': account_reconcile_model.label,
                'amount_type': account_reconcile_model.amount_type,
                'amount': account_reconcile_model.amount,
                'tax_id': account_reconcile_model.tax_id and tax_template_ref[account_reconcile_model.tax_id.id] or False,
                'second_account_id': account_reconcile_model.second_account_id and acc_template_ref[account_reconcile_model.second_account_id.id] or False,
                'second_label': account_reconcile_model.second_label,
                'second_amount_type': account_reconcile_model.second_amount_type,
                'second_amount': account_reconcile_model.second_amount,
                'second_tax_id': account_reconcile_model.second_tax_id and tax_template_ref[account_reconcile_model.second_tax_id.id] or False,
            }

    @api.multi
    def generate_account_reconcile_model(self, tax_template_ref, acc_template_ref, company):
        """ This method for generating accounts from templates.

            :param tax_template_ref: Taxes templates reference for write taxes_id in account_account.
            :param acc_template_ref: dictionary with the mappping between the account templates and the real accounts.
            :param company_id: company_id selected from wizard.multi.charts.accounts.
            :returns: return new_account_reconcile_model for reference purpose.
            :rtype: dict
        """
        self.ensure_one()
        account_reconcile_models = self.env['account.reconcile.model.template'].search([
            ('account_id.chart_template_id', '=', self.id)
        ])
        for account_reconcile_model in account_reconcile_models:
            vals = self._prepare_reconcile_model_vals(company, account_reconcile_model, acc_template_ref, tax_template_ref)
            self.create_record_with_xmlid(company, account_reconcile_model, 'account.reconcile.model', vals)
        return True

    @api.multi
    def generate_fiscal_position(self, tax_template_ref, acc_template_ref, company):
        """ This method generate Fiscal Position, Fiscal Position Accounts and Fiscal Position Taxes from templates.

            :param chart_temp_id: Chart Template Id.
            :param taxes_ids: Taxes templates reference for generating account.fiscal.position.tax.
            :param acc_template_ref: Account templates reference for generating account.fiscal.position.account.
            :param company_id: company_id selected from wizard.multi.charts.accounts.
            :returns: True
        """
        self.ensure_one()
        positions = self.env['account.fiscal.position.template'].search([('chart_template_id', '=', self.id)])
        for position in positions:
            new_fp = self.create_record_with_xmlid(company, position, 'account.fiscal.position', {'company_id': company.id, 'name': position.name, 'note': position.note})
            for tax in position.tax_ids:
                self.create_record_with_xmlid(company, tax, 'account.fiscal.position.tax', {
                    'tax_src_id': tax_template_ref[tax.tax_src_id.id],
                    'tax_dest_id': tax.tax_dest_id and tax_template_ref[tax.tax_dest_id.id] or False,
                    'position_id': new_fp
                })
            for acc in position.account_ids:
                self.create_record_with_xmlid(company, acc, 'account.fiscal.position.account', {
                    'account_src_id': acc_template_ref[acc.account_src_id.id],
                    'account_dest_id': acc_template_ref[acc.account_dest_id.id],
                    'position_id': new_fp
                })
        return True


class AccountTaxTemplate(models.Model):
    _name = 'account.tax.template'
    _description = 'Templates for Taxes'
    _order = 'id'

    chart_template_id = fields.Many2one('account.chart.template', string='Chart Template', required=True)

    name = fields.Char(string='Tax Name', required=True)
    type_tax_use = fields.Selection([('sale', 'Sales'), ('purchase', 'Purchases'), ('none', 'None')], string='Tax Scope', required=True, default="sale",
        help="Determines where the tax is selectable. Note : 'None' means a tax can't be used by itself, however it can still be used in a group.")
    amount_type = fields.Selection(default='percent', string="Tax Computation", required=True,
        selection=[('group', 'Group of Taxes'), ('fixed', 'Fixed'), ('percent', 'Percentage of Price'), ('division', 'Percentage of Price Tax Included')])
    active = fields.Boolean(default=True, help="Set active to false to hide the tax without removing it.")
    company_id = fields.Many2one('res.company', string='Company', required=True, default=lambda self: self.env.user.company_id)
    children_tax_ids = fields.Many2many('account.tax.template', 'account_tax_template_filiation_rel', 'parent_tax', 'child_tax', string='Children Taxes')
    sequence = fields.Integer(required=True, default=1,
        help="The sequence field is used to define order in which the tax lines are applied.")
    amount = fields.Float(required=True, digits=(16, 4))
    account_id = fields.Many2one('account.account.template', string='Tax Account', ondelete='restrict',
        help="Account that will be set on invoice tax lines for invoices. Leave empty to use the expense account.", oldname='account_collected_id')
    refund_account_id = fields.Many2one('account.account.template', string='Tax Account on Refunds', ondelete='restrict',
        help="Account that will be set on invoice tax lines for refunds. Leave empty to use the expense account.", oldname='account_paid_id')
    description = fields.Char(string='Display on Invoices')
    price_include = fields.Boolean(string='Included in Price', default=False,
        help="Check this if the price you use on the product and invoices includes this tax.")
    include_base_amount = fields.Boolean(string='Affect Subsequent Taxes', default=False,
        help="If set, taxes which are computed after this one will be computed based on the price tax included.")
    analytic = fields.Boolean(string="Analytic Cost", help="If set, the amount computed by this tax will be assigned to the same analytic account as the invoice line (if any)")
    tag_ids = fields.Many2many('account.account.tag', string='Account tag', help="Optional tags you may want to assign for custom reporting")
    tax_group_id = fields.Many2one('account.tax.group', string="Tax Group")
    tax_adjustment = fields.Boolean(default=False)

    _sql_constraints = [
        ('name_company_uniq', 'unique(name, company_id, type_tax_use)', 'Tax names must be unique !'),
    ]

    @api.multi
    @api.depends('name', 'description')
    def name_get(self):
        res = []
        for record in self:
            name = record.description and record.description or record.name
            res.append((record.id, name))
        return res

    def _get_tax_vals(self, company):
        """ This method generates a dictionnary of all the values for the tax that will be created.
        """
        self.ensure_one()
        val = {
            'name': self.name,
            'type_tax_use': self.type_tax_use,
            'amount_type': self.amount_type,
            'active': self.active,
            'company_id': company.id,
            'sequence': self.sequence,
            'amount': self.amount,
            'description': self.description,
            'price_include': self.price_include,
            'include_base_amount': self.include_base_amount,
            'analytic': self.analytic,
            'tag_ids': [(6, 0, [t.id for t in self.tag_ids])],
            'tax_adjustment': self.tax_adjustment,
        }
        if self.tax_group_id:
            val['tax_group_id'] = self.tax_group_id.id
        return val

    @api.multi
    def _generate_tax(self, company):
        """ This method generate taxes from templates.

            :param company: the company for which the taxes should be created from templates in self
            :returns: {
                'tax_template_to_tax': mapping between tax template and the newly generated taxes corresponding,
                'account_dict': dictionary containing a to-do list with all the accounts to assign on new taxes
            }
        """
        todo_dict = {}
        tax_template_to_tax = {}
        for tax in self:
            # Compute children tax ids
            children_ids = []
            for child_tax in tax.children_tax_ids:
                if tax_template_to_tax.get(child_tax.id):
                    children_ids.append(tax_template_to_tax[child_tax.id])
            vals_tax = tax._get_tax_vals(company)
            vals_tax['children_tax_ids'] = children_ids and [(6, 0, children_ids)] or []
            new_tax = self.env['account.chart.template'].create_record_with_xmlid(company, tax, 'account.tax', vals_tax)
            tax_template_to_tax[tax.id] = new_tax
            # Since the accounts have not been created yet, we have to wait before filling these fields
            todo_dict[new_tax] = {
                'account_id': tax.account_id.id,
                'refund_account_id': tax.refund_account_id.id,
            }

        return {
            'tax_template_to_tax': tax_template_to_tax,
            'account_dict': todo_dict
        }


# Fiscal Position Templates

class AccountFiscalPositionTemplate(models.Model):
    _name = 'account.fiscal.position.template'
    _description = 'Template for Fiscal Position'

    name = fields.Char(string='Fiscal Position Template', required=True)
    chart_template_id = fields.Many2one('account.chart.template', string='Chart Template', required=True)
    account_ids = fields.One2many('account.fiscal.position.account.template', 'position_id', string='Account Mapping')
    tax_ids = fields.One2many('account.fiscal.position.tax.template', 'position_id', string='Tax Mapping')
    note = fields.Text(string='Notes')


class AccountFiscalPositionTaxTemplate(models.Model):
    _name = 'account.fiscal.position.tax.template'
    _description = 'Template Tax Fiscal Position'
    _rec_name = 'position_id'

    position_id = fields.Many2one('account.fiscal.position.template', string='Fiscal Position', required=True, ondelete='cascade')
    tax_src_id = fields.Many2one('account.tax.template', string='Tax Source', required=True)
    tax_dest_id = fields.Many2one('account.tax.template', string='Replacement Tax')


class AccountFiscalPositionAccountTemplate(models.Model):
    _name = 'account.fiscal.position.account.template'
    _description = 'Template Account Fiscal Mapping'
    _rec_name = 'position_id'

    position_id = fields.Many2one('account.fiscal.position.template', string='Fiscal Mapping', required=True, ondelete='cascade')
    account_src_id = fields.Many2one('account.account.template', string='Account Source', required=True)
    account_dest_id = fields.Many2one('account.account.template', string='Account Destination', required=True)

# ---------------------------------------------------------
# Account generation from template wizards
# ---------------------------------------------------------


class WizardMultiChartsAccounts(models.TransientModel):
    """
    Create a new account chart for a company.
    Wizards ask for:
        * a company
        * an account chart template
        * a number of digits for formatting code of non-view accounts
        * a list of bank accounts owned by the company
    Then, the wizard:
        * generates all accounts from the template and assigns them to the right company
        * generates all taxes and tax codes, changing account assignations
        * generates all accounting properties and assigns them correctly
    """

    _name = 'wizard.multi.charts.accounts'
    _inherit = 'res.config'

    company_id = fields.Many2one('res.company', string='Company', required=True)
    currency_id = fields.Many2one('res.currency', string='Currency', help="Currency as per company's country.", required=True)
    only_one_chart_template = fields.Boolean(string='Only One Chart Template Available')
    chart_template_id = fields.Many2one('account.chart.template', string='Chart Template', required=True)
    bank_account_ids = fields.One2many('account.bank.accounts.wizard', 'bank_account_id', string='Cash and Banks', required=True, oldname="bank_accounts_id")
    bank_account_code_prefix = fields.Char('Bank Accounts Prefix', oldname="bank_account_code_char")
    cash_account_code_prefix = fields.Char('Cash Accounts Prefix')
    code_digits = fields.Integer(string='# of Digits', required=True, help="No. of Digits to use for account code")
    sale_tax_id = fields.Many2one('account.tax.template', string='Default Sales Tax', oldname="sale_tax")
    purchase_tax_id = fields.Many2one('account.tax.template', string='Default Purchase Tax', oldname="purchase_tax")
    sale_tax_rate = fields.Float(string='Sales Tax(%)')
    use_anglo_saxon = fields.Boolean(string='Use Anglo-Saxon Accounting', related='chart_template_id.use_anglo_saxon')
    transfer_account_id = fields.Many2one('account.account.template', required=True, string='Transfer Account',
        domain=lambda self: [('reconcile', '=', True), ('user_type_id.id', '=', self.env.ref('account.data_account_type_current_assets').id)],
        help="Intermediary account used when moving money from a liquidity account to another")
    purchase_tax_rate = fields.Float(string='Purchase Tax(%)')
    complete_tax_set = fields.Boolean('Complete Set of Taxes',
        help="This boolean helps you to choose if you want to propose to the user to encode the sales and purchase rates or use "
            "the usual m2o fields. This last choice assumes that the set of tax defined for the chosen template is complete")

    @api.model
    def _get_chart_parent_ids(self, chart_template):
        """ Returns the IDs of all ancestor charts, including the chart itself.
            (inverse of child_of operator)

            :param browse_record chart_template: the account.chart.template record
            :return: the IDS of all ancestor charts, including the chart itself.
        """
        result = [chart_template.id]
        while chart_template.parent_id:
            chart_template = chart_template.parent_id
            result.append(chart_template.id)
        return result

    @api.onchange('sale_tax_rate')
    def onchange_tax_rate(self):
        self.purchase_tax_rate = self.sale_tax_rate or False

    @api.onchange('chart_template_id')
    def onchange_chart_template_id(self):
        res = {}
        tax_templ_obj = self.env['account.tax.template']
        if self.chart_template_id:
            currency_id = self.chart_template_id.currency_id and self.chart_template_id.currency_id.id or self.env.user.company_id.currency_id.id
            self.complete_tax_set = self.chart_template_id.complete_tax_set
            self.currency_id = currency_id
            if self.chart_template_id.complete_tax_set:
            # default tax is given by the lowest sequence. For same sequence we will take the latest created as it will be the case for tax created while isntalling the generic chart of account
                chart_ids = self._get_chart_parent_ids(self.chart_template_id)
                base_tax_domain = [('chart_template_id', 'parent_of', chart_ids)]
                sale_tax_domain = base_tax_domain + [('type_tax_use', '=', 'sale')]
                purchase_tax_domain = base_tax_domain + [('type_tax_use', '=', 'purchase')]
                sale_tax = tax_templ_obj.search(sale_tax_domain, order="sequence, id desc", limit=1)
                purchase_tax = tax_templ_obj.search(purchase_tax_domain, order="sequence, id desc", limit=1)
                self.sale_tax_id = sale_tax.id
                self.purchase_tax_id = purchase_tax.id
                res.setdefault('domain', {})
                res['domain']['sale_tax_id'] = repr(sale_tax_domain)
                res['domain']['purchase_tax_id'] = repr(purchase_tax_domain)
            if self.chart_template_id.transfer_account_id:
                self.transfer_account_id = self.chart_template_id.transfer_account_id.id
            if self.chart_template_id.code_digits:
                self.code_digits = self.chart_template_id.code_digits
            if self.chart_template_id.bank_account_code_prefix:
                self.bank_account_code_prefix = self.chart_template_id.bank_account_code_prefix
            if self.chart_template_id.cash_account_code_prefix:
                self.cash_account_code_prefix = self.chart_template_id.cash_account_code_prefix
        return res

    @api.model
    def _get_default_bank_account_ids(self):
        return [{'acc_name': _('Cash'), 'account_type': 'cash'}, {'acc_name': _('Bank'), 'account_type': 'bank'}]

    @api.model
    def default_get(self, fields):
        context = self._context or {}
        res = super(WizardMultiChartsAccounts, self).default_get(fields)
        tax_templ_obj = self.env['account.tax.template']
        account_chart_template = self.env['account.chart.template']

        if 'bank_account_ids' in fields:
            res.update({'bank_account_ids': self._get_default_bank_account_ids()})
        if 'company_id' in fields:
            res.update({'company_id': self.env.user.company_id.id})
        if 'currency_id' in fields:
            company_id = res.get('company_id') or False
            if company_id:
                company = self.env['res.company'].browse(company_id)
                currency_id = company.on_change_country(company.country_id.id)['value']['currency_id']
                res.update({'currency_id': currency_id})

        chart_templates = account_chart_template.search([('visible', '=', True)])
        if chart_templates:
            #in order to set default chart which was last created set max of ids.
            chart_id = max(chart_templates.ids)
            if context.get("default_charts"):
                model_data = self.env['ir.model.data'].search_read([('model', '=', 'account.chart.template'), ('module', '=', context.get("default_charts"))], ['res_id'])
                if model_data:
                    chart_id = model_data[0]['res_id']
            chart = account_chart_template.browse(chart_id)
            chart_hierarchy_ids = self._get_chart_parent_ids(chart)
            if 'chart_template_id' in fields:
                res.update({'only_one_chart_template': len(chart_templates) == 1,
                            'chart_template_id': chart_id})
            if 'sale_tax_id' in fields:
                sale_tax = tax_templ_obj.search([('chart_template_id', 'in', chart_hierarchy_ids),
                                                              ('type_tax_use', '=', 'sale')], limit=1, order='sequence')
                res.update({'sale_tax_id': sale_tax and sale_tax.id or False})
            if 'purchase_tax_id' in fields:
                purchase_tax = tax_templ_obj.search([('chart_template_id', 'in', chart_hierarchy_ids),
                                                                  ('type_tax_use', '=', 'purchase')], limit=1, order='sequence')
                res.update({'purchase_tax_id': purchase_tax and purchase_tax.id or False})
        res.update({
            'purchase_tax_rate': 15.0,
            'sale_tax_rate': 15.0,
        })
        return res

    @api.model
    def fields_view_get(self, view_id=None, view_type='form', toolbar=False, submenu=False):
        context = self._context or {}
        res = super(WizardMultiChartsAccounts, self).fields_view_get(view_id=view_id, view_type=view_type, toolbar=toolbar, submenu=False)
        cmp_select = []
        CompanyObj = self.env['res.company']

        companies = CompanyObj.search([])
        #display in the widget selection of companies, only the companies that haven't been configured yet (but don't care about the demo chart of accounts)
        self._cr.execute("SELECT company_id FROM account_account WHERE deprecated = 'f' AND name != 'Chart For Automated Tests' AND name NOT LIKE '%(test)'")
        configured_cmp = [r[0] for r in self._cr.fetchall()]
        unconfigured_cmp = list(set(companies.ids) - set(configured_cmp))
        for field in res['fields']:
            if field == 'company_id':
                res['fields'][field]['domain'] = [('id', 'in', unconfigured_cmp)]
                res['fields'][field]['selection'] = [('', '')]
                if unconfigured_cmp:
                    cmp_select = [(line.id, line.name) for line in CompanyObj.browse(unconfigured_cmp)]
                    res['fields'][field]['selection'] = cmp_select
        return res

    @api.one
    def _create_tax_templates_from_rates(self, company_id):
        '''
        This function checks if the chosen chart template is configured as containing a full set of taxes, and if
        it's not the case, it creates the templates for account.tax object accordingly to the provided sale/purchase rates.
        Then it saves the new tax templates as default taxes to use for this chart template.

        :param company_id: id of the company for wich the wizard is running
        :return: True
        '''
        obj_tax_temp = self.env['account.tax.template']
        all_parents = self._get_chart_parent_ids(self.chart_template_id)
        # create tax templates from purchase_tax_rate and sale_tax_rate fields
        if not self.chart_template_id.complete_tax_set:
            value = self.sale_tax_rate
            ref_taxs = obj_tax_temp.search([('type_tax_use', '=', 'sale'), ('chart_template_id', 'in', all_parents)], order="sequence, id desc", limit=1)
            ref_taxs.write({'amount': value, 'name': _('Tax %.2f%%') % value, 'description': '%.2f%%' % value})
            value = self.purchase_tax_rate
            ref_taxs = obj_tax_temp.search([('type_tax_use', '=', 'purchase'), ('chart_template_id', 'in', all_parents)], order="sequence, id desc", limit=1)
            ref_taxs.write({'amount': value, 'name': _('Tax %.2f%%') % value, 'description': '%.2f%%' % value})
        return True

    @api.multi
    def execute(self):
        '''
        This function is called at the confirmation of the wizard to generate the COA from the templates. It will read
        all the provided information to create the accounts, the banks, the journals, the taxes, the
        accounting properties... accordingly for the chosen company.
        '''
        if len(self.env['account.account'].search([('company_id', '=', self.company_id.id)])) > 0:
            # We are in a case where we already have some accounts existing, meaning that user has probably
            # created its own accounts and does not need a coa, so skip installation of coa.
            _logger.info('Could not install chart of account since some accounts already exists for the company (%s)', (self.company_id.id,))
            return {}
        if not self.env.user._is_admin():
            raise AccessError(_("Only administrators can change the settings"))
        ir_values_obj = self.env['ir.values']
        company = self.company_id
        self.company_id.write({'currency_id': self.currency_id.id,
                               'accounts_code_digits': self.code_digits,
                               'anglo_saxon_accounting': self.use_anglo_saxon,
                               'bank_account_code_prefix': self.bank_account_code_prefix,
                               'cash_account_code_prefix': self.cash_account_code_prefix,
                               'chart_template_id': self.chart_template_id.id})

        #set the coa currency to active
        self.currency_id.write({'active': True})

        # When we install the CoA of first company, set the currency to price types and pricelists
        if company.id == 1:
            for reference in ['product.list_price', 'product.standard_price', 'product.list0']:
                try:
                    tmp2 = self.env.ref(reference).write({'currency_id': self.currency_id.id})
                except ValueError:
                    pass

        # If the floats for sale/purchase rates have been filled, create templates from them
        self._create_tax_templates_from_rates(company.id)

        # Install all the templates objects and generate the real objects
        acc_template_ref, taxes_ref = self.chart_template_id._install_template(company, code_digits=self.code_digits, transfer_account_id=self.transfer_account_id)

        # write values of default taxes for product as super user
        if self.sale_tax_id and taxes_ref:
            ir_values_obj.sudo().set_default('product.template', "taxes_id", [taxes_ref[self.sale_tax_id.id]], for_all_users=True, company_id=company.id)
        if self.purchase_tax_id and taxes_ref:
            ir_values_obj.sudo().set_default('product.template', "supplier_taxes_id", [taxes_ref[self.purchase_tax_id.id]], for_all_users=True, company_id=company.id)

        # Create Bank journals
        self._create_bank_journals_from_o2m(company, acc_template_ref)

        # Create the current year earning account if it wasn't present in the CoA
        account_obj = self.env['account.account']
        unaffected_earnings_xml = self.env.ref("account.data_unaffected_earnings")
        if unaffected_earnings_xml and not account_obj.search([('company_id', '=', company.id), ('user_type_id', '=', unaffected_earnings_xml.id)]):
            account_obj.create({
                'code': '999999',
                'name': _('Undistributed Profits/Losses'),
                'user_type_id': unaffected_earnings_xml.id,
                'company_id': company.id,})
        return {}

    @api.multi
    def _create_bank_journals_from_o2m(self, company, acc_template_ref):
        '''
        This function creates bank journals and its accounts for each line encoded in the field bank_account_ids of the
        wizard (which is currently only used to create a default bank and cash journal when the CoA is installed).

        :param company: the company for which the wizard is running.
        :param acc_template_ref: the dictionary containing the mapping between the ids of account templates and the ids
            of the accounts that have been generated from them.
        '''
        self.ensure_one()
        # Create the journals that will trigger the account.account creation
        for acc in self.bank_account_ids:
            self.env['account.journal'].create({
                'name': acc.acc_name,
                'type': acc.account_type,
                'company_id': company.id,
                'currency_id': acc.currency_id.id,
                'sequence': 10
            })


class AccountBankAccountsWizard(models.TransientModel):
    _name = 'account.bank.accounts.wizard'

    acc_name = fields.Char(string='Account Name.', required=True)
    bank_account_id = fields.Many2one('wizard.multi.charts.accounts', string='Bank Account', required=True, ondelete='cascade')
    currency_id = fields.Many2one('res.currency', string='Account Currency',
        help="Forces all moves for this account to have this secondary currency.")
    account_type = fields.Selection([('cash', 'Cash'), ('bank', 'Bank')])


class AccountReconcileModelTemplate(models.Model):
    _name = "account.reconcile.model.template"

    name = fields.Char(string='Button Label', required=True)
    sequence = fields.Integer(required=True, default=10)
    has_second_line = fields.Boolean(string='Add a second line', default=False)
    account_id = fields.Many2one('account.account.template', string='Account', ondelete='cascade', domain=[('deprecated', '=', False)])
    label = fields.Char(string='Journal Item Label')
    amount_type = fields.Selection([
        ('fixed', 'Fixed'),
        ('percentage', 'Percentage of balance')
        ], required=True, default='percentage')
    amount = fields.Float(digits=0, required=True, default=100.0, help="Fixed amount will count as a debit if it is negative, as a credit if it is positive.")
    tax_id = fields.Many2one('account.tax.template', string='Tax', ondelete='restrict', domain=[('type_tax_use', '=', 'purchase')])
    second_account_id = fields.Many2one('account.account.template', string='Second Account', ondelete='cascade', domain=[('deprecated', '=', False)])
    second_label = fields.Char(string='Second Journal Item Label')
    second_amount_type = fields.Selection([
        ('fixed', 'Fixed'),
        ('percentage', 'Percentage of amount')
        ], string="Second Amount type",required=True, default='percentage')
    second_amount = fields.Float(string='Second Amount', digits=0, required=True, default=100.0, help="Fixed amount will count as a debit if it is negative, as a credit if it is positive.")
    second_tax_id = fields.Many2one('account.tax.template', string='Second Tax', ondelete='restrict', domain=[('type_tax_use', '=', 'purchase')])<|MERGE_RESOLUTION|>--- conflicted
+++ resolved
@@ -26,7 +26,6 @@
     Note: This unusual decision has been made in order to help the improvement of VAT reports on version 9.0, to have them more flexible
     and working out of the box when people are creating/using new taxes.
     '''
-<<<<<<< HEAD
     env = api.Environment(cr, SUPERUSER_ID, {})
     xml_records = env['ir.model.data'].search([
         ('model', '=', 'account.tax.template'),
@@ -39,15 +38,7 @@
             ('type_tax_use', '=', tax_template.type_tax_use),
             ('description', '=', tax_template.description)
         ])
-        if len(tax_id.ids) == 1:
-            tax_id.sudo().write({'tag_ids': [(6, 0, tax_template.tag_ids.ids)]})
-=======
-    xml_record_ids = registry['ir.model.data'].search(cr, SUPERUSER_ID, [('model', '=', 'account.tax.template'), ('module', 'like', 'l10n_%')])
-    tax_template_ids = [x['res_id'] for x in registry['ir.model.data'].read(cr, SUPERUSER_ID, xml_record_ids, ['res_id'])]
-    for tax_template in registry['account.tax.template'].browse(cr, SUPERUSER_ID, tax_template_ids):
-        tax_id = registry['account.tax'].search(cr, SUPERUSER_ID, [('name', '=', tax_template.name), ('type_tax_use', '=', tax_template.type_tax_use), ('description', '=', tax_template.description)])
-        registry['account.tax'].write(cr, SUPERUSER_ID, tax_id, {'tag_ids': [(6,0,[x.id for x in tax_template.tag_ids])]})
->>>>>>> bab597bb
+        tax_id.sudo().write({'tag_ids': [(6, 0, tax_template.tag_ids.ids)]})
 
 def preserve_existing_tags_on_taxes(cr, registry, module):
     ''' This is a utility function used to preserve existing previous tags during upgrade of the module.'''

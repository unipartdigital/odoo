--- conflicted
+++ resolved
@@ -63,12 +63,8 @@
                 <td>
                     <table class="accounting_view">
                         <caption>
-<<<<<<< HEAD
                             <button class="button_ok btn btn-default btn-sm"></button>
-=======
-                            <button class="button_ok"></button>
                             <span class="tip_reconciliation_not_balanced">You must balance the reconciliation</span>
->>>>>>> ea54d4af
                             <span t-if="! line.has_no_partner" class="partner_name">
                                 <t t-esc="line.partner_name"/>
                                 <span class="change_partner glyphicon glyphicon-pencil"></span>

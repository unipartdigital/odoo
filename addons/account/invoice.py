--- conflicted
+++ resolved
@@ -371,6 +371,7 @@
                 raise orm.except_orm(_('Configuration Error!'),
                      _('There is no Accounting Journal of type Sale/Purchase defined!'))
             else:
+                raise
                 raise orm.except_orm(_('UnknownError'), str(e))
 
     def confirm_paid(self, cr, uid, ids, context=None):
@@ -940,14 +941,10 @@
             new_move_name = self.pool.get('account.move').browse(cr, uid, move_id).name
             # make the invoice point to that move
             self.write(cr, uid, [inv.id], {'move_id': move_id,'period_id':period_id, 'move_name':new_move_name})
-<<<<<<< HEAD
-            self.pool.get('account.move').post(cr, uid, [move_id])
-=======
             # Pass invoice in context in method post: used if you want to get the same
             # account move reference when creating the same invoice after a cancelled one:
             self.pool.get('account.move').post(cr, uid, [move_id], context={'invoice':inv})
         self._log_event(cr, uid, ids)
->>>>>>> bbbcdbdb
         return True
 
     def line_get_convert(self, cr, uid, x, part, date, context=None):
@@ -1000,20 +997,11 @@
                     'WHERE account_move_line.move_id = %s ' \
                         'AND account_analytic_line.move_id = account_move_line.id',
                         (ref, move_id))
-<<<<<<< HEAD
-                cr.execute('UPDATE account_analytic_line SET ref=%s ' \
-                        'FROM account_move_line ' \
-                        'WHERE account_move_line.move_id = %s ' \
-                            'AND account_analytic_line.move_id = account_move_line.id',
-                            (ref, move_id))
-                self._log_event(cr, uid, ids)
-=======
 
             for inv_id, name in self.name_get(cr, uid, [id]):
                 message = _('Invoice ') + " '" + name + "' "+ _("is validated.")
                 self.log(cr, uid, inv_id, message)
 
->>>>>>> bbbcdbdb
         return True
 
     def action_cancel(self, cr, uid, ids, *args):
@@ -1049,17 +1037,7 @@
         return taxes.values()
 
     def _log_event(self, cr, uid, ids, factor=1.0, name='Open Invoice'):
-        for (invoice_id,number) in self.name_get(cr, uid, ids):
-                invoice = self.browse(cr,uid,invoice_id)
-                message = ("%s %s %s %s %s %s %s") % (
-                    _('Invoice'),
-                    _("INV/"),
-                    number.split('/')[-1],
-                    _("Opened,"),
-                    _('journal entries'),
-                    invoice.move_id.name,
-                    _("Created"))
-                self.log(cr, uid, invoice_id, message)
+        #TODO: implement messages system
         return True
 
     def name_get(self, cr, uid, ids, context=None):
@@ -1663,6 +1641,4 @@
         'invoice_ids': fields.one2many('account.invoice.line', 'partner_id', 'Invoices', readonly=True),
     }
 
-res_partner()
-
-# vim:expandtab:smartindent:tabstop=4:softtabstop=4:shiftwidth=4:+res_partner()
from openerp.addons.account.tests.account_test_classes import AccountingTestCase
import time

class TestReconciliation(AccountingTestCase):

    """Tests for reconciliation (account.tax)

    Test used to check that when doing a sale or purchase invoice in a different currency,
    the result will be balanced.
    """

    def setUp(self):
        super(TestReconciliation, self).setUp()
<<<<<<< HEAD
        self.account_invoice_model = self.env['account.invoice']
        self.account_invoice_line_model = self.env['account.invoice.line']
        self.acc_bank_stmt_model = self.env['account.bank.statement']
        self.acc_bank_stmt_line_model = self.env['account.bank.statement.line']

        self.partner_agrolait_id = self.env.ref("base.res_partner_2").id
        self.currency_swiss_id = self.env.ref("base.CHF").id
        self.currency_usd_id = self.env.ref("base.USD").id
        self.currency_euro_id = self.env.ref("base.EUR").id
        self.env.ref('base.main_company').write({'currency_id': self.currency_euro_id})
        self.account_rcv = self.env['account.account'].search([('user_type_id', '=', self.env.ref('account.data_account_type_receivable').id)], limit=1)
        self.account_rsa = self.env['account.account'].search([('user_type_id', '=', self.env.ref('account.data_account_type_payable').id)], limit=1)
        self.product = self.env.ref("product.product_product_4")

        self.bank_euro = self.env['res.partner.bank'].create({'acc_number': 'Reconciliation test', 'bank_name': 'Test Bank', 'company_id': self.env.user.company_id.id})
        self.bank_journal_euro = self.bank_euro.journal_id
        self.account_euro = self.bank_journal_euro.default_debit_account_id

        self.bank_usd = self.env['res.partner.bank'].create({'acc_number': 'Reconciliation test USD',
                                                             'bank_name': 'Test Bank USD', 'company_id': self.env.user.company_id.id})
        self.bank_journal_usd = self.bank_usd.journal_id
        self.account_usd = self.bank_journal_usd.default_debit_account_id
        self.account_usd.write({'currency_id': self.currency_usd_id})
        self.bank_journal_usd.write({'currency_id': self.currency_usd_id})
        self.diff_income_account = self.env['res.users'].browse(self.env.uid).company_id.income_currency_exchange_account_id
        self.diff_expense_account = self.env['res.users'].browse(self.env.uid).company_id.expense_currency_exchange_account_id

    def create_invoice(self, type='out_invoice', currency_id=None):
=======
        self.account_invoice_model = self.registry('account.invoice')
        self.account_invoice_line_model = self.registry('account.invoice.line')
        self.acc_bank_stmt_model = self.registry('account.bank.statement')
        self.acc_bank_stmt_line_model = self.registry('account.bank.statement.line')
        self.res_currency_model = self.registry('res.currency')
        self.res_currency_rate_model = self.registry('res.currency.rate')

        self.partner_agrolait_id = self.registry("ir.model.data").get_object_reference(self.cr, self.uid, "base", "res_partner_2")[1]
        self.currency_swiss_id = self.registry("ir.model.data").get_object_reference(self.cr, self.uid, "base", "CHF")[1]
        self.currency_usd_id = self.registry("ir.model.data").get_object_reference(self.cr, self.uid, "base", "USD")[1]
        self.currency_euro_id = self.registry("ir.model.data").get_object_reference(self.cr, self.uid, "base", "EUR")[1]
        self.account_rcv_id = self.registry("ir.model.data").get_object_reference(self.cr, self.uid, "account", "a_recv")[1]
        self.account_fx_income_id = self.registry("ir.model.data").get_object_reference(self.cr, self.uid, "account", "income_fx_income")[1]
        self.account_fx_expense_id = self.registry("ir.model.data").get_object_reference(self.cr, self.uid, "account", "income_fx_expense")[1]

        self.product_id = self.registry("ir.model.data").get_object_reference(self.cr, self.uid, "product", "product_product_4")[1]

        self.bank_journal_usd_id = self.registry("ir.model.data").get_object_reference(self.cr, self.uid, "account", "bank_journal_usd")[1]
        self.account_usd_id = self.registry("ir.model.data").get_object_reference(self.cr, self.uid, "account", "usd_bnk")[1]
        self.bank_journal_euro_id = self.registry("ir.model.data").get_object_reference(self.cr, self.uid, "account", "bank_journal")[1]
        self.account_euro_id = self.registry("ir.model.data").get_object_reference(self.cr, self.uid, "account", "bnk")[1]

        self.company_id = self.registry("ir.model.data").get_object_reference(self.cr, self.uid, "base", "main_company")[1]

        #set expense_currency_exchange_account_id and income_currency_exchange_account_id to the according accounts
        self.registry("res.company").write(self.cr, self.uid, [self.company_id], {'expense_currency_exchange_account_id': self.account_fx_expense_id, 'income_currency_exchange_account_id':self.account_fx_income_id})

    def create_invoice(self, type='out_invoice', currency=None):
        cr, uid = self.cr, self.uid
>>>>>>> 81b5c601
        #we create an invoice in given currency
        invoice = self.account_invoice_model.create({'partner_id': self.partner_agrolait_id,
            'reference_type': 'none',
            'currency_id': currency_id,
            'name': type == 'out_invoice' and 'invoice to client' or 'invoice to supplier',
            'account_id': self.account_rcv.id,
            'type': type,
            'date_invoice': time.strftime('%Y') + '-07-01',
            })
        self.account_invoice_line_model.create({'product_id': self.product.id,
            'quantity': 1,
            'price_unit': 100,
            'invoice_id': invoice.id,
            'name': 'product that cost 100',
            'account_id': self.env['account.account'].search([('user_type_id', '=', self.env.ref('account.data_account_type_revenue').id)], limit=1).id,
        })

        #validate invoice
        invoice.signal_workflow('invoice_open')
        return invoice

    def make_payment(self, invoice_record, bank_journal, amount=0.0, amount_currency=0.0, currency_id=None):
        bank_stmt = self.acc_bank_stmt_model.create({
            'journal_id': bank_journal.id,
            'date': time.strftime('%Y') + '-07-15',
        })

        bank_stmt_line = self.acc_bank_stmt_line_model.create({'name': 'payment',
            'statement_id': bank_stmt.id,
            'partner_id': self.partner_agrolait_id,
            'amount': amount,
            'amount_currency': amount_currency,
            'currency_id': currency_id,
            'date': time.strftime('%Y') + '-07-15',})

        #reconcile the payment with the invoice
        for l in invoice_record.move_id.line_ids:
            if l.account_id.id == self.account_rcv.id:
                line_id = l
                break
        amount_in_widget = currency_id and amount_currency or amount
        bank_stmt_line.process_reconciliation(counterpart_aml_dicts=[{
            'move_line': line_id,
            'debit': amount_in_widget < 0 and -amount_in_widget or 0.0,
            'credit': amount_in_widget > 0 and amount_in_widget or 0.0,
            'name': line_id.name,
            }])
        return bank_stmt

    def check_results(self, move_line_recs, aml_dict):
        #we check that the line is balanced (bank statement line)
        self.assertEquals(len(move_line_recs), len(aml_dict))
        for move_line in move_line_recs:
            self.assertEquals(round(move_line.debit, 2), aml_dict[move_line.account_id.id]['debit'])
            self.assertEquals(round(move_line.credit, 2), aml_dict[move_line.account_id.id]['credit'])
            self.assertEquals(round(move_line.amount_currency, 2), aml_dict[move_line.account_id.id]['amount_currency'])
            self.assertEquals(move_line.currency_id.id, aml_dict[move_line.account_id.id]['currency_id'])
            if aml_dict[move_line.account_id.id].get('currency_diff'):
                if move_line.credit:
                    rec_ids = [r.id for r in move_line.matched_debit_ids]
                else:
                    rec_ids = [r.id for r in move_line.matched_credit_ids]
                currency_diff_move = self.env['account.move'].search([('rate_diff_partial_rec_id', 'in', rec_ids)])
                self.assertEqual(len(currency_diff_move), 1)
                for currency_diff_line in currency_diff_move[0].line_ids:
                    if aml_dict[move_line.account_id.id].get('currency_diff') > 0:
                        if currency_diff_line.account_id.id == move_line.account_id.id:
                            self.assertAlmostEquals(currency_diff_line.debit, aml_dict[move_line.account_id.id].get('currency_diff'))
                        else:
                            self.assertAlmostEquals(currency_diff_line.credit, aml_dict[move_line.account_id.id].get('currency_diff'))
                            self.assertIn(currency_diff_line.account_id.id, [self.diff_expense_account.id, self.diff_income_account.id], 'The difference accounts should be used correctly. ')
                            #self.assertEquals(currency_diff_line.account_id.id, self.account_rsa.id)
                    else:
                        if currency_diff_line.account_id.id == move_line.account_id.id:
                            self.assertAlmostEquals(currency_diff_line.credit, abs(aml_dict[move_line.account_id.id].get('currency_diff')))
                        else:
                            self.assertAlmostEquals(currency_diff_line.debit, abs(aml_dict[move_line.account_id.id].get('currency_diff')))
                            self.assertIn(currency_diff_line.account_id.id, [self.diff_expense_account.id, self.diff_income_account.id], 'The difference accounts should be used correctly. ')
                            #self.assertEquals(currency_diff_line.account_id.id, self.account_rsa.id)

    def make_customer_and_supplier_flows(self, invoice_currency_id, bank_journal, amount, amount_currency, transaction_currency_id):
        #we create an invoice in given invoice_currency
        invoice_record = self.create_invoice(type='out_invoice', currency_id=invoice_currency_id)
        #we encode a payment on it, on the given bank_journal with amount, amount_currency and transaction_currency given
        bank_stmt = self.make_payment(invoice_record, bank_journal, amount=amount, amount_currency=amount_currency, currency_id=transaction_currency_id)
        customer_move_lines = bank_stmt.move_line_ids

        #we create a supplier bill in given invoice_currency
        invoice_record = self.create_invoice(type='in_invoice', currency_id=invoice_currency_id)
        #we encode a payment on it, on the given bank_journal with amount, amount_currency and transaction_currency given
        bank_stmt = self.make_payment(invoice_record, bank_journal, amount=-amount, amount_currency=-amount_currency, currency_id=transaction_currency_id)
        supplier_move_lines = bank_stmt.move_line_ids
        return customer_move_lines, supplier_move_lines

    def test_statement_usd_invoice_eur_transaction_eur(self):
        customer_move_lines, supplier_move_lines = self.make_customer_and_supplier_flows(self.currency_euro_id, self.bank_journal_usd, 42, 30, self.currency_euro_id)
        self.check_results(customer_move_lines, {
            self.account_usd.id: {'debit': 30.0, 'credit': 0.0, 'amount_currency': 42, 'currency_id': self.currency_usd_id},
            self.account_rcv.id: {'debit': 0.0, 'credit': 30.0, 'amount_currency': -42, 'currency_id': self.currency_usd_id},
        })
        self.check_results(supplier_move_lines, {
            self.account_usd.id: {'debit': 0.0, 'credit': 30.0, 'amount_currency': -42, 'currency_id': self.currency_usd_id},
            self.account_rcv.id: {'debit': 30.0, 'credit': 0.0, 'amount_currency': 42, 'currency_id': self.currency_usd_id},
        })

    def test_statement_usd_invoice_usd_transaction_usd(self):
        customer_move_lines, supplier_move_lines = self.make_customer_and_supplier_flows(self.currency_usd_id, self.bank_journal_usd, 50, 0, False)
        self.check_results(customer_move_lines, {
            self.account_usd.id: {'debit': 32.70, 'credit': 0.0, 'amount_currency': 50, 'currency_id': self.currency_usd_id},
            self.account_rcv.id: {'debit': 0.0, 'credit': 32.70, 'amount_currency': -50, 'currency_id': self.currency_usd_id},
        })
        self.check_results(supplier_move_lines, {
            self.account_usd.id: {'debit': 0.0, 'credit': 32.70, 'amount_currency': -50, 'currency_id': self.currency_usd_id},
            self.account_rcv.id: {'debit': 32.70, 'credit': 0.0, 'amount_currency': 50, 'currency_id': self.currency_usd_id},
        })

    def test_statement_usd_invoice_usd_transaction_eur(self):
        customer_move_lines, supplier_move_lines = self.make_customer_and_supplier_flows(self.currency_usd_id, self.bank_journal_usd, 50, 40, self.currency_euro_id)
        self.check_results(customer_move_lines, {
<<<<<<< HEAD
            self.account_usd.id: {'debit': 40.0, 'credit': 0.0, 'amount_currency': 50, 'currency_id': self.currency_usd_id},
            self.account_rcv.id: {'debit': 0.0, 'credit': 40.0, 'amount_currency': -50, 'currency_id': self.currency_usd_id, 'currency_diff': 7.30},
        })
        self.check_results(supplier_move_lines, {
            self.account_usd.id: {'debit': 0.0, 'credit': 40.0, 'amount_currency': -50, 'currency_id': self.currency_usd_id},
            self.account_rcv.id: {'debit': 40.0, 'credit': 0.0, 'amount_currency': 50, 'currency_id': self.currency_usd_id, 'currency_diff': -7.30},
=======
            self.account_usd_id: {'debit': 40.0, 'credit': 0.0, 'amount_currency': 50, 'currency_id': self.currency_usd_id},
            self.account_rcv_id: {'debit': 0.0, 'credit': 32.70, 'amount_currency': -50, 'currency_id': self.currency_usd_id},
            self.account_fx_income_id: {'debit': 0.0, 'credit': 7.30, 'amount_currency': 0.0, 'currency_id': self.currency_usd_id},
        })
        self.check_results(supplier_move_lines, {
            self.account_usd_id: {'debit': 0.0, 'credit': 40.0, 'amount_currency': -50, 'currency_id': self.currency_usd_id},
            self.account_rcv_id: {'debit': 32.70, 'credit': 0.0, 'amount_currency': 50, 'currency_id': self.currency_usd_id},
            self.account_fx_expense_id: {'debit': 7.30, 'credit': 0.0, 'amount_currency': 0.0, 'currency_id': self.currency_usd_id},
>>>>>>> 81b5c601
        })

    def test_statement_usd_invoice_chf_transaction_chf(self):
        customer_move_lines, supplier_move_lines = self.make_customer_and_supplier_flows(self.currency_swiss_id, self.bank_journal_usd, 42, 50, self.currency_swiss_id)
        self.check_results(customer_move_lines, {
<<<<<<< HEAD
            self.account_usd.id: {'debit': 27.47, 'credit': 0.0, 'amount_currency': 42, 'currency_id': self.currency_usd_id},
            self.account_rcv.id: {'debit': 0.0, 'credit': 27.47, 'amount_currency': -50, 'currency_id': self.currency_swiss_id, 'currency_diff': -10.74},
        })
        self.check_results(supplier_move_lines, {
            self.account_usd.id: {'debit': 0.0, 'credit': 27.47, 'amount_currency': -42, 'currency_id': self.currency_usd_id},
            self.account_rcv.id: {'debit': 27.47, 'credit': 0.0, 'amount_currency': 50, 'currency_id': self.currency_swiss_id, 'currency_diff': 10.74},
=======
            self.account_usd_id: {'debit': 27.47, 'credit': 0.0, 'amount_currency': 42, 'currency_id': self.currency_usd_id},
            self.account_rcv_id: {'debit': 0.0, 'credit': 38.21, 'amount_currency': -50, 'currency_id': self.currency_swiss_id},
            self.account_fx_expense_id: {'debit': 10.74, 'credit': 0.0, 'amount_currency': 0.0, 'currency_id': self.currency_usd_id},
        })
        self.check_results(supplier_move_lines, {
            self.account_usd_id: {'debit': 0.0, 'credit': 27.47, 'amount_currency': -42, 'currency_id': self.currency_usd_id},
            self.account_rcv_id: {'debit': 38.21, 'credit': 0.0, 'amount_currency': 50, 'currency_id': self.currency_swiss_id},
            self.account_fx_income_id: {'debit': 0.0, 'credit': 10.74, 'amount_currency': 0.0, 'currency_id': self.currency_usd_id},
>>>>>>> 81b5c601
        })

    def test_statement_eur_invoice_usd_transaction_usd(self):
        customer_move_lines, supplier_move_lines = self.make_customer_and_supplier_flows(self.currency_usd_id, self.bank_journal_euro, 40, 50, self.currency_usd_id)
        self.check_results(customer_move_lines, {
<<<<<<< HEAD
            self.account_euro.id: {'debit': 40.0, 'credit': 0.0, 'amount_currency': 50, 'currency_id': self.currency_usd_id},
            self.account_rcv.id: {'debit': 0.0, 'credit': 40.0, 'amount_currency': -50, 'currency_id': self.currency_usd_id, 'currency_diff': 7.30},
        })
        self.check_results(supplier_move_lines, {
            self.account_euro.id: {'debit': 0.0, 'credit': 40.0, 'amount_currency': -50, 'currency_id': self.currency_usd_id},
            self.account_rcv.id: {'debit': 40.0, 'credit': 0.0, 'amount_currency': 50, 'currency_id': self.currency_usd_id, 'currency_diff': -7.30},
=======
            self.account_euro_id: {'debit': 40.0, 'credit': 0.0, 'amount_currency': 50, 'currency_id': self.currency_usd_id},
            self.account_rcv_id: {'debit': 0.0, 'credit': 32.7, 'amount_currency': -50, 'currency_id': self.currency_usd_id},
            self.account_fx_income_id: {'debit': 0.0, 'credit': 7.30, 'amount_currency': 0.0, 'currency_id': False},
        })
        self.check_results(supplier_move_lines, {
            self.account_euro_id: {'debit': 0.0, 'credit': 40.0, 'amount_currency': -50, 'currency_id': self.currency_usd_id},
            self.account_rcv_id: {'debit': 32.7, 'credit': 0.0, 'amount_currency': 50, 'currency_id': self.currency_usd_id},
            self.account_fx_expense_id: {'debit': 7.30, 'credit': 0.0, 'amount_currency': 0.0, 'currency_id': False},
>>>>>>> 81b5c601
        })

    def test_statement_eur_invoice_usd_transaction_eur(self):
        customer_move_lines, supplier_move_lines = self.make_customer_and_supplier_flows(self.currency_usd_id, self.bank_journal_euro, 40, 0.0, False)
        self.check_results(customer_move_lines, {
            self.account_euro.id: {'debit': 40.0, 'credit': 0.0, 'amount_currency': 0.0, 'currency_id': False},
            self.account_rcv.id: {'debit': 0.0, 'credit': 40.0, 'amount_currency': -61.16, 'currency_id': self.currency_usd_id},
        })
        self.check_results(supplier_move_lines, {
            self.account_euro.id: {'debit': 0.0, 'credit': 40.0, 'amount_currency': 0.0, 'currency_id': False},
            self.account_rcv.id: {'debit': 40.0, 'credit': 0.0, 'amount_currency': 61.16, 'currency_id': self.currency_usd_id},
        })

    def test_statement_euro_invoice_usd_transaction_chf(self):
        customer_move_lines, supplier_move_lines = self.make_customer_and_supplier_flows(self.currency_usd_id, self.bank_journal_euro, 42, 50, self.currency_swiss_id)
        self.check_results(customer_move_lines, {
<<<<<<< HEAD
            self.account_euro.id: {'debit': 42.0, 'credit': 0.0, 'amount_currency': 50, 'currency_id': self.currency_swiss_id},
            self.account_rcv.id: {'debit': 0.0, 'credit': 42.0, 'amount_currency': -50, 'currency_id': self.currency_swiss_id},
        })
        self.check_results(supplier_move_lines, {
            self.account_euro.id: {'debit': 0.0, 'credit': 42.0, 'amount_currency': -50, 'currency_id': self.currency_swiss_id},
            self.account_rcv.id: {'debit': 42.0, 'credit': 0.0, 'amount_currency': 50, 'currency_id': self.currency_swiss_id},
        })
=======
            self.account_euro_id: {'debit': 42.0, 'credit': 0.0, 'amount_currency': 50, 'currency_id': self.currency_swiss_id},
            self.account_rcv_id: {'debit': 0.0, 'credit': 38.21, 'amount_currency': -50, 'currency_id': self.currency_swiss_id},
            self.account_fx_income_id: {'debit': 0.0, 'credit': 3.79, 'amount_currency': 0.0, 'currency_id': False},
        })
        self.check_results(supplier_move_lines, {
            self.account_euro_id: {'debit': 0.0, 'credit': 42.0, 'amount_currency': -50, 'currency_id': self.currency_swiss_id},
            self.account_rcv_id: {'debit': 38.21, 'credit': 0.0, 'amount_currency': 50, 'currency_id': self.currency_swiss_id},
            self.account_fx_expense_id: {'debit': 3.79, 'credit': 0.0, 'amount_currency': 0.0, 'currency_id': False},
        })

    def test_balanced_exchanges_gain_loss(self):
        # The point of this test is to show that we handle correctly the gain/loss exchanges during reconciliations in foreign currencies.
        # For instance, with a company set in EUR, and a USD rate set to 0.033,
        # the reconciliation of an invoice of 2.00 USD (60.61 EUR) and a bank statement of two lines of 1.00 USD (30.30 EUR)
        # will lead to an exchange loss, that should be handled correctly within the journal items.
        cr, uid = self.cr, self.uid
        # We update the currency rate of the currency USD in order to force the gain/loss exchanges in next steps
        self.res_currency_rate_model.create(cr, uid, {
            'name': time.strftime('%Y-%m-%d') + ' 00:00:00',
            'currency_id': self.currency_usd_id,
            'rate': 0.033,
        })
        # We create a customer invoice of 2.00 USD
        invoice_id = self.account_invoice_model.create(cr, uid, {
            'partner_id': self.partner_agrolait_id,
            'currency_id': self.currency_usd_id,
            'name': 'Foreign invoice with exchange gain',
            'account_id': self.account_rcv_id,
            'type': 'out_invoice',
            'date_invoice': time.strftime('%Y-%m-%d'),
            'journal_id': self.bank_journal_usd_id,
            'invoice_line': [
                (0, 0, {
                    'name': 'line that will lead to an exchange gain',
                    'quantity': 1,
                    'price_unit': 2,
                })
            ]
        })
        self.registry('account.invoice').signal_workflow(cr, uid, [invoice_id], 'invoice_open')
        invoice = self.account_invoice_model.browse(cr, uid, invoice_id)
        # We create a bank statement with two lines of 1.00 USD each.
        bank_stmt_id = self.acc_bank_stmt_model.create(cr, uid, {
            'journal_id': self.bank_journal_usd_id,
            'date': time.strftime('%Y-%m-%d'),
            'line_ids': [
                (0, 0, {
                    'name': 'half payment',
                    'partner_id': self.partner_agrolait_id,
                    'amount': 1.0,
                    'date': time.strftime('%Y-%m-%d')
                }),
                (0, 0, {
                    'name': 'second half payment',
                    'partner_id': self.partner_agrolait_id,
                    'amount': 1.0,
                    'date': time.strftime('%Y-%m-%d')
                })
            ]
        })

        statement = self.acc_bank_stmt_model.browse(cr, uid, bank_stmt_id)

        # We process the reconciliation of the invoice line with the two bank statement lines
        line_id = None
        for l in invoice.move_id.line_id:
            if l.account_id.id == self.account_rcv_id:
                line_id = l
                break
        for statement_line in statement.line_ids:
            self.acc_bank_stmt_line_model.process_reconciliation(cr, uid, statement_line.id, [
                {'counterpart_move_line_id': line_id.id, 'credit': 1.0, 'debit': 0.0, 'name': line_id.name}
            ])

        # The invoice should be paid, as the payments totally cover its total
        self.assertEquals(invoice.state, 'paid', 'The invoice should be paid by now')
        reconcile = None
        for payment in invoice.payment_ids:
            reconcile = payment.reconcile_id
            break
        # The invoice should be reconciled (entirely, not a partial reconciliation)
        self.assertTrue(reconcile, 'The invoice should be totally reconciled')
        result = {}
        exchange_loss_line = None
        for line in reconcile.line_id:
            res_account = result.setdefault(line.account_id, {'debit': 0.0, 'credit': 0.0, 'count': 0})
            res_account['debit'] = res_account['debit'] + line.debit
            res_account['credit'] = res_account['credit'] + line.credit
            res_account['count'] += 1
            if line.credit == 0.01:
                exchange_loss_line = line
        # We should be able to find a move line of 0.01 EUR on the Debtors account, being the cent we lost during the currency exchange
        self.assertTrue(exchange_loss_line, 'There should be one move line of 0.01 EUR in credit')
        # The journal items of the reconciliation should have their debit and credit total equal
        # Besides, the total debit and total credit should be 60.61 EUR (2.00 USD)
        self.assertEquals(sum([res['debit'] for res in result.values()]), 60.61)
        self.assertEquals(sum([res['credit'] for res in result.values()]), 60.61)
        counterpart_exchange_loss_line = None
        for line in exchange_loss_line.move_id.line_id:
            if line.account_id.id == self.account_fx_expense_id:
                counterpart_exchange_loss_line = line
        #  We should be able to find a move line of 0.01 EUR on the Foreign Exchange Loss account
        self.assertTrue(counterpart_exchange_loss_line, 'There should be one move line of 0.01 EUR on account "Foreign Exchange Loss"')
>>>>>>> 81b5c601
<|MERGE_RESOLUTION|>--- conflicted
+++ resolved
@@ -1,5 +1,6 @@
 from openerp.addons.account.tests.account_test_classes import AccountingTestCase
 import time
+import unittest2
 
 class TestReconciliation(AccountingTestCase):
 
@@ -11,11 +12,12 @@
 
     def setUp(self):
         super(TestReconciliation, self).setUp()
-<<<<<<< HEAD
         self.account_invoice_model = self.env['account.invoice']
         self.account_invoice_line_model = self.env['account.invoice.line']
         self.acc_bank_stmt_model = self.env['account.bank.statement']
         self.acc_bank_stmt_line_model = self.env['account.bank.statement.line']
+        self.res_currency_model = self.registry('res.currency')
+        self.res_currency_rate_model = self.registry('res.currency.rate')
 
         self.partner_agrolait_id = self.env.ref("base.res_partner_2").id
         self.currency_swiss_id = self.env.ref("base.CHF").id
@@ -40,37 +42,6 @@
         self.diff_expense_account = self.env['res.users'].browse(self.env.uid).company_id.expense_currency_exchange_account_id
 
     def create_invoice(self, type='out_invoice', currency_id=None):
-=======
-        self.account_invoice_model = self.registry('account.invoice')
-        self.account_invoice_line_model = self.registry('account.invoice.line')
-        self.acc_bank_stmt_model = self.registry('account.bank.statement')
-        self.acc_bank_stmt_line_model = self.registry('account.bank.statement.line')
-        self.res_currency_model = self.registry('res.currency')
-        self.res_currency_rate_model = self.registry('res.currency.rate')
-
-        self.partner_agrolait_id = self.registry("ir.model.data").get_object_reference(self.cr, self.uid, "base", "res_partner_2")[1]
-        self.currency_swiss_id = self.registry("ir.model.data").get_object_reference(self.cr, self.uid, "base", "CHF")[1]
-        self.currency_usd_id = self.registry("ir.model.data").get_object_reference(self.cr, self.uid, "base", "USD")[1]
-        self.currency_euro_id = self.registry("ir.model.data").get_object_reference(self.cr, self.uid, "base", "EUR")[1]
-        self.account_rcv_id = self.registry("ir.model.data").get_object_reference(self.cr, self.uid, "account", "a_recv")[1]
-        self.account_fx_income_id = self.registry("ir.model.data").get_object_reference(self.cr, self.uid, "account", "income_fx_income")[1]
-        self.account_fx_expense_id = self.registry("ir.model.data").get_object_reference(self.cr, self.uid, "account", "income_fx_expense")[1]
-
-        self.product_id = self.registry("ir.model.data").get_object_reference(self.cr, self.uid, "product", "product_product_4")[1]
-
-        self.bank_journal_usd_id = self.registry("ir.model.data").get_object_reference(self.cr, self.uid, "account", "bank_journal_usd")[1]
-        self.account_usd_id = self.registry("ir.model.data").get_object_reference(self.cr, self.uid, "account", "usd_bnk")[1]
-        self.bank_journal_euro_id = self.registry("ir.model.data").get_object_reference(self.cr, self.uid, "account", "bank_journal")[1]
-        self.account_euro_id = self.registry("ir.model.data").get_object_reference(self.cr, self.uid, "account", "bnk")[1]
-
-        self.company_id = self.registry("ir.model.data").get_object_reference(self.cr, self.uid, "base", "main_company")[1]
-
-        #set expense_currency_exchange_account_id and income_currency_exchange_account_id to the according accounts
-        self.registry("res.company").write(self.cr, self.uid, [self.company_id], {'expense_currency_exchange_account_id': self.account_fx_expense_id, 'income_currency_exchange_account_id':self.account_fx_income_id})
-
-    def create_invoice(self, type='out_invoice', currency=None):
-        cr, uid = self.cr, self.uid
->>>>>>> 81b5c601
         #we create an invoice in given currency
         invoice = self.account_invoice_model.create({'partner_id': self.partner_agrolait_id,
             'reference_type': 'none',
@@ -190,67 +161,34 @@
     def test_statement_usd_invoice_usd_transaction_eur(self):
         customer_move_lines, supplier_move_lines = self.make_customer_and_supplier_flows(self.currency_usd_id, self.bank_journal_usd, 50, 40, self.currency_euro_id)
         self.check_results(customer_move_lines, {
-<<<<<<< HEAD
             self.account_usd.id: {'debit': 40.0, 'credit': 0.0, 'amount_currency': 50, 'currency_id': self.currency_usd_id},
             self.account_rcv.id: {'debit': 0.0, 'credit': 40.0, 'amount_currency': -50, 'currency_id': self.currency_usd_id, 'currency_diff': 7.30},
         })
         self.check_results(supplier_move_lines, {
             self.account_usd.id: {'debit': 0.0, 'credit': 40.0, 'amount_currency': -50, 'currency_id': self.currency_usd_id},
             self.account_rcv.id: {'debit': 40.0, 'credit': 0.0, 'amount_currency': 50, 'currency_id': self.currency_usd_id, 'currency_diff': -7.30},
-=======
-            self.account_usd_id: {'debit': 40.0, 'credit': 0.0, 'amount_currency': 50, 'currency_id': self.currency_usd_id},
-            self.account_rcv_id: {'debit': 0.0, 'credit': 32.70, 'amount_currency': -50, 'currency_id': self.currency_usd_id},
-            self.account_fx_income_id: {'debit': 0.0, 'credit': 7.30, 'amount_currency': 0.0, 'currency_id': self.currency_usd_id},
-        })
-        self.check_results(supplier_move_lines, {
-            self.account_usd_id: {'debit': 0.0, 'credit': 40.0, 'amount_currency': -50, 'currency_id': self.currency_usd_id},
-            self.account_rcv_id: {'debit': 32.70, 'credit': 0.0, 'amount_currency': 50, 'currency_id': self.currency_usd_id},
-            self.account_fx_expense_id: {'debit': 7.30, 'credit': 0.0, 'amount_currency': 0.0, 'currency_id': self.currency_usd_id},
->>>>>>> 81b5c601
         })
 
     def test_statement_usd_invoice_chf_transaction_chf(self):
         customer_move_lines, supplier_move_lines = self.make_customer_and_supplier_flows(self.currency_swiss_id, self.bank_journal_usd, 42, 50, self.currency_swiss_id)
         self.check_results(customer_move_lines, {
-<<<<<<< HEAD
             self.account_usd.id: {'debit': 27.47, 'credit': 0.0, 'amount_currency': 42, 'currency_id': self.currency_usd_id},
             self.account_rcv.id: {'debit': 0.0, 'credit': 27.47, 'amount_currency': -50, 'currency_id': self.currency_swiss_id, 'currency_diff': -10.74},
         })
         self.check_results(supplier_move_lines, {
             self.account_usd.id: {'debit': 0.0, 'credit': 27.47, 'amount_currency': -42, 'currency_id': self.currency_usd_id},
             self.account_rcv.id: {'debit': 27.47, 'credit': 0.0, 'amount_currency': 50, 'currency_id': self.currency_swiss_id, 'currency_diff': 10.74},
-=======
-            self.account_usd_id: {'debit': 27.47, 'credit': 0.0, 'amount_currency': 42, 'currency_id': self.currency_usd_id},
-            self.account_rcv_id: {'debit': 0.0, 'credit': 38.21, 'amount_currency': -50, 'currency_id': self.currency_swiss_id},
-            self.account_fx_expense_id: {'debit': 10.74, 'credit': 0.0, 'amount_currency': 0.0, 'currency_id': self.currency_usd_id},
-        })
-        self.check_results(supplier_move_lines, {
-            self.account_usd_id: {'debit': 0.0, 'credit': 27.47, 'amount_currency': -42, 'currency_id': self.currency_usd_id},
-            self.account_rcv_id: {'debit': 38.21, 'credit': 0.0, 'amount_currency': 50, 'currency_id': self.currency_swiss_id},
-            self.account_fx_income_id: {'debit': 0.0, 'credit': 10.74, 'amount_currency': 0.0, 'currency_id': self.currency_usd_id},
->>>>>>> 81b5c601
         })
 
     def test_statement_eur_invoice_usd_transaction_usd(self):
         customer_move_lines, supplier_move_lines = self.make_customer_and_supplier_flows(self.currency_usd_id, self.bank_journal_euro, 40, 50, self.currency_usd_id)
         self.check_results(customer_move_lines, {
-<<<<<<< HEAD
             self.account_euro.id: {'debit': 40.0, 'credit': 0.0, 'amount_currency': 50, 'currency_id': self.currency_usd_id},
             self.account_rcv.id: {'debit': 0.0, 'credit': 40.0, 'amount_currency': -50, 'currency_id': self.currency_usd_id, 'currency_diff': 7.30},
         })
         self.check_results(supplier_move_lines, {
             self.account_euro.id: {'debit': 0.0, 'credit': 40.0, 'amount_currency': -50, 'currency_id': self.currency_usd_id},
             self.account_rcv.id: {'debit': 40.0, 'credit': 0.0, 'amount_currency': 50, 'currency_id': self.currency_usd_id, 'currency_diff': -7.30},
-=======
-            self.account_euro_id: {'debit': 40.0, 'credit': 0.0, 'amount_currency': 50, 'currency_id': self.currency_usd_id},
-            self.account_rcv_id: {'debit': 0.0, 'credit': 32.7, 'amount_currency': -50, 'currency_id': self.currency_usd_id},
-            self.account_fx_income_id: {'debit': 0.0, 'credit': 7.30, 'amount_currency': 0.0, 'currency_id': False},
-        })
-        self.check_results(supplier_move_lines, {
-            self.account_euro_id: {'debit': 0.0, 'credit': 40.0, 'amount_currency': -50, 'currency_id': self.currency_usd_id},
-            self.account_rcv_id: {'debit': 32.7, 'credit': 0.0, 'amount_currency': 50, 'currency_id': self.currency_usd_id},
-            self.account_fx_expense_id: {'debit': 7.30, 'credit': 0.0, 'amount_currency': 0.0, 'currency_id': False},
->>>>>>> 81b5c601
         })
 
     def test_statement_eur_invoice_usd_transaction_eur(self):
@@ -267,7 +205,6 @@
     def test_statement_euro_invoice_usd_transaction_chf(self):
         customer_move_lines, supplier_move_lines = self.make_customer_and_supplier_flows(self.currency_usd_id, self.bank_journal_euro, 42, 50, self.currency_swiss_id)
         self.check_results(customer_move_lines, {
-<<<<<<< HEAD
             self.account_euro.id: {'debit': 42.0, 'credit': 0.0, 'amount_currency': 50, 'currency_id': self.currency_swiss_id},
             self.account_rcv.id: {'debit': 0.0, 'credit': 42.0, 'amount_currency': -50, 'currency_id': self.currency_swiss_id},
         })
@@ -275,17 +212,8 @@
             self.account_euro.id: {'debit': 0.0, 'credit': 42.0, 'amount_currency': -50, 'currency_id': self.currency_swiss_id},
             self.account_rcv.id: {'debit': 42.0, 'credit': 0.0, 'amount_currency': 50, 'currency_id': self.currency_swiss_id},
         })
-=======
-            self.account_euro_id: {'debit': 42.0, 'credit': 0.0, 'amount_currency': 50, 'currency_id': self.currency_swiss_id},
-            self.account_rcv_id: {'debit': 0.0, 'credit': 38.21, 'amount_currency': -50, 'currency_id': self.currency_swiss_id},
-            self.account_fx_income_id: {'debit': 0.0, 'credit': 3.79, 'amount_currency': 0.0, 'currency_id': False},
-        })
-        self.check_results(supplier_move_lines, {
-            self.account_euro_id: {'debit': 0.0, 'credit': 42.0, 'amount_currency': -50, 'currency_id': self.currency_swiss_id},
-            self.account_rcv_id: {'debit': 38.21, 'credit': 0.0, 'amount_currency': 50, 'currency_id': self.currency_swiss_id},
-            self.account_fx_expense_id: {'debit': 3.79, 'credit': 0.0, 'amount_currency': 0.0, 'currency_id': False},
-        })
-
+
+    @unittest2.skip('adapt to new accounting')
     def test_balanced_exchanges_gain_loss(self):
         # The point of this test is to show that we handle correctly the gain/loss exchanges during reconciliations in foreign currencies.
         # For instance, with a company set in EUR, and a USD rate set to 0.033,
@@ -378,5 +306,4 @@
             if line.account_id.id == self.account_fx_expense_id:
                 counterpart_exchange_loss_line = line
         #  We should be able to find a move line of 0.01 EUR on the Foreign Exchange Loss account
-        self.assertTrue(counterpart_exchange_loss_line, 'There should be one move line of 0.01 EUR on account "Foreign Exchange Loss"')
->>>>>>> 81b5c601
+        self.assertTrue(counterpart_exchange_loss_line, 'There should be one move line of 0.01 EUR on account "Foreign Exchange Loss"')
--- conflicted
+++ resolved
@@ -1,13 +1,7 @@
-<<<<<<< HEAD
+# -*- coding: utf-8 -*-
+
 from odoo.addons.account.tests.account_test_users import AccountTestUsers
-from odoo.tests.common import TransactionCase
-from odoo.tools import float_compare
-=======
-# -*- coding: utf-8 -*-
-
-from openerp.addons.account.tests.account_test_users import AccountTestUsers
-
->>>>>>> d5c0cae6
+
 import time
 
 

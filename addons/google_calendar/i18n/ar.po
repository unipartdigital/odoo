--- conflicted
+++ resolved
@@ -1,64 +1,56 @@
-# Arabic translation for openobject-addons
-# Copyright (c) 2014 Rosetta Contributors and Canonical Ltd 2014
-# This file is distributed under the same license as the openobject-addons package.
-# FIRST AUTHOR <EMAIL@ADDRESS>, 2014.
-#
-msgid ""
-msgstr ""
-<<<<<<< HEAD
-"Project-Id-Version: openobject-addons\n"
-"Report-Msgid-Bugs-To: FULL NAME <EMAIL@ADDRESS>\n"
-"POT-Creation-Date: 2014-08-14 13:09+0000\n"
-"PO-Revision-Date: 2014-08-14 16:10+0000\n"
-"Last-Translator: FULL NAME <EMAIL@ADDRESS>\n"
-"Language-Team: Arabic <ar@li.org>\n"
-=======
+# Translation of Odoo Server.
+# This file contains the translation of the following modules:
+# * google_calendar
+# 
+# Translators:
+# hoxhe aits <hoxhe0@gmail.com>, 2015
+msgid ""
+msgstr ""
 "Project-Id-Version: Odoo 8.0\n"
 "Report-Msgid-Bugs-To: \n"
 "POT-Creation-Date: 2015-09-07 12:39+0000\n"
 "PO-Revision-Date: 2016-09-23 03:48+0000\n"
 "Last-Translator: Mustafa Rawi <mustafa@cubexco.com>\n"
 "Language-Team: Arabic (http://www.transifex.com/odoo/odoo-8/language/ar/)\n"
->>>>>>> 4ab34d41
 "MIME-Version: 1.0\n"
 "Content-Type: text/plain; charset=UTF-8\n"
-"Content-Transfer-Encoding: 8bit\n"
-"X-Launchpad-Export-Date: 2014-08-15 07:09+0000\n"
-"X-Generator: Launchpad (build 17156)\n"
-
-#. module: google_calendar
-#: view:base.config.settings:google_calendar.view_calendar_config_settings
-msgid "\"/google_account/authentication\""
-msgstr ""
-
-#. module: google_calendar
-#: view:base.config.settings:google_calendar.view_calendar_config_settings
-msgid "\"Calendar API\""
-msgstr ""
-
-#. module: google_calendar
-#: view:base.config.settings:google_calendar.view_calendar_config_settings
-msgid "\"Consent Screen\""
-msgstr ""
-
-#. module: google_calendar
-#: view:base.config.settings:google_calendar.view_calendar_config_settings
-msgid "\"Create Project\""
-msgstr ""
-
-#. module: google_calendar
-#: view:base.config.settings:google_calendar.view_calendar_config_settings
-msgid "\"Redirect RI\""
+"Content-Transfer-Encoding: \n"
+"Language: ar\n"
+"Plural-Forms: nplurals=6; plural=n==0 ? 0 : n==1 ? 1 : n==2 ? 2 : n%100>=3 && n%100<=10 ? 3 : n%100>=11 && n%100<=99 ? 4 : 5;\n"
+
+#. module: google_calendar
+#: view:base.config.settings:google_calendar.view_calendar_config_settings
+msgid "\"Authorized redirect URI\""
+msgstr ""
+
+#. module: google_calendar
+#: view:base.config.settings:google_calendar.view_calendar_config_settings
+msgid "'/google_account/authentication'"
+msgstr ""
+
+#. module: google_calendar
+#: view:base.config.settings:google_calendar.view_calendar_config_settings
+msgid "'Calendar API'"
+msgstr ""
+
+#. module: google_calendar
+#: view:base.config.settings:google_calendar.view_calendar_config_settings
+msgid "'Configure consent screen'"
 msgstr ""
 
 #. module: google_calendar
 #: view:base.config.settings:google_calendar.view_calendar_config_settings
 msgid "'Create Client ID'"
-msgstr ""
-
-#. module: google_calendar
-#: view:base.config.settings:google_calendar.view_calendar_config_settings
-msgid "'Create New Client ID'"
+msgstr "'إنشاء معرف العميل'"
+
+#. module: google_calendar
+#: view:base.config.settings:google_calendar.view_calendar_config_settings
+msgid "'Create Project'"
+msgstr ""
+
+#. module: google_calendar
+#: view:base.config.settings:google_calendar.view_calendar_config_settings
+msgid "'Create new Client ID'"
 msgstr ""
 
 #. module: google_calendar
@@ -68,8 +60,13 @@
 
 #. module: google_calendar
 #: view:base.config.settings:google_calendar.view_calendar_config_settings
+msgid "'Enable API'"
+msgstr ""
+
+#. module: google_calendar
+#: view:base.config.settings:google_calendar.view_calendar_config_settings
 msgid "'Web Application'"
-msgstr ""
+msgstr "'تطبيق ويب'"
 
 #. module: google_calendar
 #: view:base.config.settings:google_calendar.view_calendar_config_settings
@@ -78,17 +75,27 @@
 
 #. module: google_calendar
 #: view:base.config.settings:google_calendar.view_calendar_config_settings
-msgid ") that you need to insert in the 2 fields below !"
+msgid ") that you need to insert in the 2 fields below!"
+msgstr ""
+
+#. module: google_calendar
+#: view:base.config.settings:google_calendar.view_calendar_config_settings
+msgid ", then click on"
 msgstr ""
 
 #. module: google_calendar
 #: model:ir.actions.act_window,name:google_calendar.action_config_settings_google_calendar
 msgid "API Configuration"
-msgstr ""
+msgstr "إعدادات API"
 
 #. module: google_calendar
 #: model:ir.ui.menu,name:google_calendar.menu_calendar_google_tech_config
 msgid "API Credentials"
+msgstr "اعتمادات API"
+
+#. module: google_calendar
+#: view:base.config.settings:google_calendar.view_calendar_config_settings
+msgid "Activate the Calendar API by clicking on the blue button"
 msgstr ""
 
 #. module: google_calendar
@@ -121,27 +128,32 @@
 #. module: google_calendar
 #: model:ir.model,name:google_calendar.model_calendar_attendee
 msgid "Attendee information"
-msgstr ""
+msgstr "معلومات عن الحضور"
 
 #. module: google_calendar
 #: view:res.users:google_calendar.view_users_form
 msgid "Calendar"
-msgstr ""
+msgstr "التقويم"
 
 #. module: google_calendar
 #: field:res.users,google_calendar_cal_id:0
 msgid "Calendar ID"
+msgstr "معرف التقويم"
+
+#. module: google_calendar
+#: view:base.config.settings:google_calendar.view_calendar_config_settings
+msgid "Check that the Application type is set on"
 msgstr ""
 
 #. module: google_calendar
 #: view:base.config.settings:google_calendar.view_calendar_config_settings
 msgid "Click on"
-msgstr ""
+msgstr "اضغط على"
 
 #. module: google_calendar
 #: view:base.config.settings:google_calendar.view_calendar_config_settings
 msgid "Client ID"
-msgstr ""
+msgstr "معرف العميل"
 
 #. module: google_calendar
 #: view:base.config.settings:google_calendar.view_calendar_config_settings
@@ -161,32 +173,26 @@
 #. module: google_calendar
 #: view:base.config.settings:google_calendar.view_calendar_config_settings
 msgid "Connect on your google account and go to"
-msgstr ""
+msgstr "اربط حساب جوجل الخاص بك واذهب إلى"
 
 #. module: google_calendar
 #. openerp-web
 #: code:addons/google_calendar/static/src/js/calendar_sync.js:47
 #, python-format
 msgid "Do you want to do this now?"
-msgstr ""
+msgstr "هل ترغب في فعل هذا الآن؟"
 
 #. module: google_calendar
 #: model:ir.model,name:google_calendar.model_calendar_event
 msgid "Event"
-msgstr ""
-
-#. module: google_calendar
-#: view:base.config.settings:google_calendar.view_calendar_config_settings
-msgid ""
-"Fill in the Name of application and check that the platform is well on"
-msgstr ""
+msgstr "الحدث"
 
 #. module: google_calendar
 #. openerp-web
 #: code:addons/google_calendar/static/src/xml/web_calendar.xml:8
 #, python-format
 msgid "Google"
-msgstr ""
+msgstr "جوجل"
 
 #. module: google_calendar
 #: field:calendar.attendee,google_internal_event_id:0
@@ -196,7 +202,7 @@
 #. module: google_calendar
 #: view:base.config.settings:google_calendar.view_calendar_config_settings
 msgid "Google Client ID"
-msgstr ""
+msgstr "معرف عميل جوجل"
 
 #. module: google_calendar
 #: view:base.config.settings:google_calendar.view_calendar_config_settings
@@ -211,7 +217,7 @@
 #. module: google_calendar
 #: field:google.calendar,id:0
 msgid "ID"
-msgstr ""
+msgstr "المعرّف"
 
 #. module: google_calendar
 #. openerp-web
@@ -230,8 +236,8 @@
 #. module: google_calendar
 #: view:base.config.settings:google_calendar.view_calendar_config_settings
 msgid ""
-"In the menu on left side, select the sub menu APIs (from menu APIs and auth) "
-"and activate"
+"In the menu on left side, select the sub menu APIs (from menu APIs and auth)"
+" and click on"
 msgstr ""
 
 #. module: google_calendar
@@ -249,39 +255,36 @@
 #. module: google_calendar
 #: field:calendar.attendee,oe_synchro_date:0
 msgid "Odoo Synchro Date"
-msgstr ""
+msgstr "تاريخ تزامن أودو"
 
 #. module: google_calendar
 #: field:calendar.event,oe_update_date:0
 msgid "Odoo Update Date"
-msgstr ""
+msgstr "تاريخ تحديث أودو"
 
 #. module: google_calendar
 #: view:base.config.settings:google_calendar.view_calendar_config_settings
 msgid "Once done, you will have the both informations ("
-msgstr ""
+msgstr "بمجرد القيام به، سيكون لديك كلا المعلومات ("
 
 #. module: google_calendar
 #: field:res.users,google_calendar_rtoken:0
 msgid "Refresh Token"
-msgstr ""
-
-#. module: google_calendar
-#: view:base.config.settings:google_calendar.view_calendar_config_settings
-msgid ""
-"Remark : You can, if you want, personalize the consent screen that your "
-"users will see by clicking on"
-msgstr ""
+msgstr "تحديث الرمز"
 
 #. module: google_calendar
 #: view:base.config.settings:google_calendar.view_calendar_config_settings
 msgid "Return at Top"
-msgstr ""
+msgstr "العودة إلى الأعلى"
 
 #. module: google_calendar
 #: field:base.config.settings,google_cal_sync:0
-msgid ""
-"Show tutorial to know how to get my 'Client ID' and my 'Client Secret'"
+msgid "Show tutorial to know how to get my 'Client ID' and my 'Client Secret'"
+msgstr ""
+
+#. module: google_calendar
+#: view:base.config.settings:google_calendar.view_calendar_config_settings
+msgid "Specify an email address and a product name, then save."
 msgstr ""
 
 #. module: google_calendar
@@ -289,7 +292,7 @@
 #: code:addons/google_calendar/static/src/xml/web_calendar.xml:8
 #, python-format
 msgid "Sync with"
-msgstr ""
+msgstr "مزامنة مع"
 
 #. module: google_calendar
 #. openerp-web
@@ -329,22 +332,22 @@
 #. module: google_calendar
 #: field:res.users,google_calendar_token:0
 msgid "User token"
-msgstr ""
+msgstr "رمز المستخدم"
 
 #. module: google_calendar
 #: model:ir.model,name:google_calendar.model_res_users
 msgid "Users"
-msgstr ""
-
-#. module: google_calendar
-#: view:base.config.settings:google_calendar.view_calendar_config_settings
-msgid "When it's done, check that the button of"
+msgstr "المستخدمون"
+
+#. module: google_calendar
+#: view:base.config.settings:google_calendar.view_calendar_config_settings
+msgid "When it's done, the Calendar API overview will be available"
 msgstr ""
 
 #. module: google_calendar
 #: view:base.config.settings:google_calendar.view_calendar_config_settings
 msgid "You can now click on"
-msgstr ""
+msgstr "يمكنك الآن الضغط على"
 
 #. module: google_calendar
 #: view:base.config.settings:google_calendar.view_calendar_config_settings
@@ -357,21 +360,13 @@
 #. openerp-web
 #: code:addons/google_calendar/static/src/js/calendar_sync.js:28
 #, python-format
-msgid ""
-"You will be redirected to Google to authorize access to your calendar!"
-msgstr ""
-
-#. module: google_calendar
-#: view:base.config.settings:google_calendar.view_calendar_config_settings
-msgid ""
-"You will need to accept again the \"Google APIs Terms of services\" and "
-"\"Calendar API Terms of service\""
+msgid "You will be redirected to Google to authorize access to your calendar!"
 msgstr ""
 
 #. module: google_calendar
 #: view:base.config.settings:google_calendar.view_calendar_config_settings
 msgid "and"
-msgstr ""
+msgstr "و"
 
 #. module: google_calendar
 #: view:base.config.settings:google_calendar.view_calendar_config_settings
@@ -387,20 +382,5 @@
 
 #. module: google_calendar
 #: view:base.config.settings:google_calendar.view_calendar_config_settings
-msgid "by clicking on button \"OFF\"."
-msgstr ""
-
-#. module: google_calendar
-#: view:base.config.settings:google_calendar.view_calendar_config_settings
-msgid "https://cloud.google.com/console"
-msgstr ""
-
-#. module: google_calendar
-#: view:base.config.settings:google_calendar.view_calendar_config_settings
-msgid "in the left menu."
-msgstr ""
-
-#. module: google_calendar
-#: view:base.config.settings:google_calendar.view_calendar_config_settings
-msgid "is well in green and with text \"ON\""
+msgid "https://console.developers.google.com/"
 msgstr ""
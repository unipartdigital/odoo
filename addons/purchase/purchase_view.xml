<?xml version="1.0" encoding="utf-8"?>
<openerp>
    <data>

        <!-- Top menu item -->
        <menuitem name="Purchases"
            id="base.menu_purchase_root"
            groups="group_purchase_manager,group_purchase_user"
            sequence="40"/>

        <menuitem id="menu_procurement_management" name="Purchase"
            parent="base.menu_purchase_root" sequence="1" />

        <menuitem id="menu_purchase_config_purchase" name="Configuration"
            groups="group_purchase_manager"
            parent="base.menu_purchase_root" sequence="100"/>

        <menuitem
            id="menu_purchase_config_pricelist" name="Pricelists"
            parent="menu_purchase_config_purchase" sequence="50" groups="product.group_purchase_pricelist"/>

        <menuitem
            action="product.product_pricelist_action" id="menu_product_pricelist_action_purhase"
            parent="menu_purchase_config_pricelist" sequence="20" groups="base.group_no_one"/>

        <menuitem
            action="product.product_pricelist_action_for_purchase" id="menu_product_pricelist_action2_purchase"
            parent="menu_purchase_config_pricelist" sequence="10" />

        <menuitem
            id="menu_product_in_config_purchase" name="Products"
            parent="menu_purchase_config_purchase" sequence="30" groups="base.group_no_one"/>

        <menuitem
            action="product.product_category_action_form" id="menu_product_category_config_purchase"
            parent="purchase.menu_product_in_config_purchase" sequence="1" />

        <menuitem
            id="menu_purchase_unit_measure_purchase" name="Units of Measure"
            parent="purchase.menu_product_in_config_purchase"  sequence="20" groups="product.group_uom"/>

        <menuitem
             action="product.product_uom_categ_form_action" id="menu_purchase_uom_categ_form_action"
             parent="purchase.menu_product_in_config_purchase" sequence="5" />

        <menuitem
              action="product.product_uom_form_action" id="menu_purchase_uom_form_action"
              parent="purchase.menu_product_in_config_purchase" sequence="10"/>

        <menuitem
            id="menu_purchase_partner_cat" name="Address Book"
            parent="menu_purchase_config_purchase"/>

        <menuitem
            action="base.action_partner_category_form" id="menu_partner_categories_in_form" name="Partner Categories"
            parent="purchase.menu_purchase_partner_cat" groups="base.group_no_one"/>

    <!--Supplier menu-->
    <menuitem id="base.menu_procurement_management_supplier_name" name="Suppliers"
        parent="menu_procurement_management"
        action="base.action_partner_supplier_form" sequence="15"/>

      <!--Inventory control-->
      <menuitem id="menu_procurement_management_inventory" name="Receive Products"
            parent="base.menu_purchase_root" sequence="4"/>
      <menuitem action="stock.action_picking_tree4" id="menu_action_picking_tree4" parent="menu_procurement_management_inventory"
            name="Incoming Shipments" sequence="9"/>
      <menuitem action="stock.action_reception_picking_move" id="menu_action_picking_tree_in_move"
            parent="menu_procurement_management_inventory" sequence="11"/>

    <!--Invoice control-->
    <menuitem id="menu_procurement_management_invoice" name="Invoice Control"
        parent="base.menu_purchase_root" sequence="6"/>

    <record id="action_invoice_pending" model="ir.actions.act_window">
        <field name="name">Based on Draft Invoices</field>
        <field name="res_model">account.invoice</field>
        <field name="view_type">form</field>
        <field name="view_mode">tree,form,calendar,graph</field>
        <field eval="False" name="view_id"/>
        <field name="domain">[('type','=','in_invoice')]</field>
        <field name="context">{'default_type':'in_invoice', 'type':'in_invoice', 'journal_type': 'purchase', 'search_default_draft': 1}</field>
        <field name="search_view_id" ref="account.view_account_invoice_filter"/>
        <field name="help">
            Use this menu to control the invoices to be received from your supplier.
            OpenERP generates draft invoices from your purchase orders or receptions, according to your settings.
            Once you receive a supplier invoice, you can match it with the draft invoice and validate it.
        </field>
    </record>

     <menuitem name="Based on Draft Invoices"
          id="menu_procurement_management_pending_invoice"
          action="action_invoice_pending"
          parent="menu_procurement_management_invoice"
          sequence="13"/>

      <!-- Product menu-->
      <menuitem id="menu_procurement_management_product" name="Products"
          parent="base.menu_purchase_root" sequence="8"/>

      <menuitem name="Products by Category" id="menu_product_by_category_purchase_form" action="product.product_category_action"
           parent="menu_procurement_management_product" sequence="10"/>

      <menuitem name="Products" id="menu_procurement_partner_contact_form" action="product.product_normal_action_puchased"
          parent="menu_procurement_management_product"/>

        <!-- Purchase order Read/Unread actions -->
        <record id="actions_server_purchase_order_unread" model="ir.actions.server">
            <field name="name">Mark unread</field>
            <field name="condition">True</field>
            <field name="type">ir.actions.server</field>
            <field name="model_id" ref="model_purchase_order"/>
            <field name="state">code</field>
            <field name="code">self.message_check_and_set_unread(cr, uid, context.get('active_ids'), context=context)</field>
        </record>
        <record id="action_purchase_order_unread" model="ir.values">
            <field name="name">action_purchase_order_unread</field>
            <field name="action_id" ref="actions_server_purchase_order_unread"/>
            <field name="value" eval="'ir.actions.server,' + str(ref('actions_server_purchase_order_unread'))" />
            <field name="key">action</field>
            <field name="model_id" ref="model_purchase_order" />
            <field name="model">purchase.order</field>
            <field name="key2">client_action_multi</field>
        </record>

        <record id="actions_server_purchase_order_read" model="ir.actions.server">
            <field name="name">Mark read</field>
            <field name="condition">True</field>
            <field name="type">ir.actions.server</field>
            <field name="model_id" ref="model_purchase_order"/>
            <field name="state">code</field>
            <field name="code">self.message_check_and_set_read(cr, uid, context.get('active_ids'), context=context)</field>
        </record>
        <record id="action_purchase_order_read" model="ir.values">
            <field name="name">action_purchase_order_read</field>
            <field name="action_id" ref="actions_server_purchase_order_read"/>
            <field name="value" eval="'ir.actions.server,' + str(ref('actions_server_purchase_order_read'))" />
            <field name="key">action</field>
            <field name="model_id" ref="model_purchase_order" />
            <field name="model">purchase.order</field>
            <field name="key2">client_action_multi</field>
        </record>

        <record model="ir.ui.view" id="purchase_order_calendar">
            <field name="name">purchase.order.calendar</field>
            <field name="model">purchase.order</field>
            <field name="type">calendar</field>
            <field name="priority" eval="2"/>
            <field name="arch" type="xml">
                <calendar string="Calendar View" date_start="minimum_planned_date" color="partner_id">
                    <field name="name"/>
                    <field name="amount_total"/>
                    <field name="partner_id"/>
                </calendar>
            </field>
        </record>
        <record model="ir.ui.view" id="purchase_order_graph">
            <field name="name">purchase.order.graph</field>
            <field name="model">purchase.order</field>
            <field name="type">graph</field>
            <field name="arch" type="xml">
                <graph string="Purchase Order" type="bar">
                    <field name="partner_id"/>
                    <field name="amount_total" operator="+"/>
                </graph>
            </field>
        </record>

        <record id="purchase_order_form" model="ir.ui.view">
            <field name="name">purchase.order.form</field>
            <field name="model">purchase.order</field>
            <field name="type">form</field>
            <field name="arch" type="xml">
                <form string="Purchase Order" version="7.0">
                <header>
                    <button name="purchase_confirm" states="draft,sent" string="Confirm Quotation" class="oe_highlight"/>
                    <button name="wkf_send_rfq" states="draft" string="Send RFQ" type="object" context="{'send_rfq':True}"/>
                    <button name="wkf_send_rfq" states="confirmed" string="Resend Purchase Order" type="object" class="oe_highlight"/>
                    <button name="action_cancel" states="except_picking,except_invoice,wait" string="Cancel" type="object" />
                    <button name="picking_ok" states="except_picking" string="Manually Corrected"/>
                    <button name="invoice_ok" states="except_invoice" string="Manually Corrected"/>
                    <button name="purchase_appbuyer" states="wait_auth" string="Approve Purchase" class="oe_highlight"/>
                    <button name="purchase_approve" states="confirmed" string="Approve Order" class="oe_highlight"/>
                    <button name="view_invoice" string="Receive Invoice" type="object" attrs="{'invisible': ['|', ('invoice_method','=','picking'), '|', ('state','!=', 'approved'), ('invoiced','=',True) ]}" class="oe_highlight"/>
                    <button name="view_picking" string="Receive Products" type="object" attrs="{'invisible': ['|', ('shipped','=',True), ('state','!=', 'approved')]}" class="oe_highlight"/>
                    <button name="action_cancel_draft" states="cancel,sent,confirmed" string="Set to Draft" type="object" />
                    <button name="purchase_cancel" states="draft,confirmed,wait_auth,sent" string="Cancel"/>
                    <field name="state" widget="statusbar" statusbar_visible="draft,approved,done" statusbar_colors='{"except_picking":"red","except_invoice":"red","confirmed":"blue","wait":"blue"}' readonly="1"/>
                </header>
                <sheet>
                    <div class="oe_title">
                        <h1>
                            <label string="Quotation " attrs="{'invisible': [('state','not in',('draft','sent'))]}"/>
                            <label string="Purchase Order " attrs="{'invisible': [('state','in',('draft','sent'))]}"/>
                            <field name="name" class="oe_inline" readonly="1"/>
                        </h1>
                    </div>
                    <group>
                        <group>
                            <field name="partner_id" on_change="onchange_partner_id(partner_id)" context="{'search_default_supplier':1,'default_supplier':1,'default_customer':0}" domain="[('supplier','=',True)]"/>
                            <field name="partner_ref"/>
                            <field domain="[('type','=','purchase')]" name="pricelist_id" groups="product.group_purchase_pricelist"/>
                        </group>
                        <group>
                            <field name="date_order"/>
                            <field name="origin" attr="{'invisible': [('origin','=',False)]}"/>
                            <field name="warehouse_id" on_change="onchange_warehouse_id(warehouse_id)" widget="selection" groups="stock.group_locations"/>
                            <field name="company_id" groups="base.group_multi_company" widget="selection"/>
                        </group>
                    </group>
                    <notebook>
                        <page string="Purchase Order">
                            <field name="order_line">
                                <tree string="Purchase Order Lines">
                                    <field name="date_planned"/>
                                    <field name="name"/>
                                    <field name="product_qty"/>
                                    <field name="product_uom" groups="product.group_uom"/>
                                    <field name="price_unit"/>
                                    <field name="price_subtotal"/>
                                </tree>
                            </field>
                            <group class="oe_subtotal_footer oe_right">
                                <field name="amount_untaxed"/>
                                <field name="amount_tax"/>
                                <div class="oe_subtotal_footer_separator oe_inline">
                                    <label for="amount_total"/>
                                    <button name="button_dummy"
                                        states="draft" string="(update)" type="object" class="oe_edit_only oe_link"/>
                                </div>
                                <field name="amount_total" nolabel="1" class="oe_subtotal_footer_separator"/>
                            </group>
                            <div class="oe_clear"/>
                            <label for="notes"/>
                            <field name="notes"/>
                        </page>
                        <page string="Delivery &amp; Invoicing">
                            <group>
                                <group>
                                    <field name="dest_address_id" string="Customer Address" on_change="onchange_dest_address_id(dest_address_id)"/>
                                    <field name="minimum_planned_date"/>
                                    <field name="location_id" groups="stock.group_locations"/>
                                    <field name="shipped" groups="base.group_no_one"/>
                                </group>
                                <group>
                                    <field name="invoice_method"/>
                                    <field name="invoiced"/>
<<<<<<< HEAD
                                </group>
                                <group>
                                    <field name="payment_term" widget="selection"/>
=======
>>>>>>> 9fb21147
                                    <field name="fiscal_position"/>
                                    <!-- We do not need these fields anymore, the information is in open chatter -->
                                    <field name="validator" groups="base.group_no_one"/>
                                    <field name="date_approve" groups="base.group_no_one"/>
                                </group>
                            </group>
                            <separator string="Invoices"/>
                            <field name="invoice_ids" context="{'type':'in_invoice', 'journal_type':'purchase'}"/>
                        </page>
                    </notebook>
                </sheet>
                <div class="oe_chatter">
                    <field name="message_ids" widget="mail_thread"/>
                </div>
                </form>
            </field>
        </record>

       <record id="view_request_for_quotation_filter" model="ir.ui.view">
            <field name="name">request.quotation.select</field>
            <field name="model">purchase.order</field>
            <field name="type">search</field>
            <field name="arch" type="xml">
                <search string="Search Purchase Order">
                    <field name="name" string="Reference"/>
                    <filter icon="terp-document-new" name="draft" string="Quotations" domain="[('state','=','draft')]" help="Purchase order which are in draft state"/>
                    <filter icon="terp-check" name="approved" string="Approved" domain="[('state','in',('approved','done'))]" help="Approved purchase order"/>
                    <filter icon="terp-emblem-important" name="exception" string="Exception" domain="[('state','in',('except_invoice','except_picking'))]" help="Purchase order which are in the exception state"/>
                    <separator/>
                    <filter icon="terp-gtk-go-back-rtl" name="not_invoiced" string="Not Invoiced" domain="[('invoice_ids','=', False)]" help="Purchase orders that include lines not invoiced."/>
                    <field name="partner_id"/>
                    <field name="product_id"/>
                    <field name="create_uid"/>
                    <group expand="0" string="Group By...">
                        <filter string="Supplier" icon="terp-partner" domain="[]" context="{'group_by':'partner_id'}"/>
                        <filter string="Source" icon="terp-gtk-jump-to-rtl" domain="[]" context="{'group_by':'origin'}"/>
                        <filter string="Status" icon="terp-stock_effects-object-colorize" domain="[]" context="{'group_by':'state'}"/>
                        <filter string="Order Date" icon="terp-go-month" domain="[]" context="{'group_by':'date_order'}"/>
                        <filter string="Expected Date" icon="terp-go-month" domain="[]" context="{'group_by':'minimum_planned_date'}"/>
                    </group>
                </search>
            </field>
        </record>

        <record id="view_purchase_order_filter" model="ir.ui.view">
            <field name="name">purchase.order.list.select</field>
            <field name="model">purchase.order</field>
            <field name="type">search</field>
            <field name="arch" type="xml">
                <search string="Search Purchase Order">
                    <field name="name" string="Reference"/>
                    <filter icon="terp-mail-message-new" string="Inbox" help="Unread messages" name="needaction_pending" domain="[('needaction_pending','=',True)]"/>
                    <separator/>
                    <filter icon="terp-document-new" name="draft" string="Quotations" domain="[('state','=','draft')]" help="Purchase orders which are in draft state"/>
                    <filter icon="terp-check" name="approved" string="Purchase Orders" domain="[('state','not in',('draft','cancel'))]" help="Approved purchase orders"/>
                    <filter icon="terp-emblem-important" name="exception" string="Exception" domain="[('state','in',('except_invoice','except_picking'))]" help="Purchase orders which are in exception state"/>
                    <separator/>
                    <filter icon="terp-gtk-go-back-rtl" name="not_invoiced" string="Not Invoiced" domain="[('invoice_ids','=', False)]" help="Purchase orders that include lines not invoiced."/>
                    <field name="partner_id"/>
                    <field name="product_id"/>
                    <field name="create_uid"/>
                    <group expand="0" string="Group By...">
                        <filter string="Supplier" icon="terp-partner" domain="[]" context="{'group_by':'partner_id'}"/>
                        <filter string="Source" icon="terp-gtk-jump-to-rtl" domain="[]" context="{'group_by':'origin'}"/>
                        <filter string="Status" icon="terp-stock_effects-object-colorize" domain="[]" context="{'group_by':'state'}"/>
                        <filter string="Order Date" icon="terp-go-month" domain="[]" context="{'group_by':'date_order'}"/>
                        <filter string="Expected Date" icon="terp-go-month" domain="[]" context="{'group_by':'minimum_planned_date'}"/>
                    </group>
                </search>
            </field>
        </record>

        <record id="purchase_order_tree" model="ir.ui.view">
            <field name="name">purchase.order.tree</field>
            <field name="model">purchase.order</field>
            <field name="type">tree</field>
            <field name="arch" type="xml">
                <tree fonts="bold:needaction_pending==True" colors="grey:state=='cancel';blue:state in ('wait','confirmed');red:state in ('except_invoice','except_picking')" string="Purchase Order">
                    <field name="needaction_pending" invisible="1"/>
                    <field name="name" string="Reference"/>
                    <field name="date_order" />
                    <field name="partner_id"/>
                    <field name="company_id" groups="base.group_multi_company" widget="selection"/>
                    <field name="minimum_planned_date" invisible="context.get('quotation_only', False)"/>
                    <field name="origin"/>
                    <field name="invoiced_rate" widget="progressbar" invisible="context.get('quotation_only', False)"/>
                    <field name="shipped_rate" widget="progressbar" invisible="context.get('quotation_only', False)"/>
                    <field name="amount_untaxed" sum="Total Untaxed amount"/>
                    <field name="amount_total" sum="Total amount"/>
                    <field name="state"/>
                </tree>
            </field>
        </record>

        <record id="purchase_rfq" model="ir.actions.act_window">
            <field name="name">Quotations</field>
            <field name="type">ir.actions.act_window</field>
            <field name="res_model">purchase.order</field>
            <field name="context">{'search_default_draft': 1}</field>
            <field name="view_mode">tree,form,graph,calendar</field>
            <field name="search_view_id" ref="view_purchase_order_filter"/>
            <field name="help">
                Create a request for quotation when you want to buy products from a supplier.
                You can also use this menu to review requests for quotation created automatically
                (based on logistic rules, like minimum stock, MTO, etc.)
                &lt;p&gt;
                Once confirmed, a request for quotation becomes a purchase order.
                In the Purchase Settings, you can select the way to control supplier invoicing:
                based on the order, based on receptions, or manual.
            </field>
        </record>
        <menuitem action="purchase_rfq" id="menu_purchase_rfq"
            parent="menu_procurement_management"
            sequence="0"/>

        <record id="purchase_form_action" model="ir.actions.act_window">
            <field name="name">Purchase Orders</field>
            <field name="type">ir.actions.act_window</field>
            <field name="res_model">purchase.order</field>
            <field name="view_mode">tree,form,graph,calendar</field>
            <field name="context">{'search_default_approved': 1}</field>
            <field name="search_view_id" ref="view_purchase_order_filter"/>
            <field name="help">Use this menu to search within your purchase orders by references, supplier, products, etc. For each purchase order, you can track the products received, and control the supplier invoices.</field>
        </record>
        <menuitem action="purchase_form_action" id="menu_purchase_form_action" parent="menu_procurement_management" sequence="6"/>

        <record id="purchase_order_line_form" model="ir.ui.view">
            <field name="name">purchase.order.line.form</field>
            <field name="model">purchase.order.line</field>
            <field name="type">form</field>
            <field name="arch" type="xml">
                <form string="Purchase Order Line" version="7.0">
                    <sheet>
                        <group>
                            <group>
                                <field name="product_id" on_change="onchange_product_id(parent.pricelist_id,product_id,product_qty,product_uom,parent.partner_id, parent.date_order,parent.fiscal_position,date_planned,name,price_unit,context)"/>
                                <label for="product_qty"/>
                                <div>
                                    <field name="product_qty" on_change="onchange_product_id(parent.pricelist_id,product_id,product_qty,product_uom,parent.partner_id,parent.date_order,parent.fiscal_position,date_planned,name,price_unit,context)" class="oe_inline"/>
                                    <field name="product_uom" groups="product.group_uom" on_change="onchange_product_uom(parent.pricelist_id,product_id,product_qty,product_uom,parent.partner_id, parent.date_order,parent.fiscal_position,date_planned,name,price_unit,context)" class="oe_inline"/>
                                </div>
                                <field name="price_unit"/>
                            </group>
                            <group>
                                <field name="taxes_id" widget="many2many_tags" domain="[('parent_id','=',False),('type_tax_use','!=','sale')]"/>
                                <field name="date_planned" widget="date"/>
                                <field name="account_analytic_id" colspan="2" groups="purchase.group_analytic_accounting" domain="[('parent_id','!=',False)]" />
                                <field name="company_id" groups="base.group_multi_company" widget="selection"/>
                            </group>
                        </group>
                        <notebook>
                        <page string="Notes">
                            <field name="name"/>
                        </page><page string="Invoices and Receptions">
                            <field name="invoice_lines"/>
                            <field name="move_ids"/>
                        </page>
                        </notebook>
                    </sheet>
                </form>
            </field>
        </record>

        <record id="purchase_order_line_tree" model="ir.ui.view">
            <field name="name">purchase.order.line.tree</field>
            <field name="model">purchase.order.line</field>
            <field name="type">tree</field>
            <field name="arch" type="xml">
                <tree string="Purchase Order Lines">
                    <field name="order_id"/>
                    <field name="name"/>
                    <field name="partner_id" string="Supplier" />
                    <field name="product_id"/>
                    <field name="price_unit"/>
                    <field name="product_qty"/>
                    <field name="product_uom" groups="product.group_uom"/>
                    <field name="price_subtotal"/>
                    <field name="date_planned"  widget="date" width="135"/>
                    <field name="state" invisible="1"/>
                    <field name="invoiced" invisible="1"/>
                </tree>
            </field>
        </record>
        <record id="purchase_order_line_form2" model="ir.ui.view">
            <field name="name">purchase.order.line.form2</field>
            <field name="model">purchase.order.line</field>
            <field name="type">form</field>
            <field name="priority" eval="20"/>
            <field name="arch" type="xml">
                <form string="Purchase Order Line" version="7.0">
                    <sheet>
                        <label for="order_id" class="oe_edit_only"/>
                        <h1>
                            <field name="order_id" class="oe_inline"/>
                            <label string="," attrs="{'invisible':[('date_order','=',False)]}"/>
                            <field name="date_order" class="oe_inline"/>
                        </h1>
                        <label for="partner_id" class="oe_edit_only"/>
                        <h2><field name="partner_id"/></h2>
                        <group>
                            <group>
                                <field name="product_id" readonly="1"/>
                                <label for="product_qty"/>
                                <div>
                                    <field name="product_qty" readonly="1" class="oe_inline"/>
                                    <field name="product_uom" readonly="1" groups="product.group_uom" class="oe_inline"/>
                                </div>
                                <field name="price_unit"/>
                            </group>
                            <group>
                                <field name="taxes_id" widget="many2many_tags"
                                    domain="[('parent_id','=',False),('type_tax_use','!=','sale')]"/>
                                <field name="date_planned" widget="date" readonly="1"/>
                                <field name="company_id" groups="base.group_multi_company" widget="selection"/>
                                <field name="account_analytic_id" colspan="4" groups="purchase.group_analytic_accounting" domain="[('parent_id','!=',False)]"/>
                                <field name="invoiced"/>
                            </group>
                        </group>
                        <field name="name"/>
                        <separator string="Manual Invoices"/>
                        <field name="invoice_lines"/>
                        <separator string="Stock Moves"/>
                        <field name="move_ids"/>
                    </sheet>
                </form>
            </field>
        </record>
          <record id="purchase_order_line_search" model="ir.ui.view">
            <field name="name">purchase.order.line.search</field>
            <field name="model">purchase.order.line</field>
            <field name="type">search</field>
            <field name="arch" type="xml">
                <search string="Search Purchase Order">
                    <field name="order_id"/>
                    <field name="product_id"/>
                    <field name="partner_id" string="Supplier"/>
                    <group expand="0" string="Group By...">
                        <filter string="Supplier" icon="terp-partner" domain="[]" context="{'group_by' : 'partner_id'}" />
                        <filter string="Product" icon="terp-accessories-archiver" domain="[]" context="{'group_by' : 'product_id'}" />
                        <filter icon="terp-gtk-jump-to-rtl" string="Order Reference" domain="[]" context="{'group_by' :'order_id'}"/>
                        <filter string="Status" icon="terp-stock_effects-object-colorize" domain="[]" context="{'group_by' : 'state'}" />
                    </group>
                </search>
            </field>
        </record>

        <act_window
            context="{'search_default_partner_id': [active_id], 'default_partner_id': active_id}"
            id="act_res_partner_2_purchase_order"
            name="RFQs and Purchases"
            groups="purchase.group_purchase_user"
            res_model="purchase.order"
            src_model="res.partner"/>

        <act_window
            context="{'search_default_product_id': [active_id], 'default_product_id': active_id}"
            id="action_purchase_line_product_tree"
            name="Purchases"
            res_model="purchase.order.line"
            src_model="product.product"
            groups="purchase.group_purchase_user"/>


        <record id="purchase_line_form_action2" model="ir.actions.act_window">
            <field name="name">Based on Purchase Order Lines</field>
            <field name="type">ir.actions.act_window</field>
            <field name="res_model">purchase.order.line</field>
            <field name="domain">[('order_id.invoice_method','&lt;&gt;','picking'), ('state','in',('confirmed','done')), ('invoiced', '=', False)]</field>
            <field name="view_type">form</field>
            <field name="view_mode">tree,form</field>
            <field name="search_view_id" ref="purchase_order_line_search"/>
            <field name="help">
                Here you can track all the lines of purchase orders where the invoicing is "Based on Purchase Order Lines",
                and for which you have not received a supplier invoice yet.
                You can generate a draft supplier invoice based on the lines from this list.
            </field>
        </record>
        <record id="purchase_line_form_action_tree2" model="ir.actions.act_window.view">
            <field eval="1" name="sequence"/>
            <field name="view_mode">tree</field>
            <field name="view_id" ref="purchase_order_line_tree"/>
            <field name="act_window_id" ref="purchase_line_form_action2"/>
        </record>
        <record id="purchase_line_form_action_form2" model="ir.actions.act_window.view">
            <field eval="2" name="sequence"/>
            <field name="view_mode">form</field>
            <field name="view_id" ref="purchase_order_line_form2"/>
            <field name="act_window_id" ref="purchase_line_form_action2"/>
        </record>
        <menuitem
            action="purchase_line_form_action2"
            id="menu_purchase_line_order_draft"
            parent="menu_procurement_management_invoice"
            sequence="72"/>

        <!-- Procurements -->

        <record id="view_procurement_form_inherit" model="ir.ui.view">
            <field name="name">procurement.order.form.inherit</field>
            <field name="model">procurement.order</field>
            <field name="inherit_id" ref="procurement.procurement_form_view"/>
            <field name="type">form</field>
            <field name="arch" type="xml">
                <xpath expr="//field[@name='close_move']" position="before">
                    <field name="purchase_id"/>
                </xpath>
            </field>
        </record>
    </data>
</openerp><|MERGE_RESOLUTION|>--- conflicted
+++ resolved
@@ -245,12 +245,7 @@
                                 <group>
                                     <field name="invoice_method"/>
                                     <field name="invoiced"/>
-<<<<<<< HEAD
-                                </group>
-                                <group>
                                     <field name="payment_term" widget="selection"/>
-=======
->>>>>>> 9fb21147
                                     <field name="fiscal_position"/>
                                     <!-- We do not need these fields anymore, the information is in open chatter -->
                                     <field name="validator" groups="base.group_no_one"/>

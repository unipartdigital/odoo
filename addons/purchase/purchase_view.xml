--- conflicted
+++ resolved
@@ -157,19 +157,10 @@
                     <separator orientation="vertical"/>
                     <filter icon="terp-purchase" string="To Invoice" domain="[('invoiced','=',1)]" separator="1"/>
                     <separator orientation="vertical"/>
-<<<<<<< HEAD
-                    <field name="name" string="Reference"/>
-                    <field name="partner_id"/>
-                    <field name="product_id"/>
-                    <field name="create_uid" widget="selection">
-                        <filter icon="terp-partner" domain="[('create_uid','=',uid)]" help="My Purchase Orders"/>
-                    </field>
-=======
                     <field name="name" select="1" string="Reference"/>
                     <field name="partner_id" select="1"/>
                     <field name="product_id" select="1"/>
                     <field name="create_uid" select="1" widget="selection"/>
->>>>>>> 5b4c90f6
                 </group>
                 <newline/>
                   <group expand="1" string="Group By..." colspan="4" col="10">

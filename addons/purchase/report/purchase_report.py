# -*- coding: utf-8 -*-
##############################################################################
#
#    OpenERP, Open Source Management Solution
#    Copyright (C) 2004-2010 Tiny SPRL (<http://tiny.be>).
#
#    This program is free software: you can redistribute it and/or modify
#    it under the terms of the GNU Affero General Public License as
#    published by the Free Software Foundation, either version 3 of the
#    License, or (at your option) any later version.
#
#    This program is distributed in the hope that it will be useful,
#    but WITHOUT ANY WARRANTY; without even the implied warranty of
#    MERCHANTABILITY or FITNESS FOR A PARTICULAR PURPOSE.  See the
#    GNU Affero General Public License for more details.
#
#    You should have received a copy of the GNU Affero General Public License
#    along with this program.  If not, see <http://www.gnu.org/licenses/>.
#
##############################################################################

#
# Please note that these reports are not multi-currency !!!
#

from osv import fields,osv
import tools

class purchase_report(osv.osv):
    _name = "purchase.report"
    _description = "Purchases Orders"
    _auto = False
    _columns = {
        'date': fields.date('Order Date', readonly=True, help="Date on which this document has been created"),
        'name': fields.char('Year',size=64,required=False, readonly=True),
        'day': fields.char('Day', size=128, readonly=True),
        'state': fields.selection([('draft', 'Request for Quotation'),
                                    ('wait', 'Waiting'),
                                     ('confirmed', 'Waiting Supplier Ack'),
                                      ('approved', 'Approved'),
                                      ('except_picking', 'Shipping Exception'),
                                      ('except_invoice', 'Invoice Exception'),
                                      ('done', 'Done'),
                                      ('cancel', 'Cancelled')],'Order State', readonly=True),
        'product_id':fields.many2one('product.product', 'Product', readonly=True),
        'warehouse_id': fields.many2one('stock.warehouse', 'Warehouse', readonly=True),
        'location_id': fields.many2one('stock.location', 'Destination', readonly=True),
        'partner_id':fields.many2one('res.partner', 'Supplier', readonly=True),
        'partner_address_id':fields.many2one('res.partner.address', 'Address Contact Name', readonly=True),
        'dest_address_id':fields.many2one('res.partner.address', 'Dest. Address Contact Name',readonly=True),
        'pricelist_id':fields.many2one('product.pricelist', 'Pricelist', readonly=True),
        'date_approve':fields.date('Date Approved', readonly=True),
        'expected_date':fields.date('Expected Date', readonly=True),
        'validator' : fields.many2one('res.users', 'Validated By', readonly=True),
        'product_uom' : fields.many2one('product.uom', 'Reference UoM', required=True),
        'company_id':fields.many2one('res.company', 'Company', readonly=True),
        'user_id':fields.many2one('res.users', 'Responsible', readonly=True),
        'delay':fields.float('Days to Validate', digits=(16,2), readonly=True),
        'delay_pass':fields.float('Days to Deliver', digits=(16,2), readonly=True),
        'quantity': fields.float('Quantity', readonly=True),
        'price_total': fields.float('Total Price', readonly=True),
        'price_average': fields.float('Average Price', readonly=True, group_operator="avg"),
        'negociation': fields.float('Purchase-Standard Price', readonly=True, group_operator="avg"),
        'price_standard': fields.float('Products Value', readonly=True, group_operator="sum"),
        'nbr': fields.integer('# of Lines', readonly=True),
        'month':fields.selection([('01','January'), ('02','February'), ('03','March'), ('04','April'), ('05','May'), ('06','June'),
                          ('07','July'), ('08','August'), ('09','September'), ('10','October'), ('11','November'), ('12','December')],'Month',readonly=True),
        'category_id': fields.many2one('product.category', 'Category', readonly=True)

    }
    _order = 'name desc,price_total desc'
    def init(self, cr):
        tools.sql.drop_view_if_exists(cr, 'purchase_report')
        cr.execute("""
            create or replace view purchase_report as (
                select
                    min(l.id) as id,
                    s.date_order as date,
                    to_char(s.date_order, 'YYYY') as name,
                    to_char(s.date_order, 'MM') as month,
                    to_char(s.date_order, 'YYYY-MM-DD') as day,
                    s.state,
                    s.date_approve,
                    date_trunc('day',s.minimum_planned_date) as expected_date,
                    s.partner_address_id,
                    s.dest_address_id,
                    s.pricelist_id,
                    s.validator,
                    s.warehouse_id as warehouse_id,
                    s.partner_id as partner_id,
                    s.create_uid as user_id,
                    s.company_id as company_id,
                    l.product_id,
                    t.categ_id as category_id,
                    t.uom_id as product_uom,
                    s.location_id as location_id,
                    sum(l.product_qty/u.factor*u2.factor) as quantity,
                    extract(epoch from age(s.date_approve,s.date_order))/(24*60*60)::decimal(16,2) as delay,
                    extract(epoch from age(l.date_planned,s.date_order))/(24*60*60)::decimal(16,2) as delay_pass,
                    count(*) as nbr,
<<<<<<< HEAD
                    (l.price_unit*l.product_qty*u.factor)::decimal(16,2) as price_total,
                    avg(100.0 * (l.price_unit*l.product_qty*u.factor) / NULLIF(t.standard_price*l.product_qty*u.factor, 0.0) / rcr.rate)::decimal(16,2) as negociation,
=======
                    (l.price_unit*l.product_qty)::decimal(16,2) as price_total,
                    avg(100.0 * (l.price_unit*l.product_qty) / NULLIF(t.standard_price*l.product_qty/u.factor*u2.factor, 0.0))::decimal(16,2) as negociation,
>>>>>>> 01e6c7d1

                    sum(t.standard_price*l.product_qty/u.factor*u2.factor)::decimal(16,2) as price_standard,
                    (sum(l.product_qty*l.price_unit)/NULLIF(sum(l.product_qty/u.factor*u2.factor),0.0))::decimal(16,2) as price_average
                from purchase_order s
                    left join purchase_order_line l on (s.id=l.order_id)
                        left join product_product p on (l.product_id=p.id)
                            left join product_template t on (p.product_tmpl_id=t.id)
                    left join product_uom u on (u.id=l.product_uom)
<<<<<<< HEAD
                    left join product_pricelist pl on (s.pricelist_id=pl.id)
                        left join res_currency rc on (pl.currency_id=rc.id)
                            left join res_currency_rate rcr on (rc.id=rcr.currency_id)
                        
=======
                    left join product_uom u2 on (u2.id=t.uom_id)
>>>>>>> 01e6c7d1
                where l.product_id is not null
                group by
                    s.company_id,
                    s.create_uid,
                    s.partner_id,
                    l.product_qty,
                    u.factor,
                    s.location_id,
                    l.price_unit,
                    s.date_approve,
                    l.date_planned,
                    l.product_uom,
                    date_trunc('day',s.minimum_planned_date),
                    s.partner_address_id,
                    s.pricelist_id,
                    s.validator,
                    s.dest_address_id,
                    l.product_id,
                    t.categ_id,
                    s.date_order,
                    to_char(s.date_order, 'YYYY'),
                    to_char(s.date_order, 'MM'),
                    to_char(s.date_order, 'YYYY-MM-DD'),
                    s.state,
                    s.warehouse_id,
                    u.uom_type, 
                    u.category_id,
                    t.uom_id,
                    u.id,
                    u2.factor
            )
        """)
purchase_report()
<|MERGE_RESOLUTION|>--- conflicted
+++ resolved
@@ -98,13 +98,8 @@
                     extract(epoch from age(s.date_approve,s.date_order))/(24*60*60)::decimal(16,2) as delay,
                     extract(epoch from age(l.date_planned,s.date_order))/(24*60*60)::decimal(16,2) as delay_pass,
                     count(*) as nbr,
-<<<<<<< HEAD
-                    (l.price_unit*l.product_qty*u.factor)::decimal(16,2) as price_total,
-                    avg(100.0 * (l.price_unit*l.product_qty*u.factor) / NULLIF(t.standard_price*l.product_qty*u.factor, 0.0) / rcr.rate)::decimal(16,2) as negociation,
-=======
                     (l.price_unit*l.product_qty)::decimal(16,2) as price_total,
-                    avg(100.0 * (l.price_unit*l.product_qty) / NULLIF(t.standard_price*l.product_qty/u.factor*u2.factor, 0.0))::decimal(16,2) as negociation,
->>>>>>> 01e6c7d1
+                    avg(100.0 * (l.price_unit*l.product_qty) / NULLIF(t.standard_price*l.product_qty/u.factor*u2.factor, 0.0) / rcr.rate)::decimal(16,2) as negociation
 
                     sum(t.standard_price*l.product_qty/u.factor*u2.factor)::decimal(16,2) as price_standard,
                     (sum(l.product_qty*l.price_unit)/NULLIF(sum(l.product_qty/u.factor*u2.factor),0.0))::decimal(16,2) as price_average
@@ -113,14 +108,11 @@
                         left join product_product p on (l.product_id=p.id)
                             left join product_template t on (p.product_tmpl_id=t.id)
                     left join product_uom u on (u.id=l.product_uom)
-<<<<<<< HEAD
+                    left join product_uom u2 on (u2.id=t.uom_id)
                     left join product_pricelist pl on (s.pricelist_id=pl.id)
                         left join res_currency rc on (pl.currency_id=rc.id)
                             left join res_currency_rate rcr on (rc.id=rcr.currency_id)
-                        
-=======
-                    left join product_uom u2 on (u2.id=t.uom_id)
->>>>>>> 01e6c7d1
+
                 where l.product_id is not null
                 group by
                     s.company_id,

<?xml version="1.0" encoding="utf-8"?>
<openerp>
    <data>

        <record model="ir.ui.view" id="email_compose_message_wizard_inherit_form">
            <field name="name">mail.compose.message.form</field>
            <field name="model">mail.compose.message</field>
            <field name="inherit_id" ref="mail.email_compose_message_wizard_form"/>
            <field name="arch" type="xml">
                <xpath expr="//field[@name='subject']" position="after">
                    <label string="Template Recipients" for="partner_to"
                            groups="base.group_no_one"
                            attrs="{'invisible':[('composition_mode', '!=', 'mass_mail')]}"/>
                    <div groups="base.group_no_one"
                            attrs="{'invisible':[('composition_mode', '!=', 'mass_mail')]}">
                        <group class="oe_grey">
                            <!-- <label string="Partners" for="partner_to"/> -->
                            <field name="partner_to" readonly="1"/>
                            <!-- <label string="Email To" for="email_to"/> -->
                            <field name="email_to" readonly="1"/>
                            <!-- <label string="Email CC" for="email_cc"/> -->
                            <field name="email_cc" readonly="1"/>
                        </group>
                    </div>
                </xpath>
                <xpath expr="//footer" position="inside">
                    <group class="oe_right oe_form" col="1">
                        <div>Use template
                            <!--FIX: To avoid css issue of many2one field in footer temporary used oe_form (BUG:1152464)-->
                            <field name="template_id" nolabel="1" class='oe_inline'
<<<<<<< HEAD
                                on_change="onchange_template_id(template_id, composition_mode, model, res_id, context)" domain="[('model_id','=',context.get('default_model'))]"/>
=======
                                on_change="onchange_template_id(template_id, composition_mode, model, res_id, context)" domain="[('model_id.model','=',model)]"/>
>>>>>>> 176481a9
                        </div>
                        <button icon="/email_template/static/src/img/email_template_save.png"
                            type="object" name="save_as_template" string="Save as new template" class="oe_link"
                            help="Save as a new template"/>
                    </group>
                </xpath>
            </field>
        </record>

    </data>
</openerp><|MERGE_RESOLUTION|>--- conflicted
+++ resolved
@@ -28,11 +28,7 @@
                         <div>Use template
                             <!--FIX: To avoid css issue of many2one field in footer temporary used oe_form (BUG:1152464)-->
                             <field name="template_id" nolabel="1" class='oe_inline'
-<<<<<<< HEAD
-                                on_change="onchange_template_id(template_id, composition_mode, model, res_id, context)" domain="[('model_id','=',context.get('default_model'))]"/>
-=======
                                 on_change="onchange_template_id(template_id, composition_mode, model, res_id, context)" domain="[('model_id.model','=',model)]"/>
->>>>>>> 176481a9
                         </div>
                         <button icon="/email_template/static/src/img/email_template_save.png"
                             type="object" name="save_as_template" string="Save as new template" class="oe_link"

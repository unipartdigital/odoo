--- conflicted
+++ resolved
@@ -1,10 +1,3 @@
-<<<<<<< HEAD
-# Catalan translation for openobject-addons
-# Copyright (c) 2014 Rosetta Contributors and Canonical Ltd 2014
-# This file is distributed under the same license as the openobject-addons package.
-# FIRST AUTHOR <EMAIL@ADDRESS>, 2014.
-#
-=======
 # Translation of OpenERP Server.
 # This file contains the translation of the following modules:
 # * l10n_br
@@ -12,30 +5,22 @@
 # Translators:
 # FIRST AUTHOR <EMAIL@ADDRESS>, 2014
 # RGB Consulting <odoo@rgbconsulting.com>, 2016
->>>>>>> bde083a5
 msgid ""
 msgstr ""
-"Project-Id-Version: openobject-addons\n"
-"Report-Msgid-Bugs-To: FULL NAME <EMAIL@ADDRESS>\n"
+"Project-Id-Version: Odoo 8.0\n"
+"Report-Msgid-Bugs-To: \n"
 "POT-Creation-Date: 2012-11-24 02:53+0000\n"
-<<<<<<< HEAD
-"PO-Revision-Date: 2014-08-14 16:10+0000\n"
-"Last-Translator: FULL NAME <EMAIL@ADDRESS>\n"
-"Language-Team: Catalan <ca@li.org>\n"
-=======
 "PO-Revision-Date: 2016-05-25 08:59+0000\n"
 "Last-Translator: RGB Consulting <odoo@rgbconsulting.com>\n"
 "Language-Team: Catalan (http://www.transifex.com/odoo/odoo-8/language/ca/)\n"
->>>>>>> bde083a5
 "MIME-Version: 1.0\n"
 "Content-Type: text/plain; charset=UTF-8\n"
-"Content-Transfer-Encoding: 8bit\n"
-"X-Launchpad-Export-Date: 2014-08-15 07:21+0000\n"
-"X-Generator: Launchpad (build 17156)\n"
+"Content-Transfer-Encoding: \n"
+"Language: ca\n"
+"Plural-Forms: nplurals=2; plural=(n != 1);\n"
 
 #. module: l10n_br
-#: field:account.tax,tax_discount:0
-#: field:account.tax.code,tax_discount:0
+#: field:account.tax,tax_discount:0 field:account.tax.code,tax_discount:0
 #: field:account.tax.code.template,tax_discount:0
 #: field:account.tax.template,tax_discount:0
 msgid "Discount this Tax in Prince"
@@ -58,15 +43,14 @@
 #: model:ir.model,name:l10n_br.model_account_tax_code
 #: field:l10n_br_account.cst,tax_code_id:0
 msgid "Tax Code"
-msgstr ""
+msgstr "Codi impost"
 
 #. module: l10n_br
-#: help:account.tax.code,domain:0
-#: help:account.tax.code.template,domain:0
+#: help:account.tax.code,domain:0 help:account.tax.code.template,domain:0
 msgid ""
 "This field is only used if you develop your own module allowing developers "
 "to create specific taxes in a custom domain."
-msgstr ""
+msgstr "Aquest camp només s'utilitza si desenvolupeu el vostre propi mòdul permetent als programadors crear impostos específics en una configuració personalitzada."
 
 #. module: l10n_br
 #: model:account.account.type,name:l10n_br.resultado
@@ -84,10 +68,9 @@
 msgstr "Passiu"
 
 #. module: l10n_br
-#: field:l10n_br_account.cst,name:0
-#: field:l10n_br_account.cst.template,name:0
+#: field:l10n_br_account.cst,name:0 field:l10n_br_account.cst.template,name:0
 msgid "Description"
-msgstr ""
+msgstr "Descripció"
 
 #. module: l10n_br
 #: constraint:account.tax.code:0
@@ -97,8 +80,7 @@
 msgstr ""
 
 #. module: l10n_br
-#: field:account.tax,amount_mva:0
-#: field:account.tax.template,amount_mva:0
+#: field:account.tax,amount_mva:0 field:account.tax.template,amount_mva:0
 msgid "MVA Percent"
 msgstr ""
 
@@ -106,7 +88,7 @@
 #: help:account.tax.template,amount_mva:0
 #: help:account.tax.template,base_reduction:0
 msgid "For taxes of type percentage, enter % ratio between 0-1."
-msgstr ""
+msgstr "Per als impostos de tipus percentual, introduïu valors entre 0-1%."
 
 #. module: l10n_br
 #: field:account.tax,base_reduction:0
@@ -140,27 +122,14 @@
 #. module: l10n_br
 #: model:ir.model,name:l10n_br.model_wizard_multi_charts_accounts
 msgid "wizard.multi.charts.accounts"
-msgstr ""
+msgstr "wizard.multi.charts.accounts"
 
 #. module: l10n_br
 #: model:ir.actions.todo,note:l10n_br.config_call_account_template_brazilian_localization
 msgid ""
-"Generate Chart of Accounts from a Chart Template. You will be asked to pass "
-"the name of the company, the chart template to follow, the no. of digits to "
-"generate the code for your accounts and Bank account, currency to create "
-"Journals. Thus,the pure copy of chart Template is generated.\n"
-"    This is the same wizard that runs from Financial "
-"Management/Configuration/Financial Accounting/Financial Accounts/Generate "
-"Chart of Accounts from a Chart Template."
-msgstr ""
-"Genera el pla de comptes des d'una plantilla de pla. Se us demanarà el nom "
-"de l'empresa, la plantilla de pla a seguir, i el número de dígits per "
-"generar el codi dels vostres comptes, compte bancari, i divisa per crear els "
-"vostres diaris. Per tant, es genera una còpia directa de la plantilla del "
-"pla de comptes.\n"
-"Aquest és el mateix assistent que s'executa des de "
-"Comptabilitat/Configuració/Comptabilitat financera/Comptes financers/Genera "
-"pla comptable des d'una plantilla de pla comptable."
+"Generate Chart of Accounts from a Chart Template. You will be asked to pass the name of the company, the chart template to follow, the no. of digits to generate the code for your accounts and Bank account, currency to create Journals. Thus,the pure copy of chart Template is generated.\n"
+"    This is the same wizard that runs from Financial Management/Configuration/Financial Accounting/Financial Accounts/Generate Chart of Accounts from a Chart Template."
+msgstr "Genera el pla de comptes des d'una plantilla de pla. Se us demanarà el nom de l'empresa, la plantilla de pla a seguir, i el número de dígits per generar el codi dels vostres comptes, compte bancari, i divisa per crear els vostres diaris. Per tant, es genera una còpia directa de la plantilla del pla de comptes.\nAquest és el mateix assistent que s'executa des de Comptabilitat/Configuració/Comptabilitat financera/Comptes financers/Genera pla comptable des d'una plantilla de pla comptable."
 
 #. module: l10n_br
 #: constraint:account.tax.code.template:0
@@ -170,8 +139,7 @@
 msgstr ""
 
 #. module: l10n_br
-#: help:account.tax,tax_discount:0
-#: help:account.tax.code,tax_discount:0
+#: help:account.tax,tax_discount:0 help:account.tax.code,tax_discount:0
 #: help:account.tax.code.template,tax_discount:0
 #: help:account.tax.template,tax_discount:0
 msgid "Mark it for (ICMS, PIS e etc.)."
@@ -183,20 +151,17 @@
 msgstr ""
 
 #. module: l10n_br
-#: field:account.tax.code,domain:0
-#: field:account.tax.code.template,domain:0
+#: field:account.tax.code,domain:0 field:account.tax.code.template,domain:0
 msgid "Domain"
-msgstr ""
+msgstr "Domini"
 
 #. module: l10n_br
-#: field:l10n_br_account.cst,code:0
-#: field:l10n_br_account.cst.template,code:0
+#: field:l10n_br_account.cst,code:0 field:l10n_br_account.cst.template,code:0
 msgid "Code"
-msgstr ""
+msgstr "Codi"
 
 #. module: l10n_br
-#: help:account.tax,amount_mva:0
-#: help:account.tax,base_reduction:0
+#: help:account.tax,amount_mva:0 help:account.tax,base_reduction:0
 msgid "Um percentual decimal em % entre 0-1."
 msgstr ""
 
@@ -204,4 +169,4 @@
 #: model:ir.model,name:l10n_br.model_account_tax_code_template
 #: field:l10n_br_account.cst.template,tax_code_template_id:0
 msgid "Tax Code Template"
-msgstr ""+msgstr "Plantilla codis d'impostos"
- |
  Now I will test Meetings which may be customer meeting or phonecall meeting or
  internal Meeting.
- |
  I start by creating a new Meeting.     
- 
  !record {model: crm.meeting, id: crm_meeting_regardingpresentation0}:
    categ_id: crm.categ_meet2
    date: '2010-04-21 16:04:00'
    date_deadline: '2010-04-22 00:04:00'
    duration: 8.0
    email_from: info@mycompany.com
    location: B-1367 Grand-Rosière
    name: Technical Presentation
    partner_address_id: base.res_partner_address_1
    partner_id: base.main_partner
    rrule_type: weekly
    section_id: crm.section_sales_department
- |
  I check that the Meetings is in 'UnConfirmed' state.
-       
  !assert {model: crm.meeting, id: crm_meeting_regardingpresentation0}:
     - state == "draft" 
- |
  I can set reminder on meeting if I put reminder "40 minutes before" 
- |
  For that, I first create alarm.
- 
  !record {model: res.alarm, id: res_alarm_minituesbefore0}:
    name: 40 minutes before
    trigger_duration: 40
    trigger_interval: minutes
    trigger_occurs: before
    trigger_related: start
- |
  Now I will assign this reminder. 
  
- !python {model: crm.meeting}: |
     self.write(cr, uid, [ref('crm_meeting_regardingpresentation0')], {'alarm_id': ref("res_alarm_minituesbefore0")})
- |
  In order to check recurrence on meetings I will set Recurrency to Custom
  and I set the fields so that the meeting will occur weekly on Monday and Friday 10 times
-
  !python {model: crm.meeting}: |
     self.write(cr, uid, [ref("crm_meeting_regardingpresentation0")], {'fr': 1, 'mo': 1, 'th': 1, 'tu': 1, 'we':1,   'count':10, 'interval': 1, 'freq': 'weekly', 'rrule_type': 'custom'})
      
- |
  I can see from the calendar view that the meeting is scheduled on Monday and Friday
  for 10 times,
  
-
  !python {model: crm.meeting}: |
    self.fields_view_get(cr, uid, False, 'calendar', context)
- | 
  I will search for one of the recurrent event and count the number of meeting.
-
  !python {model: crm.meeting}: |
     ids = self.search(cr, uid, [('date', '>=', '2010-04-21 00:00:00'), ('date', '<=', '2010-05-21 00:00:00')] )
     assert len(ids) == 10      

- |
  Now If I want to edit meetings information for all occurrence I click on "Edit All" button.
-
  !python {model: crm.meeting}: |
    self.open_meeting(cr, uid, [ref('crm_meeting_regardingpresentation0')])
- |   
  I can see that new meeting form is opened with same value
  I change some data for meeting and save it
  I can see from meeting's calendar view that all meeting occurrences are changed accordingly
- 
  !record {model: crm.meeting, id: crm.crm_meeting_regardingpresentation0}:
    alarm_id: base_calendar.alarm9
    rrule_type: weekly

- | 
  In order to invite people for this meetings, I click on "Invite People" button
  I can invite internal user. 
- 
  !record {model: base_calendar.invite.attendee, id: base_calendar_invite_attendee_0}:
<<<<<<< HEAD
    partner_id: base.res_partner_9
    type: email
    email: noemail@openerp.com- |
  If I set Send mail boolean as True I can see that an email is send to 
    specified email address with proper meeting information.
-
  #This is not working for send mail boolean as True.
=======
    type: internal
    send_mail: False
    partner_id: base.res_partner_9
    user_ids:
      - base.user_demo
>>>>>>> bbbcdbdb
-
  I click on "Invite" button of "Invite attendee" wizard.    
-
  !python {model: base_calendar.invite.attendee}: |
    self.do_invite(cr, uid, [ref('base_calendar_invite_attendee_0')], {'active_id': ref('crm_meeting_regardingpresentation0'), 'model' : 'crm.meeting', 'attendee_field':'attendee_ids'}) 

- |
  After direct/indirect confirmation for meetings I can confirm meeting   
-
  !python {model: crm.meeting}: |
    self.case_open(cr, uid, [ref('crm_meeting_regardingpresentation0')])<|MERGE_RESOLUTION|>--- conflicted
+++ resolved
@@ -9,11 +9,11 @@
     date: '2010-04-21 16:04:00'
     date_deadline: '2010-04-22 00:04:00'
     duration: 8.0
-    email_from: info@mycompany.com
-    location: B-1367 Grand-Rosière
-    name: Technical Presentation
+    email_from: info@balmerinc.be
+    location: Ahmedabad
+    name: Regarding Presentation
     partner_address_id: base.res_partner_address_1
-    partner_id: base.main_partner
+    partner_id: base.res_partner_9
     rrule_type: weekly
     section_id: crm.section_sales_department
 - |
@@ -77,21 +77,11 @@
   I can invite internal user. 
 - 
   !record {model: base_calendar.invite.attendee, id: base_calendar_invite_attendee_0}:
-<<<<<<< HEAD
-    partner_id: base.res_partner_9
-    type: email
-    email: noemail@openerp.com- |
-  If I set Send mail boolean as True I can see that an email is send to 
-    specified email address with proper meeting information.
--
-  #This is not working for send mail boolean as True.
-=======
     type: internal
     send_mail: False
     partner_id: base.res_partner_9
     user_ids:
       - base.user_demo
->>>>>>> bbbcdbdb
 -
   I click on "Invite" button of "Invite attendee" wizard.    
 -

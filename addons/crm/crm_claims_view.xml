<?xml version="1.0"?>
<openerp>
    <data>

    <!-- Claims categories  -->

    <record id="crm_claim_categ_action" model="ir.actions.act_window">
        <field name="name">Claim Categories</field>
        <field name="res_model">crm.case.categ</field>
        <field name="view_type">form</field>
        <field name="view_id" ref="crm.crm_case_categ_tree-view"/>
        <field name="domain">[('object_id.model', '=', 'crm.claim')]</field>
        <field name="context">{'object_id':'crm.claim'}</field>
    </record>

    <menuitem action="crm_claim_categ_action"
    	id="menu_crm_case_claim-act" parent="crm.menu_crm_case_categ" />

    <!-- Claim Stages -->

    <record id="crm_claim_stage_act" model="ir.actions.act_window">
        <field name="name">Claim Stages</field>
        <field name="res_model">crm.case.stage</field>
        <field name="view_type">form</field>
        <field name="view_id" ref="crm.crm_case_stage_tree"/>
        <field name="domain">[('object_id.model', '=', 'crm.claim')]</field>
        <field name="context">{'object_id':'crm.claim'}</field>
    </record>

    <menuitem action="crm_claim_stage_act"
        	id="menu_crm_claim_stage_act" parent="crm.menu_crm_case_stage" />

    <!-- Claim Resource Type -->

    <record id="crm_claim_resource_act" model="ir.actions.act_window">
        <field name="name">Claim Resource Type</field>
        <field name="res_model">crm.case.resource.type</field>
        <field name="view_type">form</field>
        <field name="view_id" ref="crm.crm_case_resource_type_tree"/>
        <field name="domain">[('object_id.model', '=', 'crm.claim')]</field>
        <field name="context">{'object_id':'crm.claim'}</field>
    </record>

    <menuitem action="crm_claim_resource_act"
        	id="menu_crm_claim_stage_act"
        	parent="crm.menu_crm_case_resource_type" />

        <!-- Claims    -->

    <record model="ir.ui.view" id="crm_case_claims_tree_view">
        <field name="name">CRM - Claims Tree</field>
        <field name="model">crm.claim</field>
        <field name="type">tree</field>
        <field name="arch" type="xml">
            <tree string="Claims" colors="blue:state=='pending';black:state=='open';grey:state in ('close', 'cancel')">
                <field name="id"/>
                <field name="name"/>
                <field name="partner_id"/>
                <field name="user_id" />
                <field name="section_id" string="Section" />
                <field name="date" string="Claim Date"/>
                <field name="date_deadline" string="Deadline"/>
                <field name="date_closed" string="Closure Date"/>
                <field name="categ_id" string="Type" select="1"/>
                <field name="state"/>
                <button name="case_open" string="Open"
                	states="draft,pending" type="object"
                	icon="gtk-go-forward" />
                <button name="case_pending" string="Pending"
                	states="draft,open" type="object"
                	icon="gtk-media-pause" />
                <button name="case_close" string="Close"
                	states="open,draft,pending" type="object"
                	icon="gtk-close" />
                <button name="case_cancel" string="Cancel"
                	states="draft,open,pending" type="object"
                	icon="gtk-cancel" />
                <button name="case_reset" string="Reset to Draft"
                	states="done,cancel" type="object" icon="gtk-convert" />
            </tree>
        </field>
    </record>

    <record model="ir.ui.view" id="crm_case_claims_form_view">
        <field name="name">CRM - Claims Form</field>
        <field name="model">crm.claim</field>
        <field name="type">form</field>
        <field name="arch" type="xml">
            <form string="Claims">
                <group colspan="4" col="4">
                    <field name="name"/>
                    <field name="date" string="Date of Claim"/>
                    <field name="date_deadline" string="Deadline"/>
                </group>
                <group colspan="4" col="4">

                <notebook>
                <page string="Claim Info">
                    <separator colspan="4" string="Communication"/>
                    <group colspan="4" col="4">
                        <field name="partner_id" string="Partner"
                            on_change="onchange_partner_id(partner_id)" />
                        <field name="partner_address_id" string="Contact"
                            on_change="onchange_partner_address_id(partner_address_id, email_from)" />
                        <field name="partner_phone"/>
                        <field name="partner_mobile"/>
                        <field name="email_from"/>
                    </group>
                    <separator colspan="4" string="Status and Categorization"/>
                    <group colspan="4" col="6">
                        <field name="user_id" string="Responsible" select="2"/>
                        <field name="section_id" widget="selection"/>
                        <label string="Stage: " align="1.0"/>
                        <group colspan="1" col="2">
                            <field name="stage_id" select="1" nolabel="1"/>
                            <button icon="gtk-go-forward" string="" name="stage_next" type="object"/>
                        </group>
                        <field name="categ_id" select="1" widget="selection"
                            domain="[('object_id.model', '=', 'crm.claim')]" />
                        <field name="type_id" string="Type of Action" select="1"
                            domain="[('object_id.model', '=', 'crm.claim')]" />
                        <field name="priority"/>
                    </group>
                    <separator colspan="4" string="References"/>
                    <group colspan="4" col="4">
                        <field name="ref"/>
                        <field name="ref2"/>
                    </group>
                    <separator colspan="4" string="Claim/Action Description"/>
                    <field name="description" colspan="4" nolabel="1"/>
                    <separator colspan="4" string=""/>
                    <group col="8" colspan="4">
                        <field name="state" select="1"/>
                        <button name="case_close" string="Done"
                        	states="open,draft,pending" type="object"
                        	icon="gtk-jump-to" />
                        <button name="case_open" string="Open"
                        	states="draft,pending" type="object"
                        	icon="gtk-go-forward" />
                        <button name="case_cancel" string="Cancel"
                        	states="draft,open,pending" type="object"
                        	icon="gtk-cancel" />
                        <button name="case_pending" string="Pending"
                        	states="draft,open" type="object"
                        	icon="gtk-media-pause" />
                        <button name="case_reset"
                        	string="Reset to Draft" states="done,cancel"
                        	type="object" icon="gtk-convert" />
                    </group>
                </page>
                <page string="History" groups="base.group_extended">
                    <field name="id" select="1"/>
                    <field name="active"/>
                    <field name="canal_id"/>
                    <field name="som"/>
                    <separator colspan="4" string="Dates"/>
                    <field name="create_date"/>
                    <field name="date_closed"/>
                    <field name="log_ids" nolabel="1" colspan="4">
                        <form string="Actions">
                            <separator string="Action Information" colspan="4"/>
                            <field name="name" colspan="4"/>
                            <field name="date"/>
                            <field name="user_id"/>                            
                        </form>
                    </field>
                </page>
                <page string="Emails" groups="base.group_extended">
                   <group colspan="4">
                       <field colspan="4" name="email_cc" string="CC"/>
                   </group>
                    <field name="history_line" colspan="4" nolabel="1" mode="form,tree">
                        <form string="Communication history">
                            <group col="7" colspan="4">
                                <field name="date"/>
<<<<<<< HEAD
                                <field name="email"/>
                                <field name="canal_id"/>
                                <button
                                   string="Add a CC"
                                    name="%(crm.action_view_crm_email_add_cc_wizard)d"
                                    icon="gtk-add" type="action"/>
                            </group>
                            <newline/>
                            <field name="description" colspan="4"
                            	nolabel="1" widget="text_tag" readonly="1" />
                            <button colspan="4"
                            	string="Reply to Last Email"
                            	name="%(crm.action_crm_reply_mail)d"
                            	context="{'mail':'reply', 'model': 'crm.claim'}" icon="gtk-undo"
                            	type="action" />
                        </form>
                        <tree string="Communication history">
                            <field name="description"/>
                            <field name="email"/>
                            <field name="date"/>
                        </tree>
                    </field>
                    <button colspan="4" string="Send New Email"
                    	name="%(crm.action_crm_send_mail)d"
                    	context="{'mail':'new', 'model': 'crm.claim'}" icon="gtk-go-forward"
                    	type="action" />
                </page>
=======
                                <field name="email_to"/>
                                <field name="email_from"/>
                               <button
                                     string="Add a CC"
                                               name="%(crm.action_view_crm_email_add_cc_wizard)d"
                                               icon="gtk-add" type="action"/>
                                   </group>
                                   <newline/>
                                   <field name="description" colspan="4" nolabel="1"/>
                                   <button colspan="4"
                                   	string="Reply to Last Email"
                                   	name="%(action_crm_send_mail)d"
                                   	context="{'mail':'reply', 'model': 'crm.claim'}"
                                   	icon="gtk-undo" type="action" />
                               </form>
                               <tree string="Communication history">
                                   <field name="description"/>
                                   <field name="email_to"/>
                                   <field name="date"/>
                               </tree>
                           </field>
                           <button colspan="4" string="Send New Email"
                           	name="%(action_crm_send_mail)d"
                           	context="{'mail':'new', 'model': 'crm.claim'}"
                           	icon="gtk-go-forward" type="action" />
                 </page>
>>>>>>> 218995ec
                </notebook>

                </group>
            </form>
        </field>
    </record>

	<!-- Claim Calendar view -->

    <record model="ir.ui.view" id="crm_case_claims_calendar_view">
        <field name="name">CRM - Claims Calendar</field>
        <field name="model">crm.claim</field>
        <field name="type">calendar</field>
        <field name="priority" eval="2"/>
        <field name="arch" type="xml">
            <calendar string="Claims" date_start="date" color="user_id">
                <field name="name"/>
                <field name="partner_name"/>
                <field name="categ_id"/>
            </calendar>
        </field>
    </record>

	<!-- Claim Graph view -->

    <record model="ir.ui.view" id="crm_case_graph_view_stage_cost">
        <field name="name">CRM -Graph</field>
        <field name="model">crm.claim</field>
        <field name="type">graph</field>
        <field name="arch" type="xml">
            <graph string="Cases By Stage and Estimates" type="bar" orientation="vertical">
                <field name="stage_id"/>
                <field name="planned_cost" operator="+"/>
                <field name="planned_revenue" operator="+"/>
            </graph>
        </field>
    </record>

	<!-- Crm claim Search view -->

    <record id="view_crm_case_claims_filter" model="ir.ui.view">
            <field name="name">CRM - Claims Search</field>
            <field name="model">crm.claim</field>
            <field name="type">search</field>
            <field name="arch" type="xml">
                <search string="Search Claims">
                   <filter icon="gtk-new" string="Current"
                       domain="[('state','in',('draft', 'open'))]"
                       separator="1" help="Current Claims" default="1"
                   />
                   <filter icon="gtk-execute"
                       string="In Progress"
                       domain="[('state','=','open')]"
                       separator="1" help="In Progress Claims"
                   />
                   <filter icon="gtk-media-pause"
                       string="Pending"
                       domain="[('state','=','pending')]"
                       separator="1" help="All pending Claims"
                   />
                   <separator orientation="vertical"/>
                   <field name="name" select='1'/>
                   <field name="partner_id" select="1"/>
                   <field name="user_id" select="1" widget="selection">
	                   	<filter icon="terp-partner"
	                   		domain="[('user_id','=',uid)]" help="My Claims"
	                   		default="1" />
	                   	<filter icon="terp-partner"
	                   		domain="[('user_id','=', False)]"
	                   		help="Unassigned Claims" />
                   </field>
                   <field name="section_id" select="1"
                   	widget="selection" string="Section"
                   	default="context.get('section_id', False)">
                   	<filter icon="terp-crm"
                   		domain="[('section_id','=',context.get('section_id',False))]"
                   		help="My section" />
                   </field>
                   <newline/>
                   <group expand="1" string="Group By..." colspan="10" col="20">
	                   	<filter string="Deadline" icon="terp-crm"
                       	domain="[]"
                       	context="{'group_by':'date_deadline'}" />
                        <filter string="Closure" icon="terp-crm"
                       	domain="[]"
                       	context="{'group_by':'date_closed'}" />
                   </group>
               </search>
           </field>
        </record>

     </data>
</openerp><|MERGE_RESOLUTION|>--- conflicted
+++ resolved
@@ -173,35 +173,6 @@
                         <form string="Communication history">
                             <group col="7" colspan="4">
                                 <field name="date"/>
-<<<<<<< HEAD
-                                <field name="email"/>
-                                <field name="canal_id"/>
-                                <button
-                                   string="Add a CC"
-                                    name="%(crm.action_view_crm_email_add_cc_wizard)d"
-                                    icon="gtk-add" type="action"/>
-                            </group>
-                            <newline/>
-                            <field name="description" colspan="4"
-                            	nolabel="1" widget="text_tag" readonly="1" />
-                            <button colspan="4"
-                            	string="Reply to Last Email"
-                            	name="%(crm.action_crm_reply_mail)d"
-                            	context="{'mail':'reply', 'model': 'crm.claim'}" icon="gtk-undo"
-                            	type="action" />
-                        </form>
-                        <tree string="Communication history">
-                            <field name="description"/>
-                            <field name="email"/>
-                            <field name="date"/>
-                        </tree>
-                    </field>
-                    <button colspan="4" string="Send New Email"
-                    	name="%(crm.action_crm_send_mail)d"
-                    	context="{'mail':'new', 'model': 'crm.claim'}" icon="gtk-go-forward"
-                    	type="action" />
-                </page>
-=======
                                 <field name="email_to"/>
                                 <field name="email_from"/>
                                <button
@@ -228,7 +199,6 @@
                            	context="{'mail':'new', 'model': 'crm.claim'}"
                            	icon="gtk-go-forward" type="action" />
                  </page>
->>>>>>> 218995ec
                 </notebook>
 
                 </group>

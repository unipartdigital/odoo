.openerp .oe_kanban_view .oe_kanban_crm_salesteams {
<<<<<<< HEAD
    width: 345px;
    cursor: default;
=======
    /* Customize width and height of kanban according bootstrap3 */
    width: 357px;
    min-height: 254px !important;
    /* End of customize */
>>>>>>> 896fab1b
}
.openerp .oe_kanban_view .oe_kanban_salesteams_avatars {
    margin-top: 20px;
}

.openerp .oe_kanban_view .oe_kanban_salesteams_avatars img {
    width: 30px;
    height: 30px;
    padding-left: 0px;
    margin-top: 3px;
    -moz-border-radius: 2px;
    -webkit-border-radius: 2px;
    border-radius: 2px;
    -moz-box-shadow: 0 1px 2px rgba(0, 0, 0, 0.2);
    -webkit-box-shadow: 0 1px 2px rgba(0, 0, 0, 0.2);
    -box-shadow: 0 1px 2px rgba(0, 0, 0, 0.2);
}

.openerp .oe_kanban_view .oe_kanban_crm_salesteams .oe_items_list {
    position: relative;
<<<<<<< HEAD
    margin: 10px;
    min-height: 10px;
=======
    margin: 10px 0 10px 9px; /* Improved margin to set alignment of list items according bootstrap3 */
>>>>>>> 896fab1b
}
.openerp .oe_kanban_view .oe_kanban_crm_salesteams .oe_items_list div {
    width: 160px;
    height: 22px;
    margin: 0 !important;
    position: relative;
    display: inline-block;
    float: left;
}
.openerp .oe_kanban_view .oe_kanban_crm_salesteams .oe_items_list a:hover {
    text-decoration: underline !important;
}
.openerp .oe_kanban_view .oe_kanban_crm_salesteams .oe_items_list div a:nth-child(2n) {
    position: absolute;
    left: 90px;
    top: 0;
}
.openerp .oe_kanban_view .oe_kanban_crm_salesteams .oe_items_list div:nth-child(2n) a:nth-child(2n) {
    left: 110px;
}
.openerp .oe_kanban_view .oe_kanban_crm_salesteams .oe_center {
    text-align: center;
    margin: 3px 0;
}
.openerp .oe_kanban_view .oe_kanban_crm_salesteams .oe_center .oe_sum {
    margin: 0;
    font-size: 40px;
}
.openerp .oe_kanban_view .oe_kanban_crm_salesteams .oe_center .oe_subsum {
    font-size: 10px;
}

.openerp .oe_kanban_view .oe_salesteams_help {
    display: inline-block;
}
<|MERGE_RESOLUTION|>--- conflicted
+++ resolved
@@ -1,13 +1,9 @@
 .openerp .oe_kanban_view .oe_kanban_crm_salesteams {
-<<<<<<< HEAD
-    width: 345px;
-    cursor: default;
-=======
     /* Customize width and height of kanban according bootstrap3 */
     width: 357px;
     min-height: 254px !important;
     /* End of customize */
->>>>>>> 896fab1b
+    cursor: default;
 }
 .openerp .oe_kanban_view .oe_kanban_salesteams_avatars {
     margin-top: 20px;
@@ -28,12 +24,8 @@
 
 .openerp .oe_kanban_view .oe_kanban_crm_salesteams .oe_items_list {
     position: relative;
-<<<<<<< HEAD
-    margin: 10px;
+    margin: 10px 0 10px 9px; /* Improved margin to set alignment of list items according bootstrap3 */
     min-height: 10px;
-=======
-    margin: 10px 0 10px 9px; /* Improved margin to set alignment of list items according bootstrap3 */
->>>>>>> 896fab1b
 }
 .openerp .oe_kanban_view .oe_kanban_crm_salesteams .oe_items_list div {
     width: 160px;

# -*- coding: utf-8 -*-
##############################################################################
#
#    OpenERP, Open Source Management Solution
#    Copyright (C) 2004-today OpenERP SA (<http://www.openerp.com>)
#
#    This program is free software: you can redistribute it and/or modify
#    it under the terms of the GNU Affero General Public License as
#    published by the Free Software Foundation, either version 3 of the
#    License, or (at your option) any later version.
#
#    This program is distributed in the hope that it will be useful,
#    but WITHOUT ANY WARRANTY; without even the implied warranty of
#    MERCHANTABILITY or FITNESS FOR A PARTICULAR PURPOSE.  See the
#    GNU Affero General Public License for more details.
#
#    You should have received a copy of the GNU Affero General Public License
#    along with this program.  If not, see <http://www.gnu.org/licenses/>.
#
##############################################################################

from base_calendar import base_calendar
from base_status.base_state import base_state
from base_status.base_stage import base_stage
import logging
from osv import fields, osv
import tools
from tools.translate import _

class crm_lead(base_stage, osv.osv):
        """ CRM Leads """
        _name = 'crm.lead'

class crm_meeting(base_state, osv.Model):
    """ Model for CRM meetings """
    _name = 'crm.meeting'
    _description = "Meeting"
    _order = "id desc"
    _inherit = ["calendar.event", 'ir.needaction_mixin', "mail.thread"]
    _columns = {
        # base_state required fields
        'partner_id': fields.many2one('res.partner', 'Partner', states={'done': [('readonly', True)]}),
        'section_id': fields.many2one('crm.case.section', 'Sales Team', states={'done': [('readonly', True)]}, \
                        select=True, help='Sales team to which Case belongs to.'),
        'email_from': fields.char('Email', size=128, states={'done': [('readonly', True)]}, help="These people will receive email."),
        'create_date': fields.datetime('Creation Date' , readonly=True),
        'write_date': fields.datetime('Write Date' , readonly=True),
        'date_action_last': fields.datetime('Last Action', readonly=1),
        'date_action_next': fields.datetime('Next Action', readonly=1),
        # Meeting fields
        'name': fields.char('Summary', size=124, required=True, states={'done': [('readonly', True)]}),
        'categ_id': fields.many2one('crm.case.categ', 'Meeting Type', \
                        domain="[('object_id.model', '=', 'crm.meeting')]", \
            ),
        'phonecall_id': fields.many2one ('crm.phonecall', 'Phonecall'),
        'opportunity_id': fields.many2one ('crm.lead', 'Opportunity', domain="[('type', '=', 'opportunity')]"),
        'attendee_ids': fields.many2many('calendar.attendee', 'meeting_attendee_rel',\
                                 'event_id', 'attendee_id', 'Attendees', states={'done': [('readonly', True)]}),
        'date_closed': fields.datetime('Closed', readonly=True),
        'date_deadline': fields.datetime('Deadline', states={'done': [('readonly', True)]}),
<<<<<<< HEAD
        'state': fields.selection([('open', 'Confirmed'),
                                    ('draft', 'Unconfirmed'),
=======
        'message_ids': fields.one2many('mail.message', 'res_id', 'Messages', domain=[('model','=',_name)]),
        'state': fields.selection([ ('draft', 'Unconfirmed'),
                                    ('open', 'Confirmed'),
>>>>>>> f9e6b60c
                                    ('cancel', 'Cancelled'),
                                    ('done', 'Done')],
                                    string='Status', size=16, readonly=True),
    }
    _defaults = {
        'state': 'draft',
        'active': 1,
        'user_id': lambda self, cr, uid, ctx: uid,
    }

    def create(self, cr, uid, vals, context=None):
        obj_id = super(crm_meeting, self).create(cr, uid, vals, context=context)
        self.create_send_note(cr, uid, [obj_id], context=context)
        return obj_id

    def get_needaction_user_ids(self, cr, uid, ids, context=None):
        result = dict.fromkeys(ids, [])
        for obj in self.browse(cr, uid, ids, context=context):
            if (obj.state == 'draft' and obj.user_id):
                result[obj.id] = [obj.user_id.id]
        return result

    def case_open(self, cr, uid, ids, context=None):
        """ Confirms meeting """
        res = super(crm_meeting, self).case_open(cr, uid, ids, context)
        for (id, name) in self.name_get(cr, uid, ids):
            id=base_calendar.base_calendar_id2real_id(id)
        return res
    
    # ----------------------------------------
    # OpenChatter
    # ----------------------------------------

    def case_get_note_msg_prefix(self, cr, uid, id, context=None):
        return 'Meeting'

    def create_send_note(self, cr, uid, ids, context=None):
        if context is None:
            context = {}
        # update context: if come from phonecall, default state values can make the message_append_note crash
        context.pop('default_state', False)
        for meeting in self.browse(cr, uid, ids, context=context):
            # convert datetime field to a datetime, using server format, then
            # convert it to the user TZ and re-render it with %Z to add the timezone
            meeting_datetime = fields.DT.datetime.strptime(meeting.date, tools.DEFAULT_SERVER_DATETIME_FORMAT)
            meeting_date_str = fields.datetime.context_timestamp(cr, uid, meeting_datetime, context=context).strftime(tools.DATETIME_FORMATS_MAP['%+'] + " (%Z)")
            message = _("A meeting has been <b>scheduled</b> on <em>%s</em>.") % (meeting_date_str)
            if meeting.opportunity_id: # meeting can be create from phonecalls or opportunities, therefore checking for the parent
                lead = meeting.opportunity_id
                parent_message = _("Meeting linked to the opportunity <em>%s</em> has been <b>created</b> and <b>cscheduled</b> on <em>%s</em>.") % (lead.name, meeting.date)
                lead.message_append_note(_('System Notification'), message)
            elif meeting.phonecall_id:
                phonecall = meeting.phonecall_id
                parent_message = _("Meeting linked to the phonecall <em>%s</em> has been <b>created</b> and <b>cscheduled</b> on <em>%s</em>.") % (phonecall.name, meeting.date)
                phonecall.message_append_note(body=message)
            else:
                parent_message = message
            if parent_message:
                meeting.message_append_note(body=parent_message)
        return True

    def case_open_send_note(self, cr, uid, ids, context=None):
        return self.message_append_note(cr, uid, ids, body=_("Meeting has been <b>confirmed</b>."), context=context)

    def case_close_send_note(self, cr, uid, ids, context=None):
        return self.message_append_note(cr, uid, ids, body=_("Meeting has been <b>done</b>."), context=context)


class calendar_attendee(osv.osv):
    """ Calendar Attendee """

    _inherit = 'calendar.attendee'
    _description = 'Calendar Attendee'

    def _compute_data(self, cr, uid, ids, name, arg, context=None):
       """
        @param self: The object pointer
        @param cr: the current row, from the database cursor,
        @param uid: the current user’s ID for security checks,
        @param ids: List of compute data’s IDs
        @param context: A standard dictionary for contextual values
        """
       name = name[0]
       result = super(calendar_attendee, self)._compute_data(cr, uid, ids, name, arg, context=context)

       for attdata in self.browse(cr, uid, ids, context=context):
            id = attdata.id
            result[id] = {}
            if name == 'categ_id':
                if attdata.ref and 'categ_id' in attdata.ref._columns:
                    result[id][name] = (attdata.ref.categ_id.id, attdata.ref.categ_id.name,)
                else:
                    result[id][name] = False
       return result

    _columns = {
        'categ_id': fields.function(_compute_data, \
                        string='Event Type', type="many2one", \
                        relation="crm.case.categ", multi='categ_id'),
    }

calendar_attendee()

class res_users(osv.osv):
    _name = 'res.users'
    _inherit = 'res.users'

    def create(self, cr, uid, data, context=None):
        user_id = super(res_users, self).create(cr, uid, data, context=context)

        # add shortcut unless 'noshortcut' is True in context
        if not(context and context.get('noshortcut', False)):
            data_obj = self.pool.get('ir.model.data')
            try:
                data_id = data_obj._get_id(cr, uid, 'crm', 'ir_ui_view_sc_calendar0')
                view_id  = data_obj.browse(cr, uid, data_id, context=context).res_id
                self.pool.get('ir.ui.view_sc').copy(cr, uid, view_id, default = {
                                            'user_id': user_id}, context=context)
            except:
                # Tolerate a missing shortcut. See product/product.py for similar code.
                logging.getLogger('orm').debug('Skipped meetings shortcut for user "%s"', data.get('name','<new'))
        return user_id

res_users()


# vim:expandtab:smartindent:tabstop=4:softtabstop=4:shiftwidth=4:<|MERGE_RESOLUTION|>--- conflicted
+++ resolved
@@ -58,14 +58,8 @@
                                  'event_id', 'attendee_id', 'Attendees', states={'done': [('readonly', True)]}),
         'date_closed': fields.datetime('Closed', readonly=True),
         'date_deadline': fields.datetime('Deadline', states={'done': [('readonly', True)]}),
-<<<<<<< HEAD
-        'state': fields.selection([('open', 'Confirmed'),
-                                    ('draft', 'Unconfirmed'),
-=======
-        'message_ids': fields.one2many('mail.message', 'res_id', 'Messages', domain=[('model','=',_name)]),
         'state': fields.selection([ ('draft', 'Unconfirmed'),
                                     ('open', 'Confirmed'),
->>>>>>> f9e6b60c
                                     ('cancel', 'Cancelled'),
                                     ('done', 'Done')],
                                     string='Status', size=16, readonly=True),

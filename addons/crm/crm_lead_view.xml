--- conflicted
+++ resolved
@@ -432,15 +432,8 @@
                             </group>
                             <group>
                                 <field name="categ_ids"
-<<<<<<< HEAD
                                     widget="many2many_tags"
-                                    context="{'object_name': 'crm.lead'}"
-                                    domain="[('object_id.model', '=', 'crm.lead')]"/>
-
-=======
-                                    string="Categories" widget="many2many_tags"
                                     context="{'object_name': 'crm.lead'}"/>
->>>>>>> 4b1496fd
                             </group>
                         </group>
 

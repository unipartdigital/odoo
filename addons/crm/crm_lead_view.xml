<?xml version="1.0"?>
<openerp>
    <data>

        <!-- Stage Search view -->
        <record id="crm_lead_stage_search" model="ir.ui.view">
            <field name="name">Stage - Search</field>
            <field name="model">crm.case.stage</field>
            <field name="type">search</field>
            <field name="arch" type="xml">
                <search string="Stage Search">
                    <field name="name"/>
                </search>
            </field>
        </record>

        <!--Lead Stage Form view -->
        <record id="crm_lead_stage_act" model="ir.actions.act_window">
            <field name="name">Stages</field>
            <field name="res_model">crm.case.stage</field>
            <field name="view_type">form</field>
            <field name="view_id" ref="crm.crm_case_stage_tree"/>
            <field name="help">Add specific stages to leads and opportunities allowing your sales to better organise their sales pipeline. Stages will allow them to easily track how a specific lead or opportunity is positioned in the sales cycle.</field>
        </record>

        <menuitem action="crm_lead_stage_act" id="menu_crm_lead_stage_act" name="Stages" sequence="0" parent="base.menu_crm_config_lead" />


        <!-- Lead/Opportunity Categories Action -->

        <record id="crm_lead_categ_action" model="ir.actions.act_window">
            <field name="name">Categories</field>
            <field name="res_model">crm.case.categ</field>
            <field name="view_type">form</field>
            <field name="view_id" ref="crm_case_categ_tree-view"/>
            <field name="context" eval="{'object_id': ref('model_crm_lead')}"/>
            <field name="domain">[('object_id.model', '=', 'crm.lead')]</field>
            <field name="help">Create specific categories that fit your company's activities to better classify and analyse your leads and opportunities. Such categories could for instance reflect your product structure or the different types of sales you do.</field>
        </record>

        <menuitem action="crm_lead_categ_action"
            id="menu_crm_lead_categ" name="Categories"
            parent="base.menu_crm_config_lead" sequence="1" groups="base.group_no_one"/>


        <!-- CRM Lead Form View  -->
        <record model="ir.ui.view" id="crm_case_form_view_leads">
        <field name="name">CRM - Leads Form</field>
        <field name="model">crm.lead</field>
        <field name="type">form</field>
        <field name="arch" type="xml">
            <form string="Leads Form" layout="manual">
                <div class="oe_form_topbar">
                    <button name="%(crm.action_crm_lead2opportunity_partner)d" type="action"
                            string="Convert to Opportunity" help="Convert to Opportunity" icon="gtk-go-forward"/>
                    <button name="case_cancel" string="Cancel" type="object"
                            states="draft,open,pending" icon="gtk-cancel"/>
                    <div class="oe_clear"/>
                </div>
                <sheet layout="auto">
                <group colspan="4" col="7">
                    <field name="name" required="1" string="Subject"/>
                    <field name="priority"/>
                    <field name="categ_id"
                        widget="selection"
                        domain="[('object_id.model','=','crm.lead')]"/>
                    <newline />
                    <field name="user_id" />
                    <field name="section_id" widget="selection" />
                    <field name="type" invisible="1"/>
                </group>
                <notebook colspan="4">
                <page string="Lead">
                    <group colspan="4" col="2">
                        <field name="partner_name" string="Company Name" />
                    </group>
                    <group colspan="2" col="4">
                        <separator string="Contact" colspan="4" col="4"/>
                        <field name="contact_name" colspan="4"/>
                        <newline/>
                        <field domain="[('domain', '=', 'contact')]" name="title" widget="selection"/>
                        <field name="function" />
                        <field name="street" colspan="4"/>
                        <field name="street2" colspan="4"/>
                        <field name="zip"/>
                        <field name="city"/>
                        <field name="country_id"/>
                        <field name="state_id"/>
                    </group>
                    <group colspan="2" col="3">
                        <separator string="Communication" colspan="4" col="3"/>
                        <field name="email_from" widget="email"/>
                        <button string="Mail"
                            name="%(mail.action_email_compose_message_wizard)d"
                            icon="terp-mail-message-new" type="action" colspan="1"/>
                        <newline/>
                        <field name="phone"/>
                        <newline/>
                        <field name="fax"/>
                        <newline/>
                        <field name="mobile"/>
                        <newline/>
                        <separator string="Links" colspan="4" col="3"/>
                        <field name="partner_id" string="Customer"/>
                        <button
                            name="%(action_crm_lead2partner)d"
                            icon="terp-partner" type="action"
                            string="Create"
                            attrs="{'invisible':[('partner_id','!=',False)]}"/>
                    </group>
                    <separator colspan="4" string="Notes"/>
                    <field name="description" nolabel="1" colspan="4"/>
                 </page>
                 <page string="Extra Info">
                    <group colspan="2" col="2">
                        <separator string="Categorization" colspan="2" col="2"/>
                        <field name="company_id"
                            groups="base.group_multi_company"
                            widget="selection" colspan="2" />
                        <field name="type_id" select="1" widget="selection"/>
                        <field name="channel_id" select="1" widget="selection"/>
                        <field name="referred"/>
                        <field name="state" groups="base.group_no_one"/>
                    </group>
                    <group colspan="2" col="2">
                        <separator string="Mailings" colspan="2" col="2"/>
                        <field name="opt_in" on_change="on_change_opt_in(opt_in)"/>
                        <field name="opt_out" on_change="on_change_opt_out(opt_out)"/>
                    </group>
                    <group colspan="2" col="2" groups="base.group_no_one">
                        <separator string="Statistics" colspan="2" col="2"/>
                        <field name="day_open"/>
                        <field name="day_close"/>
                    </group>
                 </page>
                </notebook>
                </sheet>
                <div class="oe_form_bottom">
                    <field name="message_ids_social" colspan="4" widget="ThreadView" nolabel="1"/>
                </div>
            </form>
        </field>
        </record>

    <!-- CRM Lead Tree View -->
    <record model="ir.ui.view" id="crm_case_tree_view_leads">
        <field name="name">Leads</field>
        <field name="model">crm.lead</field>
        <field name="type">tree</field>
        <field name="arch" type="xml">
            <tree string="Leads" fonts="bold:needaction_pending==True" colors="blue:state=='pending';grey:state in ('cancel', 'done')">
                <field name="needaction_pending" invisible="1"/>
                <field name="date_deadline" invisible="1"/>
                <field name="create_date" groups="base.group_no_one"/>
                <field name="name" string="Subject"/>
                <field name="contact_name"/>
                <field name="country_id" invisible="context.get('invisible_country', True)" />
                <field name="email_from"/>
                <field name="phone"/>

                <field name="categ_id" invisible="1"/>
                <field name="type_id" invisible="1"/>
                <field name="referred" invisible="1"/>
                <field name="channel_id" invisible="1"/>
                <field name="subjects" invisible="1"/>

                <field name="stage_id"/>
                <button name="stage_previous" string="Previous Stage"
                    states="open,pending" type="object" icon="gtk-go-back" />
                <button name="stage_next" string="Next Stage"
                    states="open,pending" type="object"
                    icon="gtk-go-forward" />
                <field name="section_id" invisible="context.get('invisible_section', True)" />
                <field name="user_id" />
                <field name="state" groups="base.group_no_one"/>
                <button name="case_open" string="Open"
                    states="draft,pending" type="object"
                    icon="gtk-go-forward" groups="base.group_no_one"/>
                <button name="case_close" string="Close"
                    states="open,draft,pending" type="object"
                    icon="gtk-close" groups="base.group_no_one"/>
                <button name="%(crm.action_crm_lead2opportunity_partner)d"
                    string="Convert to Opportunity"
                    states="draft,open,pending" icon="gtk-index"
                    type="action" />
                <button name="case_escalate" string="Escalate"
                    states="open,draft,pending" type="object"
                    icon="gtk-go-up" />
            </tree>
        </field>
    </record>

    <!-- CRM Lead Calendar View -->

    <record model="ir.ui.view" id="crm_case_calendar_view_leads">
        <field name="name">CRM - Leads Calendar</field>
        <field name="model">crm.lead</field>
        <field name="type">calendar</field>
        <field name="priority" eval="2"/>
        <field name="arch" type="xml">
            <calendar string="Leads Generation"
                date_start="date_action" color="user_id">
                <field name="name" />
                <field name="partner_name" />
            </calendar>
        </field>
    </record>

    <!-- CRM Lead Kanban View  -->
    <record model="ir.ui.view" id="crm_case_kanban_view_leads">
        <field name="name">CRM - Leads Kanban</field>
        <field name="model">crm.lead</field>
        <field name="type">kanban</field>
        <field name="arch" type="xml">
            <kanban default_group_by="stage_id">
                <field name="state" groups="base.group_no_one"/>
                <field name="color"/>
                <field name="priority"/>
                <field name="planned_revenue" sum="Expected Revenues"/>
                <field name="user_email"/>
                <field name="user_id"/>
                <field name="partner_address_email"/>
                <templates>
                    <t t-name="lead_details">
                        <ul class="oe_kanban_tooltip">
                            <li t-if="record.phone.raw_value"><b>Phone:</b> <field name="phone"/></li>
                            <li><b>Probability:</b> <field name="probability"/>%%</li>
                            <li><b>Creation date:</b> <field name="create_date"/></li>
                            <li t-if="record.date_deadline.raw_value"><b>Date Deadline:</b> <field name="date_deadline"/></li>
                        </ul>
                    </t>
                    <t t-name="kanban-box">
                        <t t-if="record.date_deadline.raw_value and record.date_deadline.raw_value lt (new Date())" t-set="border">oe_kanban_color_red</t>
                        <div t-attf-class="#{kanban_color(record.color.raw_value)} #{border || ''}">
                            <div class="oe_kanban_box oe_kanban_color_border">
                                <table class="oe_kanban_table oe_kanban_box_header oe_kanban_color_bgdark oe_kanban_color_border oe_kanban_draghandle">
                                <tr>
                                    <td align="left" valign="middle" width="16">
                                        <a t-if="record.priority.raw_value == 1" icon="star-on" type="object" name="set_normal_priority"/>
                                        <a t-if="record.priority.raw_value != 1" icon="star-off" type="object" name="set_high_priority" style="opacity:0.6; filter:alpha(opacity=60);"/>
                                    </td>
                                    <td align="left" valign="middle" class="oe_kanban_title" tooltip="lead_details">
                                        <field name="partner_id"/>
                                        <t t-if="record.planned_revenue.raw_value">
                                            - <t t-esc="Math.round(record.planned_revenue.value)"/>
                                            <field name="company_currency"/>
                                        </t>
                                    </td>
                                    <td valign="top" width="22">
                                        <img t-att-src="kanban_image('res.users', 'avatar', record.user_id.raw_value[0])"  t-att-title="record.user_id.value"
                                        width="22" height="22" class="oe_kanban_gravatar"/>
                                    </td>
                                </tr>
                                </table>

                                <div class="oe_kanban_box_content oe_kanban_color_bglight oe_kanban_box_show_onclick_trigger">
                                    <div>
                                        <b>
                                            <a t-if="record.partner_address_email.raw_value" t-attf-href="mailto:#{record.partner_address_email.raw_value}">
                                                <field name="partner_address_name"/>
                                            </a>
                                            <field t-if="!record.partner_address_email.raw_value" name="partner_address_name"/>
                                        </b>
                                    </div>
                                    <div>
                                        <field name="name"/>
                                    </div>
                                    <div style="padding-left: 0.5em">
                                        <i><field name="date_action"/><t t-if="record.date_action.raw_value"> : </t><field name="title_action"/></i>
                                    </div>
                                </div>

                                <div class="oe_kanban_buttons_set oe_kanban_color_border oe_kanban_color_bglight oe_kanban_box_show_onclick">
                                    <div class="oe_kanban_left">
                                        <a string="Edit" icon="gtk-edit" type="edit"/>
                                        <a string="Change Color" icon="color-picker" type="color" name="color"/>
                                        <a string="Send New Email" name="%(mail.action_email_compose_message_wizard)d" icon="terp-mail-message-new" type="action"/>
                                        <a string="Log Call" name="%(opportunity2phonecall_act)d" icon="terp-call-start" type="action"/>
                                        <a string="Schedule Meeting" name="action_makeMeeting" type="object" icon="stock_calendar"/>
                                        <a string="Add Internal Note" name="%(crm.action_crm_add_note)d" context="{'model': 'crm.lead' }" icon="terp-document-new" type="action"/>
                                    </div>
                                    <div class="oe_kanban_right" groups="base.group_no_one">
                                        <a name="case_mark_lost" string="Mark Lost" states="open,pending" type="object" icon="kanban-stop" groups="base.group_no_one"/>
                                        <a name="case_pending" string="Pending" states="draft,open" type="object" icon="kanban-pause" groups="base.group_no_one"/>
                                        <a name="case_open" string="Open" states="pending" type="object" icon="gtk-media-play" groups="base.group_no_one"/>
                                        <a name="case_mark_won" string="Mark Won" states="open,pending" type="object" icon="kanban-apply" groups="base.group_no_one"/>
                                    </div>
                                    <br class="oe_kanban_clear"/>
                                </div>
                            </div>
                        </div>
                    </t>
                </templates>
            </kanban>
        </field>
    </record>

    <!-- CRM Lead Search View -->

    <record id="view_crm_case_leads_filter" model="ir.ui.view">
        <field name="name">CRM - Leads Search</field>
        <field name="model">crm.lead</field>
        <field name="type">search</field>
        <field name="arch" type="xml">
            <search string="Search Leads">
                <filter icon="terp-check" name="inbox" string="Inbox" domain="[('message_state','=','unread')]"/>
                <filter icon="terp-check"
                    string="New"
                    name="new" help="New Leads"
                    domain="[('state','=','draft')]"/>
                <filter icon="terp-camera_test"
                    string="Open"
                    name="open"
                    domain="[('state','=','open')]"/>
                <filter icon="terp-gtk-media-pause"
                    string="Pending"
                    name="pending"
                    domain="[('state','=','pending')]"/>

                <separator orientation="vertical"/>
                <filter icon="terp-go-today" string="Today"
                    domain="[('create_date','&lt;', time.strftime('%%Y-%%m-%%d 23:59:59')), ('create_date','&gt;=', time.strftime('%%Y-%%m-%%d 00:00:00'))]"
                    help="Todays' Leads" />
                <filter icon="terp-go-week" string="7 Days"
                    help="Leads creating during last 7 days"
                    domain="[('create_date','&lt;', time.strftime('%%Y-%%m-%%d 23:59:59')),('create_date','&gt;=',(datetime.date.today()-datetime.timedelta(days=7)).strftime('%%Y-%%m-%%d 00:00:00'))]"
                />
                <separator orientation="vertical"/>
                <field name="name" string="Lead / Customer"
                    filter_domain="['|','|',('partner_name','ilike',self),('email_from','ilike',self),('name','ilike',self)]"/>
                <field name="user_id">
                    <filter icon="terp-personal-"
                        domain="[('user_id','=', False)]"
                        help="Unassigned Leads" />
                </field>
                <field name="subjects"/>
                <field name="section_id" widget="selection"
                    context="{'invisible_section': False}">
                    <filter icon="terp-personal+"
                        context="{'invisible_section': False}"
                        domain="['|', ('section_id.user_id','=',uid), ('section_id.member_ids', 'in', [uid])]"
                        help="My Sales Team(s)"/>
                    <filter icon="terp-personal+"
                        context="{'invisible_section': False}"
                        domain="[]"
                        help="Show Sales Team"/>
                </field>
                <separator orientation="vertical"/>
                <field name="country_id" context="{'invisible_country': False}">
                    <filter icon="terp-personal+" context="{'invisible_country': False}" help="Show countries"/>
                </field>
                <newline/>
                <group expand="0" string="Group By...">
                    <filter string="Salesperson" icon="terp-personal" domain="[]" context="{'group_by':'user_id'}"/>
                    <filter string="Team" icon="terp-personal+" domain="[]" context="{'group_by':'section_id'}"/>
                    <filter string="Referrer" icon="terp-personal" domain="[]" context="{'group_by':'referred'}"/>
                    <separator orientation="vertical"/>
                    <filter string="Category" icon="terp-stock_symbol-selection" domain="[]" context="{'group_by':'categ_id'}"/>
                    <filter string="Campaign" icon="terp-gtk-jump-to-rtl"
                        domain="[]" context="{'group_by':'type_id'}" />
                    <filter string="Channel" icon="terp-call-start"
                        domain="[]" context="{'group_by':'channel_id'}" />
                    <separator orientation="vertical"/>
                    <filter string="Stage" icon="terp-stage" domain="[]" context="{'group_by':'stage_id'}"/>
<<<<<<< HEAD
                    <filter string="State" icon="terp-stock_effects-object-colorize" domain="[]" context="{'group_by':'state'}" groups="base.group_no_one"/>
=======
                    <filter string="Status" icon="terp-stock_effects-object-colorize" domain="[]" context="{'group_by':'state'}"/>
>>>>>>> d96f7a23
                    <separator orientation="vertical" groups="base.group_no_one"/>
                    <filter string="Creation" help="Create date" icon="terp-go-month"
                        domain="[]" context="{'group_by':'create_date'}" groups="base.group_no_one"/>
                </group>
           </search>
        </field>
    </record>


    <!-- Opportunities Form View -->
    <record model="ir.ui.view" id="crm_case_form_view_oppor">
        <field name="name">Opportunities</field>
        <field name="model">crm.lead</field>
        <field name="type">form</field>
        <field name="priority">20</field>
        <field name="arch" type="xml">
            <form string="Opportunities" layout="manual">
                <div class="oe_form_topbar oe_form_topbar_hifirst">
                    <button name="stage_previous" string="Previous" type="object"
                            states="open" icon="gtk-go-back" context="{'stage_type': 'opportunity'}"/>
                    <button name="stage_next" string="Next" type="object"
                            states="open" icon="gtk-go-forward" context="{'stage_type': 'opportunity'}"/>
                    <button name="case_open" string="Open" type="object"
                            states="draft" icon="gtk-go-forward"/>
                    <button name="case_escalate" string="Escalate" type="object"
                            states="open" icon="gtk-go-up"/>
                    <button name="case_mark_won" string="Mark Won" type="object"
                            states="open" icon="gtk-apply"/>
                    <button name="case_mark_lost" string="Mark Lost" type="object"
                            states="open" icon="gtk-cancel"/>
                    <button name="case_reset" string="Reset to Draft" type="object"
                            states="cancel,done" icon="gtk-convert"/>
                    <button name="case_cancel" string="Cancel" type="object"
                            states="draft" icon="gtk-cancel"/>
                    <div class="oe_right">
                        <field name="stage_id" nolabel="1" widget="statusbar"/>
<!--
                                statusbar_visible="New,Qualification,Proposition,Won"
                                statusbar_colors='{"Negotiation":"blue"}'/>
-->
                    </div>
                    <div class="oe_clear"/>
                </div>
                <sheet layout="auto">
                <group colspan="4" col="2" width="auto">
                    <field name="name" required="1" nolabel="1" class="oe_form_title"/>
                    <div class="oe_text_right">
                        <button string="Schedule/Log Call"
                            name="%(opportunity2phonecall_act)d" icon="terp-call-start"
                            type="action"/>
                        <button string="Schedule Meeting" icon="gtk-redo"
                            name="action_makeMeeting"
                            type="object"/>
                    </div>
                </group>
                <group colspan="4" col="4" class="oe_form_group_label_border" style="margin-top: 20px;">
                    <field name="user_id"/>
                    <field name="planned_revenue"/>

                    <field name="date_action"/>
                    <field name="date_deadline"/>

                    <field name="title_action"/>
                    <field name="probability"/>

                    <field name="type" invisible="1"/>
                </group>
                <notebook colspan="4">
                <page string="Opportunity">
                    <group col="4" colspan="2">
                        <separator colspan="4" string="Contacts"/>
                        <group colspan="2" col="3" class="oe_form_group_label_border">
                            <field width="80%%" name="partner_id" select="1"
                                on_change="onchange_partner_id(partner_id, email_from)" string="Customer"/>
                            <button name="%(action_crm_lead2partner)d"
                                icon="terp-partner" type="action"
                                string="Create"
                                attrs="{'invisible':[('partner_id','!=',False)]}"/>
                            <field name="phone" colspan="3"/>
                            <field width="80%%" name="email_from" string="Email"/>
                            <button string="Mail"
                                name="%(mail.action_email_compose_message_wizard)d"
                                context="{'mail':'new', 'model': 'crm.lead'}"
                                icon="terp-mail-message-new" type="action" />
                        </group>
                    </group>
                    <group col="2" colspan="2" class="oe_form_group_label_border">
                        <separator colspan="2" string="Category"/>
                        <field name="section_id" colspan="1" widget="selection"/>
                        <field name="categ_id" select="1"
                            string="Category" widget="selection"
                            domain="[('object_id.model', '=', 'crm.lead')]" />
                        <field name="state"/>
                        <field name="priority"/>
                    </group>

                    <separator colspan="4" string="Details"/>
                    <field name="description" nolabel="1" colspan="4"/>
                </page>
                <page string="Lead">
                    <separator string="Contact" colspan="4"/>
                    <group colspan="4" col="4" class="oe_form_group_label_border">
                        <field name="partner_name" string="Customer Name" colspan="4"/>
                    </group>
                    <group colspan="2" col="2" class="oe_form_group_label_border">
                        <field domain="[('domain', '=', 'contact')]" name="title" widget="selection"/>
                        <field name="fax"/>
                        <field name="street"/>
                        <field name="zip"/>
                        <field name="country_id"/>
                    </group>
                    <group colspan="2" col="2" class="oe_form_group_label_border">
                        <field name="function" />
                        <field name="mobile"/>
                        <field name="street2"/>
                        <field name="city"/>
                        <field name="state_id"/>
                    </group>

                    <group colspan="2" col="2" class="oe_form_group_label_border">
                        <separator string="Categorization" colspan="2"/>
                        <field name="type_id" widget="selection"/>
                        <field name="channel_id" widget="selection"/>
                    </group>
                    <group colspan="2" col="2" class="oe_form_group_label_border">
                        <separator string="Mailings" colspan="2"/>
                        <field name="opt_in" on_change="on_change_opt_in(opt_in)"/>
                        <field name="opt_out" on_change="on_change_opt_out(opt_out)"/>
                    </group>
                </page>
                <page string="Extra Info">
                    <group col="2" colspan="2" class="oe_form_group_label_border">
                        <separator string="Misc" colspan="2"/>
                        <field name="active"/>
                        <field name="day_open" groups="base.group_no_one"/>
                        <field name="day_close" groups="base.group_no_one"/>
                        <field name="referred"/>
                    </group>
                    <group col="2" colspan="2" class="oe_form_group_label_border">
                        <separator colspan="4" string="References"/>
                        <field name="ref"/>
                        <field name="ref2"/>
                    </group>
                </page>
                </notebook>
                </sheet>
                <div class="oe_form_bottom">
                    <field name="message_ids_social" colspan="4" widget="ThreadView" nolabel="1"/>
                </div>
            </form>
        </field>
    </record>

    <!-- Opportunities Tree View -->
    <record model="ir.ui.view" id="crm_case_tree_view_oppor">
        <field name="name">Opportunities Tree</field>
        <field name="model">crm.lead</field>
        <field name="type">tree</field>
        <field name="arch" type="xml">
            <tree string="Opportunities" fonts="bold:needaction_pending==True" colors="blue:state=='pending' and not(date_deadline and (date_deadline &lt; current_date));gray:state in ('cancel', 'done');red:date_deadline and (date_deadline &lt; current_date)">
                <field name="needaction_pending" invisible="1"/>
                <field name="date_deadline" invisible="1"/>
                <field name="create_date" groups="base.group_no_one"/>
                <field name="name" string="Opportunity"/>
                <field name="partner_id" string="Customer"/>
                <field name="country_id" invisible="context.get('invisible_country', True)" />
                <field name="date_action"/>
                <field name="title_action" />
                <field name="channel_id" invisible="1"/>
                <field name="type_id" invisible="1"/>
                <field name="subjects" invisible="1"/>
                <field name="stage_id"/>
                <button name="stage_previous" string="Previous Stage" states="open,pending" type="object" icon="gtk-go-back" />
                <button name="stage_next" string="Next Stage" states="open,pending" type="object" icon="gtk-go-forward" />
                <field name="planned_revenue" sum="Expected Revenues"/>
                <field name="probability" widget="progressbar" avg="Avg. of Probability"/>
                <field name="section_id" invisible="context.get('invisible_section', True)" />
                <field name="user_id"/>
                <field name="priority" invisible="1"/>
                <field name="categ_id" invisible="1"/>
                <field name="state" groups="base.group_no_one"/>
                <button name="case_open" string="Open" states="draft,pending" type="object" icon="gtk-go-forward" groups="base.group_no_one"/>
                <button name="case_pending" string="Pending" states="open,draft" type="object" icon="gtk-media-pause" groups="base.group_no_one"/>
                <button name="case_mark_lost" string="Lost" states="open,pending" type="object" icon="gtk-cancel" groups="base.group_no_one"/>
                <button name="case_mark_won" string="Won" states="open,pending" type="object" icon="gtk-apply" groups="base.group_no_one"/>
            </tree>
        </field>
    </record>


    <!-- Opportunities Search View -->
    <record id="view_crm_case_opportunities_filter" model="ir.ui.view">
        <field name="name">CRM - Opportunities Search</field>
        <field name="model">crm.lead</field>
        <field name="type">search</field>
        <field name="arch" type="xml">
            <search string="Search Opportunities">
                <filter icon="terp-check"
                    string="New"  help="New Opportunities"
                    name="new"
                    domain="[('state','=','draft')]"/>
                <filter icon="terp-camera_test"
                    string="Open"  help="Open Opportunities"
                    name="open"
                    domain="[('state','=','open')]"/>
                <filter icon="terp-gtk-media-pause"
                    string="Pending"  help="Pending Opportunities"
                    name="pending"
                    domain="[('state','=','pending')]"/>
                <separator orientation="vertical"/>
                <field name="name" string="Opportunity / Customer"
                    filter_domain="['|','|','|',('partner_id','ilike',self),('partner_name','ilike',self),('email_from','ilike',self),('name', 'ilike', self)]"/>
                <field name="user_id">
                    <filter icon="terp-personal-"
                        domain="[('user_id','=', False)]"
                        help="Unassigned Opportunities" />
                </field>
                <field name="section_id"
                    context="{'invisible_section': False, 'section_id': self}">
                    <filter icon="terp-personal+"
                        domain="['|', ('section_id.user_id','=',uid), ('section_id.member_ids', 'in', [uid])]"
                        context="{'invisible_section': False}"
                        help="My Sales Team(s)" />
                    <filter icon="terp-personal+"
                        context="{'invisible_section': False}"
                        domain="[]"
                        help="Show Sales Team"/>
                </field>
                <newline/>
                <group expand="0" string="Group By..." colspan="16">
                    <filter string="Salesperson" icon="terp-personal" domain="[]" context="{'group_by':'user_id'}" />
                    <filter string="Team" help="Sales Team" icon="terp-personal+" domain="[]" context="{'group_by':'section_id'}"/>
                    <filter string="Customer" help="Partner" icon="terp-personal+" domain="[]" context="{'group_by':'partner_id'}"/>
                    <separator orientation="vertical" />
                    <filter string="Stage" icon="terp-stage" domain="[]" context="{'group_by':'stage_id'}" />
                    <filter string="Priority" icon="terp-rating-rated" domain="[]" context="{'group_by':'priority'}" />
                    <filter string="Category" icon="terp-stock_symbol-selection" domain="[]" context="{'group_by':'categ_id'}" />
                    <filter string="Campaign" icon="terp-gtk-jump-to-rtl" domain="[]" context="{'group_by':'type_id'}"/>
                    <filter string="Channel" icon="terp-call-start" domain="[]" context="{'group_by':'channel_id'}" />
<<<<<<< HEAD
                    <filter string="State" icon="terp-stock_effects-object-colorize" domain="[]" context="{'group_by':'state'}" groups="base.group_no_one"/>
=======
                    <filter string="Status" icon="terp-stock_effects-object-colorize" domain="[]" context="{'group_by':'state'}"/>
>>>>>>> d96f7a23
                    <separator orientation="vertical" />
                    <filter string="Creation" icon="terp-go-month" domain="[]" context="{'group_by':'create_date'}" groups="base.group_no_one"/>
                    <filter string="Exp.Closing" icon="terp-go-month" help="Expected Closing" domain="[]" context="{'group_by':'date_deadline'}" />
                </group>
            </search>
        </field>
    </record>

    <!-- crm.lead Opportunities Graph View -->
    <record model="ir.ui.view" id="crm_case_graph_view_opportunity">
        <field name="name">CRM - Opportunity Graph</field>
        <field name="model">crm.lead</field>
        <field name="type">graph</field>
        <field name="arch" type="xml">
            <graph string="Opportunity by Categories" type="bar" orientation="horizontal">
                <field name="categ_id"/>
                <field name="planned_revenue" operator="+"/>
                <field name="state" group="True"/>
            </graph>
        </field>
    </record>

</data>
</openerp><|MERGE_RESOLUTION|>--- conflicted
+++ resolved
@@ -362,11 +362,7 @@
                         domain="[]" context="{'group_by':'channel_id'}" />
                     <separator orientation="vertical"/>
                     <filter string="Stage" icon="terp-stage" domain="[]" context="{'group_by':'stage_id'}"/>
-<<<<<<< HEAD
-                    <filter string="State" icon="terp-stock_effects-object-colorize" domain="[]" context="{'group_by':'state'}" groups="base.group_no_one"/>
-=======
                     <filter string="Status" icon="terp-stock_effects-object-colorize" domain="[]" context="{'group_by':'state'}"/>
->>>>>>> d96f7a23
                     <separator orientation="vertical" groups="base.group_no_one"/>
                     <filter string="Creation" help="Create date" icon="terp-go-month"
                         domain="[]" context="{'group_by':'create_date'}" groups="base.group_no_one"/>
@@ -606,11 +602,7 @@
                     <filter string="Category" icon="terp-stock_symbol-selection" domain="[]" context="{'group_by':'categ_id'}" />
                     <filter string="Campaign" icon="terp-gtk-jump-to-rtl" domain="[]" context="{'group_by':'type_id'}"/>
                     <filter string="Channel" icon="terp-call-start" domain="[]" context="{'group_by':'channel_id'}" />
-<<<<<<< HEAD
-                    <filter string="State" icon="terp-stock_effects-object-colorize" domain="[]" context="{'group_by':'state'}" groups="base.group_no_one"/>
-=======
                     <filter string="Status" icon="terp-stock_effects-object-colorize" domain="[]" context="{'group_by':'state'}"/>
->>>>>>> d96f7a23
                     <separator orientation="vertical" />
                     <filter string="Creation" icon="terp-go-month" domain="[]" context="{'group_by':'create_date'}" groups="base.group_no_one"/>
                     <filter string="Exp.Closing" icon="terp-go-month" help="Expected Closing" domain="[]" context="{'group_by':'date_deadline'}" />

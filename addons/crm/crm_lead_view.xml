<?xml version="1.0"?>
<openerp>
    <data>

        <!--
            CRM CASE STAGE
        -->

        <!-- Stage Search view -->
        <record id="crm_lead_stage_search" model="ir.ui.view">
            <field name="name">Stage - Search</field>
            <field name="model">crm.case.stage</field>
            <field name="arch" type="xml">
                <search string="Stage Search">
                    <field name="name" string="Stage Name"/>
                    <field name="state"/>
                    <field name="type"/>
                </search>
            </field>
        </record>

        <!-- Stage Form view -->
        <record id="crm_lead_stage_act" model="ir.actions.act_window">
            <field name="name">Stages</field>
            <field name="res_model">crm.case.stage</field>
            <field name="view_type">form</field>
            <field name="view_id" ref="crm.crm_case_stage_tree"/>
            <field name="help" type="html">
              <p class="oe_view_nocontent_create">
                Click to set a new stage in your lead/opportunity pipeline.
              </p><p>
                Stages will allow salespersons to easily track how a specific
                lead or opportunity is positioned in the sales cycle.
              </p>
            </field>
        </record>

        <menuitem action="crm_lead_stage_act" id="menu_crm_lead_stage_act" name="Stages" sequence="0" parent="base.menu_crm_config_lead" groups="base.group_no_one"/>

        <!--
            LEADS/OPPORTUNITIES CATEGORIES
        -->

        <!-- Categories Form View -->
        <record id="crm_lead_categ_action" model="ir.actions.act_window">
            <field name="name">Sales Tags</field>
            <field name="res_model">crm.case.categ</field>
            <field name="view_type">form</field>
            <field name="view_id" ref="crm_case_categ_tree-view"/>
            <field name="context" eval="{'object_id': ref('model_crm_lead')}"/>
            <field name="domain">[('object_id.model', '=', 'crm.lead')]</field>
            <field name="help" type="html">
              <p class="oe_view_nocontent_create">
                Click to define a new sales tag.
              </p><p>
                Create specific tags that fit your company's activities
                to better classify and analyse your leads and opportunities.
                Such categories could for instance reflect your product
                structure or the different types of sales you do.
              </p>
            </field>
        </record>

        <menuitem action="crm_lead_categ_action"
            id="menu_crm_lead_categ" name="Sales Tags"
            parent="base.menu_crm_config_lead" sequence="1" groups="base.group_no_one"/>

        <!--
            LEADS
        -->
        <act_window
                id="act_crm_opportunity_crm_phonecall_new"
                name="Phone calls"
                groups="base.group_sale_salesman"
                res_model="crm.phonecall"
                view_mode="tree,calendar,form"
                context="{'default_duration': 1.0 ,'default_opportunity_id': active_id}"
                view_type="form"/>

        <act_window
                id="act_crm_opportunity_crm_meeting_new"
                name="Meetings"
                res_model="crm.meeting"
                view_mode="tree,form,calendar"
                context="{'default_duration': 4.0, 'default_opportunity_id': active_id}"
                view_type="form"/>


        <!-- CRM Lead Form View  -->
        <record model="ir.ui.view" id="crm_case_form_view_leads">
        <field name="name">CRM - Leads Form</field>
        <field name="model">crm.lead</field>
        <field name="arch" type="xml">
            <form string="Leads Form" version="7.0">
                <header>
                    <button name="%(crm.action_crm_lead2opportunity_partner)d" string="Convert to Opportunity" type="action"
                            states="draft,open,pending" help="Convert to Opportunity" class="oe_highlight"/>
                    <button name="case_reset" string="Reset" type="object"
                            states="cancel"/>
                    <button name="case_cancel" string="Cancel Case" type="object"
                            states="draft,open,pending"/>
                    <field name="stage_id" widget="statusbar" clickable="True"
                            on_change="onchange_stage_id(stage_id)"/>
                </header>
                <sheet>
                    <div class="oe_right oe_button_box" name="buttons">
                        <button string="Schedule/Log Call" 
                                name="%(opportunity2phonecall_act)d"
                                type="action"/>
                    </div>
                    <div class="oe_title">
                        <label for="name" class="oe_edit_only"/>
                        <h1><field name="name" placeholder="Describe the lead..."/></h1>
                    </div>
                    <group>
                        <group>
                            <field name="partner_name" string="Company Name"/>
                            <!-- Preload all the partner's information -->
                            <field name="partner_id" string="Customer"
                                on_change="on_change_partner(partner_id)"
                                options='{"create_name_field": "name"}'
                                context="{'default_name': contact_name, 'default_street': street, 'default_city': city, 'default_state_id': state_id, 'default_zip': zip, 'default_country_id': country_id, 'default_function': function, 'default_phone': phone, 'default_mobile': mobile, 'default_fax': fax, 'default_email': email_from, 'default_user_id': user_id, 'default_section_id': section_id}"/>
                            <label for="street" string="Address"/>
                            <div>
                                <field name="street" placeholder="Street..."/>
                                <field name="street2"/>
                                <div class="address_format">
                                    <field name="city" placeholder="City" style="width: 40%%"/>
                                    <field name="state_id" on_change="onchange_state(state_id)" options='{"no_open": True}' placeholder="State" style="width: 24%%"/>
                                    <field name="zip" placeholder="ZIP" style="width: 34%%"/>
                                </div>
                                <field name="country_id" placeholder="Country" options='{"no_open": True}'/>
                            </div>
                        </group>
                        <group>
                            <label for="contact_name"/>
                            <div>
                                <field name="contact_name" class="oe_inline"/><span attrs="{'invisible': [('title', '=', '')]}">, </span>
                                <field name="title" placeholder="Title" domain="[('domain', '=', 'contact')]" class="oe_inline" options='{"no_open": True}'/>
                            </div>
                            <field name="email_from" widget="email"/>
                            <field name="function"/>
                            <field name="phone"/>
                            <field name="mobile"/>
                            <field name="fax"/>
                            <!--
                            This should be integrated in Open Chatter
                            <button string="Mail"
                                name="%(mail.action_email_compose_message_wizard)d"
                                icon="terp-mail-message-new" type="action" colspan="1"/>
                            -->
                        </group>
                        <group>
                            <field name="user_id" on_change="onchange_user_id(section_id, user_id)"
                                context="{'default_groups_ref': ['base.group_user', 'base.group_sale_salesman_all_leads']}"/>
                            <label for="section_id" groups="base.group_multi_salesteams"/>
                            <div groups="base.group_multi_salesteams">
                                <field name="section_id"/>
                                <button name="case_escalate" string="Escalate" type="object" attrs="{'invisible': ['|', ('section_id','=',False), ('state', 'not in', ['draft','open','pending'])]}"/>
                            </div>
                            <field name="type" invisible="1"/>
                        </group>
                        <group>
                            <field name="priority"/>
                            <field name="categ_ids"
                                widget="many2many_tags"
                                domain="[('object_id.model','=','crm.lead')]"
                                context="{'object_name': 'crm.lead'}"
                            />
                        </group>
                    </group>
                    <notebook colspan="4">
                    <page string="Internal Notes">
                        <field name="description"/>
                    </page>
                    <page string="Extra Info">
                        <group>
                            <group string="Categorization" groups="base.group_multi_company,base.group_no_one" name="categorization">
                                <field name="company_id"
                                    groups="base.group_multi_company"
                                    widget="selection" colspan="2"/>
                                <field name="state" groups="base.group_no_one"/>
                            </group>
                            <group string="Mailings">
                                <field name="opt_out"/>
                            </group>
                            <group string="Misc">
                                <field name="active"/>
                                <field name="referred"/>
                            </group>
                        </group>
                    </page>
                    </notebook>
                </sheet>
                <div class="oe_chatter">
                    <field name="message_follower_ids" widget="mail_followers"/>
                    <field name="message_ids" widget="mail_thread"/>
                </div>
            </form>
        </field>
        </record>

        <!-- CRM Lead Graph View -->
        <record model="ir.ui.view" id="crm_case_graph_view_leads">
            <field name="name">Opportunities</field>
            <field name="model">crm.lead</field>
            <field name="arch" type="xml">
                <graph string="Opportunities" type="bar">
                    <field name="stage_id"/>
                    <field name="planned_revenue" operator="+"/>
                </graph>
            </field>
        </record>

        <!-- CRM Lead Tree View -->
        <record model="ir.ui.view" id="crm_case_tree_view_leads">
            <field name="name">Leads</field>
            <field name="model">crm.lead</field>
            <field name="arch" type="xml">
                <tree string="Leads" fonts="bold:message_unread==True" colors="grey:state in ('cancel', 'done')">
                    <field name="date_deadline" invisible="1"/>
                    <field name="create_date"/>
                    <field name="name"/>
                    <field name="contact_name"/>
                    <field name="country_id" invisible="context.get('invisible_country', True)"/>
                    <field name="email_from"/>
                    <field name="phone"/>
                    <field name="stage_id"/>
                    <field name="user_id" invisible="1"/>
                    <field name="partner_id" invisible="1"/>
                    <field name="section_id" invisible="context.get('invisible_section', True)" groups="base.group_multi_salesteams"/>
                    <field name="state" invisible="1"/>
                    <field name="type_id" invisible="1"/>
                    <field name="referred" invisible="1"/>
                    <field name="channel_id" invisible="1"/>
                    <field name="message_unread" invisible="1"/>
                </tree>
            </field>
        </record>


        <!-- CRM Lead Calendar View -->
        <record model="ir.ui.view" id="crm_case_calendar_view_leads">
            <field name="name">CRM - Leads Calendar</field>
            <field name="model">crm.lead</field>
            <field name="priority" eval="2"/>
            <field name="arch" type="xml">
                <calendar string="Leads Generation"
                    date_start="date_action" color="user_id">
                    <field name="name"/>
                    <field name="partner_name"/>
                </calendar>
            </field>
        </record>

        <!-- CRM Lead Kanban View  -->
        <record model="ir.ui.view" id="crm_case_kanban_view_leads">
            <field name="name">CRM - Leads Kanban</field>
            <field name="model">crm.lead</field>
            <field name="arch" type="xml">
                <kanban default_group_by="stage_id">
                    <field name="state" groups="base.group_no_one"/>
                    <field name="stage_id"/>
                    <field name="color"/>
                    <field name="priority"/>
                    <field name="planned_revenue" sum="Expected Revenues"/>
                    <field name="user_email"/>
                    <field name="user_id"/>
                    <field name="partner_address_email"/>
                    <field name="message_summary"/>
                    <field name="message_unread"/>
                    <templates>
                        <field name="date_deadline"/>
                        <t t-name="kanban-box">
                            <div t-attf-class="oe_kanban_color_#{kanban_getcolor(record.color.raw_value)} oe_kanban_card oe_kanban_global_click">
                                <div class="oe_dropdown_toggle oe_dropdown_kanban">
                                    <span class="oe_e">í</span>
                                    <ul class="oe_dropdown_menu">
                                        <t t-if="widget.view.is_action_enabled('edit')"><li><a type="edit">Edit...</a></li></t>
                                        <t t-if="widget.view.is_action_enabled('delete')"><li><a type="delete">Delete</a></li></t>
                                        <li><a name="%(mail.action_email_compose_message_wizard)d" type="action">Send Email</a></li>
                                        <li><a name="%(opportunity2phonecall_act)d" type="action">Schedule/Log Call</a></li>
                                        <li><a name="action_makeMeeting" type="object">Schedule Meeting</a></li>
                                        <li><ul class="oe_kanban_colorpicker" data-field="color"/></li>
                                    </ul>
                                </div>
                                <div class="oe_kanban_content">
                                    <div>
                                        <b><field name="name"/></b>
                                        <t t-if="record.planned_revenue.raw_value">
                                            - <b><t t-esc="record.planned_revenue.value"/>
                                            <field name="company_currency"/></b>
                                        </t>
                                    </div>
                                    <div>
                                        <field name="partner_id"/>
                                    </div>
                                    <div style="padding-left: 0.5em">
                                        <t t-if="record.date_deadline.raw_value and record.date_deadline.raw_value lt (new Date())" t-set="red">oe_kanban_text_red</t>
                                        <span t-attf-class="#{red || ''}"><field name="date_action"/></span>
                                        <t t-if="record.date_action.raw_value"> : </t>
                                        <field name="title_action"/>
                                    </div>
                                    <div class="oe_kanban_bottom_right">
                                        <a t-if="record.priority.raw_value == 1" type="object" name="set_normal_priority" class="oe_e oe_star_on">7</a>
                                        <a t-if="record.priority.raw_value != 1" type="object" name="set_high_priority" class="oe_e oe_star_off">7</a>
                                        <img t-att-src="kanban_image('res.users', 'image_small', record.user_id.raw_value)" t-att-title="record.user_id.value" width="24" height="24" class="oe_kanban_avatar" t-if="record.user_id.value"/>
                                    </div>
                                    <div class="oe_kanban_footer_left">
                                        <t t-raw="record.message_summary.raw_value"/>
                                    </div>
                                </div>
                                <div class="oe_clear"></div>
                            </div>
                        </t>
                    </templates>
                </kanban>
            </field>
        </record>

        <!-- CRM Lead Search View -->
        <record id="view_crm_case_leads_filter" model="ir.ui.view">
            <field name="name">CRM - Leads Search</field>
            <field name="model">crm.lead</field>
            <field name="arch" type="xml">
                <search string="Search Leads">
                    <field name="name" string="Lead / Customer" filter_domain="['|','|',('partner_name','ilike',self),('email_from','ilike',self),('name','ilike',self)]"/>
                    <field name="categ_ids" string="Category" filter_domain="[('categ_ids','ilike',self)]"/>
<<<<<<< HEAD
                    <field name="section_id" context="{'invisible_section': False}"/>
=======
                    <field name="section_id" context="{'invisible_section': False}" groups="base.group_multi_salesteams"/>
>>>>>>> 68c04463
                    <field name="user_id"/>
                    <field name="partner_id"/>
                    <field name="create_date"/>
                    <field name="country_id" context="{'invisible_country': False}"/>
                    <separator/>
                    <filter string="Open" name="open" domain="[('state','!=','cancel')]" help="Open Leads"/>
                    <filter string="Dead" name="dead" domain="[('state','=','cancel')]"/>
                    <filter string="Unassigned" name="unassigned" domain="[('user_id','=', False)]" help="No salesperson"/>
                    <filter string="Unread Messages" name="message_unread" domain="[('message_unread','=',True)]" help="Unread messages"/>
                    <filter string="Assigned to Me"
                            domain="[('user_id','=',uid)]" context="{'invisible_section': False}"
                            help="Leads that are assigned to me"/>
                    <filter string="Assigned to My Team(s)"
                            domain="[('section_id.member_ids', 'in', [uid])]" context="{'invisible_section': False}"
                            help="Leads that are assigned to any sales teams I am member of"/>
                    <separator />
                    <filter string="Available for mass mailing"
                            name='not_opt_out' domain="[('opt_out', '=', False)]"
                            help="Leads that did not ask not to be included in mass mailing campaigns"/>
                    <separator />
                    <group expand="0" string="Group By...">
                        <filter string="Salesperson" domain="[]" context="{'group_by':'user_id'}"/>
                        <filter string="Team" domain="[]" context="{'group_by':'section_id'}"/>
                        <filter string="Stage" domain="[]" context="{'group_by':'stage_id'}"/>
                        <filter string="Customer" help="Partner" domain="[]" context="{'group_by':'partner_id'}"/>
                        <filter string="Country" domain="[]" context="{'group_by':'country_id'}"/>
                        <filter string="Referrer" domain="[]" context="{'group_by':'referred'}"/>
                        <filter string="Campaign" domain="[]" context="{'group_by':'type_id'}"/>
                        <filter string="Channel" domain="[]" context="{'group_by':'channel_id'}"/>
                        <filter string="Creation" domain="[]" context="{'group_by':'create_date'}"/>
                    </group>
                    <group string="Display">
                        <filter string="Show Countries" context="{'invisible_country': False}" help="Show Countries"/>
                        <filter string="Show Sales Team" context="{'invisible_section': False}" domain="[]" help="Show Sales Team"/>
                    </group>
                </search>
            </field>
        </record>


        <!--
            OPPORTUNITY
        -->

        <!-- Opportunities Form View -->
        <record model="ir.ui.view" id="crm_case_form_view_oppor">
            <field name="name">Opportunities</field>
            <field name="model">crm.lead</field>
            <field name="priority">20</field>
            <field name="arch" type="xml">
                <form string="Opportunities" version="7.0">
                    <header>
                        <button name="case_mark_won" string="Mark Won" type="object"
                                states="draft,open,pending" class="oe_highlight"/>
                        <button name="case_mark_lost" string="Mark Lost" type="object"
                                states="draft,open" class="oe_highlight"/>
                        <field name="stage_id" widget="statusbar" clickable="True"/>
                    </header>
                    <sheet>
                        <div class="oe_right oe_button_box">
                            <button string="Schedule/Log Call"
                                name="%(opportunity2phonecall_act)d"
                                type="action"/>
                            <button string="Meeting"
                                name="action_makeMeeting"
                                type="object"
                                context="{'search_default_attendee_id': active_id, 'default_attendee_id' : active_id}"/>
                        </div>
                        <div class="oe_title">
                            <label for="name" class="oe_edit_only"/>
                            <h1><field name="name"/></h1>
                            <label for="planned_revenue" class="oe_edit_only"/>
                            <h2>
                                <field name="company_currency" invisible="1"/>
                                <field name="planned_revenue" class="oe_inline" widget='monetary' options="{'currency_field': 'company_currency'}"/>
                                <span class="oe_grey"> at </span>
                                <field name="probability" class="oe_inline" widget="integer"/>%%
                            </h2>
                        </div>
                        <group>
                            <group>
                                <field name="partner_id"
                                    on_change="onchange_partner_id(partner_id, email_from)"
                                    string="Customer"
                                    context="{'default_name': partner_name, 'default_email': email_from, 'default_phone': phone}"/>
                                <field name="email_from" string="Email"/>
                                <field name="phone"/>
                            </group>

                            <group>
                                <label for="title_action"/>
                                <div>
                                    <field name="date_action" nolabel="1"/> <label string="-" attrs="{'invisible': ['|', ('date_action', '=', False), ('title_action', '=', False)]}"/>
                                    <field name="title_action" class="oe_inline" nolabel="1" placeholder="e.g. Call for proposal"/>
                                </div>
                                <field name="date_deadline"/>
                                <field name="priority"/>
                            </group>

                            <group>
                                <field name="user_id" on_change="onchange_user_id(section_id, user_id)" context="{'default_groups_ref': ['base.group_user', 'base.group_sale_salesman_all_leads']}"/>
                                <label for="section_id" groups="base.group_multi_salesteams"/>
                                <div groups="base.group_multi_salesteams">
                                    <field name="section_id" widget="selection"/>
                                    <button name="case_escalate" string="Escalate" type="object" class="oe_link" attrs="{'invisible': ['|', ('section_id','=',False), ('state', 'not in', ['draft','open','pending'])]}"/>
                                </div>
                            </group>
                            <group>
                                <field name="categ_ids"
                                    string="Categories" widget="many2many_tags"
                                    context="{'object_name': 'crm.lead'}"
                                    domain="[('object_id.model', '=', 'crm.lead')]"/>

                            </group>
                        </group>

                        <notebook colspan="4">
                        <page string="Internal Notes">
                            <field name="description"/>
                        </page>
                        <page string="Lead">
                            <group>
                                <group>
                                    <field name="partner_name"/>
                                    <label for="street" string="Address"/>
                                    <div>
                                        <field name="street" placeholder="Street..."/>
                                        <field name="street2"/>
                                        <div class="address_format">
                                            <field name="city" placeholder="City" style="width: 40%%"/>
                                            <field name="state_id" options='{"no_open": True}' on_change="onchange_state(state_id)" placeholder="State" style="width: 24%%"/>
                                            <field name="zip" placeholder="ZIP" style="width: 34%%"/>
                                        </div>
                                        <field name="country_id" placeholder="Country" options='{"no_open": True}'/>
                                    </div>
                                </group>

                                <group>
                                    <label for="contact_name"/>
                                    <div>
                                        <field name="contact_name" class="oe_inline"/>
                                        <field name="title" placeholder="Title" domain="[('domain', '=', 'contact')]" options='{"no_open": True}' class="oe_inline"/>
                                    </div>
                                    <field name="function"/>
                                    <field name="mobile"/>
                                    <field name="fax"/>
                                </group>
                                <group string="Mailings" name="mailings">
                                    <field name="opt_out"/>
                                </group>
                                <group string="Misc">
                                    <field name="active"/>
                                    <field name="day_open" groups="base.group_no_one"/>
                                    <field name="day_close" groups="base.group_no_one"/>
                                    <field name="referred"/>
                                    <field name="state" invisible="1"/>
                                    <field name="type" invisible="1"/>
                                </group>
                                <group string="References">
                                    <field name="ref"/>
                                    <field name="ref2"/>
                                </group>
                            </group>
                        </page>
                        <page string="Fund Raising" groups="crm.group_fund_raising">
                            <group>
                                <field name="payment_mode" widget="selection"/>
                                <field name="planned_cost"/>
                            </group>
                        </page>
                        </notebook>
                    </sheet>
                    <div class="oe_chatter">
                        <field name="message_follower_ids" widget="mail_followers"/>
                        <field name="message_ids" widget="mail_thread"/>
                    </div>
                </form>
            </field>
        </record>

        <!-- Opportunities Tree View -->
        <record model="ir.ui.view" id="crm_case_tree_view_oppor">
            <field name="name">Opportunities Tree</field>
            <field name="model">crm.lead</field>
            <field name="arch" type="xml">
                <tree string="Opportunities" fonts="bold:message_unread==True" colors="gray:state in ('cancel', 'done');red:date_deadline and (date_deadline &lt; current_date)">
                    <field name="date_deadline" invisible="1"/>
                    <field name="create_date"/>
                    <field name="name" string="Opportunity"/>
                    <field name="partner_id" string="Customer"/>
                    <field name="country_id" invisible="context.get('invisible_country', True)"/>
                    <field name="date_action"/>
                    <field name="title_action"/>
                    <field name="channel_id" invisible="1"/>
                    <field name="type_id" invisible="1"/>
                    <field name="stage_id"/>
                    <field name="planned_revenue" sum="Expected Revenues"/>
                    <field name="probability" avg="Avg. of Probability"/>
                    <field name="section_id" invisible="context.get('invisible_section', True)" groups="base.group_multi_salesteams"/>
                    <field name="user_id"/>
                    <field name="referred" invisible="1"/>
                    <field name="priority" invisible="1"/>
                    <field name="message_unread" invisible="1"/>
                    <field name="state" invisible="1"/>
                </tree>
            </field>
        </record>


        <!-- Opportunities Search View -->
        <record id="view_crm_case_opportunities_filter" model="ir.ui.view">
            <field name="name">CRM - Opportunities Search</field>
            <field name="model">crm.lead</field>
            <field name="arch" type="xml">
                <search string="Search Opportunities">
                    <field name="name" string="Opportunity" filter_domain="['|','|','|',('partner_id','ilike',self),('partner_name','ilike',self),('email_from','ilike',self),('name', 'ilike', self)]"/>
                    <field name="categ_ids" string="Category" filter_domain="[('categ_ids','ilike', self)]"/>
<<<<<<< HEAD
                    <field name="section_id" context="{'invisible_section': False}"/>
=======
                    <field name="section_id" context="{'invisible_section': False}" groups="base.group_multi_salesteams"/>
>>>>>>> 68c04463
                    <field name="user_id"/>
                    <field name="partner_id"/>
                    <separator/>
                    <filter string="New" name="new" domain="[('state','=','draft')]" help="New Opportunities"/>
                    <filter string="In Progress" name="open" domain="[('state','=','open')]" help="Open Opportunities"/>
                    <filter string="Won" name="won" domain="[('state','=','done')]"/>
                    <filter string="Lost" name="lost" domain="[('state','=','cancel')]"/>
                    <filter string="Unassigned" name="unassigned" domain="[('user_id','=', False)]" help="No salesperson"/>
                    <filter string="Unread Messages" name="message_unread" domain="[('message_unread','=',True)]" help="Unread messages"/>
                    <filter string="Assigned to Me"
                            domain="[('user_id','=',uid)]" context="{'invisible_section': False}"
                            help="Opportunities that are assigned to me"/>
                    <filter string="Assigned to My Team(s)"
                            domain="[('section_id.member_ids', 'in', [uid])]" context="{'invisible_section': False}"
                            help="Opportunities that are assigned to any sales teams I am member of"/>
                    <separator/>
                    <group expand="0" string="Group By..." colspan="16">
                        <filter string="Salesperson" domain="[]" context="{'group_by':'user_id'}"/>
                        <filter string="Team" domain="[]" context="{'group_by':'section_id'}"/>
                        <filter string="Stage" domain="[]" context="{'group_by':'stage_id'}"/>
                        <filter string="Customer" help="Partner" domain="[]" context="{'group_by':'partner_id'}"/>
                        <filter string="Country" domain="[]" context="{'group_by':'country_id'}"/>
                        <filter string="Priority" domain="[]" context="{'group_by':'priority'}"/>
                        <filter string="Expected Closing" domain="[]" context="{'group_by':'date_deadline'}"/>
                        <filter string="Referrer" domain="[]" context="{'group_by':'referred'}"/>
                        <filter string="Campaign" domain="[]" context="{'group_by':'type_id'}"/>
                        <filter string="Channel" domain="[]" context="{'group_by':'channel_id'}"/>
                        <filter string="Creation" domain="[]" context="{'group_by':'create_date'}"/>
                    </group>
                    <group string="Display">
                        <filter string="Show Sales Team" context="{'invisible_section': False}" domain="[]" help="Show Sales Team"/>
                        <filter string="Show Countries" context="{'invisible_country': False}" help="Show Countries"/>
                    </group>
                </search>
            </field>
        </record>

        <!--
            MASS MAILING
        -->
        <act_window name="Lead/Opportunity Mass Mail"
                res_model="mail.compose.message"
                src_model="crm.lead"
                view_mode="form"
                multi="True"
                target="new"
                key2="client_action_multi"
                id="crm.action_lead_mass_mail"
                context="{
                            'default_composition_mode': 'mass_mail',
                            'default_email_to':'{$object.email or \'\'}',
                            'default_use_template': True,
                            'default_template_id': ref('crm.email_template_opportunity_mail'),
                        }"/>

        <!--Update of email_template defined in crm_lead_data, to add ref_ir_act_window
            allowing to have a well formed email template (context action considered as set). -->
        <record id="email_template_opportunity_mail" model="email.template">
            <field name="ref_ir_act_window" ref="crm.action_lead_mass_mail"/>
        </record>

    </data>
</openerp><|MERGE_RESOLUTION|>--- conflicted
+++ resolved
@@ -326,11 +326,7 @@
                 <search string="Search Leads">
                     <field name="name" string="Lead / Customer" filter_domain="['|','|',('partner_name','ilike',self),('email_from','ilike',self),('name','ilike',self)]"/>
                     <field name="categ_ids" string="Category" filter_domain="[('categ_ids','ilike',self)]"/>
-<<<<<<< HEAD
-                    <field name="section_id" context="{'invisible_section': False}"/>
-=======
                     <field name="section_id" context="{'invisible_section': False}" groups="base.group_multi_salesteams"/>
->>>>>>> 68c04463
                     <field name="user_id"/>
                     <field name="partner_id"/>
                     <field name="create_date"/>
@@ -548,11 +544,7 @@
                 <search string="Search Opportunities">
                     <field name="name" string="Opportunity" filter_domain="['|','|','|',('partner_id','ilike',self),('partner_name','ilike',self),('email_from','ilike',self),('name', 'ilike', self)]"/>
                     <field name="categ_ids" string="Category" filter_domain="[('categ_ids','ilike', self)]"/>
-<<<<<<< HEAD
-                    <field name="section_id" context="{'invisible_section': False}"/>
-=======
                     <field name="section_id" context="{'invisible_section': False}" groups="base.group_multi_salesteams"/>
->>>>>>> 68c04463
                     <field name="user_id"/>
                     <field name="partner_id"/>
                     <separator/>

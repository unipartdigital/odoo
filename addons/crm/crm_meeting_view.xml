<?xml version="1.0"?>
<openerp>
    <data>

<<<<<<< HEAD
    <!-- Read/Unread actions -->
    <record id="actions_server_crm_meeting_unread" model="ir.actions.server">
        <field name="name">Mark unread</field>
        <field name="condition">True</field>
        <field name="type">ir.actions.server</field>
        <field name="model_id" ref="model_crm_meeting"/>
        <field name="state">code</field>
        <field name="code">self.message_check_and_set_unread(cr, uid, context.get('active_ids'), context=context)</field>
    </record>
    <record id="action_crm_meeting_unread" model="ir.values">
        <field name="name">action_crm_meeting_unread</field>
        <field name="action_id" ref="actions_server_crm_meeting_unread"/>
        <field name="value" eval="'ir.actions.server,' + str(ref('actions_server_crm_meeting_unread'))" />
        <field name="key">action</field>
        <field name="model_id" ref="model_crm_meeting" />
        <field name="model">crm.meeting</field>
        <field name="key2">client_action_multi</field>
    </record>

    <record id="actions_server_crm_meeting_read" model="ir.actions.server">
        <field name="name">Mark read</field>
        <field name="condition">True</field>
        <field name="type">ir.actions.server</field>
        <field name="model_id" ref="model_crm_meeting"/>
        <field name="state">code</field>
        <field name="code">self.message_check_and_set_read(cr, uid, context.get('active_ids'), context=context)</field>
    </record>
    <record id="action_crm_meeting_read" model="ir.values">
        <field name="name">action_crm_meeting_read</field>
        <field name="action_id" ref="actions_server_crm_meeting_read"/>
        <field name="value" eval="'ir.actions.server,' + str(ref('actions_server_crm_meeting_read'))" />
        <field name="key">action</field>
        <field name="model_id" ref="model_crm_meeting" />
        <field name="model">crm.meeting</field>
        <field name="key2">client_action_multi</field>
    </record>

    <!-- CRM Meetings Categories Form View -->

    <record id="crm_meeting_categ_action" model="ir.actions.act_window">
        <field name="name">Meeting Categories</field>
        <field name="res_model">crm.case.categ</field>
        <field name="view_type">form</field>
        <field name="view_id"  ref="crm.crm_case_categ_tree-view"/>
        <field name="domain">[('object_id.model', '=', 'crm.meeting')]</field>
        <field name="context" eval="{'object_id': ref('model_crm_meeting')}"/>
        <field name="help">Create different meeting categories to better organize and classify your meetings.</field>
    </record>

     <!--menuitem action="crm_meeting_categ_action"
        groups="base.group_no_one"
        id="menu_crm_case_meeting-act" parent="base.menu_calendar_configuration" sequence="1"/-->

    <!-- CRM Meetings Form View -->

    <record model="ir.ui.view" id="crm_case_form_view_meet">
        <field name="name">CRM - Meetings Form</field>
        <field name="model">crm.meeting</field>
        <field name="type">form</field>
        <field name="arch" type="xml">
            <form string="Meetings" version="7.0">
                <header>
                    <button name="case_open" string="Confirm" type="object" class="oe_highlight"
                            states="draft"/>
                    <button name="case_close" string="Done" type="object" class="oe_highlight"
                            states="open"/>
                    <button name="case_reset" string="Reset to Unconfirmed" type="object" 
                            states="cancel,done"/>
                    <button name="case_cancel" string="Cancel" type="object"
                            states="draft,open"/>
                    <field name="state" widget="statusbar" statusbar_visible="draft,open,done"/>
                </header>
                <sheet>
                    <div class="oe_title">
                        <div class="oe_edit_only">
                            <label for="name" string="Title"/> 
                            (<field name="allday" on_change="onchange_dates(date,False,False,allday)" class="oe_inline"/>
                            <label for="allday" string="All Day?"/>)
                        </div>
                        <h1>
                            <field name="name"/>
                        </h1>
                    </div>
                    <group>
                        <h2>
                            <field name="date" required="1" class="oe_inline"/>
                            <label string="at" class="oe_inline" attrs="{'invisible': [('location', '=', False)]}"/> <field name="location" placeholder="Location" class="oe_inline"/>
                        </h2>
                    </group>
                    <group colspan="4" col="4">
                        <group colspan="2">
                            <field name="user_id" />
                            <field name="section_id" widget="selection"/>
                            <field name="partner_id" string="Partner"                            on_change="onchange_partner_id(partner_id)" />
                            <field name="email_from"/>
                        </group>
                        <group> 
                            <field name="date_deadline" 
                                    string="End Date" required="1"
                                    on_change="onchange_dates(date,False,date_deadline)"/>
                            <field name="duration" widget="float_time"
                                    on_change="onchange_dates(date,duration,False,allday)"/>
                            <field name="alarm_id" string="Reminder" widget="selection" />
                            <field name="class" string="Privacy"/>
                            <field name="show_as"/>
                            <field name="categ_id" widget="selection"
                                string="Meeting Type"
                                domain="[('object_id.model', '=', 'crm.meeting')]" />
                            <field name="rrule" invisible="1" readonly="1"/>
                            <field name="recurrent_id" invisible="1"/>
                            <field name="recurrent_uid" invisible="1"/>
                        </group>
                        <group colspan="2">
                        </group>
                    </group>
                    <notebook>
                        <page string="Invitation Detail">
                            <button string="Invite People"
                                name="%(base_calendar.action_view_calendar_invite_attendee_wizard)d"
                                icon="terp-partner" type="action"
                                attrs="{'readonly': [('state', '=', 'done')]}"
                                context="{'model' : 'crm.meeting', 'attendee_field':'attendee_ids'}" colspan="2"/>
                            <field name="attendee_ids" colspan="4"
                                nolabel="1" widget="one2many" mode="tree">
                                <tree string="Invitation details" editable="top">
                                    <field name="sent_by_uid" string="From"/>
                                    <field name="user_id" string="To"/>
                                    <field name="email" string="Mail To"/>
                                    <field name="role" />
                                    <field name="state" />
                                    <button name="do_tentative"
                                        states="needs-action,declined,accepted"
                                        string="Uncertain" type="object"
                                        icon="terp-crm" />
                                    <button name="do_accept" string="Accept"
                                        states="needs-action,tentative,declined"
                                        type="object" icon="gtk-apply" />
                                    <button name="do_decline" string="Decline"
                                        states="needs-action,tentative,accepted"
                                        type="object" icon="gtk-cancel" />
                                    <button
                                        name="%(base_calendar.action_view_calendar_invite_attendee_wizard)d"
                                        string="Delegate" type="action"
                                        icon="gtk-sort-descending"
                                        states="needs-action,tentative,declined,accepted"
                                        context="{'model' : 'calendar.attendee', 'attendee_field' : 'child_ids'}" />
                                </tree>
                                <form string="Invitation details" version="7.0">
                                    <notebook colspan="4">
                                        <page string="Details">
                                            <field name="email" />
                                            <field name="rsvp" />
                                            <field name="cutype" />
                                            <field name="role" />
                                            <separator colspan="4" string="" />
                                            <group col="6" colspan="4">
                                                <field name="state" />
                                                <button name="do_tentative"
                                                    states="needs-action,declined,accepted"
                                                    string="Uncertain"
                                                    type="object"
                                                    icon="terp-crm" />
                                                <button name="do_accept"
                                                    string="Accept"
                                                    states="needs-action,tentative,declined"
                                                    type="object"
                                                    icon="gtk-apply" />
                                                <button name="do_decline"
                                                    string="Decline"
                                                    states="needs-action,tentative,accepted"
                                                    type="object"
                                                    icon="gtk-cancel" />
                                                <button
                                                    name="%(base_calendar.action_view_calendar_invite_attendee_wizard)d"
                                                    string="Delegate"
                                                    type="action"
                                                    icon="gtk-sort-descending"
                                                    states="needs-action,tentative,declined,accepted"
                                                    context="{'model' : 'calendar.attendee', 'attendee_field' : 'child_ids'}" />
                                            </group>
                                        </page>
                                        <page string="Other">
                                            <field name="user_id"/>
                                            <newline />
                                        </page>
                                    </notebook>
                                </form>
                            </field>
                        </page>
                        <page string="Recurrence Options"><!-- attrs="{'invisible': [('recurrency','=',False)], 'readonly': ['|', ('recurrent_uid','!=',False), ('state','=','done')]}">-->
                            <group col="4" colspan="4" name="rrule">
                                <group col="4" colspan="4">
                                    <field name="rrule_type" string=" Recurrence Pattern" />
                                    <field name="interval" />
                                    <field name="end_type" />
                                    <label string=" " colspan="2" />
                                    <newline />
                                    <field name="count" attrs="{'invisible' : [('end_type', '!=', 'count')] }"/>
                                    <label string=" " colspan="2" />
                                    <newline />
                                    <field name="end_date" attrs="{'invisible' : [('end_type', '!=', 'end_date')], 'required': [('end_type', '=', 'end_date')]}"/>
                                    <newline />


                                </group>
                                <group col="8" colspan="4" name="Select weekdays" attrs="{'invisible' :[('rrule_type','not in', ['weekly'])]}">
                                    <separator string="Choose day where repeat the meeting" colspan="8"/>
                                    <field name="mo" colspan="1" />
                                    <field name="tu" colspan="1" />
                                    <field name="we" colspan="1" />
                                    <field name="th" colspan="1" />
                                    <newline/>
                                    <field name="fr" colspan="1" />
                                    <field name="sa" colspan="1"  />
                                    <field name="su" colspan="1"  />
                                    <newline />
                                </group>
                                <group col="10" colspan="4"
                                    attrs="{'invisible' : [('rrule_type','!=','monthly')]}">
                                    <separator string="Choose day in the month where repeat the meeting" colspan="12"/>
                                    <group col="2" colspan="1">
                                        <field name="select1" />
                                    </group>
                                    <group col="2" colspan="1">
                                        <field name="day"
                                            attrs="{'required' : [('select1','=','date'), ('rrule_type','=','monthly')],
                                                'invisible' : [('select1','=','day')]}" />
                                    </group>
                                    <group col="3" colspan="1">
                                        <field name="byday" string="The"
                                            attrs="{'required' : [('select1','=','day'), ('rrule_type','=','monthly')], 'invisible' : [('select1','=','date')]}" />
                                        <field name="week_list" nolabel="1"
                                            attrs="{'required' : [('select1','=','day'), ('rrule_type','=','monthly')], 'invisible' : [('select1','=','date')]}" />
                                    </group>
                                </group>
                            </group>
                        </page>
                    </notebook>
                </sheet>
                <footer>
                    <field name="message_ids" widget="mail_thread"/>
                </footer>
            </form>
        </field>
    </record>

    <!-- CRM Meeting Tree View  -->

    <record model="ir.ui.view" id="crm_case_tree_view_meet">
        <field name="name">CRM - Meetings Tree</field>
        <field name="model">crm.meeting</field>
        <field name="type">tree</field>
        <field name="arch" type="xml">
            <tree string="Meetings" fonts="bold:needaction_pending==True"
                colors="red:state=='open';black:state in ('draft', 'cancel','done','pending')">
                <field name="name" string="Subject" />
                <field name="user_id"/>
                <field name="date"/>
                <field name="state"/>
                <field name="duration" />
                <field name="partner_id" string="Partner" />
                <field name="location" />
                <field name="categ_id"/>
                <field name="needaction_pending" invisible="1"/>
            </tree>
        </field>
    </record>

    <!-- CRM Meeting Calendar -->

    <record model="ir.ui.view" id="crm_case_calendar_view_meet">
        <field name="name">CRM - Meetings Calendar</field>
        <field name="model">crm.meeting</field>
        <field name="type">calendar</field>
        <field name="priority" eval="2"/>
        <field name="arch" type="xml">
            <calendar string="Meetings" date_start="date" color="user_id" date_stop="date_deadline" date_delay="duration">
                <field name="name"/>
                <field name="partner_id"/>
                <field name="section_id" widget="selection"/>
            </calendar>
        </field>
    </record>

    <!-- CRM Meeting Gantt  -->

    <record id="crm_case_gantt_view_meet" model="ir.ui.view">
        <field name="name">CRM - Meetings Gantt</field>
        <field name="model">crm.meeting</field>
        <field name="type">gantt</field>
        <field name="arch" type="xml">
            <gantt date_delay="duration" date_start="date" string="Meetings">
            </gantt>
        </field>
    </record>

    <!-- CRM Meeting Search View  -->

    <record id="view_crm_case_meetings_filter" model="ir.ui.view">
        <field name="name">CRM - Meetings Search</field>
        <field name="model">crm.meeting</field>
        <field name="type">search</field>
        <field name="arch" type="xml">
                <search string="Search Meetings">
                       <group>
                            <filter icon="terp-mail-message-new"
			                   string="Inbox" help="Unread messages"
			                   name="needaction_pending"
			                   domain="[('needaction_pending','=',True)]"/>
                           <separator orientation="vertical"/>
                           <field name="name" string="Meeting / Partner"
                               filter_domain="['|',('name','ilike',self),('partner_id','ilike', self)]"/>
                           <separator orientation="vertical"/>
                           <filter string="My Meetings"
                                   icon="terp-personal"
                                   domain="[('user_id','=',uid)]"
                                   help="My Meetings" />
                           <separator orientation="vertical"/>   
                           <field name="user_id"/>
                           <field name="partner_id"/>
                       </group>
                </search>
            </field>
        </record>

        <!-- Calendar Attendee Form View -->

        <record id="attendee_form_view_inherit" model="ir.ui.view">
                <field name="name">calendar.attendee.form.inherit</field>
                <field name="model">calendar.attendee</field>
                <field name="type">form</field>
                <field name="inherit_id" ref="base_calendar.base_calendar_attendee_form_view"/>
                <field name="arch" type="xml">
                    <field name="ref" position="after">
                        <field name="categ_id" string="Event Type"/>
                    </field>
=======
    <!-- Calendar Attendee Form View -->

    <record id="attendee_form_view_inherit" model="ir.ui.view">
            <field name="name">calendar.attendee.form.inherit</field>
            <field name="model">calendar.attendee</field>
            <field name="type">form</field>
            <field name="inherit_id" ref="base_calendar.base_calendar_attendee_form_view"/>
            <field name="arch" type="xml">
                <field name="ref" position="after">
                    <field name="categ_id" string="Event Type"/>
>>>>>>> 08d2eb48
                </field>
            </field>
    </record>

    </data>
</openerp><|MERGE_RESOLUTION|>--- conflicted
+++ resolved
@@ -1,347 +1,7 @@
 <?xml version="1.0"?>
 <openerp>
     <data>
-
-<<<<<<< HEAD
-    <!-- Read/Unread actions -->
-    <record id="actions_server_crm_meeting_unread" model="ir.actions.server">
-        <field name="name">Mark unread</field>
-        <field name="condition">True</field>
-        <field name="type">ir.actions.server</field>
-        <field name="model_id" ref="model_crm_meeting"/>
-        <field name="state">code</field>
-        <field name="code">self.message_check_and_set_unread(cr, uid, context.get('active_ids'), context=context)</field>
-    </record>
-    <record id="action_crm_meeting_unread" model="ir.values">
-        <field name="name">action_crm_meeting_unread</field>
-        <field name="action_id" ref="actions_server_crm_meeting_unread"/>
-        <field name="value" eval="'ir.actions.server,' + str(ref('actions_server_crm_meeting_unread'))" />
-        <field name="key">action</field>
-        <field name="model_id" ref="model_crm_meeting" />
-        <field name="model">crm.meeting</field>
-        <field name="key2">client_action_multi</field>
-    </record>
-
-    <record id="actions_server_crm_meeting_read" model="ir.actions.server">
-        <field name="name">Mark read</field>
-        <field name="condition">True</field>
-        <field name="type">ir.actions.server</field>
-        <field name="model_id" ref="model_crm_meeting"/>
-        <field name="state">code</field>
-        <field name="code">self.message_check_and_set_read(cr, uid, context.get('active_ids'), context=context)</field>
-    </record>
-    <record id="action_crm_meeting_read" model="ir.values">
-        <field name="name">action_crm_meeting_read</field>
-        <field name="action_id" ref="actions_server_crm_meeting_read"/>
-        <field name="value" eval="'ir.actions.server,' + str(ref('actions_server_crm_meeting_read'))" />
-        <field name="key">action</field>
-        <field name="model_id" ref="model_crm_meeting" />
-        <field name="model">crm.meeting</field>
-        <field name="key2">client_action_multi</field>
-    </record>
-
-    <!-- CRM Meetings Categories Form View -->
-
-    <record id="crm_meeting_categ_action" model="ir.actions.act_window">
-        <field name="name">Meeting Categories</field>
-        <field name="res_model">crm.case.categ</field>
-        <field name="view_type">form</field>
-        <field name="view_id"  ref="crm.crm_case_categ_tree-view"/>
-        <field name="domain">[('object_id.model', '=', 'crm.meeting')]</field>
-        <field name="context" eval="{'object_id': ref('model_crm_meeting')}"/>
-        <field name="help">Create different meeting categories to better organize and classify your meetings.</field>
-    </record>
-
-     <!--menuitem action="crm_meeting_categ_action"
-        groups="base.group_no_one"
-        id="menu_crm_case_meeting-act" parent="base.menu_calendar_configuration" sequence="1"/-->
-
-    <!-- CRM Meetings Form View -->
-
-    <record model="ir.ui.view" id="crm_case_form_view_meet">
-        <field name="name">CRM - Meetings Form</field>
-        <field name="model">crm.meeting</field>
-        <field name="type">form</field>
-        <field name="arch" type="xml">
-            <form string="Meetings" version="7.0">
-                <header>
-                    <button name="case_open" string="Confirm" type="object" class="oe_highlight"
-                            states="draft"/>
-                    <button name="case_close" string="Done" type="object" class="oe_highlight"
-                            states="open"/>
-                    <button name="case_reset" string="Reset to Unconfirmed" type="object" 
-                            states="cancel,done"/>
-                    <button name="case_cancel" string="Cancel" type="object"
-                            states="draft,open"/>
-                    <field name="state" widget="statusbar" statusbar_visible="draft,open,done"/>
-                </header>
-                <sheet>
-                    <div class="oe_title">
-                        <div class="oe_edit_only">
-                            <label for="name" string="Title"/> 
-                            (<field name="allday" on_change="onchange_dates(date,False,False,allday)" class="oe_inline"/>
-                            <label for="allday" string="All Day?"/>)
-                        </div>
-                        <h1>
-                            <field name="name"/>
-                        </h1>
-                    </div>
-                    <group>
-                        <h2>
-                            <field name="date" required="1" class="oe_inline"/>
-                            <label string="at" class="oe_inline" attrs="{'invisible': [('location', '=', False)]}"/> <field name="location" placeholder="Location" class="oe_inline"/>
-                        </h2>
-                    </group>
-                    <group colspan="4" col="4">
-                        <group colspan="2">
-                            <field name="user_id" />
-                            <field name="section_id" widget="selection"/>
-                            <field name="partner_id" string="Partner"                            on_change="onchange_partner_id(partner_id)" />
-                            <field name="email_from"/>
-                        </group>
-                        <group> 
-                            <field name="date_deadline" 
-                                    string="End Date" required="1"
-                                    on_change="onchange_dates(date,False,date_deadline)"/>
-                            <field name="duration" widget="float_time"
-                                    on_change="onchange_dates(date,duration,False,allday)"/>
-                            <field name="alarm_id" string="Reminder" widget="selection" />
-                            <field name="class" string="Privacy"/>
-                            <field name="show_as"/>
-                            <field name="categ_id" widget="selection"
-                                string="Meeting Type"
-                                domain="[('object_id.model', '=', 'crm.meeting')]" />
-                            <field name="rrule" invisible="1" readonly="1"/>
-                            <field name="recurrent_id" invisible="1"/>
-                            <field name="recurrent_uid" invisible="1"/>
-                        </group>
-                        <group colspan="2">
-                        </group>
-                    </group>
-                    <notebook>
-                        <page string="Invitation Detail">
-                            <button string="Invite People"
-                                name="%(base_calendar.action_view_calendar_invite_attendee_wizard)d"
-                                icon="terp-partner" type="action"
-                                attrs="{'readonly': [('state', '=', 'done')]}"
-                                context="{'model' : 'crm.meeting', 'attendee_field':'attendee_ids'}" colspan="2"/>
-                            <field name="attendee_ids" colspan="4"
-                                nolabel="1" widget="one2many" mode="tree">
-                                <tree string="Invitation details" editable="top">
-                                    <field name="sent_by_uid" string="From"/>
-                                    <field name="user_id" string="To"/>
-                                    <field name="email" string="Mail To"/>
-                                    <field name="role" />
-                                    <field name="state" />
-                                    <button name="do_tentative"
-                                        states="needs-action,declined,accepted"
-                                        string="Uncertain" type="object"
-                                        icon="terp-crm" />
-                                    <button name="do_accept" string="Accept"
-                                        states="needs-action,tentative,declined"
-                                        type="object" icon="gtk-apply" />
-                                    <button name="do_decline" string="Decline"
-                                        states="needs-action,tentative,accepted"
-                                        type="object" icon="gtk-cancel" />
-                                    <button
-                                        name="%(base_calendar.action_view_calendar_invite_attendee_wizard)d"
-                                        string="Delegate" type="action"
-                                        icon="gtk-sort-descending"
-                                        states="needs-action,tentative,declined,accepted"
-                                        context="{'model' : 'calendar.attendee', 'attendee_field' : 'child_ids'}" />
-                                </tree>
-                                <form string="Invitation details" version="7.0">
-                                    <notebook colspan="4">
-                                        <page string="Details">
-                                            <field name="email" />
-                                            <field name="rsvp" />
-                                            <field name="cutype" />
-                                            <field name="role" />
-                                            <separator colspan="4" string="" />
-                                            <group col="6" colspan="4">
-                                                <field name="state" />
-                                                <button name="do_tentative"
-                                                    states="needs-action,declined,accepted"
-                                                    string="Uncertain"
-                                                    type="object"
-                                                    icon="terp-crm" />
-                                                <button name="do_accept"
-                                                    string="Accept"
-                                                    states="needs-action,tentative,declined"
-                                                    type="object"
-                                                    icon="gtk-apply" />
-                                                <button name="do_decline"
-                                                    string="Decline"
-                                                    states="needs-action,tentative,accepted"
-                                                    type="object"
-                                                    icon="gtk-cancel" />
-                                                <button
-                                                    name="%(base_calendar.action_view_calendar_invite_attendee_wizard)d"
-                                                    string="Delegate"
-                                                    type="action"
-                                                    icon="gtk-sort-descending"
-                                                    states="needs-action,tentative,declined,accepted"
-                                                    context="{'model' : 'calendar.attendee', 'attendee_field' : 'child_ids'}" />
-                                            </group>
-                                        </page>
-                                        <page string="Other">
-                                            <field name="user_id"/>
-                                            <newline />
-                                        </page>
-                                    </notebook>
-                                </form>
-                            </field>
-                        </page>
-                        <page string="Recurrence Options"><!-- attrs="{'invisible': [('recurrency','=',False)], 'readonly': ['|', ('recurrent_uid','!=',False), ('state','=','done')]}">-->
-                            <group col="4" colspan="4" name="rrule">
-                                <group col="4" colspan="4">
-                                    <field name="rrule_type" string=" Recurrence Pattern" />
-                                    <field name="interval" />
-                                    <field name="end_type" />
-                                    <label string=" " colspan="2" />
-                                    <newline />
-                                    <field name="count" attrs="{'invisible' : [('end_type', '!=', 'count')] }"/>
-                                    <label string=" " colspan="2" />
-                                    <newline />
-                                    <field name="end_date" attrs="{'invisible' : [('end_type', '!=', 'end_date')], 'required': [('end_type', '=', 'end_date')]}"/>
-                                    <newline />
-
-
-                                </group>
-                                <group col="8" colspan="4" name="Select weekdays" attrs="{'invisible' :[('rrule_type','not in', ['weekly'])]}">
-                                    <separator string="Choose day where repeat the meeting" colspan="8"/>
-                                    <field name="mo" colspan="1" />
-                                    <field name="tu" colspan="1" />
-                                    <field name="we" colspan="1" />
-                                    <field name="th" colspan="1" />
-                                    <newline/>
-                                    <field name="fr" colspan="1" />
-                                    <field name="sa" colspan="1"  />
-                                    <field name="su" colspan="1"  />
-                                    <newline />
-                                </group>
-                                <group col="10" colspan="4"
-                                    attrs="{'invisible' : [('rrule_type','!=','monthly')]}">
-                                    <separator string="Choose day in the month where repeat the meeting" colspan="12"/>
-                                    <group col="2" colspan="1">
-                                        <field name="select1" />
-                                    </group>
-                                    <group col="2" colspan="1">
-                                        <field name="day"
-                                            attrs="{'required' : [('select1','=','date'), ('rrule_type','=','monthly')],
-                                                'invisible' : [('select1','=','day')]}" />
-                                    </group>
-                                    <group col="3" colspan="1">
-                                        <field name="byday" string="The"
-                                            attrs="{'required' : [('select1','=','day'), ('rrule_type','=','monthly')], 'invisible' : [('select1','=','date')]}" />
-                                        <field name="week_list" nolabel="1"
-                                            attrs="{'required' : [('select1','=','day'), ('rrule_type','=','monthly')], 'invisible' : [('select1','=','date')]}" />
-                                    </group>
-                                </group>
-                            </group>
-                        </page>
-                    </notebook>
-                </sheet>
-                <footer>
-                    <field name="message_ids" widget="mail_thread"/>
-                </footer>
-            </form>
-        </field>
-    </record>
-
-    <!-- CRM Meeting Tree View  -->
-
-    <record model="ir.ui.view" id="crm_case_tree_view_meet">
-        <field name="name">CRM - Meetings Tree</field>
-        <field name="model">crm.meeting</field>
-        <field name="type">tree</field>
-        <field name="arch" type="xml">
-            <tree string="Meetings" fonts="bold:needaction_pending==True"
-                colors="red:state=='open';black:state in ('draft', 'cancel','done','pending')">
-                <field name="name" string="Subject" />
-                <field name="user_id"/>
-                <field name="date"/>
-                <field name="state"/>
-                <field name="duration" />
-                <field name="partner_id" string="Partner" />
-                <field name="location" />
-                <field name="categ_id"/>
-                <field name="needaction_pending" invisible="1"/>
-            </tree>
-        </field>
-    </record>
-
-    <!-- CRM Meeting Calendar -->
-
-    <record model="ir.ui.view" id="crm_case_calendar_view_meet">
-        <field name="name">CRM - Meetings Calendar</field>
-        <field name="model">crm.meeting</field>
-        <field name="type">calendar</field>
-        <field name="priority" eval="2"/>
-        <field name="arch" type="xml">
-            <calendar string="Meetings" date_start="date" color="user_id" date_stop="date_deadline" date_delay="duration">
-                <field name="name"/>
-                <field name="partner_id"/>
-                <field name="section_id" widget="selection"/>
-            </calendar>
-        </field>
-    </record>
-
-    <!-- CRM Meeting Gantt  -->
-
-    <record id="crm_case_gantt_view_meet" model="ir.ui.view">
-        <field name="name">CRM - Meetings Gantt</field>
-        <field name="model">crm.meeting</field>
-        <field name="type">gantt</field>
-        <field name="arch" type="xml">
-            <gantt date_delay="duration" date_start="date" string="Meetings">
-            </gantt>
-        </field>
-    </record>
-
-    <!-- CRM Meeting Search View  -->
-
-    <record id="view_crm_case_meetings_filter" model="ir.ui.view">
-        <field name="name">CRM - Meetings Search</field>
-        <field name="model">crm.meeting</field>
-        <field name="type">search</field>
-        <field name="arch" type="xml">
-                <search string="Search Meetings">
-                       <group>
-                            <filter icon="terp-mail-message-new"
-			                   string="Inbox" help="Unread messages"
-			                   name="needaction_pending"
-			                   domain="[('needaction_pending','=',True)]"/>
-                           <separator orientation="vertical"/>
-                           <field name="name" string="Meeting / Partner"
-                               filter_domain="['|',('name','ilike',self),('partner_id','ilike', self)]"/>
-                           <separator orientation="vertical"/>
-                           <filter string="My Meetings"
-                                   icon="terp-personal"
-                                   domain="[('user_id','=',uid)]"
-                                   help="My Meetings" />
-                           <separator orientation="vertical"/>   
-                           <field name="user_id"/>
-                           <field name="partner_id"/>
-                       </group>
-                </search>
-            </field>
-        </record>
-
-        <!-- Calendar Attendee Form View -->
-
-        <record id="attendee_form_view_inherit" model="ir.ui.view">
-                <field name="name">calendar.attendee.form.inherit</field>
-                <field name="model">calendar.attendee</field>
-                <field name="type">form</field>
-                <field name="inherit_id" ref="base_calendar.base_calendar_attendee_form_view"/>
-                <field name="arch" type="xml">
-                    <field name="ref" position="after">
-                        <field name="categ_id" string="Event Type"/>
-                    </field>
-=======
     <!-- Calendar Attendee Form View -->
-
     <record id="attendee_form_view_inherit" model="ir.ui.view">
             <field name="name">calendar.attendee.form.inherit</field>
             <field name="model">calendar.attendee</field>
@@ -350,7 +10,6 @@
             <field name="arch" type="xml">
                 <field name="ref" position="after">
                     <field name="categ_id" string="Event Type"/>
->>>>>>> 08d2eb48
                 </field>
             </field>
     </record>

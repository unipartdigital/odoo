<?xml version="1.0" encoding="utf-8"?>
<openerp>
<data>
<<<<<<< HEAD

=======
>>>>>>> 395310b2
    <!-- Page --> 
 
    <template id="aboutus" inherit_id="website.aboutus" name="Our Team">
        <xpath expr="//div[@id='aboutus']" position="inside">
            <t t-set="head">
                <link rel='stylesheet' href='/website_hr/static/src/css/website_hr.css'/>
                <t t-raw="head or ''"/>
            </t>
            <div class="clearfix"/>
            <div class="col-sm-12 text-center" t-if="len(employee_ids)">
                <h2>Our Team</h2>
            </div>
            <div t-foreach="employee_ids" t-as="employee" class="col-sm-3 col-lg-2 mt16 text-center colsize">
                <t t-call="website.publish_management"><t t-set="object" t-value="employee"/></t>
                <div class="clearfix"/>
                <img t-att-src="employee.img('image_medium')" class="img shadow img-rounded"/>
                <div class="mt8">
                    <strong t-field="employee.name"></strong>
                </div>
                <div t-field="employee.job_id"/>
                <div t-field="employee.public_info" class="text-muted mt16"/>
            </div>
        </xpath>
    </template>

 </data>
</openerp><|MERGE_RESOLUTION|>--- conflicted
+++ resolved
@@ -1,10 +1,6 @@
 <?xml version="1.0" encoding="utf-8"?>
 <openerp>
 <data>
-<<<<<<< HEAD
-
-=======
->>>>>>> 395310b2
     <!-- Page --> 
  
     <template id="aboutus" inherit_id="website.aboutus" name="Our Team">

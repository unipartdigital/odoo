--- conflicted
+++ resolved
@@ -291,12 +291,9 @@
             def Project():
                 # If project has working calendar then that
                 # else the default one would be considered
-<<<<<<< HEAD
-=======
                 start = start_date
                 minimum_time_unit = 1
                 resource = phase_resource_obj
->>>>>>> b62cd446
                 if calendar_id:
                     working_days = resource_pool.compute_working_calendar(cr, uid, calendar_id, context=context)
                     vacation = tuple(resource_pool.compute_vacation(cr, uid, calendar_id))

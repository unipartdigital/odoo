<?xml version="1.0" encoding="utf-8"?>
<openerp>
    <data>

	<menuitem id="menu_project_long_term" name="Long Term Planning" parent="base.menu_main_pm" sequence="1"/>

    # ------------------------------------------------------
    # Project Resource Allocation
    # ------------------------------------------------------

        <record id="view_project_resource_allocation_form" model="ir.ui.view">
            <field name="name">project.resource.allocation.form</field>
            <field name="model">project.resource.allocation</field>
            <field name="type">form</field>
            <field name="arch" type="xml">
                <form string="Project Resource Allocation">
                    <field name="resource_id" select="1"/>
                    <field name="phase_id"/>
                    <field name="useability"/>
                </form>
            </field>
        </record>

        <record id="view_project_resource_allocation_list" model="ir.ui.view">
            <field name="name">project.resource.allocation.list</field>
            <field name="model">project.resource.allocation</field>
            <field name="type">tree</field>
            <field name="priority" eval="5"/>
            <field name="arch" type="xml">
                <tree editable="bottom" string="Project Resource Allocation">
                    <field name="resource_id"/>
					<field name="phase_id"/>
                    <field name="useability"/>
                </tree>
            </field>
        </record>

       <record id="view_project_resource_allocation_search" model="ir.ui.view">
            <field name="name">project.resource.allocation.search</field>
            <field name="model">project.resource.allocation</field>
            <field name="type">search</field>
            <field name="arch" type="xml">
                <search string="Resource Allocations">
                    <group colspan="4" col="20">
                        <field name="resource_id" widget="selection"/>
                        <field name="phase_id" widget="selection"/>
                    </group>
                    <newline/>
                    <group expand="1" string="Group By..." colspan="4" col="20">
                        <filter name="resource" string="Resource" icon="terp-project" domain="[]" context="{'group_by':'resource_id'}"/>
                        <filter string="Phase" icon="terp-project" domain="[]" context="{'group_by':'phase_id'}"/>
                    </group>
                </search>
            </field>
        </record>

       <record id="act_resouce_allocation" model="ir.actions.act_window">
            <field name="name">Resource Allocations</field>
            <field name="res_model">project.resource.allocation</field>
            <field name="view_type">form</field>
            <field name="view_mode">tree,form</field>
 			<field name="context">{'search_default_resource': 1} </field>
            <!--<field name="search_view_id" ref="view_project_phase_search"/>-->
        </record>


    # ------------------------------------------------------
    # Project Phase
    # ------------------------------------------------------

        <record id="view_project_phase_form" model="ir.ui.view">
            <field name="name">project.phase.form</field>
            <field name="model">project.phase</field>
            <field name="type">form</field>
            <field name="arch" type="xml">
                <form string="Project Phase">
                    <group colspan="6" col="6">
                        <field name="name" select="1"/>
                        <field name="project_id" on_change="onchange_project(project_id)"/>
                        <field name="responsible_id"/>
                    </group>
                    <group colspan="6" col="6">
                        <field name="duration" />
                        <field name="product_uom" nolabel="1" domain="[('category_id.name', '=', 'Working Time')]"/>
                        <field name="date_start"/>
                        <field name="date_end"/>
                    </group>
                    <notebook colspan="4">
<<<<<<< HEAD
                        <page string="Resource Allocation">
=======
                        <page string="Resource Allocation Detail">
                            <group colspan="2" col="2">
                                <separator colspan="2" string="Duration"/>
                                <field name="duration" widget="float_time"/>
                                <field name="product_uom" widget="selection"/>
                            </group>
                            <group colspan="2" col="2">
                                <separator colspan="2" string="Dates"/>
                                <field name="date_start"/>
                                <field name="date_end"/>
                            </group>
>>>>>>> a00a181d
                            <field colspan="4" name="resource_ids" nolabel="1">
                                 <tree editable="bottom" string="Project Resource Allocation">
                                    <field name="resource_id" context="{'project_id':parent.project_id}"/>
                                    <field name="useability"/>
                                  </tree>
                                  <form string="Project Resource Allocation">
                                    <field name="resource_id" context="{'project_id':parent.project_id}"/>
                                    <field name="useability"/>
                                  </form>
                             </field>
                            <separator string="" colspan="4"/>
                            <group col="12" colspan="4">
                                <field name="state" select="1"/>
                                <button string="Draft" name="set_draft" states="open" icon="gtk-indent"/>
                                <button string="Start Phase" name="set_open" states="pending,draft" icon="gtk-execute"/>
                                <button string="Done" name="set_done" states="draft,pending,open" icon="gtk-apply"/>
                                <button string="Pending" name="set_pending" states="open" icon="gtk-media-pause"/>
                                <button string="Cancel" name="set_cancel" states="draft,open,pending" icon="gtk-cancel"/>
                            </group>
                        </page>
                        <page string="Other Info">
                           <group colspan="2" col="2">
                                <separator string="Constraints" colspan="2"/>
                                <field name="constraint_date_start"/>
                                <field name="constraint_date_end"/>
                            </group>
                            <group colspan="2" col="2">
                                <separator string="Scheduling" colspan="2"/>
                                <field name="sequence"/>
                            </group>
                           <separator colspan="4" string="Previous Phases"/>
                           <field colspan="4" name="previous_phase_ids" nolabel="1"/>
                           <separator colspan="4" string="Next Phases"/>
                           <field colspan="4" name="next_phase_ids" nolabel="1"/>
                        </page>
                        <page string="Task Detail">
                            <separator colspan="4" string="Project's Tasks"/>
                            <field colspan="4" name="task_ids" context="{'default_project_id' :project_id}" nolabel="1">
                                 <tree editable="bottom" string="Project's Tasks">
                                    <field name="name"/>
                                    <field name="user_id"/>
                                    <field name="planned_hours" widget="float_time" on_change="onchange_planned(project_id, user_id, planned_hours, effective_hours)"/>
                                  </tree>
                                  <form string="Project's Tasks">
                                      <notebook colspan="4">
                                          <page string="Task Detail">
                                              <group colspan="4" col="4">
                                                <field name="name"/>
                                                <field name="project_id"/>
                                                <field name="user_id"/>
                                            </group>
                                            <group colspan="2" col="2">
                                                  <separator string="Dates" colspan="2"/>
                                                  <field name="date_start"/>
                                                  <field name="date_deadline"/>
                                                  <field name="occupation_rate"/>
                                            </group>
                                            <group colspan="2" col="2">
                                                  <separator string="Planning" colspan="2"/>
                                                  <field name="planned_hours" widget="float_time" on_change="onchange_planned(project_id, user_id, planned_hours, effective_hours)"/>
                                                <field name="remaining_hours" widget="float_time" sum="Remaining Hours"/>
                                                <field name="effective_hours" invisible="1"/>
                                            </group>
                                            <group colspan="6" col="4">
                                                <field name="state"/>
                                            </group>
                                        </page>
                                    </notebook>
                                  </form>
                             </field>
                           	<button name="%(action_project_schedule_tasks)d" string="Schedule Tasks" type="action" icon="gtk-jump-to"/>
                        </page>
                    </notebook>
                    <newline/>
                </form>
            </field>
        </record>

        <record id="view_project_phase_list" model="ir.ui.view">
            <field name="name">project.phase.list</field>
            <field name="model">project.phase</field>
            <field name="type">tree</field>
            <field name="priority" eval="5"/>
            <field name="arch" type="xml">
                <tree string="Project Phases">
                    <field name="name"/>
                    <field name="project_id" on_change="onchange_project(project_id)"/>
                    <field name="responsible_id"/>
                    <field name="date_start"/>
                    <!--<field name="date_end"/>
                    <field name="duration"/>
                    <field name="product_uom"/>-->
                    <field name="state"/>
                </tree>
            </field>
        </record>

        <record id="view_project_phase_calendar" model="ir.ui.view">
            <field name="name">project.phase.calendar</field>
            <field name="model">project.phase</field>
            <field name="type">calendar</field>
            <field eval="2" name="priority"/>
            <field name="arch" type="xml">
                <calendar color="responsible_id" date_start="date_start" date_stop="date_end" day_length="12" string="Phases">
                    <field name="name"/>
                    <field name="project_id"/>
                </calendar>
            </field>
        </record>

        <record id="view_project_phase_gantt" model="ir.ui.view">
            <field name="name">project.phase.gantt</field>
            <field name="model">project.phase</field>
            <field name="type">gantt</field>
            <field eval="2" name="priority"/>
            <field name="arch" type="xml">
                <gantt color="responsible_id" date_stop="date_end" date_start="date_start" string="Phases">
                    <level object="project.project" link="project_id" domain="[]">
                        <field name="name"/>
                    </level>
                </gantt>
            </field>
        </record>

        <record id="view_project_phase_search" model="ir.ui.view">
            <field name="name">project.phase.search</field>
            <field name="model">project.phase</field>
            <field name="type">search</field>
            <field name="arch" type="xml">
                <search string="Project Phases">
                    <group colspan="4" col="20">
                        <filter string="Draft" domain="[('state','=','draft')]" help="Draft Phases" icon="terp-check" default="1"/>
                        <filter string="In Progress" name="Progress" domain="[('state','=','open')]" help="Open Phases" icon="terp-camera_test"/>
                        <filter string="Pending" domain="[('state','=','pending')]" help="Pending Phases" icon="terp-gtk-media-pause"/>
                        <separator orientation="vertical"/>
                        <field name="name"/>
                        <field name="project_id" widget="selection">
                            <filter domain="[('project_id.user_id','=',uid)]" help="My Projects" icon="terp-folder-blue"/>
                        </field>
                        <field name="responsible_id" widget="selection"/>
                        <field name="date_start"/>
                    </group>
                    <newline/>
                    <group expand="1" string="Group By..." colspan="4" col="20" groups="base.group_extended">
                        <filter string="Project" icon="terp-folder-blue" domain="[]" context="{'group_by':'project_id'}"/>
                        <filter string="State" icon="terp-stock_effects-object-colorize" domain="[]" context="{'group_by':'state'}"/>
                        <filter string="User" icon="terp-personal" domain="[]" context="{'group_by':'responsible_id'}"/>
                        <filter string="Start Date" icon="terp-gtk-jump-to-ltr" domain="[]" context="{'group_by':'date_start'}"/>
                    </group>
                </search>
            </field>
        </record>

        <record id="act_project_phase" model="ir.actions.act_window">
            <field name="name">Project Phases</field>
            <field name="res_model">project.phase</field>
            <field name="view_type">form</field>
<<<<<<< HEAD
            <field name="view_mode">gantt,tree,form,calendar</field>
 			<field name="context">{'search_default_responsible_id':uid}</field>
=======
            <field name="view_mode">tree,form,calendar,gantt</field>
 			<field name="context">{'search_default_Progress':1,'search_default_responsible_id':uid}</field>
>>>>>>> a00a181d
            <field name="search_view_id" ref="view_project_phase_search"/>
        </record>

    # ------------------------------------------------------
    # Project
    # ------------------------------------------------------

        <record id="view_phase_project_form1" model="ir.ui.view">
            <field name="name">phase.project.form1</field>
            <field name="model">project.project</field>
            <field name="type">form</field>
            <field name="inherit_id" ref="project.edit_project"/>
            <field name="arch" type="xml">
                <field name="priority" position="before">
                    <field name="resource_calendar_id"/>
                </field>

            </field>
       </record>

    # ------------------------------------------------------
    # Project Task
    # ------------------------------------------------------

        <record id="view_project_phase_task_form1" model="ir.ui.view">
            <field name="name">project.phase.task.form1</field>
            <field name="model">project.task</field>
            <field name="type">form</field>
            <field name="inherit_id" ref="project.view_task_form2"/>
            <field name="arch" type="xml">
                <field name="planned_hours" position="replace">
                    <field name="planned_hours" widget="float_time" attrs="{'readonly':[('state','!=','draft')]}" on_change="onchange_planned(project_id, user_id, planned_hours, effective_hours, date_start, occupation_rate)"/>
                </field>

            </field>
       </record>

        <record id="view_project_phase_task_form2" model="ir.ui.view">
            <field name="name">project.phase.task.form2</field>
            <field name="model">project.task</field>
            <field name="type">form</field>
            <field name="inherit_id" ref="project.view_task_form2"/>
            <field name="arch" type="xml">
                <field name="date_end" position = "after">
                      <field name="occupation_rate"/>
                </field>
            </field>
       </record>

        <act_window
        id="project_phase_task_list"
        name="Related Tasks"
        res_model="project.task"
        src_model="project.phase"
        view_mode="tree,form"
        domain="[('phase_id','=',active_id)]"/>

        <act_window
        domain="[('project_id', '=', active_id)]"
        id="act_project_phases"
        name="Phases"
        res_model="project.phase"
        src_model="project.project"
        view_mode="tree,form"
        view_type="form" />

    # ------------------------------------------------------
    # Menu Items
    # ------------------------------------------------------

        <menuitem action="act_project_phase"
            groups="base.group_extended"
            id="menu_project_phase" parent="menu_project_long_term" sequence="4"/>

		<menuitem id="menu_resouce_allocation" action="act_resouce_allocation"
            name="Resource Allocations" parent="menu_project_long_term" />

        <!--<menuitem icon="terp-project" id="base.menu_main_pm" name="Project Management" sequence="1"/>-->
        <menuitem id="menu_pm_resources_project1"
            groups="base.group_extended"
            name="Resources" parent="base.menu_main_pm" sequence="2"/>

        <menuitem id="menu_phase_schedule" name="Scheduling" parent="menu_project_long_term"/>
        <menuitem action="resource.action_resource_resource_tree" id="menu_view_resource" parent="menu_pm_resources_project1" sequence="1"/>
        <menuitem action="resource.action_resource_calendar_form" id="menu_view_resource_calendar" parent="menu_pm_resources_project1" sequence="1"/>
        <menuitem action="resource.action_resource_calendar_leave_tree" id="menu_view_resource_calendar_leaves" parent="menu_pm_resources_project1" sequence="1"/>

    </data>
</openerp><|MERGE_RESOLUTION|>--- conflicted
+++ resolved
@@ -47,7 +47,7 @@
                     </group>
                     <newline/>
                     <group expand="1" string="Group By..." colspan="4" col="20">
-                        <filter name="resource" string="Resource" icon="terp-project" domain="[]" context="{'group_by':'resource_id'}"/>
+                        <filter name="resource" string="Resource" icon="terp-folder-blue" domain="[]" context="{'group_by':'resource_id'}"/>
                         <filter string="Phase" icon="terp-project" domain="[]" context="{'group_by':'phase_id'}"/>
                     </group>
                 </search>
@@ -86,21 +86,7 @@
                         <field name="date_end"/>
                     </group>
                     <notebook colspan="4">
-<<<<<<< HEAD
                         <page string="Resource Allocation">
-=======
-                        <page string="Resource Allocation Detail">
-                            <group colspan="2" col="2">
-                                <separator colspan="2" string="Duration"/>
-                                <field name="duration" widget="float_time"/>
-                                <field name="product_uom" widget="selection"/>
-                            </group>
-                            <group colspan="2" col="2">
-                                <separator colspan="2" string="Dates"/>
-                                <field name="date_start"/>
-                                <field name="date_end"/>
-                            </group>
->>>>>>> a00a181d
                             <field colspan="4" name="resource_ids" nolabel="1">
                                  <tree editable="bottom" string="Project Resource Allocation">
                                     <field name="resource_id" context="{'project_id':parent.project_id}"/>
@@ -258,13 +244,8 @@
             <field name="name">Project Phases</field>
             <field name="res_model">project.phase</field>
             <field name="view_type">form</field>
-<<<<<<< HEAD
             <field name="view_mode">gantt,tree,form,calendar</field>
  			<field name="context">{'search_default_responsible_id':uid}</field>
-=======
-            <field name="view_mode">tree,form,calendar,gantt</field>
- 			<field name="context">{'search_default_Progress':1,'search_default_responsible_id':uid}</field>
->>>>>>> a00a181d
             <field name="search_view_id" ref="view_project_phase_search"/>
         </record>
 

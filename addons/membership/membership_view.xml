--- conflicted
+++ resolved
@@ -111,11 +111,7 @@
                 </tree>
             </field>
         </record>
-<<<<<<< HEAD
-        
-=======
-
->>>>>>> 49554033
+
         <record id="view_res_partner_member_filter" model="ir.ui.view">
             <field name="name">res.partner.select</field>
             <field name="model">res.partner</field>
@@ -137,9 +133,6 @@
             </field>
         </record>
         
-<<<<<<< HEAD
-=======
-
         <record id="view_res_partner_member_filter2" model="ir.ui.view">
             <field name="name">res.partner.select2</field>
             <field name="model">res.partner</field>
@@ -157,7 +150,6 @@
                 </field>
             </field>
         </record>
->>>>>>> 49554033
 
         <record model="ir.actions.act_window" id="action_membership_members">
             <field name="name">Members</field>

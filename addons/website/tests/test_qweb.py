--- conflicted
+++ resolved
@@ -67,48 +67,6 @@
             "alt": "Marc Demo",
         }).encode('utf8'))
 
-<<<<<<< HEAD
-class MockObject(object):
-    _log_call = []
-    def __init__(self, *args, **kwargs):
-        self.__dict__ = kwargs
-    def __call__(self, *args, **kwargs):
-        self._log_call.append((args, kwargs))
-        return self
-    def __getitem__(self, index):
-        return self
-
-def werkzeugRaiseNotFound(*args, **kwargs):
-    raise werkzeug.exceptions.NotFound()
-
-class MockRequest(object):
-    """ Class with context manager mocking odoo.http.request for tests """
-    def __init__(self, env, website=None, context=None, multilang=True, routing=True):
-        app = MockObject(routing={
-            'type': 'http',
-            'website': True,
-            'multilang': multilang,
-        })
-        app.get_db_router = app.bind = app.match = app
-        if not routing:
-            app.match = werkzeugRaiseNotFound
-        self.request = MockObject(
-            env=env, context=context or {}, db=None,
-            session=MockObject(
-                debug=False
-            ),
-            website=website, httprequest=MockObject(
-                path='/hello/',
-                app=app
-            )
-        )
-        odoo.http._request_stack.push(self.request)
-    def __enter__(self):
-        return self.request
-    def __exit__(self, exc_type, exc_value, traceback):
-        odoo.http._request_stack.pop()
-=======
->>>>>>> 87fc1554
 
 class TestQwebProcessAtt(TransactionCase):
     def setUp(self):

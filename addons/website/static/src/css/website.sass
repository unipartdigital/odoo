@charset "utf-8"

/* 
 *       THIS CSS FILE IS FOR WEBSITE THEMING CUSTOMIZATION ONLY
 *
 * css for editor buttons, openerp widget included in the website and other
 * stuff must go to the editor.css 
 *
 */

/* ----- GENERIC LAYOUTING HELPERS ---- */

/* Vertical Spacing */
.mt128
    margin-top: 128px !important
.mt92
    margin-top: 92px !important
.mt64
    margin-top: 64px !important
.mt48
    margin-top: 48px !important
.mt32
    margin-top: 32px !important
.mt16
    margin-top: 16px !important
.mt8
    margin-top: 8px !important
.mt4
    margin-top: 4px !important
.mt0
    margin-top: 0px !important

.mb128
    margin-bottom: 128px !important
.mb92
    margin-bottom: 92px !important
.mb64
    margin-bottom: 64px !important
.mb48
    margin-bottom: 48px !important
.mb32
    margin-bottom: 32px !important
.mb16
    margin-bottom: 16px !important
.mb8
    margin-bottom: 8px !important
.mb4
    margin-bottom: 4px !important
.mb0
    margin-bottom: 0px !important

.pt128
    padding-top: 128px !important
.pt92
    padding-top: 92px !important
.pt64
    padding-top: 64px !important
.pt48
    padding-top: 48px !important
.pt32
    padding-top: 32px !important
.pt16
    padding-top: 16px !important
.pt8
    padding-top: 8px !important
.pt4
    padding-top: 4px !important
.pt0
    padding-top: 0px !important

.pb128
    padding-bottom: 128px !important
.pb92
    padding-bottom: 92px !important
.pb64
    padding-bottom: 64px !important
.pb48
    padding-bottom: 48px !important
.pb32
    padding-bottom: 32px !important
.pb16
    padding-bottom: 16px !important
.pb8
    padding-bottom: 8px !important
.pb4
    padding-bottom: 4px !important
.pb0
    padding-bottom: 0px !important

/* Grid of unequally tall elements */
.grid > [class*="col-md"]
    display: inline-block
    float: none
    vertical-align: top
    box-sizing: border-box
    &.grid-align-top > [class*="col-md"]
        vertical-align: top
    &.grid-align-middle > [class*="col-md"]
        vertical-align: middle
    &.grid-align-bottom > [class*="col-md"]
        vertical-align: bottom

/* Extra Styles */

img.shadow
    -webkit-border-radius: 3px
    -moz-border-radius: 3px
    -ms-border-radius: 3px
    -o-border-radius: 3px
    border-radius: 3px
    -webkit-box-shadow: 0px 3px 8px rgba(0, 0, 0, 0.2)
    -moz-box-shadow: 0px 3px 8px rgba(0, 0, 0, 0.2)
    box-shadow: 0px 3px 8px rgba(0, 0, 0, 0.2)
    margin: 0 auto

h1.text-muted, h2.text-muted, h3.text-muted
    margin-top: 10px

/* ----- BOOTSTRAP HACK FOR HEADER NAV BAR ----- */

.navbar.navbar-default.navbar-static-top
    margin-bottom: 0

/* ----- BOOTSTRAP HACK FOR STICKY FOOTER ----- */

html,body, #wrapwrap
    box-sizing: border-box
    height: 100%

#wrapwrap
    display: table
    width: 100%

header, #wrap, footer
    display: table-row
 
footer
    height: 100%
    background: rgb(239, 248, 248)
    background: rgba(100, 200, 200, 0.1)

#footer_container
    padding-top: 24px
    padding-bottom: 12px

/* ---- HACK FOR COVERING UP CK EDITOR BOGUS P INSERTION --- */

.oe_structure.oe_empty:empty, [data-oe-type=html]:empty, .oe_structure.oe_empty > .oe_drop_zone.oe_insert:only-child, [data-oe-type=html] > .oe_drop_zone.oe_insert:only-child
    background-image: url('/website/static/src/img/drag_here.png')
    background-repeat: no-repeat
    background-position: center top
    height: 200px !important

.oe_structure.oe_empty > .oe_drop_zone.oe_insert:only-child, [data-oe-type=html] > .oe_drop_zone.oe_insert:only-child
    position: static

.oe_structure.oe_empty:empty:before, [data-oe-type=html]:empty:before, .oe_structure.oe_empty > .oe_drop_zone.oe_insert:only-child:before, [data-oe-type=html] > .oe_drop_zone.oe_insert:only-child:before
    content: 'Drag Building Blocks Here'
    text-align: center
    display: block
    padding-top: 100px
    padding-bottom: 50px
    color: grey
    font-size: 24px

/* ---- HACK FOR COVERING UP CK EDITOR BOGUS P INSERTION --- */

.navbar .nav > li > p
    margin-bottom: 0px

// .navbar .nav > li  a
//     text-shadow: none

// .nav > li  a 
//     display: block

.carousel-inner .item
    height: 100%

.carousel
    .carousel-caption
        h1, h2, h3
            margin-top: 10px
            margin-bottom: 10px
    .carousel-image
        right: 10%
        left: 50%
        top: 5%
        bottom: 5%
        position: absolute
        text-align: center
        img
            height: 100%
            margin: 0 auto
    .item.text_image
        .carousel-caption
            left: auto
            right: auto
            bottom: 10%
            text-align: left
            padding: 20px
            background: rgba(0, 0, 0, 0.4)
    .item.text_only
        .carousel-image
            display: none
        .carousel-caption
            left: 10%
            right: 10%
            top: 10%
            text-align: center
    .item.image_text
        .carousel-caption
            left: auto
            text-align: left
            right: 10%
            bottom: 10%
            padding: 20px
            background: rgba(0, 0, 0, 0.4)
        .carousel-image
            right: 50%
            left: 10%

/* ---- HOMEPAGE THEME CUSTOMIZATION ---- */

.dark
    background: #eff8f8
    background: rgba(100, 200, 200, 0.14)
    -webkit-box-shadow: 0px 5px 9px -7px rgba(0, 0, 255, 0.5) inset, 0px -3px 9px -7px rgba(0, 0, 255, 0.5) inset
    -moz-box-shadow: 0px 5px 9px -7px rgba(0, 0, 255, 0.5) inset, 0px -3px 9px -7px rgba(0, 0, 255, 0.5) inset
    box-shadow: 0px 5px 9px -7px rgba(0, 0, 255, 0.5) inset, 0px -3px 9px -7px rgba(0, 0, 255, 0.5) inset

.nav-hierarchy
    padding-left: 16px

<<<<<<< HEAD
div#wrap .carousel
    top: -20px
=======
#themes-list
    .well
        padding: 0 0 20px 0
>>>>>>> 6788b91a

/* -- Hack for removing double scrollbar from mobile preview -- */
div#mobile-preview.modal
    overflow: hidden
    overflow-y: hidden

ul.nav-stacked > li > a
    padding: 2px 15px

#customize-menu .dropdown-header
    text-transform: uppercase

/* ---- PUBLISH ---- */
a[data-publish]
    text-decoration: none !important
    z-index: 2
    .label
        padding: 5px 8px
    .css_unpublish, .css_publish, .css_unpublished, .css_published
        display: none
    &[data-publish='off']
        .css_unpublished, &:hover .css_publish
            display: inline
        &:hover .css_unpublished
            display: none
    &[data-publish='on']
        .css_published, &:hover .css_unpublish
            display: inline
        &:hover .css_published
            display: none

[data-publish='off']:not(a)
    >:not([data-publish])
        opacity: 0.5
[data-publish]:not(a)
    position: relative
    overflow: visible
    >[data-publish]
        position: absolute
        right: -6px
        top: -10px
        display: none
    /*&:hover > [data-publish]*/
    /*     display: block*/<|MERGE_RESOLUTION|>--- conflicted
+++ resolved
@@ -232,14 +232,8 @@
 .nav-hierarchy
     padding-left: 16px
 
-<<<<<<< HEAD
-div#wrap .carousel
-    top: -20px
-=======
-#themes-list
-    .well
-        padding: 0 0 20px 0
->>>>>>> 6788b91a
+#themes-list .well
+    padding: 0 0 20px 0
 
 /* -- Hack for removing double scrollbar from mobile preview -- */
 div#mobile-preview.modal

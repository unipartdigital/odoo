--- conflicted
+++ resolved
@@ -151,7 +151,6 @@
 
     _name = "website"  # Avoid website.website convention for conciseness (for new api). Got a special authorization from xmo and rco
     _description = "Website"
-<<<<<<< HEAD
 
     def _active_languages(self):
         return self.env['res.lang'].search([]).ids
@@ -165,7 +164,7 @@
     domain = fields.Char('Website Domain')
     company_id = fields.Many2one('res.company', string="Company", default=lambda self: self.env.ref('base.main_company').id)
     language_ids = fields.Many2many('res.lang', 'website_lang_rel', 'website_id', 'lang_id', 'Languages', default=_active_languages)
-    default_lang_id = fields.Many2one('res.lang', string="Default Language", default=_default_language)
+    default_lang_id = fields.Many2one('res.lang', string="Default Language", default=_default_language, required=True)
     default_lang_code = fields.Char(related='default_lang_id.code', string="Default language code", store=True)
 
     social_twitter = fields.Char('Twitter Account')
@@ -190,41 +189,6 @@
         Menu = self.env['website.menu']
         for website in self:
             website.menu_id = Menu.search([('parent_id', '=', False), ('website_id', '=', website.id)], order='id', limit=1).id
-=======
-    _columns = {
-        'name': fields.char('Website Name'),
-        'domain': fields.char('Website Domain'),
-        'company_id': fields.many2one('res.company', string="Company"),
-        'language_ids': fields.many2many('res.lang', 'website_lang_rel', 'website_id', 'lang_id', 'Languages'),
-        'default_lang_id': fields.many2one('res.lang', string="Default language", required=True),
-        'default_lang_code': fields.related('default_lang_id', 'code', type="char", string="Default language code", store=True),
-        'social_twitter': fields.char('Twitter Account'),
-        'social_facebook': fields.char('Facebook Account'),
-        'social_github': fields.char('GitHub Account'),
-        'social_linkedin': fields.char('LinkedIn Account'),
-        'social_youtube': fields.char('Youtube Account'),
-        'social_googleplus': fields.char('Google+ Account'),
-        'google_analytics_key': fields.char('Google Analytics Key'),
-        'user_id': fields.many2one('res.users', string='Public User'),
-        'compress_html': fields.boolean('Compress HTML'),
-        'cdn_activated': fields.boolean('Activate CDN for assets'),
-        'cdn_url': fields.char('CDN Base URL'),
-        'cdn_filters': fields.text('CDN Filters', help="URL matching those filters will be rewritten using the CDN Base URL"),
-        'partner_id': fields.related('user_id','partner_id', type='many2one', relation='res.partner', string='Public Partner'),
-        'menu_id': fields.function(_get_menu, relation='website.menu', type='many2one', string='Main Menu'),
-        'favicon': fields.binary(string="Website Favicon", help="This field holds the image used to display a favicon on the website."),
-    }
-    _defaults = {
-        'user_id': lambda self,cr,uid,c: self.pool['ir.model.data'].xmlid_to_res_id(cr, openerp.SUPERUSER_ID, 'base.public_user'),
-        'company_id': lambda self,cr,uid,c: self.pool['ir.model.data'].xmlid_to_res_id(cr, openerp.SUPERUSER_ID,'base.main_company'),
-        'compress_html': False,
-        'cdn_activated': False,
-        'cdn_url': '',
-        'cdn_filters': '\n'.join(DEFAULT_CDN_FILTERS),
-        'language_ids': _active_languages,
-        'default_lang_id': _default_language,
-    }
->>>>>>> 78424989
 
     # cf. Wizard hack in website_views.xml
     def noop(self, *args, **kwargs):

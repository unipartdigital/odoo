# -*- coding: utf-8 -*-
import copy
import logging

from lxml import etree, html

<<<<<<< HEAD
from openerp import SUPERUSER_ID, tools
=======
from openerp import SUPERUSER_ID, api
>>>>>>> ea54d4af
from openerp.addons.website.models import website
from openerp.http import request
from openerp.osv import osv, fields

_logger = logging.getLogger(__name__)


class view(osv.osv):
    _inherit = "ir.ui.view"
    _columns = {
        'page': fields.boolean("Whether this view is a web page template (complete)"),
        'website_meta_title': fields.char("Website meta title", size=70, translate=True),
        'website_meta_description': fields.text("Website meta description", size=160, translate=True),
        'website_meta_keywords': fields.char("Website meta keywords", translate=True),
        'customize_show': fields.boolean("Show As Optional Inherit"),
        'website_id': fields.many2one('website', ondelete='cascade', string="Website"),
    }

    _sql_constraints = [
        ('key_website_id_uniq', 'unique(key, website_id)',
            'Key must be unique per website.'),
    ]

    _defaults = {
        'page': False,
        'customize_show': False,
    }

    def _view_obj(self, cr, uid, view_id, context=None):
        if isinstance(view_id, basestring):
            return self.pool['ir.model.data'].xmlid_to_object(
                cr, uid, view_id, raise_if_not_found=True, context=context
            )
        elif isinstance(view_id, (int, long)):
            return self.browse(cr, uid, view_id, context=context)

        # assume it's already a view object (WTF?)
        return view_id

    # Returns all views (called and inherited) related to a view
    # Used by translation mechanism, SEO and optional templates
    def _views_get(self, cr, uid, view_id, options=True, bundles=False, context=None, root=True):
        """ For a given view ``view_id``, should return:

        * the view itself
        * all views inheriting from it, enabled or not
          - but not the optional children of a non-enabled child
        * all views called from it (via t-call)
        """

        try:
            view = self._view_obj(cr, uid, view_id, context=context)
        except ValueError:
            _logger.warning("Could not find view object with view_id '%s'" % (view_id))
            # Shall we log that ? Yes, you should !
            return []

        while root and view.inherit_id:
            view = view.inherit_id

        result = [view]

        node = etree.fromstring(view.arch)
        xpath = "//t[@t-call]"
        if bundles:
            xpath += "| //t[@t-call-assets]"
        for child in node.xpath(xpath):
            try:
                called_view = self._view_obj(cr, uid, child.get('t-call', child.get('t-call-assets')), context=context)
            except ValueError:
                continue
            if called_view not in result:
                result += self._views_get(cr, uid, called_view, options=options, bundles=bundles, context=context)

        extensions = view.inherit_children_ids
        if not options:
            # only active children
            extensions = (v for v in view.inherit_children_ids if v.active)

        # Keep options in a deterministic order regardless of their applicability
        for extension in sorted(extensions, key=lambda v: v.id):
            for r in self._views_get(
                    cr, uid, extension,
                    # only return optional grandchildren if this child is enabled
                    options=extension.active,
                    context=context, root=False):
                if r not in result:
                    result.append(r)
        return result

    def extract_embedded_fields(self, cr, uid, arch, context=None):
        return arch.xpath('//*[@data-oe-model != "ir.ui.view"]')

    def save_embedded_field(self, cr, uid, el, context=None):
        Model = self.pool[el.get('data-oe-model')]
        field = el.get('data-oe-field')

        converter = self.pool['website.qweb'].get_converter_for(el.get('data-oe-type'))
        value = converter.from_html(cr, uid, Model, Model._fields[field], el)

        if value is not None:
            # TODO: batch writes?
            Model.write(cr, uid, [int(el.get('data-oe-id'))], {
                field: value
            }, context=context)

    def to_field_ref(self, cr, uid, el, context=None):
        # filter out meta-information inserted in the document
        attributes = dict((k, v) for k, v in el.items()
                          if not k.startswith('data-oe-'))
        attributes['t-field'] = el.get('data-oe-expression')

        out = html.html_parser.makeelement(el.tag, attrib=attributes)
        out.tail = el.tail
        return out

    def replace_arch_section(self, cr, uid, view_id, section_xpath, replacement, context=None):
        # the root of the arch section shouldn't actually be replaced as it's
        # not really editable itself, only the content truly is editable.

        [view] = self.browse(cr, uid, [view_id], context=context)
        arch = etree.fromstring(view.arch.encode('utf-8'))
        # => get the replacement root
        if not section_xpath:
            root = arch
        else:
            # ensure there's only one match
            [root] = arch.xpath(section_xpath)

        root.text = replacement.text
        root.tail = replacement.tail
        # replace all children
        del root[:]
        for child in replacement:
            root.append(copy.deepcopy(child))

        return arch

<<<<<<< HEAD
    @tools.ormcache_context(accepted_keys=('website_id',))
    def get_view_id(self, cr, uid, xml_id, context=None):
        if context and 'website_id' in context and not isinstance(xml_id, (int, long)):
            domain = [('key', '=', xml_id), '|', ('website_id', '=', context['website_id']), ('website_id', '=', False)]
            [xml_id] = self.search(cr, uid, domain, order='website_id', limit=1, context=context)
        else:
            xml_id = super(view, self).get_view_id(cr, uid, xml_id, context=context)
        return xml_id

=======
    @api.cr_uid_ids_context
>>>>>>> ea54d4af
    def render(self, cr, uid, id_or_xml_id, values=None, engine='ir.qweb', context=None):
        if request and getattr(request, 'website_enabled', False):
            engine = 'website.qweb'

            if isinstance(id_or_xml_id, list):
                id_or_xml_id = id_or_xml_id[0]

            if not context:
                context = {}

            company = self.pool['res.company'].browse(cr, SUPERUSER_ID, request.website.company_id.id, context=context)

            qcontext = dict(
                context.copy(),
                website=request.website,
                url_for=website.url_for,
                slug=website.slug,
                res_company=company,
                user_id=self.pool.get("res.users").browse(cr, uid, uid),
                translatable=context.get('lang') != request.website.default_lang_code,
                editable=request.website.is_publisher(),
                menu_data=self.pool['ir.ui.menu'].load_menus_root(cr, uid, context=context) if request.website.is_user() else None,
            )

            # add some values
            if values:
                qcontext.update(values)

            # in edit mode ir.ui.view will tag nodes
            if qcontext.get('editable'):
                context = dict(context, inherit_branding=True)
            elif request.registry['res.users'].has_group(cr, uid, 'base.group_website_publisher'):
                context = dict(context, inherit_branding_auto=True)

            view_obj = request.website.get_template(id_or_xml_id)
            if 'main_object' not in qcontext:
                qcontext['main_object'] = view_obj

            values = qcontext

        return super(view, self).render(cr, uid, id_or_xml_id, values=values, engine=engine, context=context)

    def _pretty_arch(self, arch):
        # remove_blank_string does not seem to work on HTMLParser, and
        # pretty-printing with lxml more or less requires stripping
        # whitespace: http://lxml.de/FAQ.html#why-doesn-t-the-pretty-print-option-reformat-my-xml-output
        # so serialize to XML, parse as XML (remove whitespace) then serialize
        # as XML (pretty print)
        arch_no_whitespace = etree.fromstring(
            etree.tostring(arch, encoding='utf-8'),
            parser=etree.XMLParser(encoding='utf-8', remove_blank_text=True))
        return etree.tostring(
            arch_no_whitespace, encoding='unicode', pretty_print=True)

    def save(self, cr, uid, res_id, value, xpath=None, context=None):
        """ Update a view section. The view section may embed fields to write

        :param str model:
        :param int res_id:
        :param str xpath: valid xpath to the tag to replace
        """
        res_id = int(res_id)

        arch_section = html.fromstring(
            value, parser=html.HTMLParser(encoding='utf-8'))

        if xpath is None:
            # value is an embedded field on its own, not a view section
            self.save_embedded_field(cr, uid, arch_section, context=context)
            return

        for el in self.extract_embedded_fields(cr, uid, arch_section, context=context):
            self.save_embedded_field(cr, uid, el, context=context)

            # transform embedded field back to t-field
            el.getparent().replace(el, self.to_field_ref(cr, uid, el, context=context))

        arch = self.replace_arch_section(cr, uid, res_id, xpath, arch_section, context=context)
        self.write(cr, uid, res_id, {
            'arch': self._pretty_arch(arch)
        }, context=context)

        view = self.browse(cr, SUPERUSER_ID, res_id, context=context)
        if view.model_data_id:
            view.model_data_id.write({'noupdate': True})<|MERGE_RESOLUTION|>--- conflicted
+++ resolved
@@ -4,11 +4,7 @@
 
 from lxml import etree, html
 
-<<<<<<< HEAD
-from openerp import SUPERUSER_ID, tools
-=======
-from openerp import SUPERUSER_ID, api
->>>>>>> ea54d4af
+from openerp import SUPERUSER_ID, api, tools
 from openerp.addons.website.models import website
 from openerp.http import request
 from openerp.osv import osv, fields
@@ -147,7 +143,6 @@
 
         return arch
 
-<<<<<<< HEAD
     @tools.ormcache_context(accepted_keys=('website_id',))
     def get_view_id(self, cr, uid, xml_id, context=None):
         if context and 'website_id' in context and not isinstance(xml_id, (int, long)):
@@ -157,9 +152,7 @@
             xml_id = super(view, self).get_view_id(cr, uid, xml_id, context=context)
         return xml_id
 
-=======
     @api.cr_uid_ids_context
->>>>>>> ea54d4af
     def render(self, cr, uid, id_or_xml_id, values=None, engine='ir.qweb', context=None):
         if request and getattr(request, 'website_enabled', False):
             engine = 'website.qweb'

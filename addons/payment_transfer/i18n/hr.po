# Translation of Odoo Server.
# This file contains the translation of the following modules:
# * payment_transfer
#
# Translators:
# Davor Bojkić <bole@dajmi5.com>, 2015
msgid ""
msgstr ""
"Project-Id-Version: Odoo 9.0\n"
"Report-Msgid-Bugs-To: \n"
<<<<<<< HEAD
"POT-Creation-Date: 2016-08-19 10:25+0000\n"
=======
"POT-Creation-Date: 2016-08-18 14:07+0000\n"
>>>>>>> bc1a0a32
"PO-Revision-Date: 2015-10-15 17:05+0000\n"
"Last-Translator: Davor Bojkić <bole@dajmi5.com>\n"
"Language-Team: Croatian (http://www.transifex.com/odoo/odoo-9/language/hr/)\n"
"Language: hr\n"
"MIME-Version: 1.0\n"
"Content-Type: text/plain; charset=UTF-8\n"
"Content-Transfer-Encoding: \n"
"Plural-Forms: nplurals=3; plural=n%10==1 && n%100!=11 ? 0 : n%10>=2 && n"
"%10<=4 && (n%100<10 || n%100>=20) ? 1 : 2;\n"

#. module: payment_transfer
#: code:addons/payment_transfer/models/payment_acquirer.py:68
#, python-format
msgid "; multiple order found"
msgstr "; pronađen višestruki nalog"

#. module: payment_transfer
#: code:addons/payment_transfer/models/payment_acquirer.py:66
#, python-format
msgid "; no order found"
msgstr "; nema pronađenog naloga"

#. module: payment_transfer
<<<<<<< HEAD
=======
#: model:payment.acquirer,cancel_msg:payment_transfer.payment_acquirer_transfer
msgid "<span><i>Cancel,</i> Your payment has been cancelled.</span>"
msgstr "<span><i>Otkaži,</i> Vaše plaćanje je otkazano.</span>"

#. module: payment_transfer
#: model:payment.acquirer,done_msg:payment_transfer.payment_acquirer_transfer
msgid ""
"<span><i>Done,</i> Your online payment has been successfully processed. "
"Thank you for your order.</span>"
msgstr ""
"<span><i>Gotovo,</i> Vaše online plaćanje je uspješno odrađeno.  Hvala na "
"vašoj narudžbi.</span>"

#. module: payment_transfer
#: model:payment.acquirer,error_msg:payment_transfer.payment_acquirer_transfer
msgid ""
"<span><i>Error,</i> Please be aware that an error occurred during the "
"transaction. The order has been confirmed but won't be paid. Don't hesitate "
"to contact us if you have any questions on the status of your order.</span>"
msgstr ""
"<span><i>Pogreška,</i> Imajte na umu da je došlo do pogreške tijekom "
"transakcije. Nalog je potvrđen, ali nije plaćen. Ne ustručavajte se "
"kontaktirati nas ako imate bilo kakvih pitanja o statusu narudžbe.</span>"

#. module: payment_transfer
#: model:payment.acquirer,pending_msg:payment_transfer.payment_acquirer_transfer
msgid ""
"<span><i>Pending,</i> Your online payment has been successfully processed. "
"But your order is not validated yet.</span>"
msgstr ""
"<span><i>Na čekanju,</i> Vaše online plaćanje je uspješno odrađeno. Ali Vaš "
"nalog još nije potvrđen.</span>"

#. module: payment_transfer
>>>>>>> bc1a0a32
#: code:addons/payment_transfer/models/payment_acquirer.py:30
#: model:payment.acquirer,post_msg:payment_transfer.payment_acquirer_transfer
#, python-format
msgid "Bank Account"
msgstr "Bankovni račun"

#. module: payment_transfer
#: code:addons/payment_transfer/models/payment_acquirer.py:30
#, python-format
msgid "Bank Accounts"
msgstr "Bankovni računi"

#. module: payment_transfer
#: model:payment.acquirer,post_msg:payment_transfer.payment_acquirer_transfer
msgid "Communication"
msgstr ""

#. module: payment_transfer
#: model:ir.model,name:payment_transfer.model_payment_acquirer
msgid "Payment Acquirer"
msgstr "Stjecatelj plaćanja"

#. module: payment_transfer
#: model:ir.model,name:payment_transfer.model_payment_transaction
msgid "Payment Transaction"
msgstr "Transakcija plaćanja"

#. module: payment_transfer
<<<<<<< HEAD
#: code:addons/payment_transfer/models/payment_acquirer.py:19
=======
#: model:payment.acquirer,post_msg:payment_transfer.payment_acquirer_transfer
msgid "Please use the following transfer details"
msgstr ""

#. module: payment_transfer
#: model:payment.acquirer,post_msg:payment_transfer.payment_acquirer_transfer
msgid "Please use the order name as communication reference."
msgstr ""

#. module: payment_transfer
#: model:payment.acquirer,pre_msg:payment_transfer.payment_acquirer_transfer
msgid "Transfer information will be provided after choosing the payment mode."
msgstr ""

#. module: payment_transfer
#: code:addons/payment_transfer/models/payment_acquirer.py:19
#: model:payment.acquirer,name:payment_transfer.payment_acquirer_transfer
>>>>>>> bc1a0a32
#, python-format
msgid "Wire Transfer"
msgstr "Bankovni nalog"

#. module: payment_transfer
#: code:addons/payment_transfer/models/payment_acquirer.py:64
#, python-format
msgid "received data for reference %s"
msgstr ""

#~ msgid "<span><i>Cancel,</i> Your payment has been cancelled.</span>"
#~ msgstr "<span><i>Otkaži,</i> Vaše plaćanje je otkazano.</span>"

#~ msgid ""
#~ "<span><i>Done,</i> Your online payment has been successfully processed. "
#~ "Thank you for your order.</span>"
#~ msgstr ""
#~ "<span><i>Gotovo,</i> Vaše online plaćanje je uspješno odrađeno.  Hvala na "
#~ "vašoj narudžbi.</span>"

#~ msgid ""
#~ "<span><i>Error,</i> Please be aware that an error occurred during the "
#~ "transaction. The order has been confirmed but won't be paid. Don't "
#~ "hesitate to contact us if you have any questions on the status of your "
#~ "order.</span>"
#~ msgstr ""
#~ "<span><i>Pogreška,</i> Imajte na umu da je došlo do pogreške tijekom "
#~ "transakcije. Nalog je potvrđen, ali nije plaćen. Ne ustručavajte se "
#~ "kontaktirati nas ako imate bilo kakvih pitanja o statusu narudžbe.</span>"

#~ msgid ""
#~ "<span><i>Pending,</i> Your online payment has been successfully "
#~ "processed. But your order is not validated yet.</span>"
#~ msgstr ""
#~ "<span><i>Na čekanju,</i> Vaše online plaćanje je uspješno odrađeno. Ali "
#~ "Vaš nalog još nije potvrđen.</span>"<|MERGE_RESOLUTION|>--- conflicted
+++ resolved
@@ -8,11 +8,7 @@
 msgstr ""
 "Project-Id-Version: Odoo 9.0\n"
 "Report-Msgid-Bugs-To: \n"
-<<<<<<< HEAD
-"POT-Creation-Date: 2016-08-19 10:25+0000\n"
-=======
 "POT-Creation-Date: 2016-08-18 14:07+0000\n"
->>>>>>> bc1a0a32
 "PO-Revision-Date: 2015-10-15 17:05+0000\n"
 "Last-Translator: Davor Bojkić <bole@dajmi5.com>\n"
 "Language-Team: Croatian (http://www.transifex.com/odoo/odoo-9/language/hr/)\n"
@@ -36,8 +32,6 @@
 msgstr "; nema pronađenog naloga"
 
 #. module: payment_transfer
-<<<<<<< HEAD
-=======
 #: model:payment.acquirer,cancel_msg:payment_transfer.payment_acquirer_transfer
 msgid "<span><i>Cancel,</i> Your payment has been cancelled.</span>"
 msgstr "<span><i>Otkaži,</i> Vaše plaćanje je otkazano.</span>"
@@ -72,7 +66,6 @@
 "nalog još nije potvrđen.</span>"
 
 #. module: payment_transfer
->>>>>>> bc1a0a32
 #: code:addons/payment_transfer/models/payment_acquirer.py:30
 #: model:payment.acquirer,post_msg:payment_transfer.payment_acquirer_transfer
 #, python-format
@@ -101,9 +94,6 @@
 msgstr "Transakcija plaćanja"
 
 #. module: payment_transfer
-<<<<<<< HEAD
-#: code:addons/payment_transfer/models/payment_acquirer.py:19
-=======
 #: model:payment.acquirer,post_msg:payment_transfer.payment_acquirer_transfer
 msgid "Please use the following transfer details"
 msgstr ""
@@ -121,7 +111,6 @@
 #. module: payment_transfer
 #: code:addons/payment_transfer/models/payment_acquirer.py:19
 #: model:payment.acquirer,name:payment_transfer.payment_acquirer_transfer
->>>>>>> bc1a0a32
 #, python-format
 msgid "Wire Transfer"
 msgstr "Bankovni nalog"
@@ -130,31 +119,4 @@
 #: code:addons/payment_transfer/models/payment_acquirer.py:64
 #, python-format
 msgid "received data for reference %s"
-msgstr ""
-
-#~ msgid "<span><i>Cancel,</i> Your payment has been cancelled.</span>"
-#~ msgstr "<span><i>Otkaži,</i> Vaše plaćanje je otkazano.</span>"
-
-#~ msgid ""
-#~ "<span><i>Done,</i> Your online payment has been successfully processed. "
-#~ "Thank you for your order.</span>"
-#~ msgstr ""
-#~ "<span><i>Gotovo,</i> Vaše online plaćanje je uspješno odrađeno.  Hvala na "
-#~ "vašoj narudžbi.</span>"
-
-#~ msgid ""
-#~ "<span><i>Error,</i> Please be aware that an error occurred during the "
-#~ "transaction. The order has been confirmed but won't be paid. Don't "
-#~ "hesitate to contact us if you have any questions on the status of your "
-#~ "order.</span>"
-#~ msgstr ""
-#~ "<span><i>Pogreška,</i> Imajte na umu da je došlo do pogreške tijekom "
-#~ "transakcije. Nalog je potvrđen, ali nije plaćen. Ne ustručavajte se "
-#~ "kontaktirati nas ako imate bilo kakvih pitanja o statusu narudžbe.</span>"
-
-#~ msgid ""
-#~ "<span><i>Pending,</i> Your online payment has been successfully "
-#~ "processed. But your order is not validated yet.</span>"
-#~ msgstr ""
-#~ "<span><i>Na čekanju,</i> Vaše online plaćanje je uspješno odrađeno. Ali "
-#~ "Vaš nalog još nije potvrđen.</span>"+msgstr ""
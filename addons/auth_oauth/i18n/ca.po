# Catalan translation for openobject-addons
# Copyright (c) 2014 Rosetta Contributors and Canonical Ltd 2014
# This file is distributed under the same license as the openobject-addons package.
# FIRST AUTHOR <EMAIL@ADDRESS>, 2014.
#
msgid ""
msgstr ""
<<<<<<< HEAD
"Project-Id-Version: openobject-addons\n"
"Report-Msgid-Bugs-To: FULL NAME <EMAIL@ADDRESS>\n"
"POT-Creation-Date: 2014-08-14 13:08+0000\n"
"PO-Revision-Date: 2014-11-03 10:28+0000\n"
"Last-Translator: FULL NAME <EMAIL@ADDRESS>\n"
"Language-Team: Catalan <ca@li.org>\n"
=======
"Project-Id-Version: Odoo 8.0\n"
"Report-Msgid-Bugs-To: \n"
"POT-Creation-Date: 2015-01-21 14:07+0000\n"
"PO-Revision-Date: 2016-01-24 20:54+0000\n"
"Last-Translator: Martin Trigaux\n"
"Language-Team: Catalan (http://www.transifex.com/odoo/odoo-8/language/ca/)\n"
>>>>>>> 3ff4dae5
"MIME-Version: 1.0\n"
"Content-Type: text/plain; charset=UTF-8\n"
"Content-Transfer-Encoding: 8bit\n"
"X-Launchpad-Export-Date: 2014-11-04 07:29+0000\n"
"X-Generator: Launchpad (build 17211)\n"

#. module: auth_oauth
#: code:addons/auth_oauth/controllers/main.py:99
#, python-format
msgid "Access Denied"
msgstr ""

#. module: auth_oauth
#: field:base.config.settings,auth_oauth_facebook_enabled:0
msgid "Allow users to sign in with Facebook"
msgstr ""

#. module: auth_oauth
#: field:base.config.settings,auth_oauth_google_enabled:0
msgid "Allow users to sign in with Google"
msgstr "Permetre la entrada als usuaris amb Google "

#. module: auth_oauth
#: field:auth.oauth.provider,enabled:0
msgid "Allowed"
msgstr ""

#. module: auth_oauth
#: field:auth.oauth.provider,auth_endpoint:0
msgid "Authentication URL"
msgstr ""

#. module: auth_oauth
#: field:auth.oauth.provider,body:0
msgid "Body"
msgstr ""

#. module: auth_oauth
#: field:auth.oauth.provider,css_class:0
msgid "CSS class"
msgstr ""

#. module: auth_oauth
#: field:auth.oauth.provider,client_id:0
#: field:base.config.settings,auth_oauth_facebook_client_id:0
#: field:base.config.settings,auth_oauth_google_client_id:0
msgid "Client ID"
msgstr ""

#. module: auth_oauth
#: field:auth.oauth.provider,create_uid:0
msgid "Created by"
msgstr ""

#. module: auth_oauth
#: field:auth.oauth.provider,create_date:0
msgid "Created on"
msgstr ""

#. module: auth_oauth
#: field:auth.oauth.provider,data_endpoint:0
msgid "Data URL"
msgstr ""

#. module: auth_oauth
#: field:auth.oauth.provider,id:0
msgid "ID"
msgstr ""

#. module: auth_oauth
#: field:auth.oauth.provider,write_uid:0
msgid "Last Updated by"
msgstr ""

#. module: auth_oauth
#: field:auth.oauth.provider,write_date:0
msgid "Last Updated on"
msgstr ""

#. module: auth_oauth
#: field:res.users,oauth_access_token:0
msgid "OAuth Access Token"
msgstr ""

#. module: auth_oauth
#: field:res.users,oauth_provider_id:0
msgid "OAuth Provider"
msgstr ""

#. module: auth_oauth
#: model:ir.ui.menu,name:auth_oauth.menu_oauth_providers
msgid "OAuth Providers"
msgstr ""

#. module: auth_oauth
#: sql_constraint:res.users:0
msgid "OAuth UID must be unique per provider"
msgstr ""

#. module: auth_oauth
#: field:res.users,oauth_uid:0
msgid "OAuth User ID"
msgstr ""

#. module: auth_oauth
#: model:ir.model,name:auth_oauth.model_auth_oauth_provider
msgid "OAuth2 provider"
msgstr ""

#. module: auth_oauth
#: view:res.users:auth_oauth.view_users_form
msgid "Oauth"
msgstr ""

#. module: auth_oauth
#: help:res.users,oauth_uid:0
msgid "Oauth Provider user_id"
msgstr ""

#. module: auth_oauth
#: field:auth.oauth.provider,name:0
msgid "Provider name"
msgstr ""

#. module: auth_oauth
#: model:ir.actions.act_window,name:auth_oauth.action_oauth_provider
msgid "Providers"
msgstr ""

#. module: auth_oauth
#: field:auth.oauth.provider,scope:0
msgid "Scope"
msgstr ""

#. module: auth_oauth
#: code:addons/auth_oauth/controllers/main.py:97
#, python-format
msgid "Sign up is not allowed on this database."
msgstr ""

#. module: auth_oauth
#: model:ir.model,name:auth_oauth.model_res_users
msgid "Users"
msgstr ""

#. module: auth_oauth
#: field:auth.oauth.provider,validation_endpoint:0
msgid "Validation URL"
msgstr ""

#. module: auth_oauth
#: code:addons/auth_oauth/controllers/main.py:101
#, python-format
msgid ""
"You do not have access to this database or your invitation has expired. "
"Please ask for an invitation and be sure to follow the link in your "
"invitation email."
msgstr ""

#. module: auth_oauth
#: view:auth.oauth.provider:auth_oauth.view_oauth_provider_form
#: view:auth.oauth.provider:auth_oauth.view_oauth_provider_list
msgid "arch"
msgstr ""

#. module: auth_oauth
#: field:auth.oauth.provider,sequence:0
msgid "unknown"
msgstr ""<|MERGE_RESOLUTION|>--- conflicted
+++ resolved
@@ -1,33 +1,51 @@
-# Catalan translation for openobject-addons
-# Copyright (c) 2014 Rosetta Contributors and Canonical Ltd 2014
-# This file is distributed under the same license as the openobject-addons package.
-# FIRST AUTHOR <EMAIL@ADDRESS>, 2014.
-#
-msgid ""
-msgstr ""
-<<<<<<< HEAD
-"Project-Id-Version: openobject-addons\n"
-"Report-Msgid-Bugs-To: FULL NAME <EMAIL@ADDRESS>\n"
-"POT-Creation-Date: 2014-08-14 13:08+0000\n"
-"PO-Revision-Date: 2014-11-03 10:28+0000\n"
-"Last-Translator: FULL NAME <EMAIL@ADDRESS>\n"
-"Language-Team: Catalan <ca@li.org>\n"
-=======
+# Translation of Odoo Server.
+# This file contains the translation of the following modules:
+# * auth_oauth
+# 
+# Translators:
+msgid ""
+msgstr ""
 "Project-Id-Version: Odoo 8.0\n"
 "Report-Msgid-Bugs-To: \n"
 "POT-Creation-Date: 2015-01-21 14:07+0000\n"
 "PO-Revision-Date: 2016-01-24 20:54+0000\n"
 "Last-Translator: Martin Trigaux\n"
 "Language-Team: Catalan (http://www.transifex.com/odoo/odoo-8/language/ca/)\n"
->>>>>>> 3ff4dae5
 "MIME-Version: 1.0\n"
 "Content-Type: text/plain; charset=UTF-8\n"
-"Content-Transfer-Encoding: 8bit\n"
-"X-Launchpad-Export-Date: 2014-11-04 07:29+0000\n"
-"X-Generator: Launchpad (build 17211)\n"
-
-#. module: auth_oauth
-#: code:addons/auth_oauth/controllers/main.py:99
+"Content-Transfer-Encoding: \n"
+"Language: ca\n"
+"Plural-Forms: nplurals=2; plural=(n != 1);\n"
+
+#. module: auth_oauth
+#: view:base.config.settings:auth_oauth.view_general_configuration
+msgid "- Ceate a new project"
+msgstr ""
+
+#. module: auth_oauth
+#: view:base.config.settings:auth_oauth.view_general_configuration
+msgid "- Create an oauth client_id"
+msgstr ""
+
+#. module: auth_oauth
+#: view:base.config.settings:auth_oauth.view_general_configuration
+msgid ""
+"- Edit settings and set both Authorized Redirect URIs and Authorized "
+"JavaScript Origins to your hostname."
+msgstr ""
+
+#. module: auth_oauth
+#: view:base.config.settings:auth_oauth.view_general_configuration
+msgid "- Go to Api Access"
+msgstr ""
+
+#. module: auth_oauth
+#: view:base.config.settings:auth_oauth.view_general_configuration
+msgid "- Go to the"
+msgstr ""
+
+#. module: auth_oauth
+#: code:addons/auth_oauth/controllers/main.py:100
 #, python-format
 msgid "Access Denied"
 msgstr ""
@@ -55,7 +73,7 @@
 #. module: auth_oauth
 #: field:auth.oauth.provider,body:0
 msgid "Body"
-msgstr ""
+msgstr "Missatge"
 
 #. module: auth_oauth
 #: field:auth.oauth.provider,css_class:0
@@ -67,17 +85,17 @@
 #: field:base.config.settings,auth_oauth_facebook_client_id:0
 #: field:base.config.settings,auth_oauth_google_client_id:0
 msgid "Client ID"
-msgstr ""
+msgstr "ID de client"
 
 #. module: auth_oauth
 #: field:auth.oauth.provider,create_uid:0
 msgid "Created by"
-msgstr ""
+msgstr "Creat per"
 
 #. module: auth_oauth
 #: field:auth.oauth.provider,create_date:0
 msgid "Created on"
-msgstr ""
+msgstr "Creat el"
 
 #. module: auth_oauth
 #: field:auth.oauth.provider,data_endpoint:0
@@ -85,18 +103,28 @@
 msgstr ""
 
 #. module: auth_oauth
+#: view:base.config.settings:auth_oauth.view_general_configuration
+msgid "Google APIs console"
+msgstr ""
+
+#. module: auth_oauth
 #: field:auth.oauth.provider,id:0
 msgid "ID"
-msgstr ""
+msgstr "ID"
 
 #. module: auth_oauth
 #: field:auth.oauth.provider,write_uid:0
 msgid "Last Updated by"
-msgstr ""
+msgstr "Actualitzat per última vegada per"
 
 #. module: auth_oauth
 #: field:auth.oauth.provider,write_date:0
 msgid "Last Updated on"
+msgstr "Actualitzat per última vegada el dia"
+
+#. module: auth_oauth
+#: view:base.config.settings:auth_oauth.view_general_configuration
+msgid "Now copy paste the client_id here:"
 msgstr ""
 
 #. module: auth_oauth
@@ -155,15 +183,22 @@
 msgstr ""
 
 #. module: auth_oauth
-#: code:addons/auth_oauth/controllers/main.py:97
+#: code:addons/auth_oauth/controllers/main.py:98
 #, python-format
 msgid "Sign up is not allowed on this database."
 msgstr ""
 
 #. module: auth_oauth
+#: view:base.config.settings:auth_oauth.view_general_configuration
+msgid ""
+"To setup the signin process with Google, first you have to perform the "
+"following steps:"
+msgstr ""
+
+#. module: auth_oauth
 #: model:ir.model,name:auth_oauth.model_res_users
 msgid "Users"
-msgstr ""
+msgstr "Usuaris"
 
 #. module: auth_oauth
 #: field:auth.oauth.provider,validation_endpoint:0
@@ -171,7 +206,7 @@
 msgstr ""
 
 #. module: auth_oauth
-#: code:addons/auth_oauth/controllers/main.py:101
+#: code:addons/auth_oauth/controllers/main.py:102
 #, python-format
 msgid ""
 "You do not have access to this database or your invitation has expired. "
@@ -186,6 +221,11 @@
 msgstr ""
 
 #. module: auth_oauth
+#: view:base.config.settings:auth_oauth.view_general_configuration
+msgid "e.g. 1234-xyz.apps.googleusercontent.com"
+msgstr ""
+
+#. module: auth_oauth
 #: field:auth.oauth.provider,sequence:0
 msgid "unknown"
-msgstr ""+msgstr "desconegut"
--- conflicted
+++ resolved
@@ -9,13 +9,8 @@
 "Project-Id-Version: Odoo 9.0\n"
 "Report-Msgid-Bugs-To: \n"
 "POT-Creation-Date: 2015-09-18 08:11+0000\n"
-<<<<<<< HEAD
-"PO-Revision-Date: 2015-09-19 08:17+0000\n"
-"Last-Translator: Martin Trigaux\n"
-=======
 "PO-Revision-Date: 2015-11-16 11:46+0000\n"
 "Last-Translator: Manuel Gómez <nuelgoz@gmail.com>\n"
->>>>>>> b2939537
 "Language-Team: Spanish (http://www.transifex.com/odoo/odoo-9/language/es/)\n"
 "MIME-Version: 1.0\n"
 "Content-Type: text/plain; charset=UTF-8\n"
@@ -38,18 +33,14 @@
 #. module: payment_adyen
 #: model:payment.acquirer,cancel_msg:payment_adyen.payment_acquirer_adyen
 msgid "<span><i>Cancel,</i> Your payment has been cancelled.</span>"
-<<<<<<< HEAD
-msgstr ""
-=======
 msgstr "<span><i>Cancelado,</i> Su pago ha sido cancelado.</span>"
->>>>>>> b2939537
 
 #. module: payment_adyen
 #: model:payment.acquirer,done_msg:payment_adyen.payment_acquirer_adyen
 msgid ""
 "<span><i>Done,</i> Your online payment has been successfully processed. "
 "Thank you for your order.</span>"
-msgstr ""
+msgstr "<span><i>Aprobado,</i> su pago en línea ha sido porcesado satisfactoriamente. Gracias por su orden.</span>"
 
 #. module: payment_adyen
 #: model:payment.acquirer,error_msg:payment_adyen.payment_acquirer_adyen
@@ -57,14 +48,14 @@
 "<span><i>Error,</i> Please be aware that an error occurred during the "
 "transaction. The order has been confirmed but won't be paid. Don't hesitate "
 "to contact us if you have any questions on the status of your order.</span>"
-msgstr ""
+msgstr "<span><i>Error,</i> considere por favor que ha ocurrido un error durante la transacción. La orden ha sido confirmada, pero no será pagada. No dude en contactarnos si usted tiene alguna pregunta sobre el estado de su orden.</span>"
 
 #. module: payment_adyen
 #: model:payment.acquirer,pending_msg:payment_adyen.payment_acquirer_adyen
 msgid ""
 "<span><i>Pending,</i> Your online payment has been successfully processed. "
 "But your order is not validated yet.</span>"
-msgstr ""
+msgstr "<span><i>Pendiente,</i> su orden ha sido procesada satisfactoriamente, pero no ha sido validada satisfactoriamente.</span>"
 
 #. module: payment_adyen
 #: model:payment.acquirer,name:payment_adyen.payment_acquirer_adyen

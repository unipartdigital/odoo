# -*- coding: utf-8 -*-
##############################################################################
#
#    OpenERP, Open Source Management Solution
#    Copyright (C) 2004-2010 Tiny SPRL (<http://tiny.be>).
#
#    This program is free software: you can redistribute it and/or modify
#    it under the terms of the GNU Affero General Public License as
#    published by the Free Software Foundation, either version 3 of the
#    License, or (at your option) any later version.
#
#    This program is distributed in the hope that it will be useful,
#    but WITHOUT ANY WARRANTY; without even the implied warranty of
#    MERCHANTABILITY or FITNESS FOR A PARTICULAR PURPOSE.  See the
#    GNU Affero General Public License for more details.
#
#    You should have received a copy of the GNU Affero General Public License
#    along with this program.  If not, see <http://www.gnu.org/licenses/>.
#
##############################################################################

import time
from lxml import etree

from openerp.osv import fields, osv
import openerp.addons.decimal_precision as dp
from openerp.tools.translate import _
from openerp.tools import float_compare
from openerp.report import report_sxw

class res_currency(osv.osv):
    _inherit = "res.currency"

    def _get_current_rate(self, cr, uid, ids, name, arg, context=None):
        if context is None:
            context = {}
        res = super(res_currency, self)._get_current_rate(cr, uid, ids, name, arg, context=context)
        if context.get('voucher_special_currency') in ids and context.get('voucher_special_currency_rate'):
            res[context.get('voucher_special_currency')] = context.get('voucher_special_currency_rate')
        return res


class res_company(osv.osv):
    _inherit = "res.company"
    _columns = {
        'income_currency_exchange_account_id': fields.many2one(
            'account.account',
            string="Gain Exchange Rate Account",
            domain="[('type', '=', 'other')]",),
        'expense_currency_exchange_account_id': fields.many2one(
            'account.account',
            string="Loss Exchange Rate Account",
            domain="[('type', '=', 'other')]",),
    }


class account_config_settings(osv.osv_memory):
    _inherit = 'account.config.settings'
    _columns = {
        'income_currency_exchange_account_id': fields.related(
            'company_id', 'income_currency_exchange_account_id',
            type='many2one',
            relation='account.account',
            string="Gain Exchange Rate Account", 
            domain="[('type', '=', 'other')]"),
        'expense_currency_exchange_account_id': fields.related(
            'company_id', 'expense_currency_exchange_account_id',
            type="many2one",
            relation='account.account',
            string="Loss Exchange Rate Account",
            domain="[('type', '=', 'other')]"),
    }
    def onchange_company_id(self, cr, uid, ids, company_id, context=None):
        res = super(account_config_settings, self).onchange_company_id(cr, uid, ids, company_id, context=context)
        if company_id:
            company = self.pool.get('res.company').browse(cr, uid, company_id, context=context)
            res['value'].update({'income_currency_exchange_account_id': company.income_currency_exchange_account_id and company.income_currency_exchange_account_id.id or False, 
                                 'expense_currency_exchange_account_id': company.expense_currency_exchange_account_id and company.expense_currency_exchange_account_id.id or False})
        else: 
            res['value'].update({'income_currency_exchange_account_id': False, 
                                 'expense_currency_exchange_account_id': False})
        return res

class account_voucher(osv.osv):
    def _check_paid(self, cr, uid, ids, name, args, context=None):
        res = {}
        for voucher in self.browse(cr, uid, ids, context=context):
            res[voucher.id] = any([((line.account_id.type, 'in', ('receivable', 'payable')) and line.reconcile_id) for line in voucher.move_ids])
        return res

    def _get_type(self, cr, uid, context=None):
        if context is None:
            context = {}
        return context.get('type', False)

    def _get_period(self, cr, uid, context=None):
        if context is None: context = {}
        if context.get('period_id', False):
            return context.get('period_id')
        periods = self.pool.get('account.period').find(cr, uid, context=context)
        return periods and periods[0] or False

    def _make_journal_search(self, cr, uid, ttype, context=None):
        journal_pool = self.pool.get('account.journal')
        return journal_pool.search(cr, uid, [('type', '=', ttype)], limit=1)

    def _get_journal(self, cr, uid, context=None):
        if context is None: context = {}
        invoice_pool = self.pool.get('account.invoice')
        journal_pool = self.pool.get('account.journal')
        if context.get('invoice_id', False):
            currency_id = invoice_pool.browse(cr, uid, context['invoice_id'], context=context).currency_id.id
            journal_id = journal_pool.search(cr, uid, [('currency', '=', currency_id)], limit=1)
            return journal_id and journal_id[0] or False
        if context.get('journal_id', False):
            return context.get('journal_id')
        if not context.get('journal_id', False) and context.get('search_default_journal_id', False):
            return context.get('search_default_journal_id')

        ttype = context.get('type', 'bank')
        if ttype in ('payment', 'receipt'):
            ttype = 'bank'
        res = self._make_journal_search(cr, uid, ttype, context=context)
        return res and res[0] or False

    def _get_tax(self, cr, uid, context=None):
        if context is None: context = {}
        journal_pool = self.pool.get('account.journal')
        journal_id = context.get('journal_id', False)
        if not journal_id:
            ttype = context.get('type', 'bank')
            res = journal_pool.search(cr, uid, [('type', '=', ttype)], limit=1)
            if not res:
                return False
            journal_id = res[0]

        if not journal_id:
            return False
        journal = journal_pool.browse(cr, uid, journal_id, context=context)
        account_id = journal.default_credit_account_id or journal.default_debit_account_id
        if account_id and account_id.tax_ids:
            tax_id = account_id.tax_ids[0].id
            return tax_id
        return False

    def _get_payment_rate_currency(self, cr, uid, context=None):
        """
        Return the default value for field payment_rate_currency_id: the currency of the journal
        if there is one, otherwise the currency of the user's company
        """
        if context is None: context = {}
        journal_pool = self.pool.get('account.journal')
        journal_id = context.get('journal_id', False)
        if journal_id:
            journal = journal_pool.browse(cr, uid, journal_id, context=context)
            if journal.currency:
                return journal.currency.id
        #no journal given in the context, use company currency as default
        return self.pool.get('res.users').browse(cr, uid, uid, context=context).company_id.currency_id.id

    def _get_currency(self, cr, uid, context=None):
        if context is None: context = {}
        journal_pool = self.pool.get('account.journal')
        journal_id = context.get('journal_id', False)
        if journal_id:
            journal = journal_pool.browse(cr, uid, journal_id, context=context)
            if journal.currency:
                return journal.currency.id
        return self.pool.get('res.users').browse(cr, uid, uid, context=context).company_id.currency_id.id

    def _get_partner(self, cr, uid, context=None):
        if context is None: context = {}
        return context.get('partner_id', False)

    def _get_reference(self, cr, uid, context=None):
        if context is None: context = {}
        return context.get('reference', False)

    def _get_narration(self, cr, uid, context=None):
        if context is None: context = {}
        return context.get('narration', False)

    def _get_amount(self, cr, uid, context=None):
        if context is None:
            context= {}
        return context.get('amount', 0.0)

    def name_get(self, cr, uid, ids, context=None):
        if not ids:
            return []
        if context is None: context = {}
        return [(r['id'], (str("%.2f" % r['amount']) or '')) for r in self.read(cr, uid, ids, ['amount'], context, load='_classic_write')]

    def fields_view_get(self, cr, uid, view_id=None, view_type=False, context=None, toolbar=False, submenu=False):
        mod_obj = self.pool.get('ir.model.data')
        if context is None: context = {}

        if view_type == 'form':
            if not view_id and context.get('invoice_type'):
                if context.get('invoice_type') in ('out_invoice', 'out_refund'):
                    result = mod_obj.get_object_reference(cr, uid, 'account_voucher', 'view_vendor_receipt_form')
                else:
                    result = mod_obj.get_object_reference(cr, uid, 'account_voucher', 'view_vendor_payment_form')
                result = result and result[1] or False
                view_id = result
            if not view_id and context.get('line_type'):
                if context.get('line_type') == 'customer':
                    result = mod_obj.get_object_reference(cr, uid, 'account_voucher', 'view_vendor_receipt_form')
                else:
                    result = mod_obj.get_object_reference(cr, uid, 'account_voucher', 'view_vendor_payment_form')
                result = result and result[1] or False
                view_id = result

        res = super(account_voucher, self).fields_view_get(cr, uid, view_id=view_id, view_type=view_type, context=context, toolbar=toolbar, submenu=submenu)
        doc = etree.XML(res['arch'])

        if context.get('type', 'sale') in ('purchase', 'payment'):
            nodes = doc.xpath("//field[@name='partner_id']")
            for node in nodes:
                node.set('context', "{'search_default_supplier': 1}")
                if context.get('invoice_type','') in ('in_invoice', 'in_refund'):
                    node.set('string', _("Supplier"))
        res['arch'] = etree.tostring(doc)
        return res

    def _compute_writeoff_amount(self, cr, uid, line_dr_ids, line_cr_ids, amount, type):
        debit = credit = 0.0
        sign = type == 'payment' and -1 or 1
        for l in line_dr_ids:
            debit += l['amount']
        for l in line_cr_ids:
            credit += l['amount']
        return amount - sign * (credit - debit)

    def onchange_line_ids(self, cr, uid, ids, line_dr_ids, line_cr_ids, amount, voucher_currency, type, context=None):
        context = context or {}
        if not line_dr_ids and not line_cr_ids:
            return {'value':{'writeoff_amount': 0.0}}
        line_osv = self.pool.get("account.voucher.line")
        line_dr_ids = resolve_o2m_operations(cr, uid, line_osv, line_dr_ids, ['amount'], context)
        line_cr_ids = resolve_o2m_operations(cr, uid, line_osv, line_cr_ids, ['amount'], context)
        #compute the field is_multi_currency that is used to hide/display options linked to secondary currency on the voucher
        is_multi_currency = False
        #loop on the voucher lines to see if one of these has a secondary currency. If yes, we need to see the options
        for voucher_line in line_dr_ids+line_cr_ids:
            line_id = voucher_line.get('id') and self.pool.get('account.voucher.line').browse(cr, uid, voucher_line['id'], context=context).move_line_id.id or voucher_line.get('move_line_id')
            if line_id and self.pool.get('account.move.line').browse(cr, uid, line_id, context=context).currency_id:
                is_multi_currency = True
                break
        return {'value': {'writeoff_amount': self._compute_writeoff_amount(cr, uid, line_dr_ids, line_cr_ids, amount, type), 'is_multi_currency': is_multi_currency}}

    def _get_journal_currency(self, cr, uid, ids, name, args, context=None):
        res = {}
        for voucher in self.browse(cr, uid, ids, context=context):
            res[voucher.id] = voucher.journal_id.currency and voucher.journal_id.currency.id or voucher.company_id.currency_id.id
        return res

    def _get_writeoff_amount(self, cr, uid, ids, name, args, context=None):
        if not ids: return {}
        currency_obj = self.pool.get('res.currency')
        res = {}
        debit = credit = 0.0
        for voucher in self.browse(cr, uid, ids, context=context):
            sign = voucher.type == 'payment' and -1 or 1
            for l in voucher.line_dr_ids:
                debit += l.amount
            for l in voucher.line_cr_ids:
                credit += l.amount
            currency = voucher.currency_id or voucher.company_id.currency_id
            res[voucher.id] =  currency_obj.round(cr, uid, currency, voucher.amount - sign * (credit - debit))
        return res

    def _paid_amount_in_company_currency(self, cr, uid, ids, name, args, context=None):
        if context is None:
            context = {}
        res = {}
        ctx = context.copy()
        for v in self.browse(cr, uid, ids, context=context):
            ctx.update({'date': v.date})
            #make a new call to browse in order to have the right date in the context, to get the right currency rate
            voucher = self.browse(cr, uid, v.id, context=ctx)
            ctx.update({
              'voucher_special_currency': voucher.payment_rate_currency_id and voucher.payment_rate_currency_id.id or False,
              'voucher_special_currency_rate': voucher.currency_id.rate * voucher.payment_rate,})
            res[voucher.id] =  self.pool.get('res.currency').compute(cr, uid, voucher.currency_id.id, voucher.company_id.currency_id.id, voucher.amount, context=ctx)
        return res

    def _get_currency_help_label(self, cr, uid, currency_id, payment_rate, payment_rate_currency_id, context=None):
        """
        This function builds a string to help the users to understand the behavior of the payment rate fields they can specify on the voucher. 
        This string is only used to improve the usability in the voucher form view and has no other effect.

        :param currency_id: the voucher currency
        :type currency_id: integer
        :param payment_rate: the value of the payment_rate field of the voucher
        :type payment_rate: float
        :param payment_rate_currency_id: the value of the payment_rate_currency_id field of the voucher
        :type payment_rate_currency_id: integer
        :return: translated string giving a tip on what's the effect of the current payment rate specified
        :rtype: str
        """
        rml_parser = report_sxw.rml_parse(cr, uid, 'currency_help_label', context=context)
        currency_pool = self.pool.get('res.currency')
        currency_str = payment_rate_str = ''
        if currency_id:
            currency_str = rml_parser.formatLang(1, currency_obj=currency_pool.browse(cr, uid, currency_id, context=context))
        if payment_rate_currency_id:
            payment_rate_str  = rml_parser.formatLang(payment_rate, currency_obj=currency_pool.browse(cr, uid, payment_rate_currency_id, context=context))
        currency_help_label = _('At the operation date, the exchange rate was\n%s = %s') % (currency_str, payment_rate_str)
        return currency_help_label

    def _fnct_currency_help_label(self, cr, uid, ids, name, args, context=None):
        res = {}
        for voucher in self.browse(cr, uid, ids, context=context):
            res[voucher.id] = self._get_currency_help_label(cr, uid, voucher.currency_id.id, voucher.payment_rate, voucher.payment_rate_currency_id.id, context=context)
        return res

    _name = 'account.voucher'
    _description = 'Accounting Voucher'
    _inherit = ['mail.thread']
    _order = "date desc, id desc"
#    _rec_name = 'number'
    _track = {
        'state': {
            'account_voucher.mt_voucher_state_change': lambda self, cr, uid, obj, ctx=None: True,
        },
    }

    _columns = {
        'active': fields.boolean('Active', help="By default, reconciliation vouchers made on draft bank statements are set as inactive, which allow to hide the customer/supplier payment while the bank statement isn't confirmed."),
        'type':fields.selection([
            ('sale','Sale'),
            ('purchase','Purchase'),
            ('payment','Payment'),
            ('receipt','Receipt'),
        ],'Default Type', readonly=True, states={'draft':[('readonly',False)]}),
        'name':fields.char('Memo', size=256, readonly=True, states={'draft':[('readonly',False)]}),
        'date':fields.date('Date', readonly=True, select=True, states={'draft':[('readonly',False)]}, help="Effective date for accounting entries"),
        'journal_id':fields.many2one('account.journal', 'Journal', required=True, readonly=True, states={'draft':[('readonly',False)]}),
        'account_id':fields.many2one('account.account', 'Account', required=True, readonly=True, states={'draft':[('readonly',False)]}),
        'line_ids':fields.one2many('account.voucher.line','voucher_id','Voucher Lines', readonly=True, states={'draft':[('readonly',False)]}),
        'line_cr_ids':fields.one2many('account.voucher.line','voucher_id','Credits',
            domain=[('type','=','cr')], context={'default_type':'cr'}, readonly=True, states={'draft':[('readonly',False)]}),
        'line_dr_ids':fields.one2many('account.voucher.line','voucher_id','Debits',
            domain=[('type','=','dr')], context={'default_type':'dr'}, readonly=True, states={'draft':[('readonly',False)]}),
        'period_id': fields.many2one('account.period', 'Period', required=True, readonly=True, states={'draft':[('readonly',False)]}),
        'narration':fields.text('Notes', readonly=True, states={'draft':[('readonly',False)]}),
        'currency_id': fields.function(_get_journal_currency, type='many2one', relation='res.currency', string='Currency', readonly=True, required=True),
        'company_id': fields.many2one('res.company', 'Company', required=True, readonly=True, states={'draft':[('readonly',False)]}),
        'state':fields.selection(
            [('draft','Draft'),
             ('cancel','Cancelled'),
             ('proforma','Pro-forma'),
             ('posted','Posted')
            ], 'Status', readonly=True, size=32, track_visibility='onchange',
            help=' * The \'Draft\' status is used when a user is encoding a new and unconfirmed Voucher. \
                        \n* The \'Pro-forma\' when voucher is in Pro-forma status,voucher does not have an voucher number. \
                        \n* The \'Posted\' status is used when user create voucher,a voucher number is generated and voucher entries are created in account \
                        \n* The \'Cancelled\' status is used when user cancel voucher.'),
        'amount': fields.float('Total', digits_compute=dp.get_precision('Account'), required=True, readonly=True, states={'draft':[('readonly',False)]}),
        'tax_amount':fields.float('Tax Amount', digits_compute=dp.get_precision('Account'), readonly=True, states={'draft':[('readonly',False)]}),
        'reference': fields.char('Ref #', size=64, readonly=True, states={'draft':[('readonly',False)]}, help="Transaction reference number."),
        'number': fields.char('Number', size=32, readonly=True,),
        'move_id':fields.many2one('account.move', 'Account Entry'),
        'move_ids': fields.related('move_id','line_id', type='one2many', relation='account.move.line', string='Journal Items', readonly=True),
        'partner_id':fields.many2one('res.partner', 'Partner', change_default=1, readonly=True, states={'draft':[('readonly',False)]}),
        'audit': fields.related('move_id','to_check', type='boolean', help='Check this box if you are unsure of that journal entry and if you want to note it as \'to be reviewed\' by an accounting expert.', relation='account.move', string='To Review'),
        'paid': fields.function(_check_paid, string='Paid', type='boolean', help="The Voucher has been totally paid."),
        'pay_now':fields.selection([
            ('pay_now','Pay Directly'),
            ('pay_later','Pay Later or Group Funds'),
        ],'Payment', select=True, readonly=True, states={'draft':[('readonly',False)]}),
        'tax_id': fields.many2one('account.tax', 'Tax', readonly=True, states={'draft':[('readonly',False)]}, domain=[('price_include','=', False)], help="Only for tax excluded from price"),
        'pre_line':fields.boolean('Previous Payments ?', required=False),
        'date_due': fields.date('Due Date', readonly=True, select=True, states={'draft':[('readonly',False)]}),
        'payment_option':fields.selection([
                                           ('without_writeoff', 'Keep Open'),
                                           ('with_writeoff', 'Reconcile Payment Balance'),
                                           ], 'Payment Difference', required=True, readonly=True, states={'draft': [('readonly', False)]}, help="This field helps you to choose what you want to do with the eventual difference between the paid amount and the sum of allocated amounts. You can either choose to keep open this difference on the partner's account, or reconcile it with the payment(s)"),
        'writeoff_acc_id': fields.many2one('account.account', 'Counterpart Account', readonly=True, states={'draft': [('readonly', False)]}),
        'comment': fields.char('Counterpart Comment', size=64, required=True, readonly=True, states={'draft': [('readonly', False)]}),
        'analytic_id': fields.many2one('account.analytic.account','Write-Off Analytic Account', readonly=True, states={'draft': [('readonly', False)]}),
        'writeoff_amount': fields.function(_get_writeoff_amount, string='Difference Amount', type='float', readonly=True, help="Computed as the difference between the amount stated in the voucher and the sum of allocation on the voucher lines."),
        'payment_rate_currency_id': fields.many2one('res.currency', 'Payment Rate Currency', required=True, readonly=True, states={'draft':[('readonly',False)]}),
        'payment_rate': fields.float('Exchange Rate', digits=(12,6), required=True, readonly=True, states={'draft': [('readonly', False)]},
            help='The specific rate that will be used, in this voucher, between the selected currency (in \'Payment Rate Currency\' field)  and the voucher currency.'),
        'paid_amount_in_company_currency': fields.function(_paid_amount_in_company_currency, string='Paid Amount in Company Currency', type='float', readonly=True),
        'is_multi_currency': fields.boolean('Multi Currency Voucher', help='Fields with internal purpose only that depicts if the voucher is a multi currency one or not'),
        'currency_help_label': fields.function(_fnct_currency_help_label, type='text', string="Helping Sentence", help="This sentence helps you to know how to specify the payment rate by giving you the direct effect it has"), 
    }
    _defaults = {
        'active': True,
        'period_id': _get_period,
        'partner_id': _get_partner,
        'journal_id':_get_journal,
        'currency_id': _get_currency,
        'reference': _get_reference,
        'narration':_get_narration,
        'amount': _get_amount,
        'type':_get_type,
        'state': 'draft',
        'pay_now': 'pay_now',
        'name': '',
        'date': lambda *a: time.strftime('%Y-%m-%d'),
        'company_id': lambda self,cr,uid,c: self.pool.get('res.company')._company_default_get(cr, uid, 'account.voucher',context=c),
        'tax_id': _get_tax,
        'payment_option': 'without_writeoff',
        'comment': _('Write-Off'),
        'payment_rate': 1.0,
        'payment_rate_currency_id': _get_payment_rate_currency,
    }

    def compute_tax(self, cr, uid, ids, context=None):
        tax_pool = self.pool.get('account.tax')
        partner_pool = self.pool.get('res.partner')
        position_pool = self.pool.get('account.fiscal.position')
        voucher_line_pool = self.pool.get('account.voucher.line')
        voucher_pool = self.pool.get('account.voucher')
        if context is None: context = {}

        for voucher in voucher_pool.browse(cr, uid, ids, context=context):
            voucher_amount = 0.0
            for line in voucher.line_ids:
                voucher_amount += line.untax_amount or line.amount
                line.amount = line.untax_amount or line.amount
                voucher_line_pool.write(cr, uid, [line.id], {'amount':line.amount, 'untax_amount':line.untax_amount})

            if not voucher.tax_id:
                self.write(cr, uid, [voucher.id], {'amount':voucher_amount, 'tax_amount':0.0})
                continue

            tax = [tax_pool.browse(cr, uid, voucher.tax_id.id, context=context)]
            partner = partner_pool.browse(cr, uid, voucher.partner_id.id, context=context) or False
            taxes = position_pool.map_tax(cr, uid, partner and partner.property_account_position or False, tax)
            tax = tax_pool.browse(cr, uid, taxes, context=context)

            total = voucher_amount
            total_tax = 0.0

            if not tax[0].price_include:
                for line in voucher.line_ids:
                    for tax_line in tax_pool.compute_all(cr, uid, tax, line.amount, 1).get('taxes', []):
                        total_tax += tax_line.get('amount', 0.0)
                total += total_tax
            else:
                for line in voucher.line_ids:
                    line_total = 0.0
                    line_tax = 0.0

                    for tax_line in tax_pool.compute_all(cr, uid, tax, line.untax_amount or line.amount, 1).get('taxes', []):
                        line_tax += tax_line.get('amount', 0.0)
                        line_total += tax_line.get('price_unit')
                    total_tax += line_tax
                    untax_amount = line.untax_amount or line.amount
                    voucher_line_pool.write(cr, uid, [line.id], {'amount':line_total, 'untax_amount':untax_amount})

            self.write(cr, uid, [voucher.id], {'amount':total, 'tax_amount':total_tax})
        return True

    def onchange_price(self, cr, uid, ids, line_ids, tax_id, partner_id=False, context=None):
        context = context or {}
        tax_pool = self.pool.get('account.tax')
        partner_pool = self.pool.get('res.partner')
        position_pool = self.pool.get('account.fiscal.position')
        line_pool = self.pool.get('account.voucher.line')
        if not line_ids:
            line_ids = []
        res = {
            'tax_amount': False,
            'amount': False,
        }
        voucher_total = 0.0

        line_ids = resolve_o2m_operations(cr, uid, line_pool, line_ids, ["amount"], context)

        total_tax = 0.0
        for line in line_ids:
            line_amount = 0.0
            line_amount = line.get('amount',0.0)

            if tax_id:
                tax = [tax_pool.browse(cr, uid, tax_id, context=context)]
                if partner_id:
                    partner = partner_pool.browse(cr, uid, partner_id, context=context) or False
                    taxes = position_pool.map_tax(cr, uid, partner and partner.property_account_position or False, tax)
                    tax = tax_pool.browse(cr, uid, taxes, context=context)

                if not tax[0].price_include:
                    for tax_line in tax_pool.compute_all(cr, uid, tax, line_amount, 1).get('taxes', []):
                        total_tax += tax_line.get('amount')

            voucher_total += line_amount
        total = voucher_total + total_tax

        res.update({
            'amount': total or voucher_total,
            'tax_amount': total_tax
        })
        return {
            'value': res
        }

    def onchange_term_id(self, cr, uid, ids, term_id, amount):
        term_pool = self.pool.get('account.payment.term')
        terms = False
        due_date = False
        default = {'date_due':False}
        if term_id and amount:
            terms = term_pool.compute(cr, uid, term_id, amount)
        if terms:
            due_date = terms[-1][0]
            default.update({
                'date_due':due_date
            })
        return {'value':default}

    def onchange_journal_voucher(self, cr, uid, ids, line_ids=False, tax_id=False, price=0.0, partner_id=False, journal_id=False, ttype=False, company_id=False, context=None):
        """price
        Returns a dict that contains new values and context

        @param partner_id: latest value from user input for field partner_id
        @param args: other arguments
        @param context: context arguments, like lang, time zone

        @return: Returns a dict which contains new values, and context
        """
        default = {
            'value':{},
        }

        if not partner_id or not journal_id:
            return default

        partner_pool = self.pool.get('res.partner')
        journal_pool = self.pool.get('account.journal')

        journal = journal_pool.browse(cr, uid, journal_id, context=context)
        partner = partner_pool.browse(cr, uid, partner_id, context=context)
        account_id = False
        tr_type = False
        if journal.type in ('sale','sale_refund'):
            account_id = partner.property_account_receivable.id
            tr_type = 'sale'
        elif journal.type in ('purchase', 'purchase_refund','expense'):
            account_id = partner.property_account_payable.id
            tr_type = 'purchase'
        else:
            if not journal.default_credit_account_id or not journal.default_debit_account_id:
                raise osv.except_osv(_('Error!'), _('Please define default credit/debit accounts on the journal "%s".') % (journal.name))
            account_id = journal.default_credit_account_id.id or journal.default_debit_account_id.id
            tr_type = 'receipt'

        default['value']['account_id'] = account_id
        default['value']['type'] = ttype or tr_type

        vals = self.onchange_journal(cr, uid, ids, journal_id, line_ids, tax_id, partner_id, time.strftime('%Y-%m-%d'), price, ttype, company_id, context)
        default['value'].update(vals.get('value'))

        return default

    def onchange_rate(self, cr, uid, ids, rate, amount, currency_id, payment_rate_currency_id, company_id, context=None):
        res =  {'value': {'paid_amount_in_company_currency': amount, 'currency_help_label': self._get_currency_help_label(cr, uid, currency_id, rate, payment_rate_currency_id, context=context)}}
        if rate and amount and currency_id:
            company_currency = self.pool.get('res.company').browse(cr, uid, company_id, context=context).currency_id
            #context should contain the date, the payment currency and the payment rate specified on the voucher
            amount_in_company_currency = self.pool.get('res.currency').compute(cr, uid, currency_id, company_currency.id, amount, context=context)
            res['value']['paid_amount_in_company_currency'] = amount_in_company_currency
        return res

    def onchange_amount(self, cr, uid, ids, amount, rate, partner_id, journal_id, currency_id, ttype, date, payment_rate_currency_id, company_id, context=None):
        if context is None:
            context = {}
        ctx = context.copy()
        ctx.update({'date': date})
        #read the voucher rate with the right date in the context
        currency_id = currency_id or self.pool.get('res.company').browse(cr, uid, company_id, context=ctx).currency_id.id
        voucher_rate = self.pool.get('res.currency').read(cr, uid, currency_id, ['rate'], context=ctx)['rate']
        ctx.update({
            'voucher_special_currency': payment_rate_currency_id,
            'voucher_special_currency_rate': rate * voucher_rate})
        res = self.recompute_voucher_lines(cr, uid, ids, partner_id, journal_id, amount, currency_id, ttype, date, context=ctx)
        vals = self.onchange_rate(cr, uid, ids, rate, amount, currency_id, payment_rate_currency_id, company_id, context=ctx)
        for key in vals.keys():
            res[key].update(vals[key])
        return res

    def recompute_payment_rate(self, cr, uid, ids, vals, currency_id, date, ttype, journal_id, amount, context=None):
        if context is None:
            context = {}
        #on change of the journal, we need to set also the default value for payment_rate and payment_rate_currency_id
        currency_obj = self.pool.get('res.currency')
        journal = self.pool.get('account.journal').browse(cr, uid, journal_id, context=context)
        company_id = journal.company_id.id
        payment_rate = 1.0
        currency_id = currency_id or journal.company_id.currency_id.id
        payment_rate_currency_id = currency_id
        ctx = context.copy()
        ctx.update({'date': date})
        o2m_to_loop = False
        if ttype == 'receipt':
            o2m_to_loop = 'line_cr_ids'
        elif ttype == 'payment':
            o2m_to_loop = 'line_dr_ids'
        if o2m_to_loop and 'value' in vals and o2m_to_loop in vals['value']:
            for voucher_line in vals['value'][o2m_to_loop]:
                if voucher_line['currency_id'] != currency_id:
                    # we take as default value for the payment_rate_currency_id, the currency of the first invoice that
                    # is not in the voucher currency
                    payment_rate_currency_id = voucher_line['currency_id']
                    tmp = currency_obj.browse(cr, uid, payment_rate_currency_id, context=ctx).rate
                    payment_rate = tmp / currency_obj.browse(cr, uid, currency_id, context=ctx).rate
                    break
        vals['value'].update({
            'payment_rate': payment_rate,
            'currency_id': currency_id,
            'payment_rate_currency_id': payment_rate_currency_id
        })
        #read the voucher rate with the right date in the context
        voucher_rate = self.pool.get('res.currency').read(cr, uid, currency_id, ['rate'], context=ctx)['rate']
        ctx.update({
            'voucher_special_currency_rate': payment_rate * voucher_rate,
            'voucher_special_currency': payment_rate_currency_id})
        res = self.onchange_rate(cr, uid, ids, payment_rate, amount, currency_id, payment_rate_currency_id, company_id, context=ctx)
        for key in res.keys():
            vals[key].update(res[key])
        return vals

    def basic_onchange_partner(self, cr, uid, ids, partner_id, journal_id, ttype, context=None):
        partner_pool = self.pool.get('res.partner')
        journal_pool = self.pool.get('account.journal')
        res = {'value': {'account_id': False}}
        if not partner_id or not journal_id:
            return res

        journal = journal_pool.browse(cr, uid, journal_id, context=context)
        partner = partner_pool.browse(cr, uid, partner_id, context=context)
        account_id = False
        if journal.type in ('sale','sale_refund'):
            account_id = partner.property_account_receivable.id
        elif journal.type in ('purchase', 'purchase_refund','expense'):
            account_id = partner.property_account_payable.id
        else:
            account_id = journal.default_credit_account_id.id or journal.default_debit_account_id.id

        res['value']['account_id'] = account_id
        return res

    def onchange_partner_id(self, cr, uid, ids, partner_id, journal_id, amount, currency_id, ttype, date, context=None):
        if not journal_id:
            return {}
        if context is None:
            context = {}
        #TODO: comment me and use me directly in the sales/purchases views
        res = self.basic_onchange_partner(cr, uid, ids, partner_id, journal_id, ttype, context=context)
        if ttype in ['sale', 'purchase']:
            return res
        ctx = context.copy()
        # not passing the payment_rate currency and the payment_rate in the context but it's ok because they are reset in recompute_payment_rate
        ctx.update({'date': date})
        vals = self.recompute_voucher_lines(cr, uid, ids, partner_id, journal_id, amount, currency_id, ttype, date, context=ctx)
        vals2 = self.recompute_payment_rate(cr, uid, ids, vals, currency_id, date, ttype, journal_id, amount, context=context)
        for key in vals.keys():
            res[key].update(vals[key])
        for key in vals2.keys():
            res[key].update(vals2[key])
        #TODO: can probably be removed now
        #TODO: onchange_partner_id() should not returns [pre_line, line_dr_ids, payment_rate...] for type sale, and not 
        # [pre_line, line_cr_ids, payment_rate...] for type purchase.
        # We should definitively split account.voucher object in two and make distinct on_change functions. In the 
        # meanwhile, bellow lines must be there because the fields aren't present in the view, what crashes if the 
        # onchange returns a value for them
        if ttype == 'sale':
            del(res['value']['line_dr_ids'])
            del(res['value']['pre_line'])
            del(res['value']['payment_rate'])
        elif ttype == 'purchase':
            del(res['value']['line_cr_ids'])
            del(res['value']['pre_line'])
            del(res['value']['payment_rate'])
        return res

    def recompute_voucher_lines(self, cr, uid, ids, partner_id, journal_id, price, currency_id, ttype, date, context=None):
        """
        Returns a dict that contains new values and context

        @param partner_id: latest value from user input for field partner_id
        @param args: other arguments
        @param context: context arguments, like lang, time zone

        @return: Returns a dict which contains new values, and context
        """
        def _remove_noise_in_o2m():
            """if the line is partially reconciled, then we must pay attention to display it only once and
                in the good o2m.
                This function returns True if the line is considered as noise and should not be displayed
            """
            if line.reconcile_partial_id:
                if currency_id == line.currency_id.id:
                    if line.amount_residual_currency <= 0:
                        return True
                else:
                    if line.amount_residual <= 0:
                        return True
            return False

        if context is None:
            context = {}
        context_multi_currency = context.copy()

        currency_pool = self.pool.get('res.currency')
        move_line_pool = self.pool.get('account.move.line')
        partner_pool = self.pool.get('res.partner')
        journal_pool = self.pool.get('account.journal')
        line_pool = self.pool.get('account.voucher.line')

        #set default values
        default = {
            'value': {'line_dr_ids': [] ,'line_cr_ids': [] ,'pre_line': False,},
        }

        #drop existing lines
        line_ids = ids and line_pool.search(cr, uid, [('voucher_id', '=', ids[0])]) or False
        if line_ids:
            line_pool.unlink(cr, uid, line_ids)

        if not partner_id or not journal_id:
            return default

        journal = journal_pool.browse(cr, uid, journal_id, context=context)
        partner = partner_pool.browse(cr, uid, partner_id, context=context)
        currency_id = currency_id or journal.company_id.currency_id.id

        total_credit = 0.0
        total_debit = 0.0
        account_type = 'receivable'
        if ttype == 'payment':
            account_type = 'payable'
            total_debit = price or 0.0
        else:
            total_credit = price or 0.0
            account_type = 'receivable'

        if not context.get('move_line_ids', False):
            ids = move_line_pool.search(cr, uid, [('state','=','valid'), ('account_id.type', '=', account_type), ('reconcile_id', '=', False), ('partner_id', '=', partner_id)], context=context)
        else:
            ids = context['move_line_ids']
        invoice_id = context.get('invoice_id', False)
        company_currency = journal.company_id.currency_id.id
        move_line_found = False

        #order the lines by most old first
        ids.reverse()
        account_move_lines = move_line_pool.browse(cr, uid, ids, context=context)

        #compute the total debit/credit and look for a matching open amount or invoice
        for line in account_move_lines:
            if _remove_noise_in_o2m():
                continue

            if invoice_id:
                if line.invoice.id == invoice_id:
                    #if the invoice linked to the voucher line is equal to the invoice_id in context
                    #then we assign the amount on that line, whatever the other voucher lines
                    move_line_found = line.id
                    break
            elif currency_id == company_currency:
                #otherwise treatments is the same but with other field names
                if line.amount_residual == price:
                    #if the amount residual is equal the amount voucher, we assign it to that voucher
                    #line, whatever the other voucher lines
                    move_line_found = line.id
                    break
                #otherwise we will split the voucher amount on each line (by most old first)
                total_credit += line.credit or 0.0
                total_debit += line.debit or 0.0
            elif currency_id == line.currency_id.id:
                if line.amount_residual_currency == price:
                    move_line_found = line.id
                    break
                total_credit += line.credit and line.amount_currency or 0.0
                total_debit += line.debit and line.amount_currency or 0.0

        #voucher line creation
        for line in account_move_lines:

            if _remove_noise_in_o2m():
                continue

            if line.currency_id and currency_id == line.currency_id.id:
                amount_original = abs(line.amount_currency)
                amount_unreconciled = abs(line.amount_residual_currency)
            else:
                #always use the amount booked in the company currency as the basis of the conversion into the voucher currency
                amount_original = currency_pool.compute(cr, uid, company_currency, currency_id, line.credit or line.debit or 0.0, context=context_multi_currency)
                amount_unreconciled = currency_pool.compute(cr, uid, company_currency, currency_id, abs(line.amount_residual), context=context_multi_currency)
            line_currency_id = line.currency_id and line.currency_id.id or company_currency
            rs = {
                'name':line.move_id.name,
                'type': line.credit and 'dr' or 'cr',
                'move_line_id':line.id,
                'account_id':line.account_id.id,
                'amount_original': amount_original,
                'amount': (move_line_found == line.id) and min(abs(price), amount_unreconciled) or 0.0,
                'date_original':line.date,
                'date_due':line.date_maturity,
                'amount_unreconciled': amount_unreconciled,
                'currency_id': line_currency_id,
            }
            #in case a corresponding move_line hasn't been found, we now try to assign the voucher amount
            #on existing invoices: we split voucher amount by most old first, but only for lines in the same currency
            if not move_line_found:
                if currency_id == line_currency_id:
                    if line.credit:
                        amount = min(amount_unreconciled, abs(total_debit))
                        rs['amount'] = amount
                        total_debit -= amount
                    else:
                        amount = min(amount_unreconciled, abs(total_credit))
                        rs['amount'] = amount
                        total_credit -= amount

            if rs['amount_unreconciled'] == rs['amount']:
                rs['reconcile'] = True

            if rs['type'] == 'cr':
                default['value']['line_cr_ids'].append(rs)
            else:
                default['value']['line_dr_ids'].append(rs)

            if ttype == 'payment' and len(default['value']['line_cr_ids']) > 0:
                default['value']['pre_line'] = 1
            elif ttype == 'receipt' and len(default['value']['line_dr_ids']) > 0:
                default['value']['pre_line'] = 1
            default['value']['writeoff_amount'] = self._compute_writeoff_amount(cr, uid, default['value']['line_dr_ids'], default['value']['line_cr_ids'], price, ttype)
        return default

    def onchange_payment_rate_currency(self, cr, uid, ids, currency_id, payment_rate, payment_rate_currency_id, date, amount, company_id, context=None):
        if context is None:
            context = {}
        res = {'value': {}}
        if currency_id:
            #set the default payment rate of the voucher and compute the paid amount in company currency
            ctx = context.copy()
            ctx.update({'date': date})
            #read the voucher rate with the right date in the context
            voucher_rate = self.pool.get('res.currency').read(cr, uid, currency_id, ['rate'], context=ctx)['rate']
            ctx.update({
                'voucher_special_currency_rate': payment_rate * voucher_rate, 
                'voucher_special_currency': payment_rate_currency_id})
            vals = self.onchange_rate(cr, uid, ids, payment_rate, amount, currency_id, payment_rate_currency_id, company_id, context=ctx)
            for key in vals.keys():
                res[key].update(vals[key])
        return res

    def onchange_date(self, cr, uid, ids, date, currency_id, payment_rate_currency_id, amount, company_id, context=None):
        """
        @param date: latest value from user input for field date
        @param args: other arguments
        @param context: context arguments, like lang, time zone
        @return: Returns a dict which contains new values, and context
        """
        if context is None:
            context ={}
        res = {'value': {}}
        #set the period of the voucher
        period_pool = self.pool.get('account.period')
        currency_obj = self.pool.get('res.currency')
        ctx = context.copy()
        ctx.update({'company_id': company_id, 'account_period_prefer_normal': True})
        voucher_currency_id = currency_id or self.pool.get('res.company').browse(cr, uid, company_id, context=ctx).currency_id.id
        pids = period_pool.find(cr, uid, date, context=ctx)
        if pids:
            res['value'].update({'period_id':pids[0]})
        if payment_rate_currency_id:
            ctx.update({'date': date})
            payment_rate = 1.0
            if payment_rate_currency_id != currency_id:
                tmp = currency_obj.browse(cr, uid, payment_rate_currency_id, context=ctx).rate
                payment_rate = tmp / currency_obj.browse(cr, uid, voucher_currency_id, context=ctx).rate
            vals = self.onchange_payment_rate_currency(cr, uid, ids, voucher_currency_id, payment_rate, payment_rate_currency_id, date, amount, company_id, context=context)
            vals['value'].update({'payment_rate': payment_rate})
            for key in vals.keys():
                res[key].update(vals[key])
        return res

    def onchange_journal(self, cr, uid, ids, journal_id, line_ids, tax_id, partner_id, date, amount, ttype, company_id, context=None):
        if not journal_id:
            return False
        journal_pool = self.pool.get('account.journal')
        journal = journal_pool.browse(cr, uid, journal_id, context=context)
        account_id = journal.default_credit_account_id or journal.default_debit_account_id
        tax_id = False
        if account_id and account_id.tax_ids:
            tax_id = account_id.tax_ids[0].id

        vals = {'value':{} }
        if ttype in ('sale', 'purchase'):
            vals = self.onchange_price(cr, uid, ids, line_ids, tax_id, partner_id, context)
            vals['value'].update({'tax_id':tax_id,'amount': amount})
        currency_id = False
        if journal.currency:
            currency_id = journal.currency.id
        else:
            currency_id = journal.company_id.currency_id.id
        vals['value'].update({'currency_id': currency_id})
        #in case we want to register the payment directly from an invoice, it's confusing to allow to switch the journal 
        #without seeing that the amount is expressed in the journal currency, and not in the invoice currency. So to avoid
        #this common mistake, we simply reset the amount to 0 if the currency is not the invoice currency.
        if context.get('payment_expected_currency') and currency_id != context.get('payment_expected_currency'):
            vals['value']['amount'] = 0
            amount = 0
        res = self.onchange_partner_id(cr, uid, ids, partner_id, journal_id, amount, currency_id, ttype, date, context)
        for key in res.keys():
            vals[key].update(res[key])
        return vals

    def button_proforma_voucher(self, cr, uid, ids, context=None):
        self.signal_proforma_voucher(cr, uid, ids)
        return {'type': 'ir.actions.act_window_close'}

    def proforma_voucher(self, cr, uid, ids, context=None):
        self.action_move_line_create(cr, uid, ids, context=context)
        return True

    def action_cancel_draft(self, cr, uid, ids, context=None):
        self.create_workflow(cr, uid, ids)
        self.write(cr, uid, ids, {'state':'draft'})
        return True

    def cancel_voucher(self, cr, uid, ids, context=None):
        reconcile_pool = self.pool.get('account.move.reconcile')
        move_pool = self.pool.get('account.move')

        for voucher in self.browse(cr, uid, ids, context=context):
            recs = []
            for line in voucher.move_ids:
                if line.reconcile_id:
                    recs += [line.reconcile_id.id]
                if line.reconcile_partial_id:
                    recs += [line.reconcile_partial_id.id]

            reconcile_pool.unlink(cr, uid, recs)

            if voucher.move_id:
                move_pool.button_cancel(cr, uid, [voucher.move_id.id])
                move_pool.unlink(cr, uid, [voucher.move_id.id])
        res = {
            'state':'cancel',
            'move_id':False,
        }
        self.write(cr, uid, ids, res)
        return True

    def unlink(self, cr, uid, ids, context=None):
        for t in self.read(cr, uid, ids, ['state'], context=context):
            if t['state'] not in ('draft', 'cancel'):
                raise osv.except_osv(_('Invalid Action!'), _('Cannot delete voucher(s) which are already opened or paid.'))
        return super(account_voucher, self).unlink(cr, uid, ids, context=context)

    def onchange_payment(self, cr, uid, ids, pay_now, journal_id, partner_id, ttype='sale'):
        res = {}
        if not partner_id:
            return res
        res = {'account_id':False}
        partner_pool = self.pool.get('res.partner')
        journal_pool = self.pool.get('account.journal')
        if pay_now == 'pay_later':
            partner = partner_pool.browse(cr, uid, partner_id)
            journal = journal_pool.browse(cr, uid, journal_id)
            if journal.type in ('sale','sale_refund'):
                account_id = partner.property_account_receivable.id
            elif journal.type in ('purchase', 'purchase_refund','expense'):
                account_id = partner.property_account_payable.id
            else:
                account_id = journal.default_credit_account_id.id or journal.default_debit_account_id.id
            res['account_id'] = account_id
        return {'value':res}

    def _sel_context(self, cr, uid, voucher_id, context=None):
        """
        Select the context to use accordingly if it needs to be multicurrency or not.

        :param voucher_id: Id of the actual voucher
        :return: The returned context will be the same as given in parameter if the voucher currency is the same
                 than the company currency, otherwise it's a copy of the parameter with an extra key 'date' containing
                 the date of the voucher.
        :rtype: dict
        """
        company_currency = self._get_company_currency(cr, uid, voucher_id, context)
        current_currency = self._get_current_currency(cr, uid, voucher_id, context)
        if current_currency <> company_currency:
            context_multi_currency = context.copy()
            voucher = self.pool.get('account.voucher').browse(cr, uid, voucher_id, context)
            context_multi_currency.update({'date': voucher.date})
            return context_multi_currency
        return context

    def first_move_line_get(self, cr, uid, voucher_id, move_id, company_currency, current_currency, context=None):
        '''
        Return a dict to be use to create the first account move line of given voucher.

        :param voucher_id: Id of voucher what we are creating account_move.
        :param move_id: Id of account move where this line will be added.
        :param company_currency: id of currency of the company to which the voucher belong
        :param current_currency: id of currency of the voucher
        :return: mapping between fieldname and value of account move line to create
        :rtype: dict
        '''
        voucher = self.pool.get('account.voucher').browse(cr,uid,voucher_id,context)
        debit = credit = 0.0
        # TODO: is there any other alternative then the voucher type ??
        # ANSWER: We can have payment and receipt "In Advance".
        # TODO: Make this logic available.
        # -for sale, purchase we have but for the payment and receipt we do not have as based on the bank/cash journal we can not know its payment or receipt
        if voucher.type in ('purchase', 'payment'):
            credit = voucher.paid_amount_in_company_currency
        elif voucher.type in ('sale', 'receipt'):
            debit = voucher.paid_amount_in_company_currency
        if debit < 0: credit = -debit; debit = 0.0
        if credit < 0: debit = -credit; credit = 0.0
        sign = debit - credit < 0 and -1 or 1
        #set the first line of the voucher
        move_line = {
                'name': voucher.name or '/',
                'debit': debit,
                'credit': credit,
                'account_id': voucher.account_id.id,
                'move_id': move_id,
                'journal_id': voucher.journal_id.id,
                'period_id': voucher.period_id.id,
                'partner_id': voucher.partner_id.id,
                'currency_id': company_currency <> current_currency and  current_currency or False,
                'amount_currency': company_currency <> current_currency and sign * voucher.amount or 0.0,
                'date': voucher.date,
                'date_maturity': voucher.date_due
            }
        return move_line

    def account_move_get(self, cr, uid, voucher_id, context=None):
        '''
        This method prepare the creation of the account move related to the given voucher.

        :param voucher_id: Id of voucher for which we are creating account_move.
        :return: mapping between fieldname and value of account move to create
        :rtype: dict
        '''
        seq_obj = self.pool.get('ir.sequence')
<<<<<<< HEAD
        voucher_brw = self.pool.get('account.voucher').browse(cr,uid,voucher_id,context)
        if voucher_brw.number:
            name = voucher_brw.number
        elif voucher_brw.journal_id.sequence_id:
            if not voucher_brw.journal_id.sequence_id.active:
                raise osv.except_osv(_('Configuration Error!'),
=======
        voucher = self.pool.get('account.voucher').browse(cr,uid,voucher_id,context)
        if voucher.number:
            name = voucher.number
        elif voucher.journal_id.sequence_id:
            if not voucher.journal_id.sequence_id.active:
                raise osv.except_osv(_('Configuration Error !'),
>>>>>>> 814a121d
                    _('Please activate the sequence of selected journal !'))
            c = dict(context)
            c.update({'fiscalyear_id': voucher.period_id.fiscalyear_id.id})
            name = seq_obj.next_by_id(cr, uid, voucher.journal_id.sequence_id.id, context=c)
        else:
            raise osv.except_osv(_('Error!'),
                        _('Please define a sequence on the journal.'))
        if not voucher.reference:
            ref = name.replace('/','')
        else:
            ref = voucher.reference

        move = {
            'name': name,
            'journal_id': voucher.journal_id.id,
            'narration': voucher.narration,
            'date': voucher.date,
            'ref': ref,
            'period_id': voucher.period_id.id,
        }
        return move

    def _get_exchange_lines(self, cr, uid, line, move_id, amount_residual, company_currency, current_currency, context=None):
        '''
        Prepare the two lines in company currency due to currency rate difference.

        :param line: browse record of the voucher.line for which we want to create currency rate difference accounting
            entries
        :param move_id: Account move wher the move lines will be.
        :param amount_residual: Amount to be posted.
        :param company_currency: id of currency of the company to which the voucher belong
        :param current_currency: id of currency of the voucher
        :return: the account move line and its counterpart to create, depicted as mapping between fieldname and value
        :rtype: tuple of dict
        '''
        if amount_residual > 0:
            account_id = line.voucher_id.company_id.expense_currency_exchange_account_id
            if not account_id:
                raise osv.except_osv(_('Insufficient Configuration!'),_("You should configure the 'Loss Exchange Rate Account' in the accounting settings, to manage automatically the booking of accounting entries related to differences between exchange rates."))
        else:
            account_id = line.voucher_id.company_id.income_currency_exchange_account_id
            if not account_id:
                raise osv.except_osv(_('Insufficient Configuration!'),_("You should configure the 'Gain Exchange Rate Account' in the accounting settings, to manage automatically the booking of accounting entries related to differences between exchange rates."))
        # Even if the amount_currency is never filled, we need to pass the foreign currency because otherwise
        # the receivable/payable account may have a secondary currency, which render this field mandatory
        if line.account_id.currency_id:
            account_currency_id = line.account_id.currency_id.id
        else:
            account_currency_id = company_currency <> current_currency and current_currency or False
        move_line = {
            'journal_id': line.voucher_id.journal_id.id,
            'period_id': line.voucher_id.period_id.id,
            'name': _('change')+': '+(line.name or '/'),
            'account_id': line.account_id.id,
            'move_id': move_id,
            'partner_id': line.voucher_id.partner_id.id,
            'currency_id': account_currency_id,
            'amount_currency': 0.0,
            'quantity': 1,
            'credit': amount_residual > 0 and amount_residual or 0.0,
            'debit': amount_residual < 0 and -amount_residual or 0.0,
            'date': line.voucher_id.date,
        }
        move_line_counterpart = {
            'journal_id': line.voucher_id.journal_id.id,
            'period_id': line.voucher_id.period_id.id,
            'name': _('change')+': '+(line.name or '/'),
            'account_id': account_id.id,
            'move_id': move_id,
            'amount_currency': 0.0,
            'partner_id': line.voucher_id.partner_id.id,
            'currency_id': account_currency_id,
            'quantity': 1,
            'debit': amount_residual > 0 and amount_residual or 0.0,
            'credit': amount_residual < 0 and -amount_residual or 0.0,
            'date': line.voucher_id.date,
        }
        return (move_line, move_line_counterpart)

    def _convert_amount(self, cr, uid, amount, voucher_id, context=None):
        '''
        This function convert the amount given in company currency. It takes either the rate in the voucher (if the
        payment_rate_currency_id is relevant) either the rate encoded in the system.

        :param amount: float. The amount to convert
        :param voucher: id of the voucher on which we want the conversion
        :param context: to context to use for the conversion. It may contain the key 'date' set to the voucher date
            field in order to select the good rate to use.
        :return: the amount in the currency of the voucher's company
        :rtype: float
        '''
        if context is None:
            context = {}
        currency_obj = self.pool.get('res.currency')
        voucher = self.browse(cr, uid, voucher_id, context=context)
        return currency_obj.compute(cr, uid, voucher.currency_id.id, voucher.company_id.currency_id.id, amount, context=context)

    def voucher_move_line_create(self, cr, uid, voucher_id, line_total, move_id, company_currency, current_currency, context=None):
        '''
        Create one account move line, on the given account move, per voucher line where amount is not 0.0.
        It returns Tuple with tot_line what is total of difference between debit and credit and
        a list of lists with ids to be reconciled with this format (total_deb_cred,list_of_lists).

        :param voucher_id: Voucher id what we are working with
        :param line_total: Amount of the first line, which correspond to the amount we should totally split among all voucher lines.
        :param move_id: Account move wher those lines will be joined.
        :param company_currency: id of currency of the company to which the voucher belong
        :param current_currency: id of currency of the voucher
        :return: Tuple build as (remaining amount not allocated on voucher lines, list of account_move_line created in this method)
        :rtype: tuple(float, list of int)
        '''
        if context is None:
            context = {}
        move_line_obj = self.pool.get('account.move.line')
        currency_obj = self.pool.get('res.currency')
        tax_obj = self.pool.get('account.tax')
        tot_line = line_total
        rec_lst_ids = []

        date = self.read(cr, uid, voucher_id, ['date'], context=context)['date']
        ctx = context.copy()
        ctx.update({'date': date})
        voucher = self.pool.get('account.voucher').browse(cr, uid, voucher_id, context=ctx)
        voucher_currency = voucher.journal_id.currency or voucher.company_id.currency_id
        ctx.update({
            'voucher_special_currency_rate': voucher_currency.rate * voucher.payment_rate ,
            'voucher_special_currency': voucher.payment_rate_currency_id and voucher.payment_rate_currency_id.id or False,})
        prec = self.pool.get('decimal.precision').precision_get(cr, uid, 'Account')
        for line in voucher.line_ids:
            #create one move line per voucher line where amount is not 0.0
            # AND (second part of the clause) only if the original move line was not having debit = credit = 0 (which is a legal value)
            if not line.amount and not (line.move_line_id and not float_compare(line.move_line_id.debit, line.move_line_id.credit, precision_rounding=prec) and not float_compare(line.move_line_id.debit, 0.0, precision_rounding=prec)):
                continue
            # convert the amount set on the voucher line into the currency of the voucher's company
            # this calls res_curreny.compute() with the right context, so that it will take either the rate on the voucher if it is relevant or will use the default behaviour
            amount = self._convert_amount(cr, uid, line.untax_amount or line.amount, voucher.id, context=ctx)
            # if the amount encoded in voucher is equal to the amount unreconciled, we need to compute the
            # currency rate difference
            if line.amount == line.amount_unreconciled:
                if not line.move_line_id:
                    raise osv.except_osv(_('Wrong voucher line'),_("The invoice you are willing to pay is not valid anymore."))
                sign = voucher.type in ('payment', 'purchase') and -1 or 1
                currency_rate_difference = sign * (line.move_line_id.amount_residual - amount)
            else:
                currency_rate_difference = 0.0
            move_line = {
                'journal_id': voucher.journal_id.id,
                'period_id': voucher.period_id.id,
                'name': line.name or '/',
                'account_id': line.account_id.id,
                'move_id': move_id,
                'partner_id': voucher.partner_id.id,
                'currency_id': line.move_line_id and (company_currency <> line.move_line_id.currency_id.id and line.move_line_id.currency_id.id) or False,
                'analytic_account_id': line.account_analytic_id and line.account_analytic_id.id or False,
                'quantity': 1,
                'credit': 0.0,
                'debit': 0.0,
                'date': voucher.date
            }
            if amount < 0:
                amount = -amount
                if line.type == 'dr':
                    line.type = 'cr'
                else:
                    line.type = 'dr'

            if (line.type=='dr'):
                tot_line += amount
                move_line['debit'] = amount
            else:
                tot_line -= amount
                move_line['credit'] = amount

            if voucher.tax_id and voucher.type in ('sale', 'purchase'):
                move_line.update({
                    'account_tax_id': voucher.tax_id.id,
                })

            if move_line.get('account_tax_id', False):
                tax_data = tax_obj.browse(cr, uid, [move_line['account_tax_id']], context=context)[0]
                if not (tax_data.base_code_id and tax_data.tax_code_id):
                    raise osv.except_osv(_('No Account Base Code and Account Tax Code!'),_("You have to configure account base code and account tax code on the '%s' tax!") % (tax_data.name))

            # compute the amount in foreign currency
            foreign_currency_diff = 0.0
            amount_currency = False
            if line.move_line_id:
                # We want to set it on the account move line as soon as the original line had a foreign currency
                if line.move_line_id.currency_id and line.move_line_id.currency_id.id != company_currency:
                    # we compute the amount in that foreign currency.
                    if line.move_line_id.currency_id.id == current_currency:
                        # if the voucher and the voucher line share the same currency, there is no computation to do
                        sign = (move_line['debit'] - move_line['credit']) < 0 and -1 or 1
                        amount_currency = sign * (line.amount)
                    else:
                        # if the rate is specified on the voucher, it will be used thanks to the special keys in the context
                        # otherwise we use the rates of the system
                        amount_currency = currency_obj.compute(cr, uid, company_currency, line.move_line_id.currency_id.id, move_line['debit']-move_line['credit'], context=ctx)
                if line.amount == line.amount_unreconciled:
                    sign = voucher.type in ('payment', 'purchase') and -1 or 1
                    foreign_currency_diff = sign * line.move_line_id.amount_residual_currency + amount_currency

            move_line['amount_currency'] = amount_currency
            voucher_line = move_line_obj.create(cr, uid, move_line)
            rec_ids = [voucher_line, line.move_line_id.id]

            if not currency_obj.is_zero(cr, uid, voucher.company_id.currency_id, currency_rate_difference):
                # Change difference entry in company currency
                exch_lines = self._get_exchange_lines(cr, uid, line, move_id, currency_rate_difference, company_currency, current_currency, context=context)
                new_id = move_line_obj.create(cr, uid, exch_lines[0],context)
                move_line_obj.create(cr, uid, exch_lines[1], context)
                rec_ids.append(new_id)

            if line.move_line_id and line.move_line_id.currency_id and not currency_obj.is_zero(cr, uid, line.move_line_id.currency_id, foreign_currency_diff):
                # Change difference entry in voucher currency
                move_line_foreign_currency = {
                    'journal_id': line.voucher_id.journal_id.id,
                    'period_id': line.voucher_id.period_id.id,
                    'name': _('change')+': '+(line.name or '/'),
                    'account_id': line.account_id.id,
                    'move_id': move_id,
                    'partner_id': line.voucher_id.partner_id.id,
                    'currency_id': line.move_line_id.currency_id.id,
                    'amount_currency': -1 * foreign_currency_diff,
                    'quantity': 1,
                    'credit': 0.0,
                    'debit': 0.0,
                    'date': line.voucher_id.date,
                }
                new_id = move_line_obj.create(cr, uid, move_line_foreign_currency, context=context)
                rec_ids.append(new_id)

            if line.move_line_id.id:
                rec_lst_ids.append(rec_ids)

        return (tot_line, rec_lst_ids)

    def writeoff_move_line_get(self, cr, uid, voucher_id, line_total, move_id, name, company_currency, current_currency, context=None):
        '''
        Set a dict to be use to create the writeoff move line.

        :param voucher_id: Id of voucher what we are creating account_move.
        :param line_total: Amount remaining to be allocated on lines.
        :param move_id: Id of account move where this line will be added.
        :param name: Description of account move line.
        :param company_currency: id of currency of the company to which the voucher belong
        :param current_currency: id of currency of the voucher
        :return: mapping between fieldname and value of account move line to create
        :rtype: dict
        '''
        currency_obj = self.pool.get('res.currency')
        move_line = {}

        voucher = self.pool.get('account.voucher').browse(cr,uid,voucher_id,context)
        current_currency_obj = voucher.currency_id or voucher.journal_id.company_id.currency_id

        if not currency_obj.is_zero(cr, uid, current_currency_obj, line_total):
            diff = line_total
            account_id = False
            write_off_name = ''
            if voucher.payment_option == 'with_writeoff':
                account_id = voucher.writeoff_acc_id.id
                write_off_name = voucher.comment
            elif voucher.type in ('sale', 'receipt'):
                account_id = voucher.partner_id.property_account_receivable.id
            else:
                account_id = voucher.partner_id.property_account_payable.id
            sign = voucher.type == 'payment' and -1 or 1
            move_line = {
                'name': write_off_name or name,
                'account_id': account_id,
                'move_id': move_id,
                'partner_id': voucher.partner_id.id,
                'date': voucher.date,
                'credit': diff > 0 and diff or 0.0,
                'debit': diff < 0 and -diff or 0.0,
                'amount_currency': company_currency <> current_currency and (sign * -1 * voucher.writeoff_amount) or False,
                'currency_id': company_currency <> current_currency and current_currency or False,
                'analytic_account_id': voucher.analytic_id and voucher.analytic_id.id or False,
            }

        return move_line

    def _get_company_currency(self, cr, uid, voucher_id, context=None):
        '''
        Get the currency of the actual company.

        :param voucher_id: Id of the voucher what i want to obtain company currency.
        :return: currency id of the company of the voucher
        :rtype: int
        '''
        return self.pool.get('account.voucher').browse(cr,uid,voucher_id,context).journal_id.company_id.currency_id.id

    def _get_current_currency(self, cr, uid, voucher_id, context=None):
        '''
        Get the currency of the voucher.

        :param voucher_id: Id of the voucher what i want to obtain current currency.
        :return: currency id of the voucher
        :rtype: int
        '''
        voucher = self.pool.get('account.voucher').browse(cr,uid,voucher_id,context)
        return voucher.currency_id.id or self._get_company_currency(cr,uid,voucher.id,context)

    def action_move_line_create(self, cr, uid, ids, context=None):
        '''
        Confirm the vouchers given in ids and create the journal entries for each of them
        '''
        if context is None:
            context = {}
        move_pool = self.pool.get('account.move')
        move_line_pool = self.pool.get('account.move.line')
        for voucher in self.browse(cr, uid, ids, context=context):
            if voucher.move_id:
                continue
            company_currency = self._get_company_currency(cr, uid, voucher.id, context)
            current_currency = self._get_current_currency(cr, uid, voucher.id, context)
            # we select the context to use accordingly if it's a multicurrency case or not
            context = self._sel_context(cr, uid, voucher.id, context)
            # But for the operations made by _convert_amount, we always need to give the date in the context
            ctx = context.copy()
            ctx.update({'date': voucher.date})
            # Create the account move record.
            move_id = move_pool.create(cr, uid, self.account_move_get(cr, uid, voucher.id, context=context), context=context)
            # Get the name of the account_move just created
            name = move_pool.browse(cr, uid, move_id, context=context).name
            # Create the first line of the voucher
            move_line_id = move_line_pool.create(cr, uid, self.first_move_line_get(cr,uid,voucher.id, move_id, company_currency, current_currency, context), context)
            move_line_brw = move_line_pool.browse(cr, uid, move_line_id, context=context)
            line_total = move_line_brw.debit - move_line_brw.credit
            rec_list_ids = []
            if voucher.type == 'sale':
                line_total = line_total - self._convert_amount(cr, uid, voucher.tax_amount, voucher.id, context=ctx)
            elif voucher.type == 'purchase':
                line_total = line_total + self._convert_amount(cr, uid, voucher.tax_amount, voucher.id, context=ctx)
            # Create one move line per voucher line where amount is not 0.0
            line_total, rec_list_ids = self.voucher_move_line_create(cr, uid, voucher.id, line_total, move_id, company_currency, current_currency, context)

            # Create the writeoff line if needed
            ml_writeoff = self.writeoff_move_line_get(cr, uid, voucher.id, line_total, move_id, name, company_currency, current_currency, context)
            if ml_writeoff:
                move_line_pool.create(cr, uid, ml_writeoff, context)
            # We post the voucher.
            self.write(cr, uid, [voucher.id], {
                'move_id': move_id,
                'state': 'posted',
                'number': name,
            })
            if voucher.journal_id.entry_posted:
                move_pool.post(cr, uid, [move_id], context={})
            # We automatically reconcile the account move lines.
            reconcile = False
            for rec_ids in rec_list_ids:
                if len(rec_ids) >= 2:
                    reconcile = move_line_pool.reconcile_partial(cr, uid, rec_ids, writeoff_acc_id=voucher.writeoff_acc_id.id, writeoff_period_id=voucher.period_id.id, writeoff_journal_id=voucher.journal_id.id)
        return True

    def copy(self, cr, uid, id, default=None, context=None):
        if default is None:
            default = {}
        default.update({
            'state': 'draft',
            'number': False,
            'move_id': False,
            'line_cr_ids': False,
            'line_dr_ids': False,
            'reference': False
        })
        if 'date' not in default:
            default['date'] = time.strftime('%Y-%m-%d')
        return super(account_voucher, self).copy(cr, uid, id, default, context)


class account_voucher_line(osv.osv):
    _name = 'account.voucher.line'
    _description = 'Voucher Lines'
    _order = "move_line_id"

    # If the payment is in the same currency than the invoice, we keep the same amount
    # Otherwise, we compute from invoice currency to payment currency
    def _compute_balance(self, cr, uid, ids, name, args, context=None):
        currency_pool = self.pool.get('res.currency')
        rs_data = {}
        for line in self.browse(cr, uid, ids, context=context):
            ctx = context.copy()
            ctx.update({'date': line.voucher_id.date})
            voucher_rate = self.pool.get('res.currency').read(cr, uid, line.voucher_id.currency_id.id, ['rate'], context=ctx)['rate']
            ctx.update({
                'voucher_special_currency': line.voucher_id.payment_rate_currency_id and line.voucher_id.payment_rate_currency_id.id or False,
                'voucher_special_currency_rate': line.voucher_id.payment_rate * voucher_rate})
            res = {}
            company_currency = line.voucher_id.journal_id.company_id.currency_id.id
            voucher_currency = line.voucher_id.currency_id and line.voucher_id.currency_id.id or company_currency
            move_line = line.move_line_id or False

            if not move_line:
                res['amount_original'] = 0.0
                res['amount_unreconciled'] = 0.0
            elif move_line.currency_id and voucher_currency==move_line.currency_id.id:
                res['amount_original'] = abs(move_line.amount_currency)
                res['amount_unreconciled'] = abs(move_line.amount_residual_currency)
            else:
                #always use the amount booked in the company currency as the basis of the conversion into the voucher currency
                res['amount_original'] = currency_pool.compute(cr, uid, company_currency, voucher_currency, move_line.credit or move_line.debit or 0.0, context=ctx)
                res['amount_unreconciled'] = currency_pool.compute(cr, uid, company_currency, voucher_currency, abs(move_line.amount_residual), context=ctx)

            rs_data[line.id] = res
        return rs_data

    def _currency_id(self, cr, uid, ids, name, args, context=None):
        '''
        This function returns the currency id of a voucher line. It's either the currency of the
        associated move line (if any) or the currency of the voucher or the company currency.
        '''
        res = {}
        for line in self.browse(cr, uid, ids, context=context):
            move_line = line.move_line_id
            if move_line:
                res[line.id] = move_line.currency_id and move_line.currency_id.id or move_line.company_id.currency_id.id
            else:
                res[line.id] = line.voucher_id.currency_id and line.voucher_id.currency_id.id or line.voucher_id.company_id.currency_id.id
        return res

    _columns = {
        'voucher_id':fields.many2one('account.voucher', 'Voucher', required=1, ondelete='cascade'),
        'name':fields.char('Description', size=256),
        'account_id':fields.many2one('account.account','Account', required=True),
        'partner_id':fields.related('voucher_id', 'partner_id', type='many2one', relation='res.partner', string='Partner'),
        'untax_amount':fields.float('Untax Amount'),
        'amount':fields.float('Amount', digits_compute=dp.get_precision('Account')),
        'reconcile': fields.boolean('Full Reconcile'),
        'type':fields.selection([('dr','Debit'),('cr','Credit')], 'Dr/Cr'),
        'account_analytic_id':  fields.many2one('account.analytic.account', 'Analytic Account'),
        'move_line_id': fields.many2one('account.move.line', 'Journal Item'),
        'date_original': fields.related('move_line_id','date', type='date', relation='account.move.line', string='Date', readonly=1),
        'date_due': fields.related('move_line_id','date_maturity', type='date', relation='account.move.line', string='Due Date', readonly=1),
        'amount_original': fields.function(_compute_balance, multi='dc', type='float', string='Original Amount', store=True, digits_compute=dp.get_precision('Account')),
        'amount_unreconciled': fields.function(_compute_balance, multi='dc', type='float', string='Open Balance', store=True, digits_compute=dp.get_precision('Account')),
        'company_id': fields.related('voucher_id','company_id', relation='res.company', type='many2one', string='Company', store=True, readonly=True),
        'currency_id': fields.function(_currency_id, string='Currency', type='many2one', relation='res.currency', readonly=True),
    }
    _defaults = {
        'name': '',
    }

    def onchange_reconcile(self, cr, uid, ids, reconcile, amount, amount_unreconciled, context=None):
        vals = {'amount': 0.0}
        if reconcile:
            vals = { 'amount': amount_unreconciled}
        return {'value': vals}

    def onchange_amount(self, cr, uid, ids, amount, amount_unreconciled, context=None):
        vals = {}
        if amount:
            vals['reconcile'] = (amount == amount_unreconciled)
        return {'value': vals}

    def onchange_move_line_id(self, cr, user, ids, move_line_id, context=None):
        """
        Returns a dict that contains new values and context

        @param move_line_id: latest value from user input for field move_line_id
        @param args: other arguments
        @param context: context arguments, like lang, time zone

        @return: Returns a dict which contains new values, and context
        """
        res = {}
        move_line_pool = self.pool.get('account.move.line')
        if move_line_id:
            move_line = move_line_pool.browse(cr, user, move_line_id, context=context)
            if move_line.credit:
                ttype = 'dr'
            else:
                ttype = 'cr'
            res.update({
                'account_id': move_line.account_id.id,
                'type': ttype,
                'currency_id': move_line.currency_id and move_line.currency_id.id or move_line.company_id.currency_id.id,
            })
        return {
            'value':res,
        }

    def default_get(self, cr, user, fields_list, context=None):
        """
        Returns default values for fields
        @param fields_list: list of fields, for which default values are required to be read
        @param context: context arguments, like lang, time zone

        @return: Returns a dict that contains default values for fields
        """
        if context is None:
            context = {}
        journal_id = context.get('journal_id', False)
        partner_id = context.get('partner_id', False)
        journal_pool = self.pool.get('account.journal')
        partner_pool = self.pool.get('res.partner')
        values = super(account_voucher_line, self).default_get(cr, user, fields_list, context=context)
        if (not journal_id) or ('account_id' not in fields_list):
            return values
        journal = journal_pool.browse(cr, user, journal_id, context=context)
        account_id = False
        ttype = 'cr'
        if journal.type in ('sale', 'sale_refund'):
            account_id = journal.default_credit_account_id and journal.default_credit_account_id.id or False
            ttype = 'cr'
        elif journal.type in ('purchase', 'expense', 'purchase_refund'):
            account_id = journal.default_debit_account_id and journal.default_debit_account_id.id or False
            ttype = 'dr'
        elif partner_id:
            partner = partner_pool.browse(cr, user, partner_id, context=context)
            if context.get('type') == 'payment':
                ttype = 'dr'
                account_id = partner.property_account_payable.id
            elif context.get('type') == 'receipt':
                account_id = partner.property_account_receivable.id

        values.update({
            'account_id':account_id,
            'type':ttype
        })
        return values

class account_bank_statement(osv.osv):
    _inherit = 'account.bank.statement'

    def button_confirm_bank(self, cr, uid, ids, context=None):
        voucher_obj = self.pool.get('account.voucher')
        voucher_ids = []
        for statement in self.browse(cr, uid, ids, context=context):
            voucher_ids += [line.voucher_id.id for line in statement.line_ids if line.voucher_id]
        if voucher_ids:
            voucher_obj.write(cr, uid, voucher_ids, {'active': True}, context=context)
        return super(account_bank_statement, self).button_confirm_bank(cr, uid, ids, context=context)

    def button_cancel(self, cr, uid, ids, context=None):
        voucher_obj = self.pool.get('account.voucher')
        for st in self.browse(cr, uid, ids, context=context):
            voucher_ids = []
            for line in st.line_ids:
                if line.voucher_id:
                    voucher_ids.append(line.voucher_id.id)
            voucher_obj.cancel_voucher(cr, uid, voucher_ids, context)
        return super(account_bank_statement, self).button_cancel(cr, uid, ids, context=context)

    def create_move_from_st_line(self, cr, uid, st_line_id, company_currency_id, next_number, context=None):
        voucher_obj = self.pool.get('account.voucher')
        move_line_obj = self.pool.get('account.move.line')
        bank_st_line_obj = self.pool.get('account.bank.statement.line')
        st_line = bank_st_line_obj.browse(cr, uid, st_line_id, context=context)
        if st_line.voucher_id:
            voucher_obj.write(cr, uid, [st_line.voucher_id.id], {'number': next_number}, context=context)
            if st_line.voucher_id.state == 'cancel':
                voucher_obj.action_cancel_draft(cr, uid, [st_line.voucher_id.id], context=context)
            voucher_obj.signal_proforma_voucher(cr, uid, [st_line.voucher_id.id])

            v = voucher_obj.browse(cr, uid, st_line.voucher_id.id, context=context)
            bank_st_line_obj.write(cr, uid, [st_line_id], {
                'move_ids': [(4, v.move_id.id, False)]
            })

            return move_line_obj.write(cr, uid, [x.id for x in v.move_ids], {'statement_id': st_line.statement_id.id}, context=context)
        return super(account_bank_statement, self).create_move_from_st_line(cr, uid, st_line.id, company_currency_id, next_number, context=context)

    def write(self, cr, uid, ids, vals, context=None):
        # Restrict to modify the journal if we already have some voucher of reconciliation created/generated.
        # Because the voucher keeps in memory the journal it was created with.
        for bk_st in self.browse(cr, uid, ids, context=context):
            if vals.get('journal_id') and bk_st.line_ids:
                if any([x.voucher_id and True or False for x in bk_st.line_ids]):
                    raise osv.except_osv(_('Unable to Change Journal!'), _('You can not change the journal as you already reconciled some statement lines!'))
        return super(account_bank_statement, self).write(cr, uid, ids, vals, context=context)


class account_bank_statement_line(osv.osv):
    _inherit = 'account.bank.statement.line'

    def onchange_partner_id(self, cr, uid, ids, partner_id, context=None):
        res = super(account_bank_statement_line, self).onchange_partner_id(cr, uid, ids, partner_id, context=context)
        if 'value' not in res:
            res['value'] = {}
        res['value'].update({'voucher_id' : False})
        return res

    def onchange_amount(self, cr, uid, ids, amount, context=None):
        return {'value' :  {'voucher_id' : False}}

    def _amount_reconciled(self, cursor, user, ids, name, args, context=None):
        if not ids:
            return {}
        res = {}
        for line in self.browse(cursor, user, ids, context=context):
            if line.voucher_id:
                res[line.id] = line.voucher_id.amount#
            else:
                res[line.id] = 0.0
        return res

    def _check_amount(self, cr, uid, ids, context=None):
        for obj in self.browse(cr, uid, ids, context=context):
            if obj.voucher_id:
                diff = abs(obj.amount) - obj.voucher_id.amount
                if not self.pool.get('res.currency').is_zero(cr, uid, obj.statement_id.currency, diff):
                    return False
        return True

    _constraints = [
        (_check_amount, 'The amount of the voucher must be the same amount as the one on the statement line.', ['amount']),
    ]

    _columns = {
        'amount_reconciled': fields.function(_amount_reconciled,
            string='Amount reconciled', type='float'),
        'voucher_id': fields.many2one('account.voucher', 'Reconciliation'),
    }

    def unlink(self, cr, uid, ids, context=None):
        voucher_obj = self.pool.get('account.voucher')
        statement_line = self.browse(cr, uid, ids, context=context)
        unlink_ids = []
        for st_line in statement_line:
            if st_line.voucher_id:
                unlink_ids.append(st_line.voucher_id.id)
        voucher_obj.unlink(cr, uid, unlink_ids, context=context)
        return super(account_bank_statement_line, self).unlink(cr, uid, ids, context=context)


def resolve_o2m_operations(cr, uid, target_osv, operations, fields, context):
    results = []
    for operation in operations:
        result = None
        if not isinstance(operation, (list, tuple)):
            result = target_osv.read(cr, uid, operation, fields, context=context)
        elif operation[0] == 0:
            # may be necessary to check if all the fields are here and get the default values?
            result = operation[2]
        elif operation[0] == 1:
            result = target_osv.read(cr, uid, operation[1], fields, context=context)
            if not result: result = {}
            result.update(operation[2])
        elif operation[0] == 4:
            result = target_osv.read(cr, uid, operation[1], fields, context=context)
        if result != None:
            results.append(result)
    return results


# vim:expandtab:smartindent:tabstop=4:softtabstop=4:shiftwidth=4:<|MERGE_RESOLUTION|>--- conflicted
+++ resolved
@@ -1045,21 +1045,12 @@
         :rtype: dict
         '''
         seq_obj = self.pool.get('ir.sequence')
-<<<<<<< HEAD
-        voucher_brw = self.pool.get('account.voucher').browse(cr,uid,voucher_id,context)
-        if voucher_brw.number:
-            name = voucher_brw.number
-        elif voucher_brw.journal_id.sequence_id:
-            if not voucher_brw.journal_id.sequence_id.active:
-                raise osv.except_osv(_('Configuration Error!'),
-=======
         voucher = self.pool.get('account.voucher').browse(cr,uid,voucher_id,context)
         if voucher.number:
             name = voucher.number
         elif voucher.journal_id.sequence_id:
             if not voucher.journal_id.sequence_id.active:
                 raise osv.except_osv(_('Configuration Error !'),
->>>>>>> 814a121d
                     _('Please activate the sequence of selected journal !'))
             c = dict(context)
             c.update({'fiscalyear_id': voucher.period_id.fiscalyear_id.id})

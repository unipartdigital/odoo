<openerp>
  <data>
    <record id="view_misc_tools_installer" model="ir.ui.view">
      <field name="name">misc_tools.installer.view</field>
      <field name="model">base.setup.installer</field>
      <field name="type">form</field>
      <field name="inherit_id" ref="base_setup.view_base_setup_installer"/>
      <field name="arch" type="xml">
        <data>
          <xpath expr="//group[@name='profile_tools']" position="replace">
            <newline/>
            <separator  string="Extra Tools Features" colspan="4" />
            <field name="share" />
            <field name="lunch" />
            <field name="idea" />
            <field name="survey" />
            <field name="subscription" />
            <field name="pad" />            
          </xpath>
<<<<<<< HEAD
=======

          <separator string="title" position="attributes">
            <attribute name="string">Configure Extra Tools</attribute>
          </separator>
          <xpath expr="//label[@string='description']"
                 position="attributes">
            <attribute name="string">Extra Tools are applications that can help you improve your organization although they are not key for company management.</attribute>
          </xpath>
          <xpath expr="//button[@string='Install Modules']" position="attributes">
              <attribute name="string">Configure</attribute>
          </xpath>
          <group colspan="8" position="inside">
            <field name="share"/>
            <field name="lunch"/>
            <field name="idea"/>
            <field name="survey"/>
            <field name="subscription" groups="base.group_extended"/>
            <field name="pad"/>
          </group>
>>>>>>> aa1bd2e6
        </data>
      </field>
    </record>
  </data>
</openerp><|MERGE_RESOLUTION|>--- conflicted
+++ resolved
@@ -15,30 +15,8 @@
             <field name="idea" />
             <field name="survey" />
             <field name="subscription" />
-            <field name="pad" />            
+            <field name="pad" />
           </xpath>
-<<<<<<< HEAD
-=======
-
-          <separator string="title" position="attributes">
-            <attribute name="string">Configure Extra Tools</attribute>
-          </separator>
-          <xpath expr="//label[@string='description']"
-                 position="attributes">
-            <attribute name="string">Extra Tools are applications that can help you improve your organization although they are not key for company management.</attribute>
-          </xpath>
-          <xpath expr="//button[@string='Install Modules']" position="attributes">
-              <attribute name="string">Configure</attribute>
-          </xpath>
-          <group colspan="8" position="inside">
-            <field name="share"/>
-            <field name="lunch"/>
-            <field name="idea"/>
-            <field name="survey"/>
-            <field name="subscription" groups="base.group_extended"/>
-            <field name="pad"/>
-          </group>
->>>>>>> aa1bd2e6
         </data>
       </field>
     </record>

# Turkish translation for openobject-addons
# Copyright (c) 2014 Rosetta Contributors and Canonical Ltd 2014
# This file is distributed under the same license as the openobject-addons package.
# FIRST AUTHOR <EMAIL@ADDRESS>, 2014.
#
msgid ""
msgstr ""
<<<<<<< HEAD
"Project-Id-Version: openobject-addons\n"
"Report-Msgid-Bugs-To: FULL NAME <EMAIL@ADDRESS>\n"
"POT-Creation-Date: 2014-08-14 13:08+0000\n"
"PO-Revision-Date: 2014-10-11 07:00+0000\n"
"Last-Translator: Ayhan KIZILTAN <Unknown>\n"
"Language-Team: Turkish <tr@li.org>\n"
=======
"Project-Id-Version: Odoo 8.0\n"
"Report-Msgid-Bugs-To: \n"
"POT-Creation-Date: 2015-01-21 14:07+0000\n"
"PO-Revision-Date: 2015-12-28 18:45+0000\n"
"Last-Translator: Murat Kaplan <muratk@projetgrup.com>\n"
"Language-Team: Turkish (http://www.transifex.com/odoo/odoo-8/language/tr/)\n"
>>>>>>> a4e48d4c
"MIME-Version: 1.0\n"
"Content-Type: text/plain; charset=UTF-8\n"
"Content-Transfer-Encoding: 8bit\n"
"X-Launchpad-Export-Date: 2014-10-12 07:19+0000\n"
"X-Generator: Launchpad (build 17196)\n"

#. module: base_vat
#: view:res.partner:base_vat.view_partner_form
msgid "Check Validity"
msgstr "Geçerliliğini Kontrol et"

#. module: base_vat
#: model:ir.model,name:base_vat.model_res_company
msgid "Companies"
msgstr "Firmalar"

#. module: base_vat
#: code:addons/base_vat/base_vat.py:114
#, python-format
msgid "Error!"
msgstr "Hata!"

#. module: base_vat
#: help:res.company,vat_check_vies:0
msgid ""
"If checked, Partners VAT numbers will be fully validated against EU's VIES "
"service rather than via a simple format validation (checksum)."
msgstr ""
"Eğer işaretlenirse, Paydaşın KDV numarası basit biçim onayı yerine Avrupa "
"Birliği VIES servisinden kontrol edilecek."

#. module: base_vat
#: code:addons/base_vat/base_vat.py:130
#, python-format
msgid "Importing VAT Number [%s] is not valid !"
msgstr "İçeaktarılan KDV Numarası [%s] geçerli değil!"

#. module: base_vat
#: model:ir.model,name:base_vat.model_res_partner
msgid "Partner"
msgstr "Paydaş"

#. module: base_vat
#: code:addons/base_vat/base_vat.py:153
#, python-format
msgid ""
"The VAT number [%s] for partner [%s] does not seem to be valid. \n"
"Note: the expected format is %s"
msgstr ""
"KDV numarası [%s] iş ortağı [%s] için geçerli görünmüyor. \n"
"Not: umulan biçim %s"

#. module: base_vat
#: code:addons/base_vat/base_vat.py:152
#, python-format
msgid ""
"The VAT number [%s] for partner [%s] either failed the VIES VAT validation "
"check or did not respect the expected format %s."
msgstr ""
"KDV numarası [%s] iş ortağı [%s] için VIES KDV denetimini geçemedi yada "
"umulan %s b,ç,mine uymadı."

#. module: base_vat
#: field:res.company,vat_check_vies:0
msgid "VIES VAT Check"
msgstr "VIES KDV Denetimi"

#. module: base_vat
#: view:res.partner:base_vat.view_partner_form
msgid "e.g. BE0477472701"
msgstr "örn. TR1234567890"<|MERGE_RESOLUTION|>--- conflicted
+++ resolved
@@ -1,30 +1,23 @@
-# Turkish translation for openobject-addons
-# Copyright (c) 2014 Rosetta Contributors and Canonical Ltd 2014
-# This file is distributed under the same license as the openobject-addons package.
-# FIRST AUTHOR <EMAIL@ADDRESS>, 2014.
-#
+# Translation of Odoo Server.
+# This file contains the translation of the following modules:
+# * base_vat
+# 
+# Translators:
+# FIRST AUTHOR <EMAIL@ADDRESS>, 2014
+# Murat Kaplan <muratk@projetgrup.com>, 2015
 msgid ""
 msgstr ""
-<<<<<<< HEAD
-"Project-Id-Version: openobject-addons\n"
-"Report-Msgid-Bugs-To: FULL NAME <EMAIL@ADDRESS>\n"
-"POT-Creation-Date: 2014-08-14 13:08+0000\n"
-"PO-Revision-Date: 2014-10-11 07:00+0000\n"
-"Last-Translator: Ayhan KIZILTAN <Unknown>\n"
-"Language-Team: Turkish <tr@li.org>\n"
-=======
 "Project-Id-Version: Odoo 8.0\n"
 "Report-Msgid-Bugs-To: \n"
 "POT-Creation-Date: 2015-01-21 14:07+0000\n"
 "PO-Revision-Date: 2015-12-28 18:45+0000\n"
 "Last-Translator: Murat Kaplan <muratk@projetgrup.com>\n"
 "Language-Team: Turkish (http://www.transifex.com/odoo/odoo-8/language/tr/)\n"
->>>>>>> a4e48d4c
 "MIME-Version: 1.0\n"
 "Content-Type: text/plain; charset=UTF-8\n"
-"Content-Transfer-Encoding: 8bit\n"
-"X-Launchpad-Export-Date: 2014-10-12 07:19+0000\n"
-"X-Generator: Launchpad (build 17196)\n"
+"Content-Transfer-Encoding: \n"
+"Language: tr\n"
+"Plural-Forms: nplurals=2; plural=(n > 1);\n"
 
 #. module: base_vat
 #: view:res.partner:base_vat.view_partner_form
@@ -47,9 +40,7 @@
 msgid ""
 "If checked, Partners VAT numbers will be fully validated against EU's VIES "
 "service rather than via a simple format validation (checksum)."
-msgstr ""
-"Eğer işaretlenirse, Paydaşın KDV numarası basit biçim onayı yerine Avrupa "
-"Birliği VIES servisinden kontrol edilecek."
+msgstr "Eğer işaretlenirse, İş ortağının KDV numarası basit biçim onayı yerine Avrupa Birliği VIES servisinden kontrol edilecek."
 
 #. module: base_vat
 #: code:addons/base_vat/base_vat.py:130
@@ -60,7 +51,7 @@
 #. module: base_vat
 #: model:ir.model,name:base_vat.model_res_partner
 msgid "Partner"
-msgstr "Paydaş"
+msgstr "İş Ortağı"
 
 #. module: base_vat
 #: code:addons/base_vat/base_vat.py:153
@@ -68,9 +59,7 @@
 msgid ""
 "The VAT number [%s] for partner [%s] does not seem to be valid. \n"
 "Note: the expected format is %s"
-msgstr ""
-"KDV numarası [%s] iş ortağı [%s] için geçerli görünmüyor. \n"
-"Not: umulan biçim %s"
+msgstr "KDV numarası [%s] iş ortağı [%s] için geçerli görünmüyor. \nNot: umulan biçim %s"
 
 #. module: base_vat
 #: code:addons/base_vat/base_vat.py:152
@@ -78,9 +67,7 @@
 msgid ""
 "The VAT number [%s] for partner [%s] either failed the VIES VAT validation "
 "check or did not respect the expected format %s."
-msgstr ""
-"KDV numarası [%s] iş ortağı [%s] için VIES KDV denetimini geçemedi yada "
-"umulan %s b,ç,mine uymadı."
+msgstr "KDV numarası [%s] iş ortağı [%s] için VIES KDV denetimini geçemedi yada umulan %s b,ç,mine uymadı."
 
 #. module: base_vat
 #: field:res.company,vat_check_vies:0

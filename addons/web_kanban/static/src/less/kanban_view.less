--- conflicted
+++ resolved
@@ -398,22 +398,13 @@
                 display: inline-block;
                 margin-left: 4px;
             }
-<<<<<<< HEAD
-            .o_kanban_config i {
-                .o-kanban-icon;
-                visibility: hidden;
-                &:hover {
-                    background-color: darken(@odoo-webclient-background-color, 10%);
-=======
             .o_kanban_config {
                 display: none;
                 i {
                     .o-kanban-icon;
-                    color: #ccc;
                     &:hover {
-                        background-color: darken(@gray-light, 10%);
+                        background-color: darken(@odoo-webclient-background-color, 10%);
                     }
->>>>>>> bb8f0f1f
                 }
             }
         }

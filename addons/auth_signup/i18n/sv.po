# Swedish translation for openobject-addons
# Copyright (c) 2014 Rosetta Contributors and Canonical Ltd 2014
# This file is distributed under the same license as the openobject-addons package.
# FIRST AUTHOR <EMAIL@ADDRESS>, 2014.
#
msgid ""
msgstr ""
<<<<<<< HEAD
"Project-Id-Version: openobject-addons\n"
"Report-Msgid-Bugs-To: FULL NAME <EMAIL@ADDRESS>\n"
"POT-Creation-Date: 2014-09-23 16:27+0000\n"
"PO-Revision-Date: 2014-08-14 16:10+0000\n"
"Last-Translator: FULL NAME <EMAIL@ADDRESS>\n"
"Language-Team: Swedish <sv@li.org>\n"
=======
"Project-Id-Version: Odoo 8.0\n"
"Report-Msgid-Bugs-To: \n"
"POT-Creation-Date: 2015-12-16 13:15+0000\n"
"PO-Revision-Date: 2015-12-17 08:25+0000\n"
"Last-Translator: Martin Trigaux\n"
"Language-Team: Swedish (http://www.transifex.com/odoo/odoo-8/language/sv/)\n"
>>>>>>> 6efc3712
"MIME-Version: 1.0\n"
"Content-Type: text/plain; charset=UTF-8\n"
"Content-Transfer-Encoding: 8bit\n"
"X-Launchpad-Export-Date: 2014-09-24 08:58+0000\n"
"X-Generator: Launchpad (build 17196)\n"

#. module: auth_signup
#: model:email.template,body_html:auth_signup.set_password_email
msgid ""
"\n"
"                \n"
"                    <p>\n"
"                        ${object.name},\n"
"                    </p>\n"
"                    <p>\n"
"                        You have been invited to connect to "
"\"${object.company_id.name}\" in order to get access to your documents in "
"Odoo.\n"
"                    </p>\n"
"                    <p>\n"
"                        To accept the invitation, click on the following "
"link:\n"
"                    </p>\n"
"                    <ul>\n"
"                        <li><a href=\"${object.signup_url}\">Accept "
"invitation to \"${object.company_id.name}\"</a></li>\n"
"                    </ul>\n"
"                    <p>\n"
"                        Thanks,\n"
"                    </p>\n"
"                    <pre>\n"
"--\n"
"${object.company_id.name or ''}\n"
"${object.company_id.email or ''}\n"
"${object.company_id.phone or ''}\n"
"                    </pre>\n"
"                \n"
"            "
msgstr ""

#. module: auth_signup
#: model:email.template,body_html:auth_signup.reset_password_email
msgid ""
"\n"
"<p>A password reset was requested for the Odoo account linked to this "
"email.</p>\n"
"\n"
"<p>You may change your password by following <a "
"href=\"${object.signup_url}\">this link</a>.</p>\n"
"\n"
"<p>Note: If you do not expect this, you can safely ignore this email.</p>"
msgstr ""

#. module: auth_signup
#: model:email.template,subject:auth_signup.set_password_email
msgid "${object.company_id.name} invitation to connect on Odoo"
msgstr ""

#. module: auth_signup
#: view:res.users:auth_signup.res_users_form_view
msgid ""
"A password reset has been requested for this user. An email containing the "
"following link has been sent:"
msgstr ""

#. module: auth_signup
#: selection:res.users,state:0
msgid "Activated"
msgstr "Aktiverad"

#. module: auth_signup
#: field:base.config.settings,auth_signup_uninvited:0
msgid "Allow external users to sign up"
msgstr ""

#. module: auth_signup
#: code:addons/auth_signup/controllers/main.py:78
#, python-format
msgid "An email has been sent with credentials to reset your password"
msgstr ""

#. module: auth_signup
#: view:res.users:auth_signup.res_users_form_view
msgid ""
"An invitation email containing the following subscription link has been sent:"
msgstr ""

#. module: auth_signup
#: code:addons/auth_signup/controllers/main.py:58
#, python-format
msgid "Another user is already registered using this email address."
msgstr ""

#. module: auth_signup
#: code:addons/auth_signup/controllers/main.py:130
#, python-format
msgid "Authentification Failed."
msgstr ""

#. module: auth_signup
#: view:website:auth_signup.reset_password
#: view:website:auth_signup.signup
msgid "Back to Login"
msgstr ""

#. module: auth_signup
#: code:addons/auth_signup/res_users.py:295
#, python-format
msgid "Cannot send email: user has no email address."
msgstr ""

#. module: auth_signup
#: view:website:auth_signup.fields
msgid "Confirm Password"
msgstr "Bekräfta lösenord"

#. module: auth_signup
#: code:addons/auth_signup/controllers/main.py:61
#, python-format
msgid "Could not create a new account."
msgstr ""

#. module: auth_signup
#: code:addons/auth_signup/controllers/main.py:84
#, python-format
msgid "Could not reset your password"
msgstr ""

#. module: auth_signup
#: field:base.config.settings,auth_signup_reset_password:0
msgid "Enable password reset from Login page"
msgstr ""

#. module: auth_signup
#: help:base.config.settings,auth_signup_uninvited:0
msgid "If unchecked, only invited users may sign up."
msgstr ""

#. module: auth_signup
#: code:addons/auth_signup/controllers/main.py:109
#, python-format
msgid "Invalid signup token"
msgstr ""

#. module: auth_signup
#: selection:res.users,state:0
msgid "Never Connected"
msgstr ""

#. module: auth_signup
#: model:ir.model,name:auth_signup.model_res_partner
msgid "Partner"
msgstr ""

#. module: auth_signup
#: view:website:auth_signup.fields
msgid "Password"
msgstr ""

#. module: auth_signup
#: model:email.template,subject:auth_signup.reset_password_email
msgid "Password reset"
msgstr ""

#. module: auth_signup
#: view:website:web.login
msgid "Reset Password"
msgstr ""

#. module: auth_signup
#: view:website:auth_signup.reset_password
msgid "Reset password"
msgstr "Återställ lösenord"

#. module: auth_signup
#: code:addons/auth_signup/res_users.py:267
#, python-format
msgid "Reset password: invalid username or email"
msgstr ""

#. module: auth_signup
#: view:res.users:auth_signup.res_users_form_view
msgid "Send Reset Password Instructions"
msgstr ""

#. module: auth_signup
#: view:res.users:auth_signup.res_users_form_view
msgid "Send an Invitation Email"
msgstr ""

#. module: auth_signup
#: view:website:auth_signup.signup
#: view:website:web.login
msgid "Sign up"
msgstr ""

#. module: auth_signup
#: field:res.partner,signup_expiration:0
msgid "Signup Expiration"
msgstr ""

#. module: auth_signup
#: field:res.partner,signup_token:0
msgid "Signup Token"
msgstr ""

#. module: auth_signup
#: field:res.partner,signup_type:0
msgid "Signup Token Type"
msgstr ""

#. module: auth_signup
#: field:res.partner,signup_valid:0
msgid "Signup Token is Valid"
msgstr ""

#. module: auth_signup
#: field:res.partner,signup_url:0
msgid "Signup URL"
msgstr ""

#. module: auth_signup
#: field:res.users,state:0
msgid "Status"
msgstr ""

#. module: auth_signup
#: field:base.config.settings,auth_signup_template_user_id:0
msgid "Template user for new users created through signup"
msgstr ""

#. module: auth_signup
#: help:base.config.settings,auth_signup_reset_password:0
msgid "This allows users to trigger a password reset from the Login page."
msgstr ""

#. module: auth_signup
#: model:ir.model,name:auth_signup.model_res_users
msgid "Users"
msgstr ""

#. module: auth_signup
#: view:website:auth_signup.fields
#: view:website:auth_signup.reset_password
msgid "Your Email"
msgstr ""

#. module: auth_signup
#: view:website:auth_signup.fields
msgid "Your Name"
msgstr ""

#. module: auth_signup
#: view:website:auth_signup.fields
msgid "e.g. John Doe"
msgstr ""<|MERGE_RESOLUTION|>--- conflicted
+++ resolved
@@ -1,30 +1,23 @@
-# Swedish translation for openobject-addons
-# Copyright (c) 2014 Rosetta Contributors and Canonical Ltd 2014
-# This file is distributed under the same license as the openobject-addons package.
-# FIRST AUTHOR <EMAIL@ADDRESS>, 2014.
-#
-msgid ""
-msgstr ""
-<<<<<<< HEAD
-"Project-Id-Version: openobject-addons\n"
-"Report-Msgid-Bugs-To: FULL NAME <EMAIL@ADDRESS>\n"
-"POT-Creation-Date: 2014-09-23 16:27+0000\n"
-"PO-Revision-Date: 2014-08-14 16:10+0000\n"
-"Last-Translator: FULL NAME <EMAIL@ADDRESS>\n"
-"Language-Team: Swedish <sv@li.org>\n"
-=======
+# Translation of Odoo Server.
+# This file contains the translation of the following modules:
+# * auth_signup
+# 
+# Translators:
+# Anders Wallenquist <anders.wallenquist@vertel.se>, 2015
+# FIRST AUTHOR <EMAIL@ADDRESS>, 2014
+msgid ""
+msgstr ""
 "Project-Id-Version: Odoo 8.0\n"
 "Report-Msgid-Bugs-To: \n"
 "POT-Creation-Date: 2015-12-16 13:15+0000\n"
 "PO-Revision-Date: 2015-12-17 08:25+0000\n"
 "Last-Translator: Martin Trigaux\n"
 "Language-Team: Swedish (http://www.transifex.com/odoo/odoo-8/language/sv/)\n"
->>>>>>> 6efc3712
 "MIME-Version: 1.0\n"
 "Content-Type: text/plain; charset=UTF-8\n"
-"Content-Transfer-Encoding: 8bit\n"
-"X-Launchpad-Export-Date: 2014-09-24 08:58+0000\n"
-"X-Generator: Launchpad (build 17196)\n"
+"Content-Transfer-Encoding: \n"
+"Language: sv\n"
+"Plural-Forms: nplurals=2; plural=(n != 1);\n"
 
 #. module: auth_signup
 #: model:email.template,body_html:auth_signup.set_password_email
@@ -35,17 +28,13 @@
 "                        ${object.name},\n"
 "                    </p>\n"
 "                    <p>\n"
-"                        You have been invited to connect to "
-"\"${object.company_id.name}\" in order to get access to your documents in "
-"Odoo.\n"
-"                    </p>\n"
-"                    <p>\n"
-"                        To accept the invitation, click on the following "
-"link:\n"
+"                        You have been invited to connect to \"${object.company_id.name}\" in order to get access to your documents in Odoo.\n"
+"                    </p>\n"
+"                    <p>\n"
+"                        To accept the invitation, click on the following link:\n"
 "                    </p>\n"
 "                    <ul>\n"
-"                        <li><a href=\"${object.signup_url}\">Accept "
-"invitation to \"${object.company_id.name}\"</a></li>\n"
+"                        <li><a href=\"${object.signup_url}\">Accept invitation to \"${object.company_id.name}\"</a></li>\n"
 "                    </ul>\n"
 "                    <p>\n"
 "                        Thanks,\n"
@@ -58,32 +47,30 @@
 "                    </pre>\n"
 "                \n"
 "            "
-msgstr ""
+msgstr "\n                \n                    <p>\n                        ${object.name},\n                    </p>\n                    <p>\n                        Du är inbjuden att ansluta dig till  \"${object.company_id.name}\" för att komma åt dina dokument i Odoo.\n                    </p>\n                    <p>\n                        För att acceptera inbjudan, klicka på länken:\n                    </p>\n                    <ul>\n                        <li><a href=\"${object.signup_url}\">Acceptera innjudan till \"${object.company_id.name}\"</a></li>\n                    </ul>\n                    <p>\n                        Tack,\n                    </p>\n                    <pre>\n--\n${object.company_id.name or ''}\n${object.company_id.email or ''}\n${object.company_id.phone or ''}\n                    </pre>\n                \n        "
 
 #. module: auth_signup
 #: model:email.template,body_html:auth_signup.reset_password_email
 msgid ""
 "\n"
-"<p>A password reset was requested for the Odoo account linked to this "
-"email.</p>\n"
-"\n"
-"<p>You may change your password by following <a "
-"href=\"${object.signup_url}\">this link</a>.</p>\n"
+"<p>A password reset was requested for the Odoo account linked to this email.</p>\n"
+"\n"
+"<p>You may change your password by following <a href=\"${object.signup_url}\">this link</a>.</p>\n"
 "\n"
 "<p>Note: If you do not expect this, you can safely ignore this email.</p>"
-msgstr ""
+msgstr "\n<p>En lösenordsåterställning begärdes från Odoo-kontot länkat till detta meddelande.</p>\n\n<p>Du kan ändra ditt lösenord genom att följa <a href=\"${object.signup_url}\">denna länk</a>.</p>\n\n<p>Notera: om du inte beställd detta meddelande kan du tryggt bortse från det.</p>"
 
 #. module: auth_signup
 #: model:email.template,subject:auth_signup.set_password_email
 msgid "${object.company_id.name} invitation to connect on Odoo"
-msgstr ""
+msgstr "${object.company_id.name} inbjudan att ansluta till Odoo"
 
 #. module: auth_signup
 #: view:res.users:auth_signup.res_users_form_view
 msgid ""
 "A password reset has been requested for this user. An email containing the "
 "following link has been sent:"
-msgstr ""
+msgstr "En återställning av lösenord har begärts för denna användare. Ett e-postmeddelande med följande länk är skickad:"
 
 #. module: auth_signup
 #: selection:res.users,state:0
@@ -93,19 +80,20 @@
 #. module: auth_signup
 #: field:base.config.settings,auth_signup_uninvited:0
 msgid "Allow external users to sign up"
-msgstr ""
+msgstr "Tillåt externa användare att ansluta"
 
 #. module: auth_signup
 #: code:addons/auth_signup/controllers/main.py:78
 #, python-format
 msgid "An email has been sent with credentials to reset your password"
-msgstr ""
-
-#. module: auth_signup
-#: view:res.users:auth_signup.res_users_form_view
-msgid ""
-"An invitation email containing the following subscription link has been sent:"
-msgstr ""
+msgstr "Ett e-postmeddelande har skickats med autenticeringsuppgifter för att återställa ditt lösenord"
+
+#. module: auth_signup
+#: view:res.users:auth_signup.res_users_form_view
+msgid ""
+"An invitation email containing the following subscription link has been "
+"sent:"
+msgstr "En inbjudan med följande anslutningslänk har skickats: "
 
 #. module: auth_signup
 #: code:addons/auth_signup/controllers/main.py:58
@@ -117,19 +105,18 @@
 #: code:addons/auth_signup/controllers/main.py:130
 #, python-format
 msgid "Authentification Failed."
-msgstr ""
-
-#. module: auth_signup
-#: view:website:auth_signup.reset_password
-#: view:website:auth_signup.signup
+msgstr "Auktorisering misslyckades"
+
+#. module: auth_signup
+#: view:website:auth_signup.reset_password view:website:auth_signup.signup
 msgid "Back to Login"
-msgstr ""
-
-#. module: auth_signup
-#: code:addons/auth_signup/res_users.py:295
+msgstr "Tillbaka till inloggningsrutan"
+
+#. module: auth_signup
+#: code:addons/auth_signup/res_users.py:294
 #, python-format
 msgid "Cannot send email: user has no email address."
-msgstr ""
+msgstr "Kan inte skicka e-post: användaren saknar e-postadress"
 
 #. module: auth_signup
 #: view:website:auth_signup.fields
@@ -146,48 +133,48 @@
 #: code:addons/auth_signup/controllers/main.py:84
 #, python-format
 msgid "Could not reset your password"
-msgstr ""
+msgstr "Kunde inte återställa ditt lösenord"
 
 #. module: auth_signup
 #: field:base.config.settings,auth_signup_reset_password:0
 msgid "Enable password reset from Login page"
-msgstr ""
+msgstr "Aktivera lösenordsåterställning från inloggningssidan"
 
 #. module: auth_signup
 #: help:base.config.settings,auth_signup_uninvited:0
 msgid "If unchecked, only invited users may sign up."
-msgstr ""
+msgstr "Om ej kryssad, endast inbjudna användare kan ansluta."
 
 #. module: auth_signup
 #: code:addons/auth_signup/controllers/main.py:109
 #, python-format
 msgid "Invalid signup token"
-msgstr ""
+msgstr "Felaktig anslutningskod"
 
 #. module: auth_signup
 #: selection:res.users,state:0
 msgid "Never Connected"
-msgstr ""
+msgstr "Aldrig inloggad"
 
 #. module: auth_signup
 #: model:ir.model,name:auth_signup.model_res_partner
 msgid "Partner"
-msgstr ""
+msgstr "Företag"
 
 #. module: auth_signup
 #: view:website:auth_signup.fields
 msgid "Password"
-msgstr ""
+msgstr "Lösenord"
 
 #. module: auth_signup
 #: model:email.template,subject:auth_signup.reset_password_email
 msgid "Password reset"
-msgstr ""
+msgstr "Lösenordsåterställning"
 
 #. module: auth_signup
 #: view:website:web.login
 msgid "Reset Password"
-msgstr ""
+msgstr "Återställ lösenord"
 
 #. module: auth_signup
 #: view:website:auth_signup.reset_password
@@ -203,76 +190,74 @@
 #. module: auth_signup
 #: view:res.users:auth_signup.res_users_form_view
 msgid "Send Reset Password Instructions"
-msgstr ""
+msgstr "Skicka lösenordsåterställningsinstruktioner"
 
 #. module: auth_signup
 #: view:res.users:auth_signup.res_users_form_view
 msgid "Send an Invitation Email"
-msgstr ""
-
-#. module: auth_signup
-#: view:website:auth_signup.signup
-#: view:website:web.login
+msgstr "Skicka inbjudningse-post"
+
+#. module: auth_signup
+#: view:website:auth_signup.signup view:website:web.login
 msgid "Sign up"
-msgstr ""
+msgstr "Registrera dig"
 
 #. module: auth_signup
 #: field:res.partner,signup_expiration:0
 msgid "Signup Expiration"
-msgstr ""
+msgstr "Registrering utgången"
 
 #. module: auth_signup
 #: field:res.partner,signup_token:0
 msgid "Signup Token"
-msgstr ""
+msgstr "Registreringskod"
 
 #. module: auth_signup
 #: field:res.partner,signup_type:0
 msgid "Signup Token Type"
-msgstr ""
+msgstr "Registreringskodstyp"
 
 #. module: auth_signup
 #: field:res.partner,signup_valid:0
 msgid "Signup Token is Valid"
-msgstr ""
+msgstr "Registreringskod är korrekt"
 
 #. module: auth_signup
 #: field:res.partner,signup_url:0
 msgid "Signup URL"
-msgstr ""
+msgstr "Registrerings URL"
 
 #. module: auth_signup
 #: field:res.users,state:0
 msgid "Status"
-msgstr ""
+msgstr "Status"
 
 #. module: auth_signup
 #: field:base.config.settings,auth_signup_template_user_id:0
 msgid "Template user for new users created through signup"
-msgstr ""
+msgstr "Mallanvändare för användare som skapas via registering"
 
 #. module: auth_signup
 #: help:base.config.settings,auth_signup_reset_password:0
 msgid "This allows users to trigger a password reset from the Login page."
-msgstr ""
+msgstr "Detta tillåter användare att aktivera lösenordsåterställning från inloggningssidan."
 
 #. module: auth_signup
 #: model:ir.model,name:auth_signup.model_res_users
 msgid "Users"
-msgstr ""
-
-#. module: auth_signup
-#: view:website:auth_signup.fields
-#: view:website:auth_signup.reset_password
+msgstr "Användare"
+
+#. module: auth_signup
+#: view:website:auth_signup.fields view:website:auth_signup.reset_password
 msgid "Your Email"
-msgstr ""
+msgstr "Din e-post"
 
 #. module: auth_signup
 #: view:website:auth_signup.fields
 msgid "Your Name"
-msgstr ""
+msgstr "Ditt namn"
 
 #. module: auth_signup
 #: view:website:auth_signup.fields
 msgid "e.g. John Doe"
-msgstr ""+msgstr "e.g. John Doe"
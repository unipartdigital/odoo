--- conflicted
+++ resolved
@@ -19,16 +19,9 @@
                     </header>
                 </xpath>
                 <!-- add Reset Password button -->
-<<<<<<< HEAD
                 <xpath expr="//div[@class='oe_right oe_button_box']//button" position="replace">
-                    <button string="Send reset password instructions by email" type="object" name="action_reset_password"/>
-=======
-                <xpath expr="//div[@class='oe_right oe_button_box']" position="replace">
-                    <div class="oe_right oe_button_box">
                         <button string="Send Reset Password Instructions"
                                 type="object" name="action_reset_password" />
-                    </div>
->>>>>>> 9568673e
                 </xpath>
             </field>
         </record>

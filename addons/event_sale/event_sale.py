--- conflicted
+++ resolved
@@ -143,15 +143,12 @@
         return list(set(ticket.event_id.id
                             for ticket in self.browse(cr, uid, ids, context)))
 
-<<<<<<< HEAD
     # proxy method, can't import parent method directly as unbound_method: it would receive
     # an invalid `self` <event_registration> when called by ORM
     def _events_from_registrations(self, cr, uid, ids, context=None):
         # `self` is the event.registration model when called by ORM
         return self.pool['event.event']._get_events_from_registrations(cr, uid, ids, context=context)
 
-=======
->>>>>>> e7a0b1bb
     _columns = {
         'event_ticket_ids': fields.one2many('event.event.ticket', "event_id", "Event Ticket"),
         'seats_max': fields.function(_get_seats_max,
@@ -159,8 +156,11 @@
             help="The maximum registration level is equal to the sum of the maximum registration of event ticket." +
             "If you have too much registrations you are not able to confirm your event. (0 to ignore this rule )",
             type='integer',
-<<<<<<< HEAD
-            readonly=True),
+            readonly=True,
+            store={
+              'event.event': (lambda self, cr, uid, ids, c = {}: ids, ['event_ticket_ids'], 20),
+              'event.event.ticket': (_get_ticket_events, ['seats_max'], 10),
+            }),
         'seats_available': fields.function(Event._get_seats, oldname='register_avail', string='Available Seats',
                                            type='integer', multi='seats_reserved',
                                            store={
@@ -172,13 +172,6 @@
         'badge_back': fields.html('Badge Back', readonly=False, translate=True, states={'done': [('readonly', True)]}),
         'badge_innerleft': fields.html('Badge Innner Left', readonly=False, translate=True, states={'done': [('readonly', True)]}),
         'badge_innerright': fields.html('Badge Inner Right', readonly=False, translate=True, states={'done': [('readonly', True)]}),
-=======
-            readonly=True,
-            store={
-              'event.event': (lambda self, cr, uid, ids, c = {}: ids, ['event_ticket_ids'], 20),
-              'event.event.ticket': (_get_ticket_events, ['seats_max'], 10),
-            }),
->>>>>>> e7a0b1bb
     }
     _defaults = {
         'event_ticket_ids': _get_tickets

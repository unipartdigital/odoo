--- conflicted
+++ resolved
@@ -24,13 +24,9 @@
                     <field name="task_id" invisible="1"/>
                     <field name="assigned_to" invisible="1"/>
                     <field name="date_closed" invisible="1"/>
-<<<<<<< HEAD
+                    <field name="create_date" invisible="1"/>
                     <field name="state" invisible="1"/>
                     <field name="nbr" string="#Project Issue"/>
-=======
-                    <field name="state" invisible="1" />
-                    <field name="create_date" invisible="1"/>
->>>>>>> 56f8806b
                   </tree>
             </field>
         </record>

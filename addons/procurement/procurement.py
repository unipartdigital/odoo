--- conflicted
+++ resolved
@@ -333,13 +333,13 @@
         move_obj = self.pool.get('stock.move')
         for procurement in self.browse(cr, uid, ids, context=context):
             if procurement.product_qty <= 0.00:
-<<<<<<< HEAD
+
                 raise osv.except_osv(_('Data Insufficient !'),
                     _('Please check the quantity in procurement order(s) for the product "%s", it should not be 0 or less!' % procurement.product_id.name))
-=======
+
                 raise osv.except_osv(_('Insufficient Data!'),
                     _('Quantity in procurement order(s) must be greater than 0.'))
->>>>>>> 25dd249e
+
             if procurement.product_id.type in ('product', 'consu'):
                 if not procurement.move_id:
                     source = procurement.location_id.id

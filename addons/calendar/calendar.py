--- conflicted
+++ resolved
@@ -1085,11 +1085,7 @@
                 if not current_user.email or current_user.email != partner.email:
                     mail_from = current_user.email or tools.config.get('email_from', False)
                     if not context.get('no_email'):
-<<<<<<< HEAD
-                        self.pool['calendar.attendee']._send_mail_to_attendees(cr, uid, att_id, email_from=mail_from, context=context)
-=======
                         attendees_to_mail.append((att_id, mail_from, partner.name))
->>>>>>> 9ba56987
 
             if new_attendees:
                 self.write(cr, uid, [event.id], {'attendee_ids': [(4, att) for att in new_attendees]}, context=context)
@@ -1110,8 +1106,7 @@
                     self.pool['calendar.attendee'].unlink(cr, uid, attendee_ids_to_remove, context)
 
             for att_id, mail_from, partner_name in attendees_to_mail:
-                if self.pool['calendar.attendee']._send_mail_to_attendees(cr, uid, att_id, email_from=mail_from, context=context):
-                    self.message_post(cr, uid, event.id, body=_("An invitation email has been sent to attendee %s") % (partner_name,), subtype="calendar.subtype_invitation", context=context)
+                self.pool['calendar.attendee']._send_mail_to_attendees(cr, uid, att_id, email_from=mail_from, context=context)
 
             res[event.id] = {
                 'new_attendee_ids': new_attendees,

--- conflicted
+++ resolved
@@ -149,22 +149,6 @@
                             </field>
                         </page>
                         <page string="Other Info">
-<<<<<<< HEAD
-                            <group>
-                                <group string="Administration" groups="project.group_time_work_estimation_tasks">
-                                    <field name="planned_hours" widget="float_time"/>
-                                    <field name="effective_hours" widget="float_time"/>
-                                    <field name="resource_calendar_id"/>
-                                </group>
-                                <group string="Miscellaneous" name="misc">
-                                    <field name="date_start"/>
-                                    <field name="date" string="End Date"/>
-                                    <field name="sequence" groups="base.group_no_one"/>
-                                    <field name="active" attrs="{'invisible':[('state','in',['open', 'pending', 'template'])]}"/>
-                                    <field name="currency_id" groups="base.group_multi_currency" required="1"/>
-                                    <field name="parent_id" string="Parent" help="Append this project to another one using analytic accounts hierarchy" domain="[('id','!=',analytic_account_id)]" context="{'current_model': 'project.project'}" />
-                                </group>
-=======
                             <group string="Administration">
                                 <field name="privacy_visibility" widget="radio"/>
                                 <field name="planned_hours" widget="float_time"
@@ -177,11 +161,10 @@
                             <group string="Miscellaneous" name="misc">
                                 <field name="date_start"/>
                                 <field name="date" string="End Date"/>
-                                <field name="priority" groups="base.group_no_one"/>
+                                <field name="sequence" groups="base.group_no_one"/>
                                 <field name="active" attrs="{'invisible':[('state','in',['open', 'pending', 'template'])]}"/>
                                 <field name="currency_id" groups="base.group_multi_currency" required="1"/>
                                 <field name="parent_id" string="Parent" help="Append this project to another one using analytic accounts hierarchy" domain="[('id','!=',analytic_account_id)]" context="{'current_model': 'project.project'}" />
->>>>>>> 44789583
                             </group>
                         </page>
                         <page string="Project Stages" attrs="{'invisible': [('use_tasks', '=', False)]}" name="project_stages">

--- conflicted
+++ resolved
@@ -301,8 +301,7 @@
             <field eval="2" name="priority"/>
             <field name="arch" type="xml">
                 <form string="Project" layout="manual">
-<<<<<<< HEAD
-                    <div class="oe_form_topbar">
+                    <header>
                         <span groups="base.group_user">
                             <button name="do_open" string="Start Task" type="object"
                                     states="draft,pending"/>
@@ -317,40 +316,14 @@
                             <button name="%(action_project_task_delegate)d" string="Delegate" type="action"
                                     states="pending,open,draft"/>
                             <button name="do_cancel" string="Cancel" type="object"
-                                    states="draft,open,pending"/>
+                                    states="draft,open,pending" />
                             <button name="stage_previous" string="Previous Stage" type="object"
                                     states="open,pending" icon="gtk-go-back" attrs="{'invisible': [('stage_id','=', False)]}"/>
                             <button name="stage_next" string="Next Stage" type="object"
                                     states="open,pending" icon="gtk-go-forward" attrs="{'invisible': [('stage_id','=', False)]}"/>
                         </span>
-                        <div class="oe_right">
-                            <field name="stage_id" nolabel="1" widget="statusbar"/>
-                        </div>
-                        <div class="oe_clear"/>
-                    </div>
-=======
-                    <header>
-                        <button name="do_open" string="Start Task" type="object"
-                                states="draft,pending"/>
-                        <button name="%(action_project_task_reevaluate)d" string="Reactivate" type="action"
-                                states="done,cancelled" context="{'button_reactivate':True}"/>
-                        <button name="do_pending" string="Pending" type="object"
-                                states="open"/>
-                        <button name="action_close" string="Done" type="object"
-                                states="draft,open,pending"/>
-                        <button name="do_draft" string="Draft" type="object"
-                                states="cancel,done"/>
-                        <button name="%(action_project_task_delegate)d" string="Delegate" type="action"
-                                states="pending,open,draft"/>
-                        <button name="do_cancel" string="Cancel" type="object"
-                                states="draft,open,pending" />
-                        <button name="stage_previous" string="Previous Stage" type="object"
-                                states="open,pending" icon="gtk-go-back" attrs="{'invisible': [('stage_id','=', False)]}"/>
-                        <button name="stage_next" string="Next Stage" type="object"
-                                states="open,pending" icon="gtk-go-forward" attrs="{'invisible': [('stage_id','=', False)]}"/>
                         <field name="stage_id" widget="statusbar"/>
                     </header>
->>>>>>> e79c98fe
                     <sheet string="Task edition" layout="auto">
                     <group colspan="6" col="6">
                         <field name="name" select="1"/>
@@ -540,23 +513,7 @@
                     <field name="effective_hours" widget="float_time" sum="Spent Hours" invisible="1"/>
                     <field name="remaining_hours" widget="float_time" sum="Remaining Hours" on_change="onchange_remaining(remaining_hours,planned_hours)" invisible="context.get('set_visible',False)" groups="project.group_time_work_estimation_tasks"/>
                     <field name="date_deadline" invisible="context.get('deadline_visible',True)"/>
-<<<<<<< HEAD
-                    <button name="do_open" string="Start Task" type="object"
-                            states="draft,pending" icon="gtk-go-forward" groups="base.group_user"/>
-                    <button name="action_close" string="Done" type="object"
-                            states="draft,open,pending" icon="gtk-apply" groups="base.group_user"/>
-                    <button name="%(action_project_task_delegate)d" string="Delegate" type="action"
-                            states="pending,open,draft" icon="terp-personal" groups="base.group_user"/>
                     <field name="stage_id" invisible="context.get('set_visible',False)"/>
-                    <button name="stage_previous" string="Previous Stage" type="object"
-                            states="open,pending" icon="gtk-go-back" 
-                            attrs="{'invisible': [('stage_id','=', False)]}" groups="base.group_user"/>
-                    <button name="stage_next" string="Next Stage" type="object"
-                            states="open,pending" icon="gtk-go-forward" 
-                            attrs="{'invisible': [('stage_id','=', False)]}" groups="base.group_user"/>
-=======
-                    <field name="stage_id" invisible="context.get('set_visible',False)"/>
->>>>>>> e79c98fe
                     <field name="state" invisible="context.get('set_visible',False)" groups="base.group_no_one"/>
                     <field name="date_start" invisible="1" groups="base.group_no_one"/>
                     <field name="date_end" invisible="1" groups="base.group_no_one"/>

--- conflicted
+++ resolved
@@ -433,33 +433,14 @@
                                 groups="project.group_time_work_estimation_tasks"/>
                         </group>
                     </group>
-<<<<<<< HEAD
-                    <notebook colspan="4">
-                        <page string="Information">
-                            <group col="2" colspan="2">
-                                <field
-                                    name="planned_hours"
-                                    widget="float_time"
-                                    attrs="{'readonly':[('state','!=','draft')]}"
-                                    on_change="onchange_planned(planned_hours, effective_hours)"/>
-                                <field
-                                    name="effective_hours"
-                                    widget="float_time" invisible="1"/>
-                            </group>
-                            <group col="3" colspan="2">
-                                <field name="remaining_hours" widget="float_time" attrs="{'readonly':[('state','!=','draft')]}" colspan="2"/>
-                                <button name="%(action_project_task_reevaluate)d" string="Reevaluate" type="action" colspan="1" target="new" states="open,pending" icon="gtk-edit"/>
-                            </group>
-
-                            <field colspan="4" name="pad_url" widget="etherpad" nolabel="1"  attrs="{'readonly':[('state','=','done')]}"/>
-                            <field name="pad_username" invisible="1" />
-                            <field colspan="4" name="work_ids" nolabel="1" attrs="{'readonly':[('state','in',['done','draft'])]}">
-=======
                     <notebook>
                         <page string="Description">
-                            <field name="description" attrs="{'readonly':[('state','=','done')]}" placeholder="Add a Description..."/>
+                            <!--field name="description" attrs="{'readonly':[('state','=','done')]}" placeholder="Add a Description..."/-->
+                            <field colspan="4" name="pad_url" widget="etherpad" nolabel="1"  attrs="{'readonly':[('state','=','done')]}" placeholder="Add a Description..."/>
+                            <field name="pad_username" invisible="1" />
+                            
+                            
                             <field name="work_ids" groups="project.group_tasks_work_on_tasks">
->>>>>>> 6dac4741
                                 <tree string="Task Work" editable="top">
                                     <field name="date"/>
                                     <field name="name"/>

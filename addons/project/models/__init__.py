--- conflicted
+++ resolved
@@ -3,11 +3,5 @@
 
 from . import project
 from . import res_config_settings
-<<<<<<< HEAD
 from . import res_partner
-from . import res_users
-from . import digest
-=======
-from . import res_company
-from . import res_partner
->>>>>>> 11994516
+from . import digest
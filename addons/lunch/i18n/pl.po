--- conflicted
+++ resolved
@@ -9,11 +9,7 @@
 msgstr ""
 "Project-Id-Version: Odoo 9.0\n"
 "Report-Msgid-Bugs-To: \n"
-<<<<<<< HEAD
-"POT-Creation-Date: 2016-08-19 10:26+0000\n"
-=======
 "POT-Creation-Date: 2016-08-18 14:08+0000\n"
->>>>>>> bc1a0a32
 "PO-Revision-Date: 2016-07-11 08:23+0000\n"
 "Last-Translator: Piotr Szlązak <szlazakpiotr@gmail.com>\n"
 "Language-Team: Polish (http://www.transifex.com/odoo/odoo-9/language/pl/)\n"
@@ -48,8 +44,6 @@
 "<br>\n"
 "                A payment represents the employee reimbursement to the "
 "company."
-<<<<<<< HEAD
-=======
 msgstr ""
 "Ruchy pieniężne mogą być zarówno wydatkami lub płatnościami.<br>\n"
 "                Wydatek jest automatycznie tworzony przy rachunku zamówienia."
@@ -64,12 +58,7 @@
 "and a price.\n"
 "                Before selecting your order lines, don't forget to read the "
 "warnings displayed in the reddish area."
->>>>>>> bc1a0a32
-msgstr ""
-"Ruchy pieniężne mogą być zarówno wydatkami lub płatnościami.<br>\n"
-"                Wydatek jest automatycznie tworzony przy rachunku zamówienia."
-"<br>\n"
-"                Płatności reprezentuje zwrot kosztów pracownika do tej firmy."
+msgstr ""
 
 #. module: lunch
 #: model:ir.actions.act_window,help:lunch.lunch_product_action
@@ -90,11 +79,7 @@
 msgstr "Dodaj"
 
 #. module: lunch
-<<<<<<< HEAD
-#: code:addons/lunch/models/lunch.py:262
-=======
 #: code:addons/lunch/models/lunch.py:253
->>>>>>> bc1a0a32
 #, python-format
 msgid "Alert"
 msgstr "Ostrzeżenie"
@@ -154,12 +139,6 @@
 msgstr "Wg pracowników"
 
 #. module: lunch
-#: model:ir.ui.view,arch_db:lunch.lunch_order_line_view_search
-#, fuzzy
-msgid "By Order"
-msgstr "Moje zamówienia"
-
-#. module: lunch
 #: model:ir.ui.view,arch_db:lunch.lunch_cashmove_view_search
 msgid "By User"
 msgstr "Wg użytkowników"
@@ -194,6 +173,7 @@
 
 #. module: lunch
 #: model:ir.ui.view,arch_db:lunch.lunch_order_line_view_search
+#: model:ir.ui.view,arch_db:lunch.lunch_order_view_search
 #: selection:lunch.order,state:0 selection:lunch.order.line,state:0
 msgid "Cancelled"
 msgstr "Anulowano"
@@ -224,6 +204,11 @@
 #: model:ir.actions.act_window,help:lunch.lunch_product_category_action
 msgid "Click to create a lunch category."
 msgstr "Kliknij aby utworzyć kategorię lunch."
+
+#. module: lunch
+#: model:ir.actions.act_window,help:lunch.lunch_order_action_tree
+msgid "Click to create a lunch order."
+msgstr "Kliknij aby utworzyć zamówienie lunch."
 
 #. module: lunch
 #: model:ir.actions.act_window,help:lunch.lunch_cashmove_action_control_accounts
@@ -433,11 +418,7 @@
 #: model:ir.model.fields,field_description:lunch.field_lunch_order_id
 #: model:ir.model.fields,field_description:lunch.field_lunch_order_line_id
 #: model:ir.model.fields,field_description:lunch.field_lunch_order_line_lucky_id
-<<<<<<< HEAD
-#: model:ir.model.fields,field_description:lunch.field_lunch_product_category_id_1883
-=======
 #: model:ir.model.fields,field_description:lunch.field_lunch_product_category_id_1894
->>>>>>> bc1a0a32
 #: model:ir.model.fields,field_description:lunch.field_lunch_product_id
 msgid "ID"
 msgstr "ID"
@@ -497,11 +478,7 @@
 msgstr ""
 
 #. module: lunch
-<<<<<<< HEAD
-#: code:addons/lunch/models/lunch.py:233
-=======
 #: code:addons/lunch/models/lunch.py:224
->>>>>>> bc1a0a32
 #, python-format
 msgid "Lunch Cashmove"
 msgstr ""
@@ -548,7 +525,7 @@
 msgstr "mój lunch"
 
 #. module: lunch
-#: model:ir.ui.view,arch_db:lunch.lunch_order_line_view_search
+#: model:ir.ui.view,arch_db:lunch.lunch_order_view_search
 msgid "My Orders"
 msgstr "Moje zamówienia"
 
@@ -558,6 +535,7 @@
 msgstr "nazwa/data"
 
 #. module: lunch
+#: model:ir.ui.view,arch_db:lunch.lunch_order_view_search
 #: selection:lunch.order,state:0 selection:lunch.order.line,state:0
 msgid "New"
 msgstr "Nowe"
@@ -583,24 +561,6 @@
 #: model:ir.model.fields,field_description:lunch.field_lunch_order_line_note
 msgid "Note"
 msgstr "Notatka"
-
-#. module: lunch
-#: code:addons/lunch/models/lunch.py:193
-#, python-format
-msgid "Only your lunch manager cancels the orders."
-msgstr ""
-
-#. module: lunch
-#: code:addons/lunch/models/lunch.py:162
-#, python-format
-msgid "Only your lunch manager processes the orders."
-msgstr ""
-
-#. module: lunch
-#: code:addons/lunch/models/lunch.py:182
-#, python-format
-msgid "Only your lunch manager sets the orders as received."
-msgstr ""
 
 #. module: lunch
 #: model:ir.model.fields,field_description:lunch.field_lunch_cashmove_order_id
@@ -666,7 +626,6 @@
 #. module: lunch
 #: model:ir.model.fields,field_description:lunch.field_lunch_order_line_price
 #: model:ir.model.fields,field_description:lunch.field_lunch_product_price
-#: model:ir.ui.view,arch_db:lunch.lunch_order_line_view_tree
 msgid "Price"
 msgstr "Cena"
 
@@ -729,6 +688,7 @@
 
 #. module: lunch
 #: model:ir.ui.view,arch_db:lunch.lunch_order_line_view_search
+#: model:ir.ui.view,arch_db:lunch.lunch_order_view_search
 #: selection:lunch.order,state:0 selection:lunch.order.line,state:0
 msgid "Received"
 msgstr "Przyjęto"
@@ -811,13 +771,6 @@
 #: code:addons/lunch/models/lunch.py:98
 #, python-format
 msgid "The date of your order is in the past."
-msgstr ""
-
-#. module: lunch
-#: model:ir.actions.act_window,help:lunch.lunch_order_line_action
-msgid ""
-"There is no previous order recorded. Click on \"My Lunch\" and then create a "
-"new lunch order."
 msgstr ""
 
 #. module: lunch
@@ -870,6 +823,11 @@
 msgstr "Użytkownik"
 
 #. module: lunch
+#: model:ir.ui.view,arch_db:lunch.lunch_order_view_search
+msgid "Users"
+msgstr "Użytkownicy"
+
+#. module: lunch
 #: model:ir.model.fields,field_description:lunch.field_lunch_order_line_lucky_supplier_ids
 #: model:ir.model.fields,field_description:lunch.field_lunch_order_line_supplier
 #: model:ir.model.fields,field_description:lunch.field_lunch_product_supplier
@@ -903,7 +861,7 @@
 msgstr ""
 
 #. module: lunch
-#: model:ir.actions.act_window,name:lunch.lunch_order_line_action
+#: model:ir.actions.act_window,name:lunch.lunch_order_action_tree
 msgid "Your Orders"
 msgstr "Twoje zamówienie"
 
@@ -942,6 +900,11 @@
 msgstr ""
 
 #. module: lunch
+#: model:ir.ui.view,arch_db:lunch.lunch_order_view_search
+msgid "lunch orders"
+msgstr ""
+
+#. module: lunch
 #: model:ir.model,name:lunch.model_lunch_product
 msgid "lunch product"
 msgstr ""
@@ -985,10 +948,4 @@
 #. module: lunch
 #: model:ir.actions.act_window,help:lunch.lunch_order_line_action_by_supplier
 msgid "to announce that the order isn't available"
-msgstr ""
-
-#~ msgid "Click to create a lunch order."
-#~ msgstr "Kliknij aby utworzyć zamówienie lunch."
-
-#~ msgid "Users"
-#~ msgstr "Użytkownicy"+msgstr ""
# Translation of Odoo Server.
# This file contains the translation of the following modules:
# * delivery
#
# Translators:
# Ana Juaristi <ajuaristio@gmail.com>, 2015
# Juliano Henriquez <juliano@consultoriahenca.com>, 2016
msgid ""
msgstr ""
"Project-Id-Version: Odoo 9.0\n"
"Report-Msgid-Bugs-To: \n"
<<<<<<< HEAD
"POT-Creation-Date: 2016-08-19 10:24+0000\n"
=======
"POT-Creation-Date: 2016-08-18 14:07+0000\n"
>>>>>>> bc1a0a32
"PO-Revision-Date: 2016-03-21 00:56+0000\n"
"Last-Translator: Juliano Henriquez <juliano@consultoriahenca.com>\n"
"Language-Team: Spanish (Dominican Republic) (http://www.transifex.com/odoo/"
"odoo-9/language/es_DO/)\n"
"Language: es_DO\n"
"MIME-Version: 1.0\n"
"Content-Type: text/plain; charset=UTF-8\n"
"Content-Transfer-Encoding: \n"
"Plural-Forms: nplurals=2; plural=(n != 1);\n"

#. module: delivery
#: model:ir.model.fields,field_description:delivery.field_delivery_carrier_rules_count
msgid "# Analytic Rules"
msgstr "# Reglas analíticas"

#. module: delivery
#: model:ir.model.fields,field_description:delivery.field_delivery_carrier_bom_count
msgid "# Bill of Material"
msgstr "Factura de materiales"

#. module: delivery
#: model:ir.model.fields,field_description:delivery.field_delivery_carrier_purchase_num_invoiced
msgid "# Invoiced in Purchase"
msgstr "Nº facturado en compra"

#. module: delivery
#: model:ir.model.fields,field_description:delivery.field_delivery_carrier_sale_num_invoiced
msgid "# Invoiced in Sale"
msgstr "Nº facturado en venta"

#. module: delivery
#: model:ir.model.fields,field_description:delivery.field_delivery_carrier_mo_count
msgid "# Manufacturing Orders"
msgstr "Nº de órdenes de producción"

#. module: delivery
#: model:ir.model.fields,field_description:delivery.field_delivery_carrier_purchase_count
msgid "# Purchases"
msgstr "Nº compras"

#. module: delivery
#: model:ir.model.fields,field_description:delivery.field_delivery_carrier_sales_count
msgid "# Sales"
msgstr "Nº ventas"

#. module: delivery
#: model:ir.model.fields,field_description:delivery.field_delivery_carrier_product_variant_count
msgid "# of Product Variants"
msgstr "# De variantes de producto"

#. module: delivery
<<<<<<< HEAD
#: code:addons/delivery/models/delivery_carrier.py:73
#, python-format
msgid ""
"<p class=\"oe_view_nocontent\">\n"
"                    Buy Odoo Enterprise now to get more providers.\n"
"                </p>"
msgstr ""

#. module: delivery
=======
>>>>>>> bc1a0a32
#: model:ir.ui.view,arch_db:delivery.view_quant_package_form_save
msgid "<span>kg</span>"
msgstr ""

#. module: delivery
#: model:ir.ui.view,arch_db:delivery.report_delivery_document2
#: model:ir.ui.view,arch_db:delivery.report_shipping2
msgid "<strong>Carrier</strong>"
msgstr "<strong>Transportista</strong>"

#. module: delivery
#: model:ir.ui.view,arch_db:delivery.report_delivery_document2
#: model:ir.ui.view,arch_db:delivery.report_shipping2
msgid "<strong>Weight</strong>"
msgstr "<strong>Peso</strong>"

#. module: delivery
<<<<<<< HEAD
=======
#: model:ir.model.fields,help:delivery.field_delivery_carrier_product_type
#: model:ir.model.fields,help:delivery.field_delivery_carrier_type
msgid ""
"A consumable is a product for which you don't manage stock, a service is a "
"non-material product provided by a company or an individual."
msgstr ""
"Un consumible es un producto que no manejo stock, un servicio es un producto "
"de material no suministrado por una empresa o un individuo."

#. module: delivery
>>>>>>> bc1a0a32
#: model:ir.model.fields,help:delivery.field_delivery_carrier_description_sale
msgid ""
"A description of the Product that you want to communicate to your customers. "
"This description will be copied to every Sale Order, Delivery Order and "
"Customer Invoice/Refund"
msgstr ""
"Una descripción del producto que quiera comunicar a sus clientes. Esta "
"descripción se copiará a cada pedido de venta, conduce de salida y factura "
"de cliente."

#. module: delivery
#: model:ir.model.fields,help:delivery.field_delivery_carrier_description_purchase
msgid ""
"A description of the Product that you want to communicate to your vendors. "
"This description will be copied to every Purchase Order, Receipt and Vendor "
"Bill/Refund."
msgstr ""
"Una descripción del producto que quiera comunicar a sus proveedores. Esta "
"descripción se copiará a cada orden de compra, recepción y factura de "
"proveedor."

#. module: delivery
#: model:ir.model.fields,help:delivery.field_delivery_carrier_description
msgid ""
"A precise description of the Product, used only for internal information "
"purposes."
msgstr ""
"Una descripción precisa del producto, usada sólo para propósitos de "
"información interna."
<<<<<<< HEAD

#. module: delivery
#: model:ir.model.fields,help:delivery.field_delivery_carrier_product_type
#: model:ir.model.fields,help:delivery.field_delivery_carrier_type
msgid ""
"A stockable product is a product for which you manage stock. The \"Inventory"
"\" app has to be installed.\n"
"A consumable product, on the other hand, is a product for which stock is not "
"managed.\n"
"A service is a non-material product you provide.\n"
"A digital content is a non-material product you sell online. The files "
"attached to the products are the one that are sold on the e-commerce such as "
"e-books, music, pictures,... The \"Digital Product\" module has to be "
"installed."
msgstr ""
=======
>>>>>>> bc1a0a32

#. module: delivery
#: model:ir.model.fields,field_description:delivery.field_delivery_carrier_message_needaction
msgid "Action Needed"
msgstr "Necesaria acción"

#. module: delivery
#: model:ir.model.fields,help:delivery.field_delivery_carrier_integration_level
#, fuzzy
msgid "Action while validating Delivery Orders"
msgstr ""
"Desmarque esta casilla para deshabitar el envío del paquete al validar "
"órdenes de la entrega"

#. module: delivery
#: model:ir.model.fields,field_description:delivery.field_delivery_carrier_active
msgid "Active"
msgstr "Activo"

#. module: delivery
#: model:ir.model.fields,field_description:delivery.field_delivery_carrier_amount
msgid "Amount"
msgstr "Importe"

#. module: delivery
#: model:ir.model.fields,help:delivery.field_delivery_carrier_amount
msgid ""
"Amount of the order to benefit from a free shipping, expressed in the "
"company currency"
msgstr ""
"Importe del pedido que se beneficiaría de una entrega gratuita, expresado en "
"la moneda de la compañía"
<<<<<<< HEAD
=======

#. module: delivery
#: model:ir.ui.view,arch_db:delivery.view_delivery_carrier_search
msgid "Archived"
msgstr ""
>>>>>>> bc1a0a32

#. module: delivery
#: model:ir.model.fields,field_description:delivery.field_delivery_carrier_asset_category_id
msgid "Asset Type"
msgstr "Tipo de ingreso"

#. module: delivery
#: model:ir.model.fields,field_description:delivery.field_delivery_carrier_attribute_value_ids
msgid "Attributes"
msgstr "Atributos"

#. module: delivery
#: model:ir.model.fields,field_description:delivery.field_delivery_carrier_available
msgid "Available"
msgstr "Reservado"

#. module: delivery
#: model:ir.model.fields,help:delivery.field_delivery_carrier_produce_delay
msgid ""
"Average delay in days to produce this product. In the case of multi-level "
"BOM, the manufacturing lead times of the components will be added."
msgstr ""
"Retraso medio en días para producir este producto. En caso de LdM multi-"
"nivel, los tiempos de fabricación de los componentes serán añadidos."

#. module: delivery
#: model:ir.model.fields,help:delivery.field_delivery_carrier_sale_avg_price
msgid "Avg. Price in Customer Invoices."
msgstr "Precio medio en las facturas de cliente"

#. module: delivery
#: model:ir.model.fields,help:delivery.field_delivery_carrier_purchase_avg_price
msgid "Avg. Price in Vendor Bills "
msgstr "Avg . Precio en facturas de proveedores"

#. module: delivery
#: model:ir.model.fields,field_description:delivery.field_delivery_carrier_purchase_avg_price
#: model:ir.model.fields,field_description:delivery.field_delivery_carrier_sale_avg_price
msgid "Avg. Unit Price"
msgstr "Precio unidad promedio"

#. module: delivery
#: model:ir.model.fields,field_description:delivery.field_delivery_carrier_barcode
msgid "Barcode"
msgstr "Código de barras"

#. module: delivery
#: model:ir.model.fields,help:delivery.field_delivery_carrier_list_price
msgid ""
"Base price to compute the customer price. Sometimes called the catalog price."
msgstr ""
"Precio base para calcular el precio de los clientes. A veces llamado precio "
"de catalogo."

#. module: delivery
#: selection:delivery.carrier,delivery_type:0
msgid "Based on Rules"
msgstr "Basado en reglas"

#. module: delivery
#: model:ir.model.fields,field_description:delivery.field_delivery_carrier_image
msgid "Big-sized image"
msgstr "Imagen grande"

#. module: delivery
#: model:ir.model.fields,field_description:delivery.field_delivery_carrier_bom_ids
msgid "Bill of Materials"
msgstr "Lista de materiales (LdM)"

#. module: delivery
#: model:ir.model.fields,field_description:delivery.field_stock_picking_weight_bulk
msgid "Bulk Weight"
msgstr "Peso a granel"

#. module: delivery
#: model:ir.model.fields,field_description:delivery.field_delivery_carrier_purchase_ok
msgid "Can be Purchased"
msgstr "Puede ser comprado"

#. module: delivery
#: model:ir.model.fields,field_description:delivery.field_delivery_carrier_rental
msgid "Can be Rent"
msgstr "Puede ser alquilado"

#. module: delivery
#: model:ir.model.fields,field_description:delivery.field_delivery_carrier_product_sale_ok
#: model:ir.model.fields,field_description:delivery.field_delivery_carrier_sale_ok
msgid "Can be Sold"
msgstr "Puede ser vendido"

#. module: delivery
#: model:ir.model.fields,help:delivery.field_stock_quant_package_shipping_weight
msgid ""
"Can be changed during the 'put in pack' to adjust the weight of the shipping."
msgstr ""

#. module: delivery
#: model:ir.model.fields,field_description:delivery.field_delivery_carrier_can_be_expensed
msgid "Can be expensed"
msgstr "Puede ser tratado como gasto"

#. module: delivery
#: model:ir.ui.view,arch_db:delivery.view_picking_withcarrier_out_form
msgid "Cancel"
msgstr "Cancelar"

#. module: delivery
#: model:ir.model,name:delivery.model_delivery_carrier
#: model:ir.model.fields,field_description:delivery.field_delivery_price_rule_carrier_id
#: model:ir.model.fields,field_description:delivery.field_product_packaging_package_carrier_type
#: model:ir.model.fields,field_description:delivery.field_stock_picking_carrier_id
#: model:ir.ui.view,arch_db:delivery.view_delivery_carrier_form
#: model:ir.ui.view,arch_db:delivery.view_delivery_carrier_search
#: model:ir.ui.view,arch_db:delivery.view_delivery_carrier_tree
msgid "Carrier"
msgstr "Transportista"

#. module: delivery
#: model:ir.model.fields,field_description:delivery.field_delivery_carrier_route_from_categ_ids
msgid "Category Routes"
msgstr "Categoría de rutas"

#. module: delivery
#: model:ir.model.fields,help:delivery.field_delivery_carrier_membership
msgid "Check if the product is eligible for membership."
msgstr "Compruebe si el producto es elegible para la asociación."

#. module: delivery
#: model:ir.actions.act_window,help:delivery.action_delivery_carrier_form
msgid "Click to define a new delivery method."
msgstr "Haga clic para definir un nuevo método de entrega."

#. module: delivery
#: model:ir.model.fields,help:delivery.field_delivery_carrier_uos_coeff
msgid ""
"Coefficient to convert default Unit of Measure to Unit of Sale uos = uom * "
"coeff"
msgstr ""
"Coeficiente para convertir la unidad de medida por defecto (UdM) en la "
"unidad de venta UdV = UdM * coeff "

#. module: delivery
#: model:ir.model.fields,field_description:delivery.field_delivery_carrier_color
msgid "Color Index"
msgstr "Índice de colores"

#. module: delivery
#: model:ir.model.fields,field_description:delivery.field_delivery_carrier_company_id
msgid "Company"
msgstr "Compañía"

#. module: delivery
#: model:ir.ui.view,arch_db:delivery.view_delivery_price_rule_form
msgid "Condition"
msgstr "Condición"

#. module: delivery
#: model:ir.model.fields,field_description:delivery.field_delivery_carrier_purchase_method
msgid "Control Purchase Bills"
msgstr "Control facturas compra"

#. module: delivery
#: model:ir.model.fields,field_description:delivery.field_delivery_carrier_standard_price
msgid "Cost"
msgstr "Coste"

#. module: delivery
#: model:ir.model.fields,field_description:delivery.field_delivery_price_rule_standard_price
msgid "Cost Price"
msgstr "Precio coste"

#. module: delivery
#: model:ir.model.fields,help:delivery.field_delivery_carrier_standard_price
msgid ""
"Cost of the product template used for standard stock valuation in accounting "
"and used as a base price on purchase orders. Expressed in the default unit "
"of measure of the product."
msgstr ""
"Costo de la plantilla del producto utilizado para la valuación de valores "
"estándar en contabilidad y utilizado como un precio base de órdenes de "
"compra. Expresada en la unidad predeterminada de medida del producto."

#. module: delivery
#: model:ir.model.fields,field_description:delivery.field_delivery_carrier_property_cost_method
msgid "Costing Method"
msgstr "Método de coste"

#. module: delivery
#: model:ir.model.fields,field_description:delivery.field_delivery_carrier_country_ids
msgid "Countries"
msgstr "Países"

#. module: delivery
#: model:ir.model.fields,help:delivery.field_delivery_carrier_project_id
msgid "Create a task under this project on sale order validation."
msgstr ""

#. module: delivery
#: model:ir.model.fields,field_description:delivery.field_delivery_carrier_create_uid
#: model:ir.model.fields,field_description:delivery.field_delivery_price_rule_create_uid
msgid "Created by"
msgstr "Creado por"

#. module: delivery
#: model:ir.model.fields,field_description:delivery.field_delivery_carrier_create_date
#: model:ir.model.fields,field_description:delivery.field_delivery_price_rule_create_date
msgid "Created on"
msgstr "Creado en"

#. module: delivery
#: model:ir.model.fields,field_description:delivery.field_delivery_carrier_currency_id
msgid "Currency"
msgstr "Moneda"

#. module: delivery
#: model:ir.model.fields,help:delivery.field_delivery_carrier_qty_available
msgid ""
"Current quantity of products.\n"
"In a context with a single Stock Location, this includes goods stored at "
"this Location, or any of its children.\n"
"In a context with a single Warehouse, this includes goods stored in the "
"Stock Location of this Warehouse, or any of its children.\n"
"stored in the Stock Location of the Warehouse of this Shop, or any of its "
"children.\n"
"Otherwise, this includes goods stored in any Stock Location with 'internal' "
"type."
msgstr ""
"Cantidad actual de los productos.\n"
"En un contexto de una sola ubicación de existencias, esto incluye los bienes "
"almacenados en esta ubicación, o cualquiera de sus hijas.\n"
"En un contexto de un solo almacén, esto incluye los bienes almacenados en la "
"ubicación de existencias de ese almacén, o cualquiera de sus hijas.\n"
"En cualquier otro caso, esto incluye los bienes almacenados en cualquier "
"ubicación de existencias de tipo 'Interna'."

#. module: delivery
#: model:ir.model.fields,field_description:delivery.field_delivery_carrier_sale_delay
msgid "Customer Lead Time"
msgstr "Plazo de entrega del cliente"

#. module: delivery
#: model:ir.model.fields,field_description:delivery.field_delivery_carrier_taxes_id
msgid "Customer Taxes"
msgstr "Impuestos cliente"

#. module: delivery
#: model:ir.model.fields,field_description:delivery.field_delivery_carrier_partner_ref
msgid "Customer ref"
msgstr "Ref. cliente"

#. module: delivery
#: model:ir.model.fields,help:delivery.field_delivery_carrier_membership_date_from
msgid "Date from which membership becomes active."
msgstr "Fecha desde la que el socio está activo."

#. module: delivery
#: model:ir.model.fields,help:delivery.field_delivery_carrier_message_last_post
msgid "Date of the last message posted on the record."
msgstr "Fecha del último mensaje publicado en el registro."

#. module: delivery
#: model:ir.model.fields,help:delivery.field_delivery_carrier_membership_date_to
msgid "Date until which membership remains active."
msgstr "Fecha hasta la que el socio permanece activo."

#. module: delivery
#: model:ir.model.fields,help:delivery.field_delivery_carrier_uom_id
msgid "Default Unit of Measure used for all stock operation."
msgstr ""
"Unidad de medida por defecto utilizada para todas las operaciones de stock."

#. module: delivery
#: model:ir.model.fields,help:delivery.field_delivery_carrier_uom_po_id
msgid ""
"Default Unit of Measure used for purchase orders. It must be in the same "
"category than the default unit of measure."
msgstr ""
"Unidad de medida por defecto utilizada para los pedidos de compra. Debe "
"estar en la misma categoría que la unidad de medida por defecto."

#. module: delivery
#: model:ir.model.fields,field_description:delivery.field_delivery_carrier_deferred_revenue_category_id
msgid "Deferred Revenue Type"
msgstr "Tipo de cuenta de ingresos a plazos"

#. module: delivery
#: model:ir.model.fields,field_description:delivery.field_delivery_carrier_delivery_count
#: model:ir.ui.menu,name:delivery.menu_delivery
#: model:ir.ui.menu,name:delivery.sale_menu_delivery
msgid "Delivery"
msgstr "Entrega"

#. module: delivery
#: model:ir.ui.view,arch_db:delivery.view_delivery_carrier_search
#, fuzzy
<<<<<<< HEAD
msgid "Delivery Carrier"
msgstr "Gastos de envío normales"
=======
msgid "Delivery Carrier Search"
msgstr "Reglas de precio de entrega"
>>>>>>> bc1a0a32

#. module: delivery
#: model:ir.ui.view,arch_db:delivery.view_picking_withcarrier_out_form
#, fuzzy
msgid "Delivery Information"
msgstr "Información del transportista"

#. module: delivery
#: model:ir.model.fields,field_description:delivery.field_res_partner_property_delivery_carrier_id
#: model:ir.model.fields,field_description:delivery.field_sale_order_carrier_id
msgid "Delivery Method"
msgstr "Método entrega"

#. module: delivery
#: model:ir.actions.act_window,name:delivery.action_delivery_carrier_form
#: model:ir.ui.menu,name:delivery.menu_action_delivery_carrier_form
#: model:ir.ui.menu,name:delivery.sale_menu_action_delivery_carrier_form
msgid "Delivery Methods"
msgstr "Formas de envío"

#. module: delivery
#: model:ir.model,name:delivery.model_delivery_price_rule
msgid "Delivery Price Rules"
msgstr "Reglas de precio de entrega"

#. module: delivery
#: model:ir.model.fields,field_description:delivery.field_delivery_carrier_product_id
msgid "Delivery Product"
msgstr "Producto de envío"

#. module: delivery
#: model:ir.model.fields,help:delivery.field_delivery_carrier_route_ids
msgid ""
"Depending on the modules installed, this will allow you to define the route "
"of the product: whether it will be bought, manufactured, MTO/MTS,..."
msgstr ""
"Dependiendo de los módulos instalados, este permite definir la ruta del "
"producto: si será comprado, facturado, bajo pedido o desde existencias..."

#. module: delivery
#: model:ir.model.fields,field_description:delivery.field_delivery_carrier_description
msgid "Description"
msgstr "Descripción"

#. module: delivery
#: model:ir.model.fields,field_description:delivery.field_delivery_carrier_description_picking
msgid "Description on Picking"
msgstr "Descripción de conduces"

#. module: delivery
#: model:ir.ui.view,arch_db:delivery.view_delivery_carrier_form
msgid "Destination"
msgstr "Destino"

#. module: delivery
#: model:ir.model.fields,help:delivery.field_delivery_carrier_event_ok
msgid ""
"Determine if a product needs to create automatically an event registration "
"at the confirmation of a sales order line."
msgstr ""
"Determina si un producto crea automáticamente una inscripción a un evento en "
"la confirmación de la línea del pedido de venta."

#. module: delivery
#: model:ir.model.fields,help:delivery.field_delivery_carrier_sequence
msgid "Determine the display order"
msgstr "Determina el orden de visualización"

#. module: delivery
#: model:ir.ui.view,arch_db:delivery.view_quant_package_form_save
msgid "Discard"
msgstr ""

#. module: delivery
#: model:ir.model.fields,field_description:delivery.field_delivery_carrier_display_name
#: model:ir.model.fields,field_description:delivery.field_delivery_price_rule_display_name
msgid "Display Name"
msgstr "Nombre mostrado"

#. module: delivery
#: model:ir.actions.act_window,help:delivery.action_delivery_carrier_form
msgid ""
"Each carrier (e.g. UPS) can have several delivery methods (e.g.\n"
"                UPS Express, UPS Standard) with a set of pricing rules "
"attached\n"
"                to each method."
msgstr ""
"Cada portador (por ejemplo UPS) puede tener varios métodos de entrega (p. "
"ej.\n"
"                UPS Express, UPS Standard) con un conjunto de reglas a cada "
"método de fijación de precios."

#. module: delivery
#: model:ir.model.fields,field_description:delivery.field_delivery_carrier_prod_environment
msgid "Environment"
msgstr ""

#. module: delivery
#: model:ir.model.fields,field_description:delivery.field_sale_order_delivery_price
msgid "Estimated Delivery Price"
msgstr "Precio estimado de entrega"

#. module: delivery
#: model:ir.model.fields,field_description:delivery.field_delivery_carrier_event_ok
msgid "Event Subscription"
msgstr "Suscripción a eventos"

#. module: delivery
#: model:ir.model.fields,field_description:delivery.field_delivery_carrier_event_ticket_ids
msgid "Event Tickets"
msgstr "Tickets del evento"

#. module: delivery
#: model:ir.model.fields,field_description:delivery.field_delivery_carrier_expected_margin
msgid "Expected Margin"
msgstr "Margen previsto"

#. module: delivery
#: model:ir.model.fields,field_description:delivery.field_delivery_carrier_expected_margin_rate
msgid "Expected Margin (%)"
msgstr "Margen previsto (%)"

#. module: delivery
#: model:ir.model.fields,field_description:delivery.field_delivery_carrier_sale_expected
msgid "Expected Sale"
msgstr "Venta prevista"

#. module: delivery
#: model:ir.model.fields,help:delivery.field_delivery_carrier_expected_margin
msgid "Expected Sale - Normal Cost"
msgstr "Venta prevista - Coste normal"

#. module: delivery
#: model:ir.model.fields,help:delivery.field_delivery_carrier_sales_gap
msgid "Expected Sale - Turn Over"
msgstr "Venta prevista - Volumen de negocio"

#. module: delivery
#: model:ir.model.fields,help:delivery.field_delivery_carrier_expected_margin_rate
msgid "Expected margin * 100 / Expected Sale"
msgstr "Margen previsto * 100 / Venta prevista"

#. module: delivery
#: model:ir.model.fields,field_description:delivery.field_delivery_carrier_property_account_expense_id
msgid "Expense Account"
msgstr "Cuenta de gastos"

#. module: delivery
#: model:ir.model.fields,field_description:delivery.field_delivery_carrier_expense_policy
msgid "Expense Invoice Policy"
msgstr "Política de facturación de gastos"

#. module: delivery
#: model:ir.model.fields,help:delivery.field_sale_order_carrier_id
msgid "Fill this field if you plan to invoice the shipping based on picking."
msgstr "Llene este campo si desea facturar el envío basado en conduces."

#. module: delivery
#: model:ir.ui.view,arch_db:delivery.view_delivery_carrier_form
msgid ""
"Filling this form allows you to filter delivery carriers according to the "
"delivery address of your customer."
msgstr ""

#. module: delivery
#: selection:delivery.carrier,delivery_type:0
#: model:ir.model.fields,field_description:delivery.field_delivery_carrier_fixed_price
msgid "Fixed Price"
msgstr "Precio fijo"

#. module: delivery
#: model:ir.model.fields,field_description:delivery.field_delivery_carrier_message_follower_ids
msgid "Followers"
msgstr "Seguidores"

#. module: delivery
#: model:ir.model.fields,field_description:delivery.field_delivery_carrier_message_channel_ids
msgid "Followers (Channels)"
msgstr "Seguidores (Canales)"

#. module: delivery
#: model:ir.model.fields,field_description:delivery.field_delivery_carrier_message_partner_ids
msgid "Followers (Partners)"
msgstr "Seguidores (Empresas)"

#. module: delivery
#: model:ir.model.fields,field_description:delivery.field_delivery_carrier_virtual_available
msgid "Forecast Quantity"
msgstr "Cantidad prevista"

#. module: delivery
#: model:ir.model.fields,help:delivery.field_delivery_carrier_virtual_available
msgid ""
"Forecast quantity (computed as Quantity On Hand - Outgoing + Incoming)\n"
"In a context with a single Stock Location, this includes goods stored in "
"this location, or any of its children.\n"
"In a context with a single Warehouse, this includes goods stored in the "
"Stock Location of this Warehouse, or any of its children.\n"
"Otherwise, this includes goods stored in any Stock Location with 'internal' "
"type."
msgstr ""
"Cantidad prevista (calculada como cantidad a mano - saliente + entrante)\n"
"En un contexto de una sola ubicación de existencias, esto incluye los bienes "
"almacenados en esta ubicación, o cualquiera de sus hijas.\n"
"En un contexto de un solo almacén, esto incluye los bienes almacenados en la "
"ubicación de existencias de ese almacén, o cualquiera de sus hijas.\n"
"En cualquier otro caso, esto incluye los bienes almacenados en cualquier "
"ubicación de existencias de tipo 'Interna'."

#. module: delivery
#: model:delivery.carrier,name:delivery.free_delivery_carrier
#: model:product.product,name:delivery.free_delivery_carrier_product_product
msgid "Free delivery charges"
msgstr "Gastos de envío gratis"

#. module: delivery
#: model:ir.model.fields,field_description:delivery.field_delivery_carrier_free_if_more_than
msgid "Free if Order total is more than"
msgstr "Gratis si el total de la orden es más de"

#. module: delivery
#: selection:delivery.carrier,integration_level:0
msgid "Get Rate"
msgstr ""

#. module: delivery
#: selection:delivery.carrier,integration_level:0
msgid "Get Rate and Create Shipment"
msgstr ""

#. module: delivery
#: model:ir.model.fields,help:delivery.field_delivery_carrier_packaging_ids
msgid ""
"Gives the different ways to package the same product. This has no impact on "
"the picking order and is mainly used if you use the EDI module."
msgstr ""
"Indica las diferentes formas de empaquetar el mismo producto. Esto no tiene "
"ningún impacto en la preparación de conduce y se utiliza principalmente si "
"utiliza el módulo EDI."

#. module: delivery
#: model:ir.model.fields,help:delivery.field_delivery_price_rule_sequence
msgid "Gives the sequence order when calculating delivery carrier."
msgstr "Da la orden de la secuencia en el cálculo de portador de la entrega."

#. module: delivery
#: model:ir.ui.view,arch_db:delivery.view_delivery_carrier_search
msgid "Group By"
msgstr ""

#. module: delivery
#: model:ir.model.fields,field_description:delivery.field_delivery_carrier_hs_code
#: model:ir.model.fields,field_description:delivery.field_product_template_hs_code
msgid "HS Code"
msgstr ""

#. module: delivery
#: model:ir.model.fields,field_description:delivery.field_product_packaging_height
#, fuzzy
msgid "Height"
msgstr "Peso"

#. module: delivery
#: sql_constraint:product.packaging:0
msgid "Height must be positive"
msgstr ""

#. module: delivery
#: model:ir.model.fields,field_description:delivery.field_delivery_carrier_id
#: model:ir.model.fields,field_description:delivery.field_delivery_price_rule_id
msgid "ID"
msgstr "ID (identificación)"

#. module: delivery
#: model:ir.model.fields,help:delivery.field_delivery_carrier_message_unread
msgid "If checked new messages require your attention."
msgstr "Si está marcado, hay nuevos mensajes que requieren su atención"

#. module: delivery
#: model:ir.model.fields,help:delivery.field_delivery_carrier_message_needaction
msgid "If checked, new messages require your attention."
msgstr "Si está marcado, hay nuevos mensajes que requieren su atención."

#. module: delivery
#: model:ir.model.fields,help:delivery.field_delivery_carrier_property_valuation
msgid ""
"If perpetual valuation is enabled for a product, the system will "
"automatically create journal entries corresponding to stock moves, with "
"product price as specified by the 'Costing Method'The inventory variation "
"account set on the product category will represent the current inventory "
"value, and the stock input and stock output account will hold the "
"counterpart moves for incoming and outgoing products."
msgstr ""
"Si la valoración en tiempo real está habilitada para un producto, el sistema "
"escribirá automáticamente apuntes contables correspondiendo a los "
"movimientos de existencias, con el precio del producto especificado por el "
"‘Método de coste’. La cuenta de variación de existencias establecida en la "
"categoría de producto representará el valor actual de inventario, y las "
"cuentas de entrada y salida de existencias representarán la contrapartida "
"para las entradas y salidas de producto."

#. module: delivery
#: model:ir.model.fields,help:delivery.field_delivery_carrier_free_if_more_than
msgid ""
"If the order is more expensive than a certain amount, the customer can "
"benefit from a free shipping"
msgstr ""
"Si el pedido es superior a cierto importe, el cliente puede ser beneficiado "
"con envío gratuito."

#. module: delivery
#: model:ir.model.fields,help:delivery.field_delivery_carrier_active
msgid ""
"If unchecked, it will allow you to hide the product without removing it."
msgstr "Si no está marcado, permitirá ocultar el producto sin eliminarlo."

#. module: delivery
#: model:ir.model.fields,help:delivery.field_delivery_carrier_expense_policy
msgid ""
"If you invoice at cost, the expense will be invoiced on the sale order at "
"the cost of the analytic line;if you invoice at sales price, the price of "
"the product will be used instead."
msgstr ""
"Si factura sobre coste, se facturará el gasto en el pedido de venta al coste "
"de la línea analítica; si factura sobre precio de venta, se usará en su "
"lugar el precio del producto."

#. module: delivery
#: model:ir.model.fields,help:delivery.field_delivery_carrier_image
msgid ""
"Image of the product variant (Big-sized image of product template if false). "
"It is automatically resized as a 1024x1024px image, with aspect ratio "
"preserved."
msgstr ""
"Imagen de la variante del producto (Imagen grande de la plantilla del "
"producto en caso de que esté vacía). Se redimensionará automáticamente como "
"una imagen 1024x1024px, manteniendo la proporción."

#. module: delivery
#: model:ir.model.fields,help:delivery.field_delivery_carrier_image_medium
msgid ""
"Image of the product variant (Medium-sized image of product template if "
"false)."
msgstr ""
"Imagen de la variante del producto (Imagen mediana de la plantilla del "
"producto en caso de que esté vacía)."

#. module: delivery
#: model:ir.model.fields,help:delivery.field_delivery_carrier_image_small
msgid ""
"Image of the product variant (Small-sized image of product template if "
"false)."
msgstr ""
"Imagen de la variante del producto (Imagen pequeña de la plantilla del "
"producto en caso de que esté vacía)."

#. module: delivery
#: model:ir.model.fields,field_description:delivery.field_delivery_carrier_property_account_income_id
msgid "Income Account"
msgstr "Cuenta de ingresos"

#. module: delivery
#: model:ir.model.fields,field_description:delivery.field_delivery_carrier_incoming_qty
msgid "Incoming"
msgstr "Entrada"

#. module: delivery
#: model:ir.ui.view,arch_db:delivery.view_delivery_carrier_form
msgid "Install more Providers"
msgstr ""

#. module: delivery
#: model:ir.model.fields,field_description:delivery.field_delivery_carrier_integration_level
msgid "Integration Level"
msgstr ""

#. module: delivery
#: model:ir.model.fields,field_description:delivery.field_delivery_carrier_categ_id
msgid "Internal Category"
msgstr "Categoría interna"

#. module: delivery
#: model:ir.model.fields,field_description:delivery.field_delivery_carrier_code
#: model:ir.model.fields,field_description:delivery.field_delivery_carrier_default_code
msgid "Internal Reference"
msgstr "Referencia interna"

#. module: delivery
#: model:ir.model.fields,help:delivery.field_delivery_carrier_barcode
msgid "International Article Number used for product identification."
msgstr ""
"Número de artículo internacional usado para la identificación de producto."

#. module: delivery
#: model:ir.model.fields,field_description:delivery.field_delivery_carrier_property_stock_inventory
msgid "Inventory Location"
msgstr "Ubicación de inventario"

#. module: delivery
#: model:ir.model.fields,field_description:delivery.field_delivery_carrier_property_valuation
msgid "Inventory Valuation"
msgstr "Valoración del inventario"

#. module: delivery
#: model:ir.model.fields,field_description:delivery.field_sale_order_invoice_shipping_on_delivery
msgid "Invoice Shipping on Delivery"
msgstr "Gastos de envío de factura del comprador"

#. module: delivery
#: model:ir.model.fields,field_description:delivery.field_delivery_carrier_invoice_state
msgid "Invoice State"
msgstr "Estado factura"

#. module: delivery
#: model:ir.model.fields,field_description:delivery.field_delivery_carrier_invoice_policy
msgid "Invoicing Policy"
msgstr "Política de Facturación"

#. module: delivery
#: model:ir.model.fields,field_description:delivery.field_delivery_carrier_message_is_follower
msgid "Is Follower"
msgstr "Es un seguidor"

#. module: delivery
#: model:ir.model.fields,field_description:delivery.field_sale_order_line_is_delivery
msgid "Is a Delivery"
msgstr "Es un envío"

#. module: delivery
#: model:ir.model.fields,field_description:delivery.field_delivery_carrier_is_product_variant
msgid "Is a product variant"
msgstr "Es una variante de producto"

#. module: delivery
#: model:ir.model.fields,help:delivery.field_delivery_carrier_fixed_price
msgid ""
"Keep empty if the pricing depends on the advanced pricing per destination"
msgstr "Dejar vacío si el precio depende de un precio anticipado por destino."

#. module: delivery
#: model:ir.model.fields,field_description:delivery.field_delivery_carrier_message_last_post
msgid "Last Message Date"
msgstr "Fecha del último mensaje"

#. module: delivery
#: model:ir.model.fields,field_description:delivery.field_delivery_carrier___last_update
#: model:ir.model.fields,field_description:delivery.field_delivery_price_rule___last_update
msgid "Last Modified on"
msgstr "Última modificación en"

#. module: delivery
#: model:ir.model.fields,field_description:delivery.field_delivery_carrier_write_uid
#: model:ir.model.fields,field_description:delivery.field_delivery_price_rule_write_uid
msgid "Last Updated by"
msgstr "Última actualización de"

#. module: delivery
#: model:ir.model.fields,field_description:delivery.field_delivery_carrier_write_date
#: model:ir.model.fields,field_description:delivery.field_delivery_price_rule_write_date
msgid "Last Updated on"
msgstr "Última actualización en"

#. module: delivery
#: model:ir.model.fields,field_description:delivery.field_product_packaging_length
msgid "Length"
msgstr ""

#. module: delivery
#: sql_constraint:product.packaging:0
msgid "Length must be positive"
msgstr ""

#. module: delivery
#: model:ir.model.fields,field_description:delivery.field_delivery_carrier_location_id
msgid "Location"
msgstr "Ubicación"

#. module: delivery
#: model:ir.model.fields,field_description:delivery.field_delivery_carrier_packaging_ids
msgid "Logistical Units"
msgstr "Unidades de logística"

#. module: delivery
#: model:ir.ui.view,arch_db:delivery.view_picking_withcarrier_out_form
msgid "Manage Package Type"
msgstr ""

#. module: delivery
#: model:ir.model.fields,help:delivery.field_delivery_carrier_track_service
msgid ""
"Manually set quantities on order: Invoice based on the manually entered "
"quantity, without creating an analytic account.\n"
"Timesheets on contract: Invoice based on the tracked hours on the related "
"timesheet.\n"
"Create a task and track hours: Create a task on the sale order validation "
"and track the work hours."
msgstr ""

#. module: delivery
#: model:ir.model.fields,field_description:delivery.field_delivery_carrier_produce_delay
msgid "Manufacturing Lead Time"
msgstr "Plazo de entrega de fabricación"

#. module: delivery
#: model:ir.model.fields,field_description:delivery.field_delivery_carrier_margin
#, fuzzy
msgid "Margin"
msgstr "Margen total"

#. module: delivery
#: model:ir.model.fields,field_description:delivery.field_delivery_carrier_date_from
msgid "Margin Date From"
msgstr "Fecha desde del margen"

#. module: delivery
#: model:ir.model.fields,field_description:delivery.field_delivery_carrier_date_to
msgid "Margin Date To"
msgstr "Fecha hasta del margen"

#. module: delivery
#: sql_constraint:delivery.carrier:0
msgid "Margin cannot be lower than -100%"
msgstr ""

#. module: delivery
#: model:ir.model.fields,field_description:delivery.field_product_packaging_max_weight
#, fuzzy
msgid "Max Weight"
msgstr "Peso"

#. module: delivery
#: sql_constraint:product.packaging:0
msgid "Max Weight must be positive"
msgstr ""

#. module: delivery
#: model:ir.model.fields,field_description:delivery.field_delivery_price_rule_max_value
msgid "Maximum Value"
msgstr "Valor máximo"

#. module: delivery
#: model:ir.model.fields,help:delivery.field_product_packaging_max_weight
msgid "Maximum weight shippable in this packaging"
msgstr ""

#. module: delivery
#: model:ir.model.fields,field_description:delivery.field_delivery_carrier_image_medium
msgid "Medium-sized image"
msgstr "Imagen mediana"

#. module: delivery
#: model:ir.model.fields,field_description:delivery.field_delivery_carrier_membership
msgid "Membership"
msgstr "Socio"

#. module: delivery
#: model:ir.model.fields,field_description:delivery.field_delivery_carrier_membership_date_to
msgid "Membership End Date"
msgstr "Fecha fin de asociación"

#. module: delivery
#: model:ir.model.fields,field_description:delivery.field_delivery_carrier_membership_date_from
msgid "Membership Start Date"
msgstr "Fecha de inicio de la asociación"

#. module: delivery
#: model:ir.model.fields,field_description:delivery.field_delivery_carrier_purchase_line_warn_msg
msgid "Message for Purchase Order Line"
msgstr ""

#. module: delivery
#: model:ir.model.fields,field_description:delivery.field_delivery_carrier_sale_line_warn_msg
#, fuzzy
msgid "Message for Sales Order Line"
msgstr "Línea pedido de venta"

#. module: delivery
#: model:ir.model.fields,field_description:delivery.field_delivery_carrier_message_ids
msgid "Messages"
msgstr "Mensajes"

#. module: delivery
#: model:ir.model.fields,field_description:delivery.field_delivery_carrier_orderpoint_ids
msgid "Minimum Stock Rules"
msgstr "Reglas de stock mínimo"

#. module: delivery
#: model:ir.model.fields,field_description:delivery.field_delivery_carrier_name
#: model:ir.model.fields,field_description:delivery.field_delivery_price_rule_name
#: model:ir.ui.view,arch_db:delivery.view_delivery_carrier_form
msgid "Name"
msgstr "Nombre"

#. module: delivery
#: selection:product.packaging,package_carrier_type:0
#, fuzzy
msgid "No carrier integration"
msgstr "No coincidente portador."

#. module: delivery
#: code:addons/delivery/models/sale_order.py:63
#, python-format
msgid "No carrier matching."
msgstr "No coincidente portador."

#. module: delivery
#: code:addons/delivery/models/sale_order.py:72
#, python-format
msgid "No carrier set for this order."
msgstr "No se ha establecido un transportista"

#. module: delivery
#: model:ir.model.fields,field_description:delivery.field_delivery_carrier_normal_cost
msgid "Normal Cost"
msgstr "Coste normal"

#. module: delivery
#: model:ir.model.fields,help:delivery.field_delivery_carrier_purchase_gap
msgid "Normal Cost - Total Cost"
msgstr "Coste normal - Coste total"

#. module: delivery
#: model:delivery.carrier,name:delivery.normal_delivery_carrier
#: model:product.product,name:delivery.normal_delivery_carrier_product_product
msgid "Normal Delivery Charges"
msgstr "Gastos de envío normales"

#. module: delivery
#: model:ir.model.fields,field_description:delivery.field_delivery_carrier_message_needaction_counter
msgid "Number of Actions"
msgstr "Número de acciones"

#. module: delivery
#: model:ir.model.fields,field_description:delivery.field_stock_picking_number_of_packages
msgid "Number of Packages"
msgstr "Número de bultos"

#. module: delivery
#: model:ir.model.fields,help:delivery.field_delivery_carrier_message_needaction_counter
msgid "Number of messages which requires an action"
msgstr "Número de mensajes que requieren una acción"

#. module: delivery
#: model:ir.model.fields,help:delivery.field_delivery_carrier_message_unread_counter
msgid "Number of unread messages"
msgstr "Número de mensajes no leidos"

#. module: delivery
#: model:ir.model.fields,help:delivery.field_delivery_carrier_purchase_method
msgid ""
"On ordered quantities: Invoice this product based on ordered quantities.\n"
"On received quantities: Invoice this product based on received quantity."
msgstr ""

#. module: delivery
#: model:ir.model.fields,field_description:delivery.field_delivery_price_rule_operator
msgid "Operator"
msgstr "Operador"

#. module: delivery
#: model:ir.model.fields,help:delivery.field_delivery_carrier_invoice_policy
msgid ""
"Ordered Quantity: Invoice based on the quantity the customer ordered.\n"
"Delivered Quantity: Invoiced based on the quantity the vendor delivered.\n"
"Reinvoice Costs: Invoice with some additional charges (product transfer, "
"labour charges,...)"
msgstr ""

#. module: delivery
#: model:ir.model.fields,field_description:delivery.field_delivery_carrier_outgoing_qty
msgid "Outgoing"
msgstr "Salida"

#. module: delivery
#: model:ir.ui.view,arch_db:delivery.view_quant_package_form_save
#, fuzzy
msgid "Package"
msgstr "Paquetes"

#. module: delivery
#: model:ir.model.fields,field_description:delivery.field_product_packaging_shipper_package_code
#, fuzzy
msgid "Package Code"
msgstr "Paquetes"

#. module: delivery
#: code:addons/delivery/models/stock_picking.py:35
<<<<<<< HEAD
#: code:addons/delivery/models/stock_picking.py:129
=======
#: code:addons/delivery/models/stock_picking.py:128
>>>>>>> bc1a0a32
#, fuzzy, python-format
msgid "Package Details"
msgstr "Paquetes"

#. module: delivery
#: model:ir.model.fields,field_description:delivery.field_stock_picking_package_ids
msgid "Packages"
msgstr "Paquetes"

#. module: delivery
#: model:ir.model,name:delivery.model_product_packaging
#, fuzzy
msgid "Packaging"
msgstr "Paquetes"

#. module: delivery
#: model:ir.model,name:delivery.model_stock_pack_operation
msgid "Packing Operation"
msgstr ""

#. module: delivery
#: model:ir.model,name:delivery.model_res_partner
msgid "Partner"
msgstr "Empresa"

#. module: delivery
#: model:ir.model,name:delivery.model_stock_quant_package
msgid "Physical Packages"
msgstr "Paquetes físicos"

#. module: delivery
#: selection:delivery.price.rule,variable:0
#: selection:delivery.price.rule,variable_factor:0
#: model:ir.model.fields,field_description:delivery.field_delivery_carrier_price
msgid "Price"
msgstr "Precio"

#. module: delivery
<<<<<<< HEAD
=======
#: model:ir.model.fields,field_description:delivery.field_delivery_carrier_delivery_type
#: model:ir.model.fields,field_description:delivery.field_stock_picking_delivery_type
#: model:ir.ui.view,arch_db:delivery.view_delivery_carrier_search
msgid "Price Computation"
msgstr "Cálculo del precio"

#. module: delivery
>>>>>>> bc1a0a32
#: model:ir.model.fields,field_description:delivery.field_delivery_carrier_property_account_creditor_price_difference
msgid "Price Difference Account"
msgstr "Cuenta diferencia de precio"

#. module: delivery
#: model:ir.ui.view,arch_db:delivery.view_delivery_price_rule_form
#: model:ir.ui.view,arch_db:delivery.view_delivery_price_rule_tree
msgid "Price Rules"
msgstr "Reglas de precios"

#. module: delivery
#: model:ir.model.fields,field_description:delivery.field_delivery_carrier_pricelist_id
msgid "Pricelist"
msgstr "Tarifa"

#. module: delivery
#: model:ir.model.fields,field_description:delivery.field_delivery_carrier_item_ids
#: model:ir.model.fields,field_description:delivery.field_delivery_carrier_pricelist_item_ids
msgid "Pricelist Items"
msgstr "Elementos de la lista de precios"

#. module: delivery
#: model:ir.ui.view,arch_db:delivery.view_delivery_carrier_form
msgid "Pricing"
msgstr "Precio"

#. module: delivery
#: model:ir.model.fields,field_description:delivery.field_delivery_carrier_price_rule_ids
msgid "Pricing Rules"
msgstr "Reglas de Precios"

#. module: delivery
#: model:ir.model.fields,field_description:delivery.field_delivery_carrier_property_stock_procurement
msgid "Procurement Location"
msgstr "Ubicación de abastecimiento"

#. module: delivery
#: model:ir.model.fields,field_description:delivery.field_delivery_carrier_alert_time
msgid "Product Alert Time"
msgstr "Tiempo de alerta producto"

#. module: delivery
#: model:ir.model.fields,field_description:delivery.field_delivery_carrier_attribute_line_ids
msgid "Product Attributes"
msgstr "Atributos del producto"

#. module: delivery
#: model:ir.model.fields,field_description:delivery.field_delivery_carrier_email_template_id
msgid "Product Email Template"
msgstr "Plantilla de correo electrónico de producto"

#. module: delivery
#: model:ir.model.fields,field_description:delivery.field_delivery_carrier_life_time
msgid "Product Life Time"
msgstr "Tiempo de vida producto"

#. module: delivery
#: model:ir.model.fields,field_description:delivery.field_delivery_carrier_product_manager
msgid "Product Manager"
msgstr "Responsable de producto"

#. module: delivery
#: model:ir.model.fields,field_description:delivery.field_delivery_carrier_removal_time
msgid "Product Removal Time"
msgstr "Tiempo eliminación producto"

#. module: delivery
#: model:ir.model,name:delivery.model_product_template
#: model:ir.model.fields,field_description:delivery.field_delivery_carrier_product_tmpl_id
msgid "Product Template"
msgstr "Plantilla producto"

#. module: delivery
#: model:ir.model.fields,field_description:delivery.field_delivery_carrier_product_type
#: model:ir.model.fields,field_description:delivery.field_delivery_carrier_type
msgid "Product Type"
msgstr "Tipo de producto"

#. module: delivery
#: model:ir.model.fields,field_description:delivery.field_delivery_carrier_use_time
msgid "Product Use Time"
msgstr "Duración del producto"

#. module: delivery
#: model:ir.model.fields,field_description:delivery.field_delivery_carrier_property_stock_production
msgid "Production Location"
msgstr "Ubicación de producción"

#. module: delivery
#: model:ir.model.fields,field_description:delivery.field_delivery_carrier_product_variant_ids
msgid "Products"
msgstr "Productos"

#. module: delivery
#: model:ir.model.fields,field_description:delivery.field_delivery_carrier_project_id
msgid "Project"
msgstr ""

#. module: delivery
#: model:ir.model.fields,field_description:delivery.field_delivery_carrier_delivery_type
#: model:ir.model.fields,field_description:delivery.field_stock_picking_delivery_type
#: model:ir.ui.view,arch_db:delivery.view_delivery_carrier_search
msgid "Provider"
msgstr ""

#. module: delivery
#: model:ir.model.fields,field_description:delivery.field_delivery_carrier_description_purchase
msgid "Purchase Description"
msgstr "Descripción de compra"

#. module: delivery
#: model:ir.model.fields,field_description:delivery.field_delivery_carrier_purchase_gap
msgid "Purchase Gap"
msgstr "Diferencia compra"

#. module: delivery
#: model:ir.model.fields,field_description:delivery.field_delivery_carrier_purchase_line_warn
#, fuzzy
msgid "Purchase Order Line"
msgstr "Línea pedido de venta"

#. module: delivery
#: model:ir.model.fields,field_description:delivery.field_delivery_carrier_uom_po_id
msgid "Purchase Unit of Measure"
msgstr "Unidad de medida compra"

#. module: delivery
#: selection:delivery.price.rule,variable:0
#: selection:delivery.price.rule,variable_factor:0
#: model:ir.model.fields,field_description:delivery.field_sale_order_line_product_qty
msgid "Quantity"
msgstr "Cantidad"

#. module: delivery
#: model:ir.model.fields,field_description:delivery.field_delivery_carrier_qty_available
msgid "Quantity On Hand"
msgstr "Stock real"

#. module: delivery
#: model:ir.model.fields,help:delivery.field_delivery_carrier_incoming_qty
msgid ""
"Quantity of products that are planned to arrive.\n"
"In a context with a single Stock Location, this includes goods arriving to "
"this Location, or any of its children.\n"
"In a context with a single Warehouse, this includes goods arriving to the "
"Stock Location of this Warehouse, or any of its children.\n"
"Otherwise, this includes goods arriving to any Stock Location with "
"'internal' type."
msgstr ""
"Cantidad de los productos que está planificado que llegue.\n"
"En un contexto de una sola ubicación de existencias, esto incluye los bienes "
"almacenados en esta ubicación, o cualquiera de sus hijas.\n"
"En un contexto de un solo almacén, esto incluye los bienes almacenados en la "
"ubicación de existencias de ese almacén, o cualquiera de sus hijas.\n"
"En cualquier otro caso, esto incluye los bienes almacenados en cualquier "
"ubicación de existencias de tipo 'Interna'."

#. module: delivery
#: model:ir.model.fields,help:delivery.field_delivery_carrier_outgoing_qty
msgid ""
"Quantity of products that are planned to leave.\n"
"In a context with a single Stock Location, this includes goods leaving this "
"Location, or any of its children.\n"
"In a context with a single Warehouse, this includes goods leaving the Stock "
"Location of this Warehouse, or any of its children.\n"
"Otherwise, this includes goods leaving any Stock Location with 'internal' "
"type."
msgstr ""
"Cantidad de los productos que está planificado que salga.\n"
"En un contexto de una sola ubicación de existencias, esto incluye los bienes "
"almacenados en esta ubicación, o cualquiera de sus hijas.\n"
"En un contexto de un solo almacén, esto incluye los bienes almacenados en la "
"ubicación de existencias de ese almacén, o cualquiera de sus hijas.\n"
"En cualquier otro caso, esto incluye los bienes almacenados en cualquier "
"ubicación de existencias de tipo 'Interna'."

#. module: delivery
#: model:ir.model.fields,field_description:delivery.field_delivery_carrier_reception_count
msgid "Receipt"
msgstr "Tiquet"

#. module: delivery
#: model:ir.model.fields,field_description:delivery.field_delivery_carrier_nbr_reordering_rules
msgid "Reordering Rules"
msgstr "Reglas de reabastecimiento"

#. module: delivery
<<<<<<< HEAD
#: model:ir.model.fields,field_description:delivery.field_delivery_carrier_reordering_max_qty
#, fuzzy
msgid "Reordering max qty"
msgstr "Reglas de reabastecimiento"

#. module: delivery
#: model:ir.model.fields,field_description:delivery.field_delivery_carrier_reordering_min_qty
#, fuzzy
msgid "Reordering min qty"
msgstr "Reglas de reabastecimiento"

#. module: delivery
=======
>>>>>>> bc1a0a32
#: model:ir.model,name:delivery.model_stock_return_picking
#, fuzzy
msgid "Return Picking"
msgstr "Descripción de conduces"

#. module: delivery
#: model:ir.model.fields,field_description:delivery.field_delivery_carrier_route_ids
msgid "Routes"
msgstr "Rutas"

#. module: delivery
#: model:ir.model.fields,field_description:delivery.field_delivery_price_rule_list_base_price
msgid "Sale Base Price"
msgstr "Precio Base de venta"

#. module: delivery
#: model:ir.model.fields,field_description:delivery.field_delivery_carrier_description_sale
msgid "Sale Description"
msgstr "Descripción de venta"

#. module: delivery
#: model:ir.model.fields,field_description:delivery.field_delivery_carrier_list_price
#: model:ir.model.fields,field_description:delivery.field_delivery_carrier_lst_price
#: model:ir.model.fields,field_description:delivery.field_delivery_price_rule_list_price
#: model:ir.ui.view,arch_db:delivery.view_delivery_price_rule_form
#: model:ir.ui.view,arch_db:delivery.view_delivery_price_rule_tree
msgid "Sale Price"
msgstr "Precio de venta"

#. module: delivery
#: model:ir.model.fields,field_description:delivery.field_delivery_carrier_sales_gap
msgid "Sales Gap"
msgstr "Diferencia ventas"

#. module: delivery
#: model:ir.model,name:delivery.model_sale_order
msgid "Sales Order"
msgstr "Aviso para pedido de venta"

#. module: delivery
#: model:ir.model,name:delivery.model_sale_order_line
#: model:ir.model.fields,field_description:delivery.field_delivery_carrier_sale_line_warn
msgid "Sales Order Line"
msgstr "Línea pedido de venta"

#. module: delivery
#: model:ir.ui.view,arch_db:delivery.view_quant_package_form_save
msgid "Save"
msgstr ""

#. module: delivery
#: model:ir.model.fields,help:delivery.field_delivery_carrier_categ_id
msgid "Select category for the current product"
msgstr "Seleccione la categoría para el producto actual."

#. module: delivery
#: model:ir.model.fields,help:delivery.field_delivery_carrier_event_type_id
msgid ""
"Select event types so when we use this product in sales order lines, it will "
"filter events of this type only."
msgstr ""
"Seleccione los tipos de evento para que cuando se utilice este producto en "
"las líneas de los pedidos de venta, se filtren eventos de este tipo "
"únicamente."

#. module: delivery
<<<<<<< HEAD
#: code:addons/delivery/models/delivery_carrier.py:296
=======
#: code:addons/delivery/models/delivery_carrier.py:284
>>>>>>> bc1a0a32
#, python-format
msgid ""
"Selected product in the delivery method doesn't fulfill any of the delivery "
"carrier(s) criteria."
msgstr ""
"Producto seleccionado en el método de entrega no cumplen con alguno de los "
"criterios de la compañía de entrega."
<<<<<<< HEAD

#. module: delivery
#: model:ir.model.fields,help:delivery.field_delivery_carrier_purchase_line_warn
#: model:ir.model.fields,help:delivery.field_delivery_carrier_sale_line_warn
msgid ""
"Selecting the \"Warning\" option will notify user with the message, "
"Selecting \"Blocking Message\" will throw an exception with the message and "
"block the flow. The Message has to be written in the next field."
msgstr ""
=======
>>>>>>> bc1a0a32

#. module: delivery
#: model:ir.ui.view,arch_db:delivery.view_picking_withcarrier_out_form
msgid "Send to Shipper"
msgstr "Enviar al transportista"

#. module: delivery
#: model:ir.model.fields,field_description:delivery.field_delivery_carrier_sequence
#: model:ir.model.fields,field_description:delivery.field_delivery_price_rule_sequence
msgid "Sequence"
msgstr "Secuencia"

#. module: delivery
#: model:ir.ui.view,arch_db:delivery.view_order_form_with_carrier
msgid "Set price"
msgstr "Fijar precio"

#. module: delivery
#: model:ir.model.fields,help:delivery.field_delivery_carrier_prod_environment
msgid "Set to True if your credentials are certified for production."
msgstr ""

#. module: delivery
<<<<<<< HEAD
#: code:addons/delivery/models/stock_picking.py:148
=======
#: code:addons/delivery/models/stock_picking.py:147
>>>>>>> bc1a0a32
#, fuzzy, python-format
msgid ""
"Shipment sent to carrier %s for expedition with tracking number %s<br/>Cost: "
"%.2f %s"
msgstr ""
"Enviado al transportista %s para expedición con número %s de seguimiento"

#. module: delivery
#: model:ir.model.fields,field_description:delivery.field_stock_picking_carrier_price
msgid "Shipping Cost"
msgstr "Gastos de envío"

#. module: delivery
#: model:ir.model.fields,field_description:delivery.field_stock_quant_package_shipping_weight
#, fuzzy
msgid "Shipping Weight"
msgstr "Gastos de envío"
<<<<<<< HEAD
=======

#. module: delivery
#: model:ir.model.fields,field_description:delivery.field_delivery_carrier_shipping_enabled
msgid "Shipping enabled"
msgstr "Envios habilitado"
>>>>>>> bc1a0a32

#. module: delivery
#: model:ir.model.fields,field_description:delivery.field_delivery_carrier_image_small
msgid "Small-sized image"
msgstr "Imagen pequeña"

#. module: delivery
#: model:ir.model.fields,help:delivery.field_delivery_carrier_uos_id
msgid ""
"Specify a unit of measure here if invoicing is made in another unit of "
"measure than inventory. Keep empty to use the default unit of measure."
msgstr ""
"Especifique aquí una unidad de medida si la factura se realizará en otra "
"unidad distinta a la del inventario. Déjelo vacío para usar la de por "
"defecto."

#. module: delivery
#: model:ir.model.fields,help:delivery.field_delivery_carrier_product_sale_ok
#: model:ir.model.fields,help:delivery.field_delivery_carrier_sale_ok
msgid "Specify if the product can be selected in a sales order line."
msgstr ""
"Especifique si un producto puede ser seleccionado en un pedido de venta."

#. module: delivery
#: model:ir.model.fields,help:delivery.field_delivery_carrier_can_be_expensed
msgid "Specify whether the product can be selected in an HR expense."
msgstr ""
"Especifique si el producto se puede seleccionar en un gasto de recursos "
"humanos."

#. module: delivery
#: model:ir.model.fields,help:delivery.field_delivery_carrier_property_cost_method
msgid ""
"Standard Price: The cost price is manually updated at the end of a specific "
"period (usually once a year).\n"
"                    Average Price: The cost price is recomputed at each "
"incoming shipment and used for the product valuation.\n"
"                    Real Price: The cost price displayed is the price of the "
"last outgoing product (will be use in case of inventory loss for example)."
msgstr ""
"Precio estándar: El precio de coste se actualiza manualmente al final de un "
"periodo específico (normalmente cada año).\n"
"Precio medio: El precio de coste se recalca con cada recepción y es usado "
"para la valoración de producto.\n"
"Precio real: El precio de coste mostrado es el precio del último producto "
"saliente (se usará por ejemplo en el caso de una pérdida de inventario)."

#. module: delivery
#: model:ir.model.fields,help:delivery.field_delivery_carrier_hs_code
#: model:ir.model.fields,help:delivery.field_product_template_hs_code
msgid "Standardized code for international shipping and goods declaration"
msgstr ""

#. module: delivery
#: model:ir.model.fields,field_description:delivery.field_delivery_carrier_state_ids
msgid "States"
msgstr "Estados"

#. module: delivery
#: model:ir.model.fields,field_description:delivery.field_delivery_carrier_property_stock_account_input
msgid "Stock Input Account"
msgstr "Cuenta de entrada de existencias"

#. module: delivery
#: model:ir.model,name:delivery.model_stock_move
msgid "Stock Move"
msgstr "Movimiento de existencias"

#. module: delivery
#: model:ir.model.fields,field_description:delivery.field_delivery_carrier_property_stock_account_output
msgid "Stock Output Account"
msgstr "Cuenta de salida de existencias"

#. module: delivery
#: model:ir.model.fields,field_description:delivery.field_delivery_carrier_stock_move_ids
#, fuzzy
msgid "Stock move ids"
msgstr "Movimiento de existencias"

#. module: delivery
#: model:ir.model.fields,field_description:delivery.field_delivery_carrier_stock_quant_ids
msgid "Stock quant ids"
msgstr ""

#. module: delivery
#: model:ir.model.fields,help:delivery.field_delivery_carrier_normal_cost
msgid "Sum of Multiplication of Cost price and quantity of Vendor Bills"
msgstr ""
"Suma de Multiplicación de los precios de coste y cantidad de facturas de "
"proveedores"

#. module: delivery
#: model:ir.model.fields,help:delivery.field_delivery_carrier_turnover
msgid ""
"Sum of Multiplication of Invoice price and quantity of Customer Invoices"
msgstr ""
"Suma de la multiplicación del precio de factura y la cantidad de las "
"facturas de cliente."

#. module: delivery
#: model:ir.model.fields,help:delivery.field_delivery_carrier_total_cost
msgid "Sum of Multiplication of Invoice price and quantity of Vendor Bills "
msgstr ""
"Suma de la multiplicación del precio de la factura y la cantidad de facturas "
"de proveedores"

#. module: delivery
#: model:ir.model.fields,help:delivery.field_delivery_carrier_sale_expected
msgid ""
"Sum of Multiplication of Sale Catalog price and quantity of Customer Invoices"
msgstr ""
"Suma de la multiplicación del PVP y la cantidad de las facturas de cliente."

#. module: delivery
#: model:ir.model.fields,help:delivery.field_delivery_carrier_sale_num_invoiced
msgid "Sum of Quantity in Customer Invoices"
msgstr "Suma de cantidad en facturas de cliente"

#. module: delivery
#: model:ir.model.fields,help:delivery.field_delivery_carrier_purchase_num_invoiced
msgid "Sum of Quantity in Vendor Bills"
msgstr "Suma de Cantidad de facturas de proveedores"

#. module: delivery
#: model:ir.model.fields,help:delivery.field_delivery_carrier_stock_move_ids
#: model:ir.model.fields,help:delivery.field_delivery_carrier_stock_quant_ids
msgid "Technical: used to compute quantities."
msgstr ""

#. module: delivery
#: model:ir.model.fields,field_description:delivery.field_delivery_carrier_name_template
msgid "Template Name"
msgstr "Nombre de la plantilla"

#. module: delivery
#: model:delivery.carrier,name:delivery.delivery_carrier
#: model:product.product,name:delivery.delivery_carrier_product_product
msgid "The Poste"
msgstr "La Poste"

#. module: delivery
#: model:ir.model.fields,help:delivery.field_delivery_carrier_sale_delay
msgid ""
"The average delay in days between the confirmation of the customer order and "
"the delivery of the finished products. It's the time you promise to your "
"customers."
msgstr ""
"El retraso medio en días entre la confirmación del pedido de cliente y la "
"entrega de los productos finales. Es el tiempo que promete a sus clientes."

#. module: delivery
#: code:addons/delivery/models/sale_order.py:54
#, python-format
msgid "The order state have to be draft to add delivery lines."
msgstr "La orden debe estar en estado borrador para añadir líneas de envío."

#. module: delivery
#: model:ir.model.fields,help:delivery.field_delivery_carrier_volume
msgid "The volume in m3."
msgstr "El volumen en m3."

#. module: delivery
#: model:ir.model.fields,help:delivery.field_delivery_carrier_weight
msgid "The weight of the contents in Kg, not including any packaging, etc."
msgstr ""
"Peso neto: peso del producto en sí en kilogramos, excluido el embalaje."

#. module: delivery
#: model:ir.actions.act_window,help:delivery.action_delivery_carrier_form
msgid ""
"These methods allow to automatically compute the delivery price\n"
"                according to your settings; on the sales order (based on "
"the\n"
"                quotation) or the invoice (based on the delivery orders)."
msgstr ""
"Estos métodos permiten calcular automáticamente el precio de entrega según "
"la configuración; en el pedido de ventas (basado en la cita) o en la factura "
"(basado en las órdenes de entrega)."

#. module: delivery
#: model:ir.model.fields,help:delivery.field_delivery_carrier_property_account_expense_id
msgid ""
"This account will be used for invoices instead of the default one to value "
"expenses for the current product."
msgstr ""
"Esta cuenta se utilizará en facturas, en lugar de la cuenta por defecto, "
"para valorar gastos de este producto."

#. module: delivery
#: model:ir.model.fields,help:delivery.field_delivery_carrier_property_account_income_id
msgid ""
"This account will be used for invoices instead of the default one to value "
"sales for the current product."
msgstr ""
"Esta cuenta se utilizará en facturas, en lugar de la cuenta por defecto, "
"para valorar las ventas de este producto."

#. module: delivery
#: model:ir.model.fields,help:delivery.field_delivery_carrier_property_account_creditor_price_difference
msgid ""
"This account will be used to value price difference between purchase price "
"and cost price."
msgstr ""
"Esta cuenta se utilizará para valorar la diferencia de precios entre el "
"precio de compra y precio de coste."

#. module: delivery
#: model:ir.model.fields,help:delivery.field_res_partner_property_delivery_carrier_id
msgid "This delivery method will be used when invoicing from picking."
msgstr ""
"Este método de entrega será utilizado cuando se facture a partir del conduce."

#. module: delivery
#: model:ir.model.fields,help:delivery.field_delivery_carrier_image_variant
msgid ""
"This field holds the image used as image for the product variant, limited to "
"1024x1024px."
msgstr ""
"Este campo contiene la imagen usada como imagen de la variante del producto, "
"limitada a 1024x1024px."

#. module: delivery
#: model:ir.model.fields,help:delivery.field_delivery_carrier_price_extra
msgid "This is the sum of the extra price of all attributes"
msgstr "Ésta es la suma de los precios extra de todos los atributos"

#. module: delivery
#: model:ir.model.fields,help:delivery.field_delivery_carrier_margin
msgid "This percentage will be added to the shipping price."
msgstr ""

#. module: delivery
#: model:ir.model.fields,help:delivery.field_delivery_carrier_property_stock_production
msgid ""
"This stock location will be used, instead of the default one, as the source "
"location for stock moves generated by manufacturing orders."
msgstr ""
"Se usará esta ubicación de existencias, en lugar de la de por defecto, como "
"la ubicación origen para los movimientos de existencias generados por las "
"órdenes de fabricación."

#. module: delivery
#: model:ir.model.fields,help:delivery.field_delivery_carrier_property_stock_procurement
msgid ""
"This stock location will be used, instead of the default one, as the source "
"location for stock moves generated by procurements."
msgstr ""
"Se usará esta ubicación de existencias, en lugar de la de por defecto, como "
"la ubicación origen para los movimientos de existencias generados por los "
"abastecimientos."

#. module: delivery
#: model:ir.model.fields,help:delivery.field_delivery_carrier_property_stock_inventory
msgid ""
"This stock location will be used, instead of the default one, as the source "
"location for stock moves generated when you do an inventory."
msgstr ""
"Se usará esta ubicación de existencias, en lugar de la de por defecto, como "
"la ubicación origen para los movimientos de existencias generados cuando se "
"realizan inventarios."

#. module: delivery
#: model:ir.model.fields,field_description:delivery.field_delivery_carrier_total_cost
msgid "Total Cost"
msgstr "Total coste"

#. module: delivery
#: model:ir.model.fields,field_description:delivery.field_delivery_carrier_total_margin
msgid "Total Margin"
msgstr "Margen total"

#. module: delivery
#: model:ir.model.fields,field_description:delivery.field_delivery_carrier_total_margin_rate
msgid "Total Margin Rate(%)"
msgstr "Tasa de margen total (%)"

#. module: delivery
#: model:ir.model.fields,help:delivery.field_delivery_carrier_total_margin_rate
msgid "Total margin * 100 / Turnover"
msgstr "Margen total * 100 / Volumen de negocio"

#. module: delivery
#: model:ir.model.fields,field_description:delivery.field_delivery_carrier_track_service
msgid "Track Service"
msgstr "Seguimiento"

#. module: delivery
#: model:ir.model.fields,field_description:delivery.field_delivery_carrier_tracking
#: model:ir.ui.view,arch_db:delivery.view_picking_withcarrier_out_form
msgid "Tracking"
msgstr "Seguimiento"

#. module: delivery
#: model:ir.model.fields,field_description:delivery.field_stock_picking_carrier_tracking_ref
#, fuzzy
msgid "Tracking Reference"
msgstr "Referencia interna"

#. module: delivery
#: model:ir.model,name:delivery.model_stock_picking
msgid "Transfer"
msgstr "Transferir"

#. module: delivery
#: model:ir.model.fields,field_description:delivery.field_delivery_carrier_turnover
msgid "Turnover"
msgstr "Volumen de negocio"

#. module: delivery
#: model:ir.model.fields,help:delivery.field_delivery_carrier_total_margin
msgid "Turnover - Standard price"
msgstr "Volumen de negocio - Precio estándar"

#. module: delivery
#: model:ir.model.fields,field_description:delivery.field_delivery_carrier_event_type_id
msgid "Type of Event"
msgstr "Tipo de Evento"

#. module: delivery
<<<<<<< HEAD
=======
#: model:ir.model.fields,help:delivery.field_delivery_carrier_shipping_enabled
msgid ""
"Uncheck this box to disable package shipping while validating Delivery Orders"
msgstr ""
"Desmarque esta casilla para deshabitar el envío del paquete al validar "
"órdenes de la entrega"

#. module: delivery
>>>>>>> bc1a0a32
#: model:ir.model.fields,field_description:delivery.field_delivery_carrier_uom_id
#: model:ir.model.fields,field_description:delivery.field_stock_move_weight_uom_id
#: model:ir.model.fields,field_description:delivery.field_stock_picking_weight_uom_id
msgid "Unit of Measure"
msgstr "Unidad de medida"

#. module: delivery
#: model:ir.model.fields,help:delivery.field_stock_move_weight_uom_id
msgid "Unit of Measure (Unit of Measure) is the unit of measurement for Weight"
msgstr "La unidad de medida es la unidad de medición del peso"

#. module: delivery
#: model:ir.model.fields,field_description:delivery.field_delivery_carrier_uos_coeff
msgid "Unit of Measure -> UOS Coeff"
msgstr "Unidad de medida -> Coeficiente UdV"

#. module: delivery
#: model:ir.model.fields,field_description:delivery.field_delivery_carrier_uos_id
msgid "Unit of Sale"
msgstr "Unidad de venta"

#. module: delivery
#: model:ir.model.fields,help:delivery.field_stock_picking_weight_uom_id
msgid "Unit of measurement for Weight"
msgstr "Unidad de medida para el peso"

#. module: delivery
#: model:ir.model.fields,field_description:delivery.field_delivery_carrier_message_unread
msgid "Unread Messages"
msgstr "Mensajes sin leer"

#. module: delivery
#: model:ir.model.fields,field_description:delivery.field_delivery_carrier_message_unread_counter
msgid "Unread Messages Counter"
msgstr "Contador de mensajes no leidos"

#. module: delivery
#: model:ir.model.fields,field_description:delivery.field_delivery_price_rule_variable
msgid "Variable"
msgstr "Variable"

#. module: delivery
#: model:ir.model.fields,field_description:delivery.field_delivery_price_rule_variable_factor
msgid "Variable Factor"
msgstr "Factor variable"

#. module: delivery
#: model:ir.model.fields,field_description:delivery.field_delivery_carrier_price_extra
msgid "Variant Extra Price"
msgstr "Precio extra de la variante"

#. module: delivery
#: model:ir.model.fields,field_description:delivery.field_delivery_carrier_image_variant
msgid "Variant Image"
msgstr "Imagen de la variante"

#. module: delivery
#: model:ir.model.fields,field_description:delivery.field_delivery_carrier_supplier_taxes_id
msgid "Vendor Taxes"
msgstr "Impuestos de proveedor"

#. module: delivery
#: model:ir.model.fields,field_description:delivery.field_delivery_carrier_seller_ids
#, fuzzy
msgid "Vendors"
msgstr "Vendedor"

#. module: delivery
#: selection:delivery.price.rule,variable:0
#: selection:delivery.price.rule,variable_factor:0
#: model:ir.model.fields,field_description:delivery.field_delivery_carrier_volume
#: model:ir.model.fields,field_description:delivery.field_stock_picking_volume
msgid "Volume"
msgstr "Volumen"

#. module: delivery
#: model:ir.model.fields,field_description:delivery.field_delivery_carrier_warehouse_id
msgid "Warehouse"
msgstr "Almacén"

#. module: delivery
#: model:ir.model.fields,field_description:delivery.field_delivery_carrier_warranty
msgid "Warranty"
msgstr "Garantía"

#. module: delivery
#: model:ir.model.fields,field_description:delivery.field_delivery_carrier_website_message_ids
#, fuzzy
msgid "Website Messages"
msgstr "Mensajes"

#. module: delivery
#: model:ir.model.fields,help:delivery.field_delivery_carrier_website_message_ids
#, fuzzy
msgid "Website communication history"
msgstr "Mensajes e historial de comunicación"

#. module: delivery
#: selection:delivery.price.rule,variable:0
#: selection:delivery.price.rule,variable_factor:0
#: model:ir.model.fields,field_description:delivery.field_delivery_carrier_weight
#: model:ir.model.fields,field_description:delivery.field_stock_move_weight
#: model:ir.model.fields,field_description:delivery.field_stock_picking_weight
#: model:ir.model.fields,field_description:delivery.field_stock_quant_package_weight
#: model:ir.ui.view,arch_db:delivery.view_picking_withcarrier_out_form
msgid "Weight"
msgstr "Peso"

#. module: delivery
#: selection:delivery.price.rule,variable:0
#: selection:delivery.price.rule,variable_factor:0
msgid "Weight * Volume"
msgstr "Peso * Volumen"

#. module: delivery
#: model:ir.model.fields,field_description:delivery.field_stock_picking_shipping_weight
msgid "Weight for Shipping"
msgstr ""

#. module: delivery
#: model:ir.model.fields,help:delivery.field_delivery_carrier_alert_time
msgid ""
"When a new a Serial Number is issued, this is the number of days before an "
"alert should be notified."
msgstr ""
"Cuando un nuevo nº de serie se asigna, éste es el número de días antes de "
"que se notifique una alerta."

#. module: delivery
#: model:ir.model.fields,help:delivery.field_delivery_carrier_life_time
msgid ""
"When a new a Serial Number is issued, this is the number of days before the "
"goods may become dangerous and must not be consumed."
msgstr ""
"Cuando un nuevo nº de serie se asigna, éste es el número de días antes de "
"que los bienes se conviertan en peligrosos y no deban ser consumidos."

#. module: delivery
#: model:ir.model.fields,help:delivery.field_delivery_carrier_removal_time
msgid ""
"When a new a Serial Number is issued, this is the number of days before the "
"goods should be removed from the stock."
msgstr ""
"Cuando un nuevo nº de serie se asigna, éste es el número de días antes de "
"que los bienes deban eliminarse del stock."

#. module: delivery
#: model:ir.model.fields,help:delivery.field_delivery_carrier_use_time
msgid ""
"When a new a Serial Number is issued, this is the number of days before the "
"goods starts deteriorating, without being dangerous yet."
msgstr ""
"Cuando un nuevo nº de serie se asigna, éste es el número de días antes de "
"que los bienes se empiecen a deteriorar, sin ser peligroso aún."

#. module: delivery
#: model:ir.model.fields,help:delivery.field_delivery_carrier_property_stock_account_input
msgid ""
"When doing real-time inventory valuation, counterpart journal items for all "
"incoming stock moves will be posted in this account, unless there is a "
"specific valuation account set on the source location. When not set on the "
"product, the one from the product category is used."
msgstr ""
"Cuando se realiza una valoración de inventario en tiempo real, la "
"contrapartida para todos los movimientos de entrada serán imputados en esta "
"cuenta, a menos que se haya establecido una cuenta de valoración específica "
"en la ubicación fuente. Cuando no se establece en el producto, se usa la "
"establecida en la categoría."

#. module: delivery
#: model:ir.model.fields,help:delivery.field_delivery_carrier_property_stock_account_output
msgid ""
"When doing real-time inventory valuation, counterpart journal items for all "
"outgoing stock moves will be posted in this account, unless there is a "
"specific valuation account set on the destination location. When not set on "
"the product, the one from the product category is used."
msgstr ""
"Cuando se realiza una valoración de inventario en tiempo real, la "
"contrapartida para todos los movimientos de salida serán imputados en esta "
"cuenta, a menos que se haya establecido una cuenta de valoración específica "
"en la ubicación destino. Cuando no se establece en el producto, se usa la "
"establecida en la categoría."

#. module: delivery
#: model:ir.model.fields,help:delivery.field_delivery_carrier_email_template_id
msgid ""
"When validating an invoice, an email will be sent to the customer based on "
"this template. The customer will receive an email for each product linked to "
"an email template."
msgstr ""
"Al validar una factura, un correo electrónico será enviado al cliente basado "
"en esta plantilla. El cliente recibirá un correo electrónico para cada "
"producto vinculado a una plantilla de correo electrónico ."

#. module: delivery
#: model:ir.model.fields,field_description:delivery.field_product_packaging_width
msgid "Width"
msgstr ""

#. module: delivery
#: sql_constraint:product.packaging:0
msgid "Width must be positive"
msgstr ""

#. module: delivery
<<<<<<< HEAD
#: code:addons/delivery/models/stock_picking.py:188
=======
#: code:addons/delivery/models/stock_picking.py:187
>>>>>>> bc1a0a32
#, python-format
msgid ""
"You are shipping different packaging types in the same shipment.\n"
"Packaging Types: %s"
msgstr ""

#. module: delivery
<<<<<<< HEAD
#: code:addons/delivery/models/stock_picking.py:164
=======
#: code:addons/delivery/models/stock_picking.py:163
>>>>>>> bc1a0a32
#, python-format
msgid ""
"Your delivery method has no redirect on courier provider's website to track "
"this order."
msgstr ""
"El modo de envío no tiene ninguna redirección en el sitio del proveedor de "
"mensajería para realizar un seguimiento de este orden."

#. module: delivery
#: model:ir.model.fields,field_description:delivery.field_delivery_carrier_zip_from
msgid "Zip From"
msgstr "Código postal desde"

#. module: delivery
#: model:ir.model.fields,field_description:delivery.field_delivery_carrier_zip_to
msgid "Zip To"
msgstr "Código postal para"

#. module: delivery
#: model:ir.ui.view,arch_db:delivery.view_delivery_carrier_form
msgid "e.g. UPS Express"
msgstr "por ejemplo, UPS Express"

#. module: delivery
#: model:ir.model.fields,field_description:delivery.field_delivery_carrier_cost_method
#: model:ir.model.fields,field_description:delivery.field_delivery_carrier_valuation
msgid "unknown"
msgstr "desconocido"

<<<<<<< HEAD
#~ msgid ""
#~ "A consumable is a product for which you don't manage stock, a service is "
#~ "a non-material product provided by a company or an individual."
#~ msgstr ""
#~ "Un consumible es un producto que no manejo stock, un servicio es un "
#~ "producto de material no suministrado por una empresa o un individuo."

=======
>>>>>>> bc1a0a32
#~ msgid "Carrier Tracking Ref"
#~ msgstr "Ref. seguimiento transportista"

#~ msgid "Gross Weight"
#~ msgstr "Peso bruto"

<<<<<<< HEAD
#~ msgid "Messages and communication history"
#~ msgstr "Mensajes e historial de comunicación"

#~ msgid "Price Computation"
#~ msgstr "Cálculo del precio"

#~ msgid "Shipping enabled"
#~ msgstr "Envios habilitado"

#~ msgid "Status"
#~ msgstr "Estado"

#~ msgid "The partner that is doing the delivery service."
#~ msgstr "Empresa que realiza el servicio de entrega."

#~ msgid "Transporter Company"
#~ msgstr "Transportador de la empresa"
=======
#~ msgid "Status"
#~ msgstr "Estado"
>>>>>>> bc1a0a32
<|MERGE_RESOLUTION|>--- conflicted
+++ resolved
@@ -9,11 +9,7 @@
 msgstr ""
 "Project-Id-Version: Odoo 9.0\n"
 "Report-Msgid-Bugs-To: \n"
-<<<<<<< HEAD
-"POT-Creation-Date: 2016-08-19 10:24+0000\n"
-=======
 "POT-Creation-Date: 2016-08-18 14:07+0000\n"
->>>>>>> bc1a0a32
 "PO-Revision-Date: 2016-03-21 00:56+0000\n"
 "Last-Translator: Juliano Henriquez <juliano@consultoriahenca.com>\n"
 "Language-Team: Spanish (Dominican Republic) (http://www.transifex.com/odoo/"
@@ -65,18 +61,6 @@
 msgstr "# De variantes de producto"
 
 #. module: delivery
-<<<<<<< HEAD
-#: code:addons/delivery/models/delivery_carrier.py:73
-#, python-format
-msgid ""
-"<p class=\"oe_view_nocontent\">\n"
-"                    Buy Odoo Enterprise now to get more providers.\n"
-"                </p>"
-msgstr ""
-
-#. module: delivery
-=======
->>>>>>> bc1a0a32
 #: model:ir.ui.view,arch_db:delivery.view_quant_package_form_save
 msgid "<span>kg</span>"
 msgstr ""
@@ -94,8 +78,6 @@
 msgstr "<strong>Peso</strong>"
 
 #. module: delivery
-<<<<<<< HEAD
-=======
 #: model:ir.model.fields,help:delivery.field_delivery_carrier_product_type
 #: model:ir.model.fields,help:delivery.field_delivery_carrier_type
 msgid ""
@@ -106,7 +88,6 @@
 "de material no suministrado por una empresa o un individuo."
 
 #. module: delivery
->>>>>>> bc1a0a32
 #: model:ir.model.fields,help:delivery.field_delivery_carrier_description_sale
 msgid ""
 "A description of the Product that you want to communicate to your customers. "
@@ -136,24 +117,6 @@
 msgstr ""
 "Una descripción precisa del producto, usada sólo para propósitos de "
 "información interna."
-<<<<<<< HEAD
-
-#. module: delivery
-#: model:ir.model.fields,help:delivery.field_delivery_carrier_product_type
-#: model:ir.model.fields,help:delivery.field_delivery_carrier_type
-msgid ""
-"A stockable product is a product for which you manage stock. The \"Inventory"
-"\" app has to be installed.\n"
-"A consumable product, on the other hand, is a product for which stock is not "
-"managed.\n"
-"A service is a non-material product you provide.\n"
-"A digital content is a non-material product you sell online. The files "
-"attached to the products are the one that are sold on the e-commerce such as "
-"e-books, music, pictures,... The \"Digital Product\" module has to be "
-"installed."
-msgstr ""
-=======
->>>>>>> bc1a0a32
 
 #. module: delivery
 #: model:ir.model.fields,field_description:delivery.field_delivery_carrier_message_needaction
@@ -161,14 +124,6 @@
 msgstr "Necesaria acción"
 
 #. module: delivery
-#: model:ir.model.fields,help:delivery.field_delivery_carrier_integration_level
-#, fuzzy
-msgid "Action while validating Delivery Orders"
-msgstr ""
-"Desmarque esta casilla para deshabitar el envío del paquete al validar "
-"órdenes de la entrega"
-
-#. module: delivery
 #: model:ir.model.fields,field_description:delivery.field_delivery_carrier_active
 msgid "Active"
 msgstr "Activo"
@@ -186,14 +141,11 @@
 msgstr ""
 "Importe del pedido que se beneficiaría de una entrega gratuita, expresado en "
 "la moneda de la compañía"
-<<<<<<< HEAD
-=======
 
 #. module: delivery
 #: model:ir.ui.view,arch_db:delivery.view_delivery_carrier_search
 msgid "Archived"
 msgstr ""
->>>>>>> bc1a0a32
 
 #. module: delivery
 #: model:ir.model.fields,field_description:delivery.field_delivery_carrier_asset_category_id
@@ -387,11 +339,6 @@
 msgstr "Países"
 
 #. module: delivery
-#: model:ir.model.fields,help:delivery.field_delivery_carrier_project_id
-msgid "Create a task under this project on sale order validation."
-msgstr ""
-
-#. module: delivery
 #: model:ir.model.fields,field_description:delivery.field_delivery_carrier_create_uid
 #: model:ir.model.fields,field_description:delivery.field_delivery_price_rule_create_uid
 msgid "Created by"
@@ -489,13 +436,8 @@
 #. module: delivery
 #: model:ir.ui.view,arch_db:delivery.view_delivery_carrier_search
 #, fuzzy
-<<<<<<< HEAD
-msgid "Delivery Carrier"
-msgstr "Gastos de envío normales"
-=======
 msgid "Delivery Carrier Search"
 msgstr "Reglas de precio de entrega"
->>>>>>> bc1a0a32
 
 #. module: delivery
 #: model:ir.ui.view,arch_db:delivery.view_picking_withcarrier_out_form
@@ -652,13 +594,6 @@
 #: model:ir.model.fields,help:delivery.field_sale_order_carrier_id
 msgid "Fill this field if you plan to invoice the shipping based on picking."
 msgstr "Llene este campo si desea facturar el envío basado en conduces."
-
-#. module: delivery
-#: model:ir.ui.view,arch_db:delivery.view_delivery_carrier_form
-msgid ""
-"Filling this form allows you to filter delivery carriers according to the "
-"delivery address of your customer."
-msgstr ""
 
 #. module: delivery
 #: selection:delivery.carrier,delivery_type:0
@@ -717,16 +652,6 @@
 msgstr "Gratis si el total de la orden es más de"
 
 #. module: delivery
-#: selection:delivery.carrier,integration_level:0
-msgid "Get Rate"
-msgstr ""
-
-#. module: delivery
-#: selection:delivery.carrier,integration_level:0
-msgid "Get Rate and Create Shipment"
-msgstr ""
-
-#. module: delivery
 #: model:ir.model.fields,help:delivery.field_delivery_carrier_packaging_ids
 msgid ""
 "Gives the different ways to package the same product. This has no impact on "
@@ -863,16 +788,6 @@
 msgstr "Entrada"
 
 #. module: delivery
-#: model:ir.ui.view,arch_db:delivery.view_delivery_carrier_form
-msgid "Install more Providers"
-msgstr ""
-
-#. module: delivery
-#: model:ir.model.fields,field_description:delivery.field_delivery_carrier_integration_level
-msgid "Integration Level"
-msgstr ""
-
-#. module: delivery
 #: model:ir.model.fields,field_description:delivery.field_delivery_carrier_categ_id
 msgid "Internal Category"
 msgstr "Categoría interna"
@@ -1062,17 +977,6 @@
 msgstr "Fecha de inicio de la asociación"
 
 #. module: delivery
-#: model:ir.model.fields,field_description:delivery.field_delivery_carrier_purchase_line_warn_msg
-msgid "Message for Purchase Order Line"
-msgstr ""
-
-#. module: delivery
-#: model:ir.model.fields,field_description:delivery.field_delivery_carrier_sale_line_warn_msg
-#, fuzzy
-msgid "Message for Sales Order Line"
-msgstr "Línea pedido de venta"
-
-#. module: delivery
 #: model:ir.model.fields,field_description:delivery.field_delivery_carrier_message_ids
 msgid "Messages"
 msgstr "Mensajes"
@@ -1183,11 +1087,7 @@
 
 #. module: delivery
 #: code:addons/delivery/models/stock_picking.py:35
-<<<<<<< HEAD
-#: code:addons/delivery/models/stock_picking.py:129
-=======
 #: code:addons/delivery/models/stock_picking.py:128
->>>>>>> bc1a0a32
 #, fuzzy, python-format
 msgid "Package Details"
 msgstr "Paquetes"
@@ -1226,8 +1126,6 @@
 msgstr "Precio"
 
 #. module: delivery
-<<<<<<< HEAD
-=======
 #: model:ir.model.fields,field_description:delivery.field_delivery_carrier_delivery_type
 #: model:ir.model.fields,field_description:delivery.field_stock_picking_delivery_type
 #: model:ir.ui.view,arch_db:delivery.view_delivery_carrier_search
@@ -1235,7 +1133,6 @@
 msgstr "Cálculo del precio"
 
 #. module: delivery
->>>>>>> bc1a0a32
 #: model:ir.model.fields,field_description:delivery.field_delivery_carrier_property_account_creditor_price_difference
 msgid "Price Difference Account"
 msgstr "Cuenta diferencia de precio"
@@ -1253,7 +1150,6 @@
 
 #. module: delivery
 #: model:ir.model.fields,field_description:delivery.field_delivery_carrier_item_ids
-#: model:ir.model.fields,field_description:delivery.field_delivery_carrier_pricelist_item_ids
 msgid "Pricelist Items"
 msgstr "Elementos de la lista de precios"
 
@@ -1330,18 +1226,6 @@
 msgstr "Productos"
 
 #. module: delivery
-#: model:ir.model.fields,field_description:delivery.field_delivery_carrier_project_id
-msgid "Project"
-msgstr ""
-
-#. module: delivery
-#: model:ir.model.fields,field_description:delivery.field_delivery_carrier_delivery_type
-#: model:ir.model.fields,field_description:delivery.field_stock_picking_delivery_type
-#: model:ir.ui.view,arch_db:delivery.view_delivery_carrier_search
-msgid "Provider"
-msgstr ""
-
-#. module: delivery
 #: model:ir.model.fields,field_description:delivery.field_delivery_carrier_description_purchase
 msgid "Purchase Description"
 msgstr "Descripción de compra"
@@ -1350,12 +1234,6 @@
 #: model:ir.model.fields,field_description:delivery.field_delivery_carrier_purchase_gap
 msgid "Purchase Gap"
 msgstr "Diferencia compra"
-
-#. module: delivery
-#: model:ir.model.fields,field_description:delivery.field_delivery_carrier_purchase_line_warn
-#, fuzzy
-msgid "Purchase Order Line"
-msgstr "Línea pedido de venta"
 
 #. module: delivery
 #: model:ir.model.fields,field_description:delivery.field_delivery_carrier_uom_po_id
@@ -1423,21 +1301,6 @@
 msgstr "Reglas de reabastecimiento"
 
 #. module: delivery
-<<<<<<< HEAD
-#: model:ir.model.fields,field_description:delivery.field_delivery_carrier_reordering_max_qty
-#, fuzzy
-msgid "Reordering max qty"
-msgstr "Reglas de reabastecimiento"
-
-#. module: delivery
-#: model:ir.model.fields,field_description:delivery.field_delivery_carrier_reordering_min_qty
-#, fuzzy
-msgid "Reordering min qty"
-msgstr "Reglas de reabastecimiento"
-
-#. module: delivery
-=======
->>>>>>> bc1a0a32
 #: model:ir.model,name:delivery.model_stock_return_picking
 #, fuzzy
 msgid "Return Picking"
@@ -1479,7 +1342,6 @@
 
 #. module: delivery
 #: model:ir.model,name:delivery.model_sale_order_line
-#: model:ir.model.fields,field_description:delivery.field_delivery_carrier_sale_line_warn
 msgid "Sales Order Line"
 msgstr "Línea pedido de venta"
 
@@ -1504,11 +1366,7 @@
 "únicamente."
 
 #. module: delivery
-<<<<<<< HEAD
-#: code:addons/delivery/models/delivery_carrier.py:296
-=======
 #: code:addons/delivery/models/delivery_carrier.py:284
->>>>>>> bc1a0a32
 #, python-format
 msgid ""
 "Selected product in the delivery method doesn't fulfill any of the delivery "
@@ -1516,18 +1374,6 @@
 msgstr ""
 "Producto seleccionado en el método de entrega no cumplen con alguno de los "
 "criterios de la compañía de entrega."
-<<<<<<< HEAD
-
-#. module: delivery
-#: model:ir.model.fields,help:delivery.field_delivery_carrier_purchase_line_warn
-#: model:ir.model.fields,help:delivery.field_delivery_carrier_sale_line_warn
-msgid ""
-"Selecting the \"Warning\" option will notify user with the message, "
-"Selecting \"Blocking Message\" will throw an exception with the message and "
-"block the flow. The Message has to be written in the next field."
-msgstr ""
-=======
->>>>>>> bc1a0a32
 
 #. module: delivery
 #: model:ir.ui.view,arch_db:delivery.view_picking_withcarrier_out_form
@@ -1551,11 +1397,7 @@
 msgstr ""
 
 #. module: delivery
-<<<<<<< HEAD
-#: code:addons/delivery/models/stock_picking.py:148
-=======
 #: code:addons/delivery/models/stock_picking.py:147
->>>>>>> bc1a0a32
 #, fuzzy, python-format
 msgid ""
 "Shipment sent to carrier %s for expedition with tracking number %s<br/>Cost: "
@@ -1573,14 +1415,11 @@
 #, fuzzy
 msgid "Shipping Weight"
 msgstr "Gastos de envío"
-<<<<<<< HEAD
-=======
 
 #. module: delivery
 #: model:ir.model.fields,field_description:delivery.field_delivery_carrier_shipping_enabled
 msgid "Shipping enabled"
 msgstr "Envios habilitado"
->>>>>>> bc1a0a32
 
 #. module: delivery
 #: model:ir.model.fields,field_description:delivery.field_delivery_carrier_image_small
@@ -1655,17 +1494,6 @@
 msgstr "Cuenta de salida de existencias"
 
 #. module: delivery
-#: model:ir.model.fields,field_description:delivery.field_delivery_carrier_stock_move_ids
-#, fuzzy
-msgid "Stock move ids"
-msgstr "Movimiento de existencias"
-
-#. module: delivery
-#: model:ir.model.fields,field_description:delivery.field_delivery_carrier_stock_quant_ids
-msgid "Stock quant ids"
-msgstr ""
-
-#. module: delivery
 #: model:ir.model.fields,help:delivery.field_delivery_carrier_normal_cost
 msgid "Sum of Multiplication of Cost price and quantity of Vendor Bills"
 msgstr ""
@@ -1703,12 +1531,6 @@
 #: model:ir.model.fields,help:delivery.field_delivery_carrier_purchase_num_invoiced
 msgid "Sum of Quantity in Vendor Bills"
 msgstr "Suma de Cantidad de facturas de proveedores"
-
-#. module: delivery
-#: model:ir.model.fields,help:delivery.field_delivery_carrier_stock_move_ids
-#: model:ir.model.fields,help:delivery.field_delivery_carrier_stock_quant_ids
-msgid "Technical: used to compute quantities."
-msgstr ""
 
 #. module: delivery
 #: model:ir.model.fields,field_description:delivery.field_delivery_carrier_name_template
@@ -1738,6 +1560,11 @@
 msgstr "La orden debe estar en estado borrador para añadir líneas de envío."
 
 #. module: delivery
+#: model:ir.model.fields,help:delivery.field_delivery_carrier_partner_id
+msgid "The partner that is doing the delivery service."
+msgstr "Empresa que realiza el servicio de entrega."
+
+#. module: delivery
 #: model:ir.model.fields,help:delivery.field_delivery_carrier_volume
 msgid "The volume in m3."
 msgstr "El volumen en m3."
@@ -1885,6 +1712,11 @@
 msgstr "Transferir"
 
 #. module: delivery
+#: model:ir.model.fields,field_description:delivery.field_delivery_carrier_partner_id
+msgid "Transporter Company"
+msgstr "Transportador de la empresa"
+
+#. module: delivery
 #: model:ir.model.fields,field_description:delivery.field_delivery_carrier_turnover
 msgid "Turnover"
 msgstr "Volumen de negocio"
@@ -1900,8 +1732,6 @@
 msgstr "Tipo de Evento"
 
 #. module: delivery
-<<<<<<< HEAD
-=======
 #: model:ir.model.fields,help:delivery.field_delivery_carrier_shipping_enabled
 msgid ""
 "Uncheck this box to disable package shipping while validating Delivery Orders"
@@ -1910,7 +1740,6 @@
 "órdenes de la entrega"
 
 #. module: delivery
->>>>>>> bc1a0a32
 #: model:ir.model.fields,field_description:delivery.field_delivery_carrier_uom_id
 #: model:ir.model.fields,field_description:delivery.field_stock_move_weight_uom_id
 #: model:ir.model.fields,field_description:delivery.field_stock_picking_weight_uom_id
@@ -2116,11 +1945,7 @@
 msgstr ""
 
 #. module: delivery
-<<<<<<< HEAD
-#: code:addons/delivery/models/stock_picking.py:188
-=======
 #: code:addons/delivery/models/stock_picking.py:187
->>>>>>> bc1a0a32
 #, python-format
 msgid ""
 "You are shipping different packaging types in the same shipment.\n"
@@ -2128,11 +1953,7 @@
 msgstr ""
 
 #. module: delivery
-<<<<<<< HEAD
-#: code:addons/delivery/models/stock_picking.py:164
-=======
 #: code:addons/delivery/models/stock_picking.py:163
->>>>>>> bc1a0a32
 #, python-format
 msgid ""
 "Your delivery method has no redirect on courier provider's website to track "
@@ -2158,45 +1979,17 @@
 
 #. module: delivery
 #: model:ir.model.fields,field_description:delivery.field_delivery_carrier_cost_method
+#: model:ir.model.fields,field_description:delivery.field_delivery_carrier_reordering_max_qty
+#: model:ir.model.fields,field_description:delivery.field_delivery_carrier_reordering_min_qty
 #: model:ir.model.fields,field_description:delivery.field_delivery_carrier_valuation
 msgid "unknown"
 msgstr "desconocido"
 
-<<<<<<< HEAD
-#~ msgid ""
-#~ "A consumable is a product for which you don't manage stock, a service is "
-#~ "a non-material product provided by a company or an individual."
-#~ msgstr ""
-#~ "Un consumible es un producto que no manejo stock, un servicio es un "
-#~ "producto de material no suministrado por una empresa o un individuo."
-
-=======
->>>>>>> bc1a0a32
 #~ msgid "Carrier Tracking Ref"
 #~ msgstr "Ref. seguimiento transportista"
 
 #~ msgid "Gross Weight"
 #~ msgstr "Peso bruto"
 
-<<<<<<< HEAD
-#~ msgid "Messages and communication history"
-#~ msgstr "Mensajes e historial de comunicación"
-
-#~ msgid "Price Computation"
-#~ msgstr "Cálculo del precio"
-
-#~ msgid "Shipping enabled"
-#~ msgstr "Envios habilitado"
-
 #~ msgid "Status"
-#~ msgstr "Estado"
-
-#~ msgid "The partner that is doing the delivery service."
-#~ msgstr "Empresa que realiza el servicio de entrega."
-
-#~ msgid "Transporter Company"
-#~ msgstr "Transportador de la empresa"
-=======
-#~ msgid "Status"
-#~ msgstr "Estado"
->>>>>>> bc1a0a32
+#~ msgstr "Estado"
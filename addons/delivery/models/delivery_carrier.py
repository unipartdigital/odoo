--- conflicted
+++ resolved
@@ -82,9 +82,9 @@
             return False
         if self.state_ids and partner.state_id not in self.state_ids:
             return False
-        if self.zip_from and (partner.zip or '') < self.zip_from:
+        if self.zip_from and (partner.zip or '').upper() < self.zip_from.upper():
             return False
-        if self.zip_to and (partner.zip or '') > self.zip_to:
+        if self.zip_to and (partner.zip or '').upper() > self.zip_to.upper():
             return False
         return True
 
@@ -161,25 +161,10 @@
 
     fixed_price = fields.Float(compute='_compute_fixed_price', inverse='_set_product_fixed_price', store=True, string='Fixed Price')
 
-<<<<<<< HEAD
     @api.depends('product_id.list_price', 'product_id.product_tmpl_id.list_price')
     def _compute_fixed_price(self):
         for carrier in self:
             carrier.fixed_price = carrier.product_id.list_price
-=======
-    @api.multi
-    def verify_carrier(self, contact):
-        self.ensure_one()
-        if self.country_ids and contact.country_id not in self.country_ids:
-            return False
-        if self.state_ids and contact.state_id not in self.state_ids:
-            return False
-        if self.zip_from and (contact.zip or '').upper() < self.zip_from.upper():
-            return False
-        if self.zip_to and (contact.zip or '').upper() > self.zip_to.upper():
-            return False
-        return self
->>>>>>> 3ac2a110
 
     def _set_product_fixed_price(self):
         for carrier in self:

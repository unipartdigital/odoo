# -*- coding: utf-8 -*-
<<<<<<< HEAD
from . import barcodes
from . import barcode_events_mixin
=======
import barcodes
import barcode_events_mixin
from . import ir_http
>>>>>>> e0422bfd
<|MERGE_RESOLUTION|>--- conflicted
+++ resolved
@@ -1,9 +1,4 @@
 # -*- coding: utf-8 -*-
-<<<<<<< HEAD
 from . import barcodes
 from . import barcode_events_mixin
-=======
-import barcodes
-import barcode_events_mixin
-from . import ir_http
->>>>>>> e0422bfd
+from . import ir_http
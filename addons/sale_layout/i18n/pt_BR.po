--- conflicted
+++ resolved
@@ -1,19 +1,3 @@
-<<<<<<< HEAD
-# Brazilian Portuguese translation for openobject-addons
-# Copyright (c) 2014 Rosetta Contributors and Canonical Ltd 2014
-# This file is distributed under the same license as the openobject-addons package.
-# FIRST AUTHOR <EMAIL@ADDRESS>, 2014.
-#
-msgid ""
-msgstr ""
-"Project-Id-Version: openobject-addons\n"
-"Report-Msgid-Bugs-To: FULL NAME <EMAIL@ADDRESS>\n"
-"POT-Creation-Date: 2014-08-14 13:08+0000\n"
-"PO-Revision-Date: 2014-09-06 20:49+0000\n"
-"Last-Translator: Fábio Martinelli - http://zupy.com.br "
-"<webmaster@zupy.com.br>\n"
-"Language-Team: Brazilian Portuguese <pt_BR@li.org>\n"
-=======
 # Translation of Odoo Server.
 # This file contains the translation of the following modules:
 # * sale_layout
@@ -31,17 +15,16 @@
 "PO-Revision-Date: 2016-07-09 16:18+0000\n"
 "Last-Translator: grazziano <g.negocios@outlook.com.br>\n"
 "Language-Team: Portuguese (Brazil) (http://www.transifex.com/odoo/odoo-8/language/pt_BR/)\n"
->>>>>>> 96502490
 "MIME-Version: 1.0\n"
 "Content-Type: text/plain; charset=UTF-8\n"
-"Content-Transfer-Encoding: 8bit\n"
-"X-Launchpad-Export-Date: 2014-09-07 07:48+0000\n"
-"X-Generator: Launchpad (build 17196)\n"
+"Content-Transfer-Encoding: \n"
+"Language: pt_BR\n"
+"Plural-Forms: nplurals=2; plural=(n > 1);\n"
 
 #. module: sale_layout
 #: view:website:sale_layout.category_template
 msgid "&bull;"
-msgstr ""
+msgstr "&bull;"
 
 #. module: sale_layout
 #: view:website:sale.report_saleorder_document
@@ -50,7 +33,7 @@
 "                            </table>\n"
 "                            <p style=\"page-break-before:always;\"> </p>\n"
 "                            <table class=\"table table-condensed\">"
-msgstr ""
+msgstr "</tbody>\n</table>\n<p style=\"page-break-before:always;\"> </p>\n<table class=\"table table-condensed\">"
 
 #. module: sale_layout
 #: view:website:account.report_invoice_document
@@ -59,17 +42,13 @@
 "                    </table>\n"
 "                    <p style=\"page-break-before:always;\"> </p>\n"
 "                    <table class=\"table table-condensed\">"
-<<<<<<< HEAD
-msgstr ""
-=======
 msgstr "</tbody>\n</table>\n<p style=\"page-break-before:always;\"> </p>\n<table class=\"table table-condensed\">"
->>>>>>> 96502490
 
 #. module: sale_layout
 #: view:website:account.report_invoice_document
 #: view:website:sale.report_saleorder_document
 msgid "<tbody>"
-msgstr ""
+msgstr "<tbody>"
 
 #. module: sale_layout
 #: field:sale_layout.category,pagebreak:0

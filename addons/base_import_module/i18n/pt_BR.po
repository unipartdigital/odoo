<<<<<<< HEAD
# Brazilian Portuguese translation for openobject-addons
# Copyright (c) 2014 Rosetta Contributors and Canonical Ltd 2014
# This file is distributed under the same license as the openobject-addons package.
# FIRST AUTHOR <EMAIL@ADDRESS>, 2014.
#
msgid ""
msgstr ""
"Project-Id-Version: openobject-addons\n"
"Report-Msgid-Bugs-To: FULL NAME <EMAIL@ADDRESS>\n"
"POT-Creation-Date: 2014-09-23 16:27+0000\n"
"PO-Revision-Date: 2014-08-15 13:13+0000\n"
"Last-Translator: Luiz Fernando M.França (Sig Informática) <Unknown>\n"
"Language-Team: Brazilian Portuguese <pt_BR@li.org>\n"
=======
# Translation of Odoo Server.
# This file contains the translation of the following modules:
# * base_import_module
# 
# Translators:
# FIRST AUTHOR <EMAIL@ADDRESS>, 2014
# grazziano <g.negocios@outlook.com.br>, 2016
# Rodrigo Macedo <rodrigomacedo@rmsolucoeseminformatica.com>, 2015
msgid ""
msgstr ""
"Project-Id-Version: Odoo 8.0\n"
"Report-Msgid-Bugs-To: \n"
"POT-Creation-Date: 2015-01-21 14:07+0000\n"
"PO-Revision-Date: 2016-07-09 16:18+0000\n"
"Last-Translator: grazziano <g.negocios@outlook.com.br>\n"
"Language-Team: Portuguese (Brazil) (http://www.transifex.com/odoo/odoo-8/language/pt_BR/)\n"
>>>>>>> 96502490
"MIME-Version: 1.0\n"
"Content-Type: text/plain; charset=UTF-8\n"
"Content-Transfer-Encoding: 8bit\n"
"X-Launchpad-Export-Date: 2014-09-24 08:58+0000\n"
"X-Generator: Launchpad (build 17196)\n"

#. module: base_import_module
#: view:base.import.module:base_import_module.view_base_module_import
msgid "Cancel"
msgstr "Cancelar"

#. module: base_import_module
#: view:base.import.module:base_import_module.view_base_module_import
msgid "Close"
msgstr "Fechar"

#. module: base_import_module
#: field:base.import.module,create_uid:0
msgid "Created by"
msgstr "Criado por"

#. module: base_import_module
#: field:base.import.module,create_date:0
msgid "Created on"
msgstr "Criado em"

#. module: base_import_module
#: code:addons/base_import_module/models/ir_module.py:30
#: code:addons/base_import_module/models/ir_module.py:82
#: code:addons/base_import_module/models/ir_module.py:91
#, python-format
msgid "Error !"
msgstr "Erro!"

#. module: base_import_module
#: code:addons/base_import_module/models/ir_module.py:90
#, python-format
msgid "File '%s' exceed maximum allowed file size"
msgstr "O arquivo '%s' excede o tamanho máximo permitido"

#. module: base_import_module
#: code:addons/base_import_module/models/ir_module.py:82
#, python-format
msgid "File is not a zip file!"
msgstr "Este arquivo não é um arquivo zip!"

#. module: base_import_module
#: field:base.import.module,force:0
msgid "Force init"
msgstr "Forçar a inicialização"

#. module: base_import_module
#: help:base.import.module,force:0
msgid ""
"Force init mode even if installed. (will update `noupdate='1'` records)"
msgstr ""
"Forçar inicialização, mesmo se instalado. (atualizará registros mesmo com "
"`noupdate='1'`)"

#. module: base_import_module
#: field:base.import.module,id:0
msgid "ID"
msgstr "ID"

#. module: base_import_module
#: view:base.import.module:base_import_module.view_base_module_import
#: model:ir.actions.act_window,name:base_import_module.action_view_base_module_import
#: model:ir.model,name:base_import_module.model_base_import_module
#: model:ir.ui.menu,name:base_import_module.menu_view_base_module_import
msgid "Import Module"
msgstr "Importar Módulo"

#. module: base_import_module
#: field:base.import.module,import_message:0
msgid "Import message"
msgstr "Importar mensagem"

#. module: base_import_module
#: view:base.import.module:base_import_module.view_base_module_import
msgid "Import module"
msgstr "Importar módulo"

#. module: base_import_module
#: field:base.import.module,write_uid:0
msgid "Last Updated by"
msgstr "Ultima atualização por"

#. module: base_import_module
#: field:base.import.module,write_date:0
msgid "Last Updated on"
msgstr "Última atualização em"

#. module: base_import_module
#: model:ir.model,name:base_import_module.model_ir_module_module
msgid "Module"
msgstr "Módulo"

#. module: base_import_module
#: field:base.import.module,module_file:0
msgid "Module .ZIP file"
msgstr "Arquivo de módulo .ZIP"

#. module: base_import_module
#: view:base.import.module:base_import_module.view_base_module_import
msgid "Open Modules"
msgstr "Módulos Abertos"

#. module: base_import_module
#: view:base.import.module:base_import_module.view_base_module_import
msgid "Select module package to import (.zip file):"
msgstr "Selecione pacote do módulo para importar (arquivo .zip)"

#. module: base_import_module
#: field:base.import.module,state:0
msgid "Status"
msgstr "Status"

#. module: base_import_module
#: code:addons/base_import_module/models/ir_module.py:29
#, python-format
msgid "Unmet module dependencies: %s"
msgstr ""

#. module: base_import_module
#: selection:base.import.module,state:0
msgid "done"
msgstr "concluído"

#. module: base_import_module
#: selection:base.import.module,state:0
msgid "init"
msgstr "Inicializar"

#, python-format
#~ msgid "Unmet module dependencies: %s, "
#~ msgstr "Dependência de módulo não atendida: %s, "<|MERGE_RESOLUTION|>--- conflicted
+++ resolved
@@ -1,18 +1,3 @@
-<<<<<<< HEAD
-# Brazilian Portuguese translation for openobject-addons
-# Copyright (c) 2014 Rosetta Contributors and Canonical Ltd 2014
-# This file is distributed under the same license as the openobject-addons package.
-# FIRST AUTHOR <EMAIL@ADDRESS>, 2014.
-#
-msgid ""
-msgstr ""
-"Project-Id-Version: openobject-addons\n"
-"Report-Msgid-Bugs-To: FULL NAME <EMAIL@ADDRESS>\n"
-"POT-Creation-Date: 2014-09-23 16:27+0000\n"
-"PO-Revision-Date: 2014-08-15 13:13+0000\n"
-"Last-Translator: Luiz Fernando M.França (Sig Informática) <Unknown>\n"
-"Language-Team: Brazilian Portuguese <pt_BR@li.org>\n"
-=======
 # Translation of Odoo Server.
 # This file contains the translation of the following modules:
 # * base_import_module
@@ -29,12 +14,11 @@
 "PO-Revision-Date: 2016-07-09 16:18+0000\n"
 "Last-Translator: grazziano <g.negocios@outlook.com.br>\n"
 "Language-Team: Portuguese (Brazil) (http://www.transifex.com/odoo/odoo-8/language/pt_BR/)\n"
->>>>>>> 96502490
 "MIME-Version: 1.0\n"
 "Content-Type: text/plain; charset=UTF-8\n"
-"Content-Transfer-Encoding: 8bit\n"
-"X-Launchpad-Export-Date: 2014-09-24 08:58+0000\n"
-"X-Generator: Launchpad (build 17196)\n"
+"Content-Transfer-Encoding: \n"
+"Language: pt_BR\n"
+"Plural-Forms: nplurals=2; plural=(n > 1);\n"
 
 #. module: base_import_module
 #: view:base.import.module:base_import_module.view_base_module_import
@@ -85,9 +69,7 @@
 #: help:base.import.module,force:0
 msgid ""
 "Force init mode even if installed. (will update `noupdate='1'` records)"
-msgstr ""
-"Forçar inicialização, mesmo se instalado. (atualizará registros mesmo com "
-"`noupdate='1'`)"
+msgstr "Forçar inicialização, mesmo se instalado. (atualizará registros mesmo com `noupdate='1'`)"
 
 #. module: base_import_module
 #: field:base.import.module,id:0
@@ -151,7 +133,7 @@
 #: code:addons/base_import_module/models/ir_module.py:29
 #, python-format
 msgid "Unmet module dependencies: %s"
-msgstr ""
+msgstr "Dependências de módulo não atendidas: %s"
 
 #. module: base_import_module
 #: selection:base.import.module,state:0
@@ -163,6 +145,7 @@
 msgid "init"
 msgstr "Inicializar"
 
-#, python-format
-#~ msgid "Unmet module dependencies: %s, "
-#~ msgstr "Dependência de módulo não atendida: %s, "+#. module: base_import_module
+#: view:base.import.module:base_import_module.view_base_module_import
+msgid "or"
+msgstr "ou"
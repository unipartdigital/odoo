# -*- coding: utf-8 -*-
from odoo import http, _
from odoo.http import request
from odoo.addons.website_sale.controllers.main import WebsiteSale
import json
from collections import OrderedDict


class WebsiteSaleProductComparison(WebsiteSale):

    @http.route('/shop/compare/', type='http', auth="public", website=True)
    def product_compare(self, **post):
        values = {}
        product_ids = [int(i) for i in post.get('products', '').split(',') if i.isdigit()]
        if not product_ids:
            return request.redirect("/shop")
        # use search to check read access on each record/ids
        products = request.env['product.product'].search([('id', 'in', product_ids)])
        values['products'] = products.with_context(display_default_code=False)

        res = OrderedDict()
        attrs = products.mapped('attribute_line_ids.attribute_id').filtered(lambda x: x.create_variant)
        for attr in attrs.sorted(lambda att: (att.category_id.sequence, att.sequence)):
            cat_name = attr.category_id.name or _('Uncategorized')
            res.setdefault(cat_name, OrderedDict()).setdefault(attr.name, [' - '] * len(products))
        for num, product in enumerate(products):
<<<<<<< HEAD
            for var in product.product_tmpl_id._get_valid_product_template_attribute_lines():
=======
            for var in product.attribute_line_ids.filtered(lambda x: x.attribute_id.create_variant):
>>>>>>> 121034f7
                cat_name = var.attribute_id.category_id.name or _('Uncategorized')
                att_name = var.attribute_id.name
                val = product.attribute_value_ids.filtered(lambda x: x.attribute_id == var.attribute_id)
                if val:
                    res[cat_name][att_name][num] = val[0].name
        values['specs'] = res
        values['compute_currency'] = self._get_compute_currency_and_context(products[:1].product_tmpl_id)[0]
        return request.render("website_sale_comparison.product_compare", values)

    @http.route(['/shop/get_product_data'], type='json', auth="public", website=True)
    def get_product_data(self, product_ids, cookies=None):
        ret = {}
        pricelist_context, pricelist = self._get_pricelist_context()
        prods = request.env['product.product'].with_context(pricelist_context, display_default_code=False).search([('id', 'in', product_ids)])
        compute_currency = self._get_compute_currency(pricelist, prods[:1].product_tmpl_id)

        if cookies is not None:
            ret['cookies'] = json.dumps(request.env['product.product'].search([('id', 'in', list(set(product_ids + cookies)))]).ids)

        prods.mapped('name')
        for prod in prods:
            ret[prod.id] = {
                'render': request.env['ir.ui.view'].render_template(
                    "website_sale_comparison.product_product",
                    {'compute_currency': compute_currency, 'product': prod, 'website': request.website}
                ),
                'product': dict(id=prod.id, name=prod.name, display_name=prod.display_name),
            }
        return ret<|MERGE_RESOLUTION|>--- conflicted
+++ resolved
@@ -19,16 +19,12 @@
         values['products'] = products.with_context(display_default_code=False)
 
         res = OrderedDict()
-        attrs = products.mapped('attribute_line_ids.attribute_id').filtered(lambda x: x.create_variant)
+        attrs = products.mapped('product_tmpl_id.valid_product_template_attribute_line_ids.attribute_id').filtered(lambda x: x.create_variant)
         for attr in attrs.sorted(lambda att: (att.category_id.sequence, att.sequence)):
             cat_name = attr.category_id.name or _('Uncategorized')
             res.setdefault(cat_name, OrderedDict()).setdefault(attr.name, [' - '] * len(products))
         for num, product in enumerate(products):
-<<<<<<< HEAD
-            for var in product.product_tmpl_id._get_valid_product_template_attribute_lines():
-=======
-            for var in product.attribute_line_ids.filtered(lambda x: x.attribute_id.create_variant):
->>>>>>> 121034f7
+            for var in product.product_tmpl_id.valid_product_template_attribute_line_ids.filtered(lambda x: x.attribute_id.create_variant):
                 cat_name = var.attribute_id.category_id.name or _('Uncategorized')
                 att_name = var.attribute_id.name
                 val = product.attribute_value_ids.filtered(lambda x: x.attribute_id == var.attribute_id)

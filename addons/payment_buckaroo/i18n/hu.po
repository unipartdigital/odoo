--- conflicted
+++ resolved
@@ -16,11 +16,7 @@
 msgstr ""
 "Project-Id-Version: Odoo 9.0\n"
 "Report-Msgid-Bugs-To: \n"
-<<<<<<< HEAD
-"POT-Creation-Date: 2016-08-19 10:25+0000\n"
-=======
 "POT-Creation-Date: 2016-08-18 14:07+0000\n"
->>>>>>> bc1a0a32
 "PO-Revision-Date: 2015-10-23 16:44+0000\n"
 "Last-Translator: Martin Trigaux\n"
 "Language-Team: Hungarian (http://www.transifex.com/odoo/odoo-9/language/"
@@ -45,10 +41,6 @@
 #, python-format
 msgid "; no order found"
 msgstr "; nem talált rendelést"
-<<<<<<< HEAD
-
-#. module: payment_buckaroo
-=======
 
 #. module: payment_buckaroo
 #: model:payment.acquirer,cancel_msg:payment_buckaroo.payment_acquirer_buckaroo
@@ -91,7 +83,6 @@
 msgstr "Buckaroo"
 
 #. module: payment_buckaroo
->>>>>>> bc1a0a32
 #: code:addons/payment_buckaroo/models/buckaroo.py:158
 #, python-format
 msgid "Buckaroo: invalid shasign, received %s, computed %s, for data %s"
@@ -140,49 +131,10 @@
 msgid "WebsiteKey"
 msgstr "WeboldalKulcs"
 
-<<<<<<< HEAD
-#~ msgid "<span><i>Cancel,</i> Your payment has been cancelled.</span>"
-#~ msgstr "<span><i>Mégse,</i> A fizetése visszavont.</span>"
-
-#~ msgid ""
-#~ "<span><i>Done,</i> Your online payment has been successfully processed. "
-#~ "Thank you for your order.</span>"
-#~ msgstr ""
-#~ "<span><i>Elvégezve,</i> Az online fizetése sikeresen végrehajtva. "
-#~ "Köszönjük a megrendelsést.</span>"
-
-#~ msgid ""
-#~ "<span><i>Error,</i> Please be aware that an error occurred during the "
-#~ "transaction. The order has been confirmed but won't be paid. Don't "
-#~ "hesitate to contact us if you have any questions on the status of your "
-#~ "order.</span>"
-#~ msgstr ""
-#~ "<span><i>Hiba,</i> Vegye figyelembe, hogy a tranzakció alatt hiba "
-#~ "történt. A megrendelés visszaigazolt, de nem lett kifizetve. A "
-#~ "megrendelésének állapotával kapcsolatos kérdésekben, kérjük vegye fel "
-#~ "velünk a kapcsolatot.</span>"
-
-#~ msgid ""
-#~ "<span><i>Pending,</i> Your online payment has been successfully "
-#~ "processed. But your order is not validated yet.</span>"
-#~ msgstr ""
-#~ "<span><i>Függőben,</i> Az online fizetése sikeresen teljesítve. De a "
-#~ "megrendelését még nem hagyták jóvá.</span>"
-
-#~ msgid "Buckaroo"
-#~ msgstr "Buckaroo"
-
-#~ msgid ""
-#~ "You will be redirected to the Buckaroo website after clicking on the "
-#~ "payment button."
-#~ msgstr ""
-#~ "Át lesz irányítva a Buckaroo weboldalára a fizetés gomb lenyomása után."
-=======
 #. module: payment_buckaroo
 #: model:payment.acquirer,pre_msg:payment_buckaroo.payment_acquirer_buckaroo
 msgid ""
 "You will be redirected to the Buckaroo website after clicking on the payment "
 "button."
 msgstr ""
-"Át lesz irányítva a Buckaroo weboldalára a fizetés gomb lenyomása után."
->>>>>>> bc1a0a32
+"Át lesz irányítva a Buckaroo weboldalára a fizetés gomb lenyomása után."
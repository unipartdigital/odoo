<?xml version="1.0" ?>
<openerp>
    <data>
        <record model="ir.ui.view" id="view_hr_evaluation_plan_form">
            <field name="name">hr_evaluation.plan.form</field>
            <field name="model">hr_evaluation.plan</field>
            <field name="type">form</field>
            <field name="arch" type="xml">
                <form string="Evaluation Plan">
                    <group col="6" colspan="4">
                        <field name="name" select="1"/>
                        <field name="company_id" select="1" widget="selection"/>
                        <field name="active"/>
                        <field name="month_first"/>
                        <field name="month_next"/>
                        <label string="(months)" align="0.0"/>
                    </group>
                     <notebook colspan="4">
                         <page string="Evaluation Phases">
                            <field name="phase_ids" nolabel="1" colspan="4"/>
                         </page>
                     </notebook>
                </form>
            </field>
        </record>
        <record model="ir.ui.view" id="view_hr_evaluation_plan_tree">
            <field name="name">hr_evaluation.plan.form</field>
            <field name="model">hr_evaluation.plan</field>
            <field name="type">tree</field>
            <field name="arch" type="xml">
                <tree string="Evaluation Plan">
                    <field name="name"/>
                    <field name="month_first"/>
                    <field name="month_next"/>
                    <field name="company_id"/>
                </tree>
            </field>
        </record>
        <record model="ir.actions.act_window" id="open_view_hr_evaluation_plan_tree">
            <field name="name">Evaluation Plans</field>
            <field name="res_model">hr_evaluation.plan</field>
            <field name="view_type">form</field>
            <field name="view_mode">tree,form</field>
        </record>
        <menuitem name="Evaluations" parent="hr.menu_hr_root" id="menu_eval_hr" sequence="3"/>

       <menuitem
            name="Periodic Evaluations" parent="hr.menu_hr_configuration" id="menu_eval_hr_config" sequence="3"/>
        <menuitem
            parent="menu_eval_hr_config"
            id="menu_open_view_hr_evaluation_plan_tree"
            action="open_view_hr_evaluation_plan_tree"/>

        <record model="ir.ui.view" id="view_hr_evaluation_plan_phase_form">
            <field name="name">hr_evaluation.plan.phase.form</field>
            <field name="model">hr_evaluation.plan.phase</field>
            <field name="type">form</field>
            <field name="arch" type="xml">
                <form string="Evaluation Plan Phase">
                 <notebook>
                   <page string="General">
                    <field name="plan_id" invisible="1"/>
                    <group col="6" colspan="4">
                        <field name="name"/>
                        <field name="wait"/>
                        <field name="sequence"/>
                    </group>
                    <group col="4" colspan="4">
                        <separator string="Action to Perform" colspan="4"/>
                        <field name="action"/>
                        <field name="survey_id"/>
                    </group>
                    <group col="4" colspan="4">
                        <group col="4" colspan="2">
                            <separator string="Send to Managers" colspan="2"/>
                            <newline/>
                            <field name="send_answer_manager"/>
                            <newline/>
                            <field name="send_anonymous_manager"/>
                        </group>
                        <group col="4" colspan="2">
                            <separator string="Send to Employees" colspan="2"/>
                            <newline/>
                            <field name="send_answer_employee"/>
                            <newline/>
                            <field name="send_anonymous_employee"/>
                        </group>
                    </group>
                    </page>
                    <page string="Mail Settings">
                        <field name="mail_feature" colspan="4"/>
                        <newline/>
                        <separator string="Mail Body"/>
                        <newline/>
                        <field name="mail_body" colspan="4" nolabel="1"/>
                        <newline/>
                        <separator string="Legend" colspan ="4"/>
                          <label string=" (employee_name)s: Partner name" colspan="2"/>
                          <label string="(user_signature)s: User name" colspan="2"/>
                          <label string="(date)s: Current Date" colspan="2"/>
                          <label string="(eval_name)s:Evaluation Name" colspan="2"/>
                    </page>
                  </notebook>
                </form>
            </field>
        </record>
        <record model="ir.ui.view" id="view_hr_evaluation_plan_phase_tree">
            <field name="name">hr_evaluation.plan.phase.form</field>
            <field name="model">hr_evaluation.plan.phase</field>
            <field name="type">tree</field>
            <field name="arch" type="xml">
                <tree string="Evaluation Plan Phase" editable="bottom" >
                    <field name="sequence"/>
                    <field name="name"/>
                    <field name="action"/>
                    <field name="survey_id"/>
                    <field name="wait"/>
                </tree>
            </field>
        </record>

        <record id="hr_hr_employee_view_form" model="ir.ui.view">
            <field name="name">hr.hr.employee.view.form</field>
            <field name="model">hr.employee</field>
            <field name="inherit_id" ref="hr.view_employee_form"/>
            <field name="arch" type="xml">
                <notebook position="inside">
                    <page string="Evaluation">
                        <field name="evaluation_plan_id" on_change="onchange_evaluation_plan_id(evaluation_plan_id, evaluation_date)"/>
                        <field name="evaluation_date"/>
                    </page>
                </notebook>
            </field>
        </record>

        <record model="ir.ui.view" id="view_hr_evaluation_form">
            <field name="name">hr_evaluation.evaluation.form</field>
            <field name="model">hr_evaluation.evaluation</field>
            <field name="type">form</field>
            <field name="arch" type="xml">
                <form string="Evaluation">
                    <group col="4" colspan="3">
                        <separator string="Evaluation Data" colspan="4"/>
                        <field name="employee_id" on_change="onchange_employee_id(employee_id)"/>
                        <field name="plan_id"/>
                        <field name="date"/>
                        <field name="progress" widget="progressbar"/>
                    </group>
                    <group col="2" colspan="1">
                        <separator string="Ending Summary" colspan="2"/>
                        <field name="rating" attrs="{'readonly':[('state','&lt;&gt;','progress')],'required':[('state','=','progress')]}"/>
                        <field name="date_close" readonly="1"/>
                    </group>
                    <notebook colspan="4">
                        <page string="Appraisal">
                            <field name="survey_request_ids" context="{'phase_id': phase_id}" nolabel="1" colspan="4" widget="one2many"/>
                        </page>
                        <page string="Internal Notes">
                            <field name="note_action" colspan="4" nolabel="1"
                                groups="hr.group_hr_manager"/>
                        </page>
                        <page string="Public Notes">
                            <field name="note_summary" colspan="4" nolabel="1"/>
                        </page>
                    </notebook>
                    <newline/>
                    <group col="6" colspan="4">
                    <field name="state"/>
                    <button name="button_plan_in_progress"
                            string="Start Evaluation"
                            states="draft"
                            type="object"/>
                    <button name="button_final_validation"
                            string="Final Validation"
                            states="wait"
                            type="object"/>
                    <button name="button_done"
                            string="Done"
                            states="progress"
                            type="object"/>
                    <button name="button_cancel"
                            string="Cancel"
                            states="draft,wait,progress"
                            type="object"/>
                    </group>
              </form>
            </field>
        </record>
        <record model="ir.ui.view" id="view_hr_evaluation_tree">
            <field name="name">hr_evaluation.evaluation.tree</field>
            <field name="model">hr_evaluation.evaluation</field>
            <field name="type">tree</field>
            <field name="arch" type="xml">
                <tree string="Evaluation">
                    <!--field name="create_date"/-->
                    <field name="employee_id"/>
                    <field name="plan_id"/>
                    <field name="date"/>
                    <field name="progress" widget="progressbar"/>
                    <field name="rating"/>
                    <field name="state"/>
                </tree>
            </field>
        </record>

       <record id="hr_evaluation.evaluation_search" model="ir.ui.view">
            <field name="name">hr_evaluation.evaluation_search</field>
            <field name="model">hr_evaluation.evaluation</field>
            <field name="type">search</field>
            <field name="arch" type="xml">
                <search string="Search Evaluation">
                        <group>
                        <filter icon="terp-hr" string="Draft" domain="[('state','=','draft')]"/>
                        <filter icon="terp-crm" string="In progress" domain="[('state','=','wait')]"/>
                        <filter icon="terp-mrp" string="Final Step" domain="[('state','=','progress')]"/>
                        <separator orientation="vertical"/>
                        <filter icon="gtk-media-rewind" string="7 Days"
                            help="Evaluations to close within the next 7 days"
                            domain="[('date','&gt;=',(datetime.date.today()-datetime.timedelta(days=7)).strftime('%%Y-%%m-%%d'))]"
                        />
                        <filter icon="gtk-media-rewind" string="Overpassed"
                            help="Evaluations that overpassed the deadline"
                            domain="[('date','&gt;=',(datetime.date.today()))]"
                        />

                        <separator orientation="vertical"/>
                        <field name="employee_id" widget="selection" select="1"/>
                        <field name="plan_id" widget="selection" select="1"/>
                        </group>
                        <newline/>
                        <group expand='1' string='Group by...'>
                        <filter string='Employee' icon="terp-stock" domain="[]" context="{'group_by' : 'employee_id'}" />
                        <filter string='Plan' icon="terp-stock" domain="[]" context="{'group_by' : 'plan_id'}" />
                        <filter string='State' icon="terp-stock" domain="[]" context="{'group_by' : 'state'}" />
                        <separator orientation="vertical"/>
                        <filter string='Date' icon="terp-stock" domain="[]" context="{'group_by' : 'date'}" />
                   </group>
               </search>
            </field>
        </record>

        <record model="ir.actions.act_window" id="open_view_hr_evaluation_tree">
            <field name="res_model">hr_evaluation.evaluation</field>
            <field name="view_type">form</field>
            <field name="view_mode">tree,form</field>
            <field name="search_view_id" ref="hr_evaluation.evaluation_search"/>
        </record>
        <menuitem
            name="Evaluation" parent="menu_eval_hr"
            id="menu_open_view_hr_evaluation_tree"
            action="open_view_hr_evaluation_tree"/>

        <record model="ir.ui.view" id="view_hr_evaluation_interview_form">
            <field name="name">hr_evaluation.interview.form</field>
            <field name="model">hr.evaluation.interview</field>
            <field name="type">form</field>
            <field name="arch" type="xml">
                <form string="Interview Evaluation">
                    <group col="4" colspan="4">
                        <field name="survey_id"  colspan="3"/>
                        <group  colspan="1">
                            <button name="%(survey.action_view_survey_question_message)d" string="Interview Question" type="action" states="waiting_answer,done,cancel"
                                icon="gtk-execute" context="{'survey_id': survey_id, 'response_id': [response], 'response_no':0, 'active' : response,'request' : True, 'object' : 'hr.evaluation.interview', 'cur_id' : active_id}" attrs="{'readonly':[('survey_id','=',False)]}"/>
                            <button name="action_print_survey" string="Print Interview" type="object" states="waiting_answer,done,cancel"
                                icon="gtk-print"  attrs="{'readonly':[('survey_id','=',False)]}" />
                        </group>
                    </group>
                    <group col="4" colspan="4">
                        <field name="date_deadline"/>
                        <field name="response" readonly="1"/>
                        <field name="user_to_review_id"/>
                        <field name="user_id"/>
                    </group>
                    <newline/>
                    <separator string="State" colspan="4"/>
                    <group colspan="4" col="6">
                         <field name="state"/>
                         <!--<button name="survey_req_draft" string="Set to Draft" states="cancel,done" type="object" icon="gtk-new"/>
                        <button name="survey_req_waiting_answer" string="Waiting Answer" states="draft" type="object" icon="gtk-new"/>
                        <button name="survey_req_done" string="Done" states="waiting_answer" type="object" icon="gtk-ok"/>
                        <button name="survey_req_cancel" string="Cancelled" states="waiting_answer" type="object" icon="gtk-cancel"/>-->
                    </group>
                </form>
            </field>
        </record>

        <record model="ir.ui.view" id="view_hr_evaluation_interview_tree">
            <field name="name">hr_evaluation.interview.tree</field>
            <field name="model">hr.evaluation.interview</field>
            <field name="type">tree</field>
            <field name="arch" type="xml">
                <tree string="Interview Evaluation">
                    <field name="date_deadline"/>
                    <field name="survey_id"/>
                    <field name="user_id" string="Interviewer"/>
                    <field name="user_to_review_id"/>
                    <field name="response" readonly="1" invisible="True"/>
                    <button name="%(survey.action_view_survey_question_message)d" string="Interview Question" type="action" states="waiting_answer,done,cancel"
                        icon="gtk-execute" context="{'survey_id': survey_id, 'response_id': [response], 'response_no':0, 'active' : response, 'request' : True, 'object' : 'hr.evaluation.interview', 'cur_id' : active_id}" attrs="{'readonly':[('survey_id','=',False)]}"/>
                    <button name="action_print_survey" string="Print Interview" type="object" states="waiting_answer,done,cancel"
                        icon="gtk-print" attrs="{'readonly':[('survey_id','=',False)]}"/>
                    <field name="state"/>
                </tree>
            </field>
        </record>

       <record id="view_hr_evaluation_interview_search" model="ir.ui.view">
            <field name="name">view_hr_evaluation_interview_search</field>
            <field name="model">hr.evaluation.interview</field>
            <field name="type">search</field>
            <field name="arch" type="xml">
                <search string="Search Evaluation">
                   <group col='10' colspan='4'>
                        <filter icon="terp-crm" string="To Do" name="todo" domain="[('state','=','waiting_answer')]"/>
                        <separator orientation="vertical"/>
                        <filter string="My" icon="terp-partner" name="my" domain="[('user_id','=',uid)]"/>
                        <separator orientation="vertical"/>
                        <filter icon="terp-stock" string="Late" domain="[('date_deadline','&lt;',current_date)]"/>
                        <separator orientation="vertical"/>
                        <field name="user_to_review_id" widget="selection"/>
                        <field name="user_id" widget="selection"/>
                   </group>
               </search>
            </field>
        </record>

        <record model="ir.actions.act_window" id="action_hr_evaluation_interview_tree">
            <field name="res_model">hr.evaluation.interview</field>
            <field name="view_type">form</field>
            <field name="view_mode">tree,form</field>
            <field name="domain">[('is_evaluation' ,'=', True)]</field>
            <field name="context">{"search_default_todo":1,"search_default_my":1}</field>
            <field name="search_view_id" ref="view_hr_evaluation_interview_search"/>
        </record>

        <menuitem
            name="Interview Requests" parent="menu_eval_hr"
            id="menu_open_hr_evaluation_interview_requests"
            action="action_hr_evaluation_interview_tree"/>

<<<<<<< HEAD
      <menuitem name="Evaluation Reminders" parent="menu_eval_hr"
           id="menu_eval_send_mail"
           action="action_hr_evaluation_send_mail"
           sequence="45"/>

      <!-- Evaluation Interviews Button on Employee Form -->
      <act_window domain="[('user_to_review_id', '=', active_id)]" id="act_hr_employee_2_hr__evaluation_interview" name="Evaluation Interviews" res_model="hr.evaluation.interview" src_model="hr.employee"/>

=======
        <menuitem name="Evaluation Reminders" parent="menu_eval_hr"
            id="menu_eval_send_mail"
            action="action_hr_evaluation_send_mail"
            sequence="45"/>
>>>>>>> 198e247a
    </data>
</openerp><|MERGE_RESOLUTION|>--- conflicted
+++ resolved
@@ -338,7 +338,6 @@
             id="menu_open_hr_evaluation_interview_requests"
             action="action_hr_evaluation_interview_tree"/>
 
-<<<<<<< HEAD
       <menuitem name="Evaluation Reminders" parent="menu_eval_hr"
            id="menu_eval_send_mail"
            action="action_hr_evaluation_send_mail"
@@ -346,12 +345,5 @@
 
       <!-- Evaluation Interviews Button on Employee Form -->
       <act_window domain="[('user_to_review_id', '=', active_id)]" id="act_hr_employee_2_hr__evaluation_interview" name="Evaluation Interviews" res_model="hr.evaluation.interview" src_model="hr.employee"/>
-
-=======
-        <menuitem name="Evaluation Reminders" parent="menu_eval_hr"
-            id="menu_eval_send_mail"
-            action="action_hr_evaluation_send_mail"
-            sequence="45"/>
->>>>>>> 198e247a
     </data>
 </openerp>
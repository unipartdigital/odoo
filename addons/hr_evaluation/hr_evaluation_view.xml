--- conflicted
+++ resolved
@@ -236,17 +236,10 @@
                         <separator orientation="vertical"/>
                         <field name="employee_id" widget="selection" select="1"/>
                         <field name="plan_id" widget="selection" select="1"/>
-<<<<<<< HEAD
-                   </group>
-                   <newline/>
-                   <group col='8' colspan='15' expand='1' string='Group by...'>
-                        <filter string='Employee' name="employee" icon="terp-stock" domain="[]" context="{'group_by' : 'employee_id'}" />
-=======
                         </group>
                         <newline/>
                         <group expand='1' string='Group by...'>
                         <filter string='Employee' icon="terp-stock" domain="[]" context="{'group_by' : 'employee_id'}" />
->>>>>>> 5e9e4eaa
                         <filter string='Plan' icon="terp-stock" domain="[]" context="{'group_by' : 'plan_id'}" />
                         <filter string='State' icon="terp-stock" domain="[]" context="{'group_by' : 'state'}" />
                         <separator orientation="vertical"/>

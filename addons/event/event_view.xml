--- conflicted
+++ resolved
@@ -146,14 +146,7 @@
 			<field name="domain">[('state','=','draft')]</field>
             <field name="filter" eval="True"/>			
 		</record>
-<<<<<<< HEAD
-		<menuitem
-			parent="menu_event_event"
-			id="menu_event_event_draft"
-            action="action_event_view_draft" groups="base.group_extended"/>
-=======
-
->>>>>>> 5062e644
+
 		<record model="ir.actions.act_window" id="action_event_view_confirm">
 			<field name="name">Confirmed Events</field>
 			<field name="type">ir.actions.act_window</field>
@@ -161,13 +154,6 @@
 			<field name="domain">[('state','=','confirm')]</field>
             <field name="filter" eval="True"/>			
 		</record>
-<<<<<<< HEAD
-		<menuitem parent="menu_event_event"
-			id="menu_event_event_confirm"
-            action="action_event_view_confirm" groups="base.group_extended"/>
-
-=======
->>>>>>> 5062e644
 
 	<!-- EVENTS/REGISTRATIONS/EVENTS  -->
 
@@ -311,14 +297,7 @@
 		  <field name="view_mode">tree,form</field>
           <field name="filter" eval="True"/>		  
 		</record>
-<<<<<<< HEAD
-		<menuitem
-			parent="menu_action_registration"
-			id="menu_action_registration_draft"
-            action="action_registration_draft" groups="base.group_extended"/>
-=======
-
->>>>>>> 5062e644
+
 		<record model="ir.actions.act_window" id="action_registration_confirm">
 		  <field name="name">Confirmed Registrations</field>
 		  <field name="res_model">event.registration</field>
@@ -326,14 +305,6 @@
 		  <field name="domain">[('state','in',('open','done'))]</field>
           <field name="filter" eval="True"/>		  
 		</record>
-<<<<<<< HEAD
-		<menuitem
-			parent="menu_action_registration"
-			id="menu_action_registration_confirm"
-            action="action_registration_confirm" groups="base.group_extended"/>
-
-=======
->>>>>>> 5062e644
 
 	<!-- report , event on registration... start -->
 		<record model="ir.ui.view" id="report_event_registration_tree">

odoo.define('web_editor.summernote', function (require) {
'use strict';

var core = require('web.core');
require('summernote/summernote'); // wait that summernote is loaded

var _t = core._t;

//////////////////////////////////////////////////////////////////////////////////////////////////////////
/* Summernote Lib (neek hack to make accessible: method and object) */

var agent = $.summernote.core.agent;
var dom = $.summernote.core.dom;
var range = $.summernote.core.range;
var list = $.summernote.core.list;
var key = $.summernote.core.key;
var eventHandler = $.summernote.eventHandler;
var editor = eventHandler.modules.editor;
var renderer = $.summernote.renderer;
var options = $.summernote.options;

//////////////////////////////////////////////////////////////////////////////////////////////////////////
/* Add method to Summernote*/

dom.hasContentAfter = function (node) {
    var next;
    if(dom.isEditable(node)) return;
    while (node.nextSibling) {
        next = node.nextSibling;
        if (next.tagName || dom.isVisibleText(next) || dom.isBR(next)) return next;
        node = next;
    }
};
dom.hasContentBefore = function (node) {
    var prev;
    if(dom.isEditable(node)) return;
    while (node.previousSibling) {
        prev = node.previousSibling;
        if (prev.tagName || dom.isVisibleText(prev) || dom.isBR(prev)) return prev;
        node = prev;
    }
};
dom.ancestorHaveNextSibling = function (node, pred) {
    pred = pred || dom.hasContentAfter;
    while (!dom.isEditable(node) && (!node.nextSibling || !pred(node))) { node = node.parentNode; }
    return node;
};
dom.ancestorHavePreviousSibling = function (node, pred) {
    pred = pred || dom.hasContentBefore;
    while (!dom.isEditable(node) && (!node.previousSibling || !pred(node))) { node = node.parentNode; }
    return node;
};
dom.nextElementSibling = function (node) {
    while (node) {
        node = node.nextSibling;
        if (node && node.tagName) {
            break;
        }
    }
    return node;
};
dom.previousElementSibling = function (node) {
    while (node) {
        node = node.previousSibling;
        if (node && node.tagName) {
            break;
        }
    }
    return node;
};
dom.lastChild = function (node) {
    while (node.lastChild) { node = node.lastChild; }
    return node;
};
dom.firstChild = function (node) {
    while (node.firstChild) { node = node.firstChild; }
    return node;
};
dom.lastElementChild = function (node, deep) {
    node = deep ? dom.lastChild(node) : node.lastChild;
    return !node || node.tagName ? node : dom.previousElementSibling(node);
};
dom.firstElementChild = function (node, deep) {
    node = deep ? dom.firstChild(node) : node.firstChild;
    return !node || node.tagName ? node : dom.nextElementSibling(node);
};
dom.isEqual = function (prev, cur) {
    if (prev.tagName !== cur.tagName) {
        return false;
    }
    if ((prev.attributes ? prev.attributes.length : 0) !== (cur.attributes ? cur.attributes.length : 0)) {
        return false;
    }

    function strip(text) {
        return text && text.replace(/^\s+|\s+$/g, '').replace(/\s+/g, ' ');
    }
    var att, att2;
    loop_prev:
    for(var a in prev.attributes) {
        att = prev.attributes[a];
        for(var b in cur.attributes) {
            att2 = cur.attributes[b];
            if (att.name === att2.name) {
                if (strip(att.value) != strip(att2.value)) return false;
                continue loop_prev;
            }
        }
        return false;
    }
    return true;
};
/**
 * Checks that the node only has a @style, not e.g. @class or whatever
 */
dom.hasOnlyStyle = function (node) {
    for (var i = 0; i < node.attributes.length; i++) {
        var attr = node.attributes[i];
        if (attr.attributeName !== 'style') {
            return false;
        }
    }
    return true;
};
dom.hasProgrammaticStyle = function (node) {
    var styles = ["float", "display", "position", "top", "left", "right", "bottom"];
    for (var i = 0; i < node.style.length; i++) {
      var style = node.style[i];
      if (styles.indexOf(style) !== -1) {
          return true;
      }
    }
    return false;
};
dom.mergeFilter = function (prev, cur, parent) {
    // merge text nodes
    if (prev && (dom.isText(prev) || (['H1', 'H2', 'H3', 'H4', 'H5', 'H6', 'LI', 'P'].indexOf(prev.tagName) !== -1 && prev !== cur.parentNode)) && dom.isText(cur)) {
        return true;
    }
    if (prev && prev.tagName === "P" && dom.isText(cur)) {
        return true;
    }
    if (prev && dom.isText(cur) && !dom.isVisibleText(cur) && (dom.isText(prev) || dom.isVisibleText(prev))) {
        return true;
    }
    if (prev && !dom.isBR(prev) && dom.isEqual(prev, cur) &&
        ((prev.tagName && dom.getComputedStyle(prev).display === "inline" &&
          cur.tagName && dom.getComputedStyle(cur).display === "inline"))) {
        return true;
    }
    if (dom.isEqual(parent, cur) &&
        ((parent.tagName && dom.getComputedStyle(parent).display === "inline" &&
          cur.tagName && dom.getComputedStyle(cur).display === "inline"))) {
        return true;
    }
    if (parent && cur.tagName === "FONT" && (!cur.firstChild || (!cur.attributes.getNamedItem('style') && !cur.className.length))) {
        return true;
    }
    // On backspace, webkit browsers create a <span> with a bunch of
    // inline styles "remembering" where they come from.
    // chances are we had e.g.
    //  <p>foo</p>
    //  <p>bar</p>
    // merged the lines getting this in webkit
    //  <p>foo<span>bar</span></p>
    if (parent && cur.tagName === "SPAN" && dom.hasOnlyStyle(cur) && !dom.hasProgrammaticStyle(cur)) {
        return true;
    }
};
dom.doMerge = function (prev, cur) {
    if (prev.tagName) {
        if (prev.childNodes.length && !prev.textContent.match(/\S/) && dom.firstElementChild(prev) && dom.isBR(dom.firstElementChild(prev))) {
            prev.removeChild(dom.firstElementChild(prev));
        }
        if (cur.tagName) {
            while (cur.firstChild) {
                prev.appendChild(cur.firstChild);
            }
            cur.parentNode.removeChild(cur);
        } else {
            prev.appendChild(cur);
        }
    } else {
        if (cur.tagName) {
            var deep = cur;
            while (deep.tagName && deep.firstChild) {deep = deep.firstChild;}
            prev.appendData(deep.textContent);
            cur.parentNode.removeChild(cur);
        } else {
            prev.appendData(cur.textContent);
            cur.parentNode.removeChild(cur);
        }
    }
};
dom.merge = function (node, begin, so, end, eo, mergeFilter, all) {
    mergeFilter = mergeFilter || dom.mergeFilter;
    var _merged = false;
    var add = all || false;

    if (!begin) {
        begin = node;
        while(begin.firstChild) {begin = begin.firstChild;}
        so = 0;
    } else if (begin.tagName && begin.childNodes[so]) {
        begin = begin.childNodes[so];
        so = 0;
    }
    if (!end) {
        end = node;
        while(end.lastChild) {end = end.lastChild;}
        eo = end.textContent.length-1;
    } else if (end.tagName) {

    } else if (end.tagName && end.childNodes[so]) {
        end = end.childNodes[so];
        so = 0;
    }

    begin = dom.firstChild(begin);
    if (dom.isText(begin) && so > begin.textContent.length) {
        so = 0;
    }
    end = dom.firstChild(end);
    if (dom.isText(end) && eo > end.textContent.length) {
        eo = 0;
    }

    function __merge (node) {
        var merged = false;
        var prev;
        for (var k=0; k<node.childNodes.length; k++) {
            var cur = node.childNodes[k];

            if (cur === begin) {
                if (!all) add = true;
            }

            __merge(cur);
            dom.orderClass(dom.node(cur));

            if (!add || !cur) continue;
            if (cur === end) {
                if (!all) add = false;
            }

            // create the first prev value
            if (!prev) {
                if (mergeFilter.call(dom, prev, cur, node)) {
                    prev = prev || cur.previousSibling;
                    dom.moveTo(cur, cur.parentNode, cur);
                    k--;
                } else {
                    prev = cur;
                }
                continue;
            } else if (mergeFilter.call(dom, null, cur, node)) { // merge with parent
                prev = prev || cur.previousSibling;
                dom.moveTo(cur, cur.parentNode, cur);
                k--;
                continue;
            }

            // merge nodes
            if (mergeFilter.call(dom, prev, cur, node)) {
                var p = prev;
                var c = cur;
                // compute prev/end and offset
                if (prev.tagName) {
                    if (cur.tagName) {
                        if (cur === begin) begin = prev;
                        if (cur === end) end = prev;
                    }
                } else {
                    if (cur.tagName) {
                        var deep = cur;
                        while (deep.tagName && deep.lastChild) {deep = deep.lastChild;}
                        if (deep === begin) {
                            so += prev.textContent.length;
                            begin = prev;
                        }
                        if (deep === end) {
                            eo += prev.textContent.length;
                            end = prev;
                        }
                    } else {
                        // merge text nodes
                        if (cur === begin) {
                            so += prev.textContent.length;
                            begin = prev;
                        }
                        if (cur === end) {
                            eo += prev.textContent.length;
                            end = prev;
                        }
                    }
                }

                dom.doMerge(p, c);

                merged = true;
                k--;
                continue;
            }

            prev = cur;
        }

        // an other loop to merge the new shibbing nodes
        if (merged) {
            _merged = true;
            __merge(node);
        }
    }
    if (node) {
        __merge(node);
    }

    return {
        merged: _merged,
        sc: begin,
        ec: end,
        so: so,
        eo: eo
    };
};
dom.autoMerge = function (target, previous) {
    var node = dom.lastChild(target);
    var nodes = [];
    var temp;

    while (node) {
        nodes.push(node);
        if (temp = (previous ? dom.hasContentBefore(node) : dom.hasContentAfter(node))) {
            if (!dom.isText(node) && !dom.isMergable(node) && temp.tagName !== node.tagName) {
                nodes = [];
            }
            break;
        }
        node = node.parentNode;
    }

    while (nodes.length) {
        node = nodes.pop();
        if (node && (temp = (previous ? dom.hasContentBefore(node) : dom.hasContentAfter(node))) &&
            temp.tagName === node.tagName &&
            !dom.isText(node) &&
            dom.isMergable(node) &&
            !dom.isNotBreakable(node) && !dom.isNotBreakable(previous ? dom.previousElementSibling(node) : dom.nextElementSibling(node))) {

            if (previous) {
                dom.doMerge(temp, node);
            } else {
                dom.doMerge(node, temp);
            }
        }
    }
};
dom.removeSpace = function (node, begin, so, end, eo) {
    var removed = false;
    var add = node === begin;

    if (node === begin && begin === end && dom.isBR(node)) {
        return {
            removed: removed,
            sc: begin,
            ec: end,
            so: so,
            eo: eo
        };
    }

    (function __remove_space (node) {
        if (!node) return;
        var t_begin, t_end;
        for (var k=0; k<node.childNodes.length; k++) {
            var cur = node.childNodes[k];

            if (cur === begin) add = true;

            if (cur.tagName && cur.tagName !== "SCRIPT" && cur.tagName !== "STYLE" && dom.getComputedStyle(cur).whiteSpace !== "pre") {
                __remove_space(cur);
            }

            if (!add) continue;
            if (cur === end) add = false;

            // remove begin empty text node
            if (node.childNodes.length > 1 && dom.isText(cur) && !dom.isVisibleText(cur)) {
                removed = true;
                if (cur === begin) {
                        t_begin = dom.hasContentBefore(dom.ancestorHavePreviousSibling(cur));
                        if(t_begin) {
                            so = 0;
                            begin = dom.lastChild(t_begin);
                        }
                }
                if (cur === end) {
                        t_end = dom.hasContentAfter(dom.ancestorHaveNextSibling(cur));
                        if(t_end) {
                            eo = 1;
                            end = dom.firstChild(t_end);
                            if (dom.isText(end)) {
                                eo = end.textContent.length;
                            }
                    }
                }
                cur.parentNode.removeChild(cur);
                begin = dom.lastChild(begin);
                end = dom.lastChild(end);
                k--;
                continue;
            }

            // convert HTML space
            if (dom.isText(cur)) {
                var text;
                var exp1 = /[\t\n\r ]+/g;
                var exp2 = /(?!([ ]|\u00A0)|^)\u00A0(?!([ ]|\u00A0)|$)/g;
                if (cur === begin) {
                    var temp = cur.textContent.substr(0, so);
                    var _temp = temp.replace(exp1, ' ').replace(exp2, ' ');
                    so -= temp.length - _temp.length;
                }
                if (cur === end) {
                    var temp = cur.textContent.substr(0, eo);
                    var _temp = temp.replace(exp1, ' ').replace(exp2, ' ');
                    eo -= temp.length - _temp.length;
                }
                var text = cur.textContent.replace(exp1, ' ').replace(exp2, ' ');
                removed = removed || cur.textContent.length !== text.length;
                cur.textContent = text;
            }
        }
    })(node);

    return {
        removed: removed,
        sc: begin,
        ec: end,
        so: !dom.isBR(begin) && so > 0 ? so : 0,
        eo: dom.isBR(end) ? 0 : eo
    };
};
dom.node = function (node) {
    return node.tagName ? node : node.parentNode;
};
dom.removeBetween = function (sc, so, ec, eo, towrite) {
    if (ec.tagName) {
        if (ec.childNodes[eo]) {
            ec = ec.childNodes[eo];
            eo = 0;
        } else {
            ec = dom.lastChild(ec);
            eo = dom.nodeLength(ec);
        }
    }
    if (sc.tagName) {
        sc = sc.childNodes[so] || dom.firstChild(ec);
        so = 0;
        if (!dom.hasContentBefore(sc) && towrite) {
            sc.parentNode.insertBefore(document.createTextNode('\u00A0'), sc);
        }
    }
    if (!eo && sc !== ec) {
        ec = dom.lastChild(dom.hasContentBefore(dom.ancestorHavePreviousSibling(ec)) || ec);
        eo = ec.textContent.length;
    }

    var ancestor = dom.commonAncestor(sc.tagName ? sc.parentNode : sc, ec.tagName ? ec.parentNode : ec) || dom.ancestor(sc, dom.isEditable);

    if (!dom.isContentEditable(ancestor)) {
        return {
            sc: sc,
            so: so,
            ec: sc,
            eo: eo
        };
    }

    if (ancestor.tagName) {
        var ancestor_sc = sc;
        var ancestor_ec = ec;
        while (ancestor !== ancestor_sc && ancestor !== ancestor_sc.parentNode) { ancestor_sc = ancestor_sc.parentNode; }
        while (ancestor !== ancestor_ec && ancestor !== ancestor_ec.parentNode) { ancestor_ec = ancestor_ec.parentNode; }


        var node = dom.node(sc);
        if (!dom.isNotBreakable(node) && !dom.isVoid(sc)) {
            sc = dom.splitTree(ancestor_sc, {'node': sc, 'offset': so});
        }
        var before = dom.hasContentBefore(dom.ancestorHavePreviousSibling(sc));

        var after;
        if (ec.textContent.slice(eo, Infinity).match(/\S|\u00A0/)) {
            after = dom.splitTree(ancestor_ec, {'node': ec, 'offset': eo});
        } else {
            after = dom.hasContentAfter(dom.ancestorHaveNextSibling(ec));
        }

        var nodes = dom.listBetween(sc, ec);

        var ancestor_first_last = function (node) {
            return node === before || node === after;
        };

        for (var i=0; i<nodes.length; i++) {
            if (!dom.ancestor(nodes[i], ancestor_first_last) && !$.contains(nodes[i], before) && !$.contains(nodes[i], after) && !dom.isEditable(nodes[i])) {
                nodes[i].parentNode.removeChild(nodes[i]);
            }
        }

        if (dom.listAncestor(after).length  <= dom.listAncestor(before).length) {
            sc = dom.lastChild(before || ancestor);
            so = dom.nodeLength(sc);
        } else {
            sc = dom.firstChild(after);
            so = 0;
        }

        if (dom.isVoid(node)) {
            // we don't need to append a br
        } else if (towrite && !node.firstChild && node.parentNode && !dom.isNotBreakable(node)) {
            var br = $("<br/>")[0];
            node.appendChild(sc);
            sc = br;
            so = 0;
        } else if (!ancestor.children.length && !ancestor.textContent.match(/\S|\u00A0/)) {
            sc = $("<br/>")[0];
            so = 0;
            $(ancestor).prepend(sc);
        } else if (dom.isText(sc)) {
            var text = sc.textContent.replace(/[ \t\n\r]+$/, '\u00A0');
            so = Math.min(so, text.length);
            sc.textContent = text;
        }

    } else {

        var text = ancestor.textContent;
        ancestor.textContent = text.slice(0, so) + text.slice(eo, Infinity).replace(/^[ \t\n\r]+/, '\u00A0');

    }

    eo = so;
    if(!dom.isBR(sc) && !dom.isVisibleText(sc) && !dom.isText(dom.hasContentBefore(sc)) && !dom.isText(dom.hasContentAfter(sc))) {
        ancestor = dom.node(sc);
        var text = document.createTextNode('\u00A0');
        $(sc).before(text);
        sc = text;
        so = 0;
        eo = 1;
    }

    var parentNode = sc && sc.parentNode;
    if (parentNode && sc.tagName === 'BR') {
        sc = parentNode;
        ec = parentNode;
    }

    return {
        sc: sc,
        so: so,
        ec: sc,
        eo: eo
    };
};
dom.indent = function (node) {
    var style = dom.isCell(node) ? 'paddingLeft' : 'marginLeft';
    var margin = parseFloat(node.style[style] || 0)+1.5;
    node.style[style] = margin + "em";
    return margin;
};
dom.outdent = function (node) {
    var style = dom.isCell(node) ? 'paddingLeft' : 'marginLeft';
    var margin = parseFloat(node.style[style] || 0)-1.5;
    node.style[style] = margin > 0 ? margin + "em" : "";
    return margin;
};
dom.scrollIntoViewIfNeeded = function (node) {
    var node = dom.node(node);

    var $span;
    if (dom.isBR(node)) {
        $span = $('<span/>').text('\u00A0');
        $(node).after($span);
        node = $span[0];
    }

    if (node.scrollIntoViewIfNeeded) {
        node.scrollIntoViewIfNeeded(false);
    } else {
        var offsetParent = node.offsetParent;
        while (offsetParent) {
            var elY = 0;
            var elH = node.offsetHeight;
            var parent = node;

            while (offsetParent && parent) {
                elY += node.offsetTop;

                // get if a parent have a scrollbar
                parent = node.parentNode;
                while (parent != offsetParent &&
                    (parent.tagName === "BODY" || ["auto", "scroll"].indexOf(dom.getComputedStyle(parent).overflowY) === -1)) {
                    parent = parent.parentNode;
                }
                node = parent;

                if (parent !== offsetParent) {
                    elY -= parent.offsetTop;
                    parent = null;
                }

                offsetParent = node.offsetParent;
            }

            if ((node.tagName === "BODY" || ["auto", "scroll"].indexOf(dom.getComputedStyle(node).overflowY) !== -1) &&
                (node.scrollTop + node.clientHeight) < (elY + elH)) {
                node.scrollTop = (elY + elH) - node.clientHeight;
            }
        }
    }

    if ($span) {
        $span.remove();
    }

    return;
};
dom.moveTo = function (node, target, before) {
    var nodes = [];
    while (node.firstChild) {
        nodes.push(node.firstChild);
        if (before) {
            target.insertBefore(node.firstChild, before);
        } else {
            target.appendChild(node.firstChild);
        }
    }
    node.parentNode.removeChild(node);
    return nodes;
};
dom.isMergable = function (node) {
    return node.tagName && "h1 h2 h3 h4 h5 h6 p b bold i u code sup strong small li a ul ol font".indexOf(node.tagName.toLowerCase()) !== -1;
};
dom.isSplitable = function (node) {
    return node.tagName && "h1 h2 h3 h4 h5 h6 p b bold i u code sup strong small li a font".indexOf(node.tagName.toLowerCase()) !== -1;
};
dom.isRemovableEmptyNode = function (node) {
    return "h1 h2 h3 h4 h5 h6 p b bold i u code sup strong small li a ul ol font span br".indexOf(node.tagName.toLowerCase()) !== -1;
};
dom.isForbiddenNode = function (node) {
    return node.tagName === "BR" || $(node).is(".fa, img");
};
dom.listBetween = function (sc, ec) {
    var nodes = [];
    var ancestor = dom.commonAncestor(sc, ec);
    dom.walkPoint({'node': sc, 'offset': 0}, {'node': ec, 'offset': 0}, function (point) {
        if (ancestor !== point.node || ancestor === sc || ancestor === ec) {
            nodes.push(point.node);
        }
    });
    return list.unique(nodes);
};
dom.isNotBreakable = function (node) {
    // avoid triple click => crappy dom
    return !dom.isText(node) && !dom.isBR(dom.firstChild(node)) && dom.isVoid(dom.firstChild(node));
};

dom.isContentEditable = function (node) {
    return $(node).closest('[contenteditable]').is('[contenteditable="true"]');
};

dom.isPre = function (node) {
    return node.tagName === "PRE";
};
dom.isFont = function (node) {
    var nodeName = node && node.nodeName.toUpperCase();
    return node && (nodeName === "FONT" ||
        (nodeName === "SPAN" && (
            node.className.match(/(^|\s)fa(\s|$)/i) ||
            node.className.match(/(^|\s)(text|bg)-/i) ||
            (node.attributes.style && node.attributes.style.value.match(/(^|\s)(color|background-color|font-size):/i)))) );
};
dom.isVisibleText = function (textNode) {
  return !!textNode.textContent.match(/\S|\u00A0/);
};

/* avoid thinking HTML comment are visible */
var old_isVisiblePoint = dom.isVisiblePoint;
dom.isVisiblePoint = function (point) {
  return point.node.nodeType !== 8 && old_isVisiblePoint.apply(this, arguments);
};

/**
 * order the style of the node to compare 2 nodes and remove attribute if empty
 *
 * @param {Node} node
 * @return {String} className
 */
dom.orderStyle = function (node) {
  var style = node.getAttribute('style');
  if (!style) return null;
  style = style.replace(/[\s\n\r]+/, ' ').replace(/^ ?;? ?| ?;? ?$/g, '').replace(/ ?; ?/g, ';');
  if (!style.length) {
      node.removeAttribute("style");
      return null;
  }
  style = style.split(";");
  style.sort();
  style = style.join("; ")+";";
  node.setAttribute('style', style);
  return style;
};
/**
 * order the class of the node to compare 2 nodes and remove attribute if empty
 *
 * @param {Node} node
 * @return {String} className
 */
dom.orderClass = function (node) {
    var className = node.getAttribute && node.getAttribute('class');
    if (!className) return null;
    className = className.replace(/[\s\n\r]+/, ' ').replace(/^ | $/g, '').replace(/ +/g, ' ');
    if (!className.length) {
        node.removeAttribute("class");
        return null;
    }
    className = className.split(" ");
    className.sort();
    className = className.join(" ");
    node.setAttribute('class', className);
    return className;
};
/**
 * return the current node (if text node, return parentNode)
 *
 * @param {Node} node
 * @return {Node} node
 */
dom.node = function (node) {
    return dom.isText(node) ? node.parentNode : node;
};
/**
 * move all childNode to an other node
 *
 * @param {Node} from
 * @param {Node} to
 */
dom.moveContent = function (from, to) {
  if (from === to) {
    return;
  }
  if (from.parentNode === to) {
    while (from.lastChild) {
      dom.insertAfter(from.lastChild, from);
    }
  } else {
    while (from.firstChild && from.firstChild != to) {
      to.appendChild(from.firstChild);
    }
  }
};

dom.getComputedStyle = function (node) {
    return node.nodeType == Node.COMMENT_NODE ? {} : window.getComputedStyle(node);
};


//////////////////////////////////////////////////////////////////////////////////////////////////////////

range.WrappedRange.prototype.reRange = function (keep_end, isNotBreakable) {
    var sc = this.sc;
    var so = this.so;
    var ec = this.ec;
    var eo = this.eo;
    isNotBreakable = isNotBreakable || dom.isNotBreakable;

    // search the first snippet editable node
    var start = keep_end ? ec : sc;
    while (start) {
        if (isNotBreakable(start, sc, so, ec, eo)) {
            break;
        }
        start = start.parentNode;
    }

    // check if the end caret have the same node
    var lastFilterEnd;
    var end = keep_end ? sc : ec;
    while (end) {
        if (start === end) {
            break;
        }
        if (isNotBreakable(end, sc, so, ec, eo)) {
            lastFilterEnd = end;
        }
        end = end.parentNode;
    }
    if (lastFilterEnd) {
        end = lastFilterEnd;
    }
    if (!end) {
        end = document.getElementsByTagName('body')[0];
    }

    // if same node, keep range
    if (start === end || !start) {
        return this;
    }

    // reduce or extend the range to don't break a isNotBreakable area
    if ($.contains(start, end)) {

        if (keep_end) {
                sc = dom.lastChild(dom.hasContentBefore(dom.ancestorHavePreviousSibling(end)) || sc);
            so = sc.textContent.length;
        } else if (!eo) {
                ec = dom.lastChild(dom.hasContentBefore(dom.ancestorHavePreviousSibling(end)) || ec);
            eo = ec.textContent.length;
        } else {
                ec = dom.firstChild(dom.hasContentAfter(dom.ancestorHaveNextSibling(end)) || ec);
            eo = 0;
        }
    } else {

        if (keep_end) {
            sc = dom.firstChild(start);
            so = 0;
        } else {
            ec = dom.lastChild(start);
            eo = ec.textContent.length;
        }
    }

    return new range.WrappedRange(sc, so, ec, eo);
};
// isOnImg: judge whether range is an image node or not
range.WrappedRange.prototype.isOnImg = function () {
    var nb = 0;
    var image;
    var startPoint = {node: this.sc.childNodes.length && this.sc.childNodes[this.so] || this.sc};
    startPoint.offset = startPoint.node === this.sc ? this.so : 0;
    var endPoint = {node: this.ec.childNodes.length && this.ec.childNodes[this.eo] || this.ec};
    endPoint.offset = endPoint.node === this.ec ? this.eo : 0;

    if (dom.isImg(startPoint.node)) {
        nb ++;
        image = startPoint.node;
    }
    dom.walkPoint(startPoint, endPoint, function (point) {
        if (!dom.isText(endPoint.node) && point.node === endPoint.node && point.offset === endPoint.offset) {
            return;
        }
        var node = point.node.childNodes.length && point.node.childNodes[point.offset] || point.node;
        var offset = node === point.node ? point.offset : 0;
        var isImg = dom.ancestor(node, dom.isImg);
        if (!isImg && ((!dom.isBR(node) && !dom.isText(node)) || (offset && node.textContent.length !== offset && node.textContent.match(/\S|\u00A0/)))) {
            nb++;
        }
        if (isImg && image !== isImg) {
            image = isImg;
            nb ++;
        }
    });
    return nb === 1 && image;
};
range.WrappedRange.prototype.deleteContents = function (towrite) {
    var prevBP = dom.removeBetween(this.sc, this.so, this.ec, this.eo, towrite);

    $(dom.node(prevBP.sc)).trigger("click"); // trigger click to disable and reanable editor and image handler
    return new range.WrappedRange(
      prevBP.sc,
      prevBP.so,
      prevBP.ec,
      prevBP.eo
    );
};
range.WrappedRange.prototype.clean = function (mergeFilter, all) {
    var node = dom.node(this.sc === this.ec ? this.sc : this.commonAncestor());
        node = node || $(this.sc).closest('[contenteditable]')[0];
    if (node.childNodes.length <=1) {
        return this;
    }

    var merge = dom.merge(node, this.sc, this.so, this.ec, this.eo, mergeFilter, all);
    var rem = dom.removeSpace(node.parentNode, merge.sc, merge.so, merge.ec, merge.eo);

    if (merge.merged || rem.removed) {
        return range.create(rem.sc, rem.so, rem.ec, rem.eo);
    }
    return this;
};
range.WrappedRange.prototype.remove = function (mergeFilter) {
};
range.WrappedRange.prototype.isOnCellFirst = function () {
    var node = dom.ancestor(this.sc, function (node) {return ["LI", "DIV", "TD","TH"].indexOf(node.tagName) !== -1;});
    return node && ["TD","TH"].indexOf(node.tagName) !== -1;
};
range.WrappedRange.prototype.isContentEditable = function () {
    return dom.isContentEditable(this.sc) && (this.sc === this.ec || dom.isContentEditable(this.ec));
};

//////////////////////////////////////////////////////////////////////////////////////////////////////////

renderer.tplButtonInfo.fontsize = function (lang, options) {
    var items = options.fontSizes.reduce(function (memo, v) {
        return memo + '<li><a data-event="fontSize" href="#" data-value="' + v + '">' +
                  '<i class="fa fa-check"></i> ' + v +
                '</a></li>';
    }, '');

    var sLabel = '<span class="note-current-fontsize">11</span>';
    return renderer.getTemplate().button(sLabel, {
        title: lang.font.size,
        dropdown: '<ul class="dropdown-menu">' + items + '</ul>'
    });
};

//////////////////////////////////////////////////////////////////////////////////////////////////////////
/* add some text commands */

key.nameFromCode[46] = 'DELETE';
key.nameFromCode[27] = 'ESCAPE';

options.keyMap.pc['BACKSPACE'] = 'backspace';
options.keyMap.pc['DELETE'] = 'delete';
options.keyMap.pc['ENTER'] = 'enter';
options.keyMap.pc['ESCAPE'] = 'cancel';
options.keyMap.mac['SHIFT+TAB'] = 'untab';
options.keyMap.pc['UP'] = 'up';
options.keyMap.pc['DOWN'] = 'down';

options.keyMap.mac['BACKSPACE'] = 'backspace';
options.keyMap.mac['DELETE'] = 'delete';
options.keyMap.mac['ENTER'] = 'enter';
options.keyMap.mac['ESCAPE'] = 'cancel';
options.keyMap.mac['UP'] = 'up';
options.keyMap.mac['DOWN'] = 'down';

options.styleTags = ['p', 'pre', 'h1', 'h2', 'h3', 'h4', 'h5', 'h6', 'blockquote'];

$.summernote.pluginEvents.insertTable = function (event, editor, layoutInfo, sDim) {
  var $editable = layoutInfo.editable();
  var dimension = sDim.split('x');
  var r = range.create();
  if (!r) return;
  r = r.deleteContents(true);

  var table = editor.table.createTable(dimension[0], dimension[1]);
  var parent = r.sc;
  while (dom.isText(parent.parentNode) || dom.isRemovableEmptyNode(parent.parentNode)) {
    parent = parent.parentNode;
  }
  var node = dom.splitTree(parent, {'node': r.sc, 'offset': r.so}) || r.sc;
  node.parentNode.insertBefore(table, node);

  if ($(node).text() === '' || node.textContent === '\u00A0') {
    node.parentNode.removeChild(node);
  }

  editor.afterCommand($editable);
  event.preventDefault();
  return false;
};
$.summernote.pluginEvents.tab = function (event, editor, layoutInfo, outdent) {
    var $editable = layoutInfo.editable();
    $editable.data('NoteHistory').recordUndo($editable, 'tab');
    var r = range.create();
    var outdent = outdent || false;
    event.preventDefault();

    if (r && (dom.ancestor(r.sc, dom.isCell) || dom.ancestor(r.ec, dom.isCell))) {
        if (r.isCollapsed() && r.isOnCell() && r.isOnCellFirst()) {
            var td = dom.ancestor(r.sc, dom.isCell);
            if (!outdent && !dom.nextElementSibling(td) && !dom.nextElementSibling(td.parentNode)) {
                var last = dom.lastChild(td);
                range.create(last, dom.nodeLength(last), last, dom.nodeLength(last)).select();
                $.summernote.pluginEvents.enter(event, editor, layoutInfo);
            } else if (outdent && !dom.previousElementSibling(td) && !$(td.parentNode).text().match(/\S/)) {
                $.summernote.pluginEvents.backspace(event, editor, layoutInfo);
            } else {
                editor.table.tab(r, outdent);
            }
        } else {
            $.summernote.pluginEvents.indent(event, editor, layoutInfo, outdent);
        }
    } else if (r && r.isCollapsed()) {
        if (!r.sc.textContent.slice(0,r.so).match(/\S/) && r.isOnList()) {
            if (outdent) {
                $.summernote.pluginEvents.outdent(event, editor, layoutInfo);
            } else {
                $.summernote.pluginEvents.indent(event, editor, layoutInfo);
            }
        } else {
            if (!outdent) {
                if(dom.isText(r.sc)) {
                    var next = r.sc.splitText(r.so);
                } else {
                    var next = document.createTextNode('')
                    $(r.sc.childNodes[r.so]).before(next);
                }
                editor.typing.insertTab($editable, r, options.tabsize);
                r = range.create(next, 0, next, 0);
                r = dom.merge(r.sc.parentNode, r.sc, r.so, r.ec, r.eo, null, true);
                range.create(r.sc, r.so, r.ec, r.eo).select();
            } else {
                r = dom.merge(r.sc.parentNode, r.sc, r.so, r.ec, r.eo, null, true);
                r = range.create(r.sc, r.so, r.ec, r.eo);
                var next = r.sc.splitText(r.so);
                r.sc.textContent = r.sc.textContent.replace(/(\u00A0)+$/g, '');
                next.textContent = next.textContent.replace(/^(\u00A0)+/g, '');
                range.create(r.sc, r.sc.textContent.length, r.sc, r.sc.textContent.length).select();
            }
        }
    }
    return false;
};
$.summernote.pluginEvents.untab = function (event, editor, layoutInfo) {
    return $.summernote.pluginEvents.tab(event, editor, layoutInfo, true);
};
$.summernote.pluginEvents.up = function (event, editor, layoutInfo) {
    var r = range.create();
    var node = dom.firstChild(r.sc.childNodes[r.so] || r.sc);
    if (!r.isOnCell() || (!dom.isCell(node) && dom.hasContentBefore(node) && (!dom.isBR(dom.hasContentBefore(node)) || !dom.isText(node) || dom.isVisibleText(node) || dom.hasContentBefore(dom.hasContentBefore(node))))) {
        return;
    }
    event.preventDefault();
    var td = dom.ancestor(r.sc, dom.isCell);
    var tr = td.parentNode;
    var target = tr.previousElementSibling && tr.previousElementSibling.children[_.indexOf(tr.children, td)];
    if (!target) {
        target = (dom.ancestorHavePreviousSibling(tr) || tr).previousSibling;
    }
    if (target) {
        range.create(dom.lastChild(target), dom.lastChild(target).textContent.length).select();
    }
};
$.summernote.pluginEvents.down = function (event, editor, layoutInfo) {
    var r = range.create();
    var node = dom.firstChild(r.sc.childNodes[r.so] || r.sc);
    if (!r.isOnCell() || (!dom.isCell(node) && dom.hasContentAfter(node) && (!dom.isBR(dom.hasContentAfter(node)) || !dom.isText(node) || dom.isVisibleText(node) || dom.hasContentAfter(dom.hasContentAfter(node))))) {
        return;
    }
    event.preventDefault();
    var td = dom.ancestor(r.sc, dom.isCell);
    var tr = td.parentNode;
    var target = tr.nextElementSibling && tr.nextElementSibling.children[_.indexOf(tr.children, td)];
    if (!target) {
        target = (dom.ancestorHaveNextSibling(tr) || tr).nextSibling;
    }
    if (target) {
        range.create(dom.firstChild(target), 0).select();
    }
};
$.summernote.pluginEvents.enter = function (event, editor, layoutInfo) {
    var $editable = layoutInfo.editable();
    $editable.data('NoteHistory').recordUndo($editable, 'enter');

    var r = range.create();
    if (!r.isContentEditable()) {
        event.preventDefault();
        return false;
    }
    if (!r.isCollapsed()) {
        r = r.deleteContents();
        r.select();
    }

    var br = $("<br/>")[0];

    var contentBefore = r.sc.textContent.slice(0,r.so).match(/\S|\u00A0/);
    if (!contentBefore && dom.isText(r.sc)) {
        var node = r.sc.previousSibling;
        while (!contentBefore && node && dom.isText(node)) {
            contentBefore = dom.isVisibleText(node);
            node = node.previousSibling;
        }
    }

    var node = dom.node(r.sc);
    var exist = r.sc.childNodes[r.so] || r.sc;
    exist = dom.isVisibleText(exist) || dom.isBR(exist) ? exist : dom.hasContentAfter(exist) || (dom.hasContentBefore(exist) || exist);

    // table: add a tr
    var td = dom.ancestor(node, dom.isCell);
    if (td && !dom.nextElementSibling(node) && !dom.nextElementSibling(td) && !dom.nextElementSibling(td.parentNode) && (!dom.isText(r.sc) || !r.sc.textContent.slice(r.so).match(/\S|\u00A0/))) {
        var $node = $(td.parentNode);
        var $clone = $node.clone();
        $clone.children().html(dom.blank);
        $node.after($clone);
        var node = dom.firstElementChild($clone[0]) || $clone[0];
        range.create(node, 0, node, 0).select();
        dom.scrollIntoViewIfNeeded(br);
        event.preventDefault();
        return false;
    }

    var last = node;
    while (node && dom.isSplitable(node) && !dom.isList(node)) {
        last = node;
        node = node.parentNode;
    }

    if (last === node && !dom.isBR(node)) {
        node = r.insertNode(br, true);
        if (isFormatNode(last.firstChild) && $(last).closest(options.styleTags.join(',')).length) {
            dom.moveContent(last.firstChild, last);
            last.removeChild(last.firstChild);
        }
        do {
            node = dom.hasContentAfter(node);
        } while (node && dom.isBR(node));

        // create an other br because the user can't see the new line with only br in a block
        if (!node && (!br.nextElementSibling || !dom.isBR(br.nextElementSibling))) {
            $(br).before($("<br/>")[0]);
        }
        node = br.nextSibling || br;
    } else if (last === node && dom.isBR(node)) {
        $(node).after(br);
        node = br;
    } else if (!r.so && r.isOnList() && !r.sc.textContent.length && !dom.ancestor(r.sc, dom.isLi).nextElementSibling) {
        // double enter on the end of a list = new line out of the list
        $('<p></p>').append(br).insertAfter(dom.ancestor(r.sc, dom.isList));
        node = br;
    } else if (dom.isBR(exist) && $(r.sc).closest('blockquote, pre').length && !dom.hasContentAfter($(exist.parentNode).closest('blockquote *, pre *').length ? exist.parentNode : exist)) {
        // double enter on the end of a blockquote & pre = new line out of the list
        $('<p></p>').append(br).insertAfter($(r.sc).closest('blockquote, pre'));
        node = br;
    } else if (dom.isEditable(dom.node(r.sc))) {
        // if we are directly in an editable, only SHIFT + ENTER should add a newline
        node = null;
    } else if (last === r.sc) {
        if (dom.isBR(last)) {
            last = last.parentNode;
        }
        var $node = $(last);
        var $clone = $node.clone().text("");
        $node.after($clone);
        node = dom.node(dom.firstElementChild($clone[0]) || $clone[0]);
        $(node).html(br);
        node = br;
    } else {
        node = dom.splitTree(last, {'node': r.sc, 'offset': r.so}) || r.sc;
        if (!contentBefore) {
            var cur = dom.node(dom.lastChild(node.previousSibling));
            if (!dom.isBR(cur)) {
                $(cur).html(br);
            }
        }
        if (!dom.isVisibleText(node)) {
            node = dom.firstChild(node);
            $(dom.node( dom.isBR(node) ? node.parentNode : node )).html(br);
            node = br;
        }
    }

    if (node) {
        node = dom.firstChild(node);
        if (dom.isBR(node)) {
            range.createFromNode(node).select();
        } else {
            range.create(node,0).select();
        }
        dom.scrollIntoViewIfNeeded(node);
    }
    event.preventDefault();
    return false;
};
$.summernote.pluginEvents.visible = function (event, editor, layoutInfo) {
    var $editable = layoutInfo.editable();
    $editable.data('NoteHistory').recordUndo($editable, "visible");

    var r = range.create();
    if (!r) return;

    if (!r.isCollapsed()) {
        if ((dom.isCell(dom.node(r.sc)) || dom.isCell(dom.node(r.ec))) && dom.node(r.sc) !== dom.node(r.ec)) {
            remove_table_content(r);
<<<<<<< HEAD
            r = range.create(r.ec, 0).select();
=======
            r = range.create(r.ec, 0);
        } else {
            r = r.deleteContents(true);
>>>>>>> 7bd8f9a5
        }
        r.select();
    }

    // don't write in forbidden tag (like span for font awsome)
    var node = dom.firstChild(r.sc.tagName && r.so ? r.sc.childNodes[r.so] || r.sc : r.sc);
    while (node.parentNode) {
        if (dom.isForbiddenNode(node)) {
            var text = node.previousSibling;
            if (text && dom.isText(text) && dom.isVisibleText(text)) {
                range.create(text, text.textContent.length, text, text.textContent.length).select();
            } else {
                text = node.parentNode.insertBefore(document.createTextNode( "." ), node);
                range.create(text, 1, text, 1).select();
                setTimeout(function () {
                    var text = range.create().sc;
                    text.textContent = text.textContent.replace(/^./, '');
                    range.create(text, text.textContent.length, text, text.textContent.length).select();
                },0);
            }
            break;
        }
        node = node.parentNode;
    }

    return true;
};

function summernote_keydown_clean (field) {
    setTimeout(function () {
        var r = range.create();
        if (!r) return;
        var node = r[field];
        while (dom.isText(node)) {node = node.parentNode;}
        node = node.parentNode;
        var data = dom.merge(node, r.sc, r.so, r.ec, r.eo, null, true);
        data = dom.removeSpace(node.parentNode, data.sc, data.so, data.sc, data.so);

        range.create(data.sc, data.so, data.sc, data.so).select();
    },0);
}

function remove_table_content(r) {
    var ancestor = r.commonAncestor();
    var nodes = dom.listBetween(r.sc, r.ec);
    if (dom.isText(r.sc)) {
        r.sc.textContent = r.sc.textContent.slice(0, r.so);
    }
    if (dom.isText(r.ec)) {
        r.ec.textContent = r.ec.textContent.slice(r.eo);
    }
    for (var i in nodes) {
        var node = nodes[i];
        if (node === r.sc || node === r.ec || $.contains(node, r.sc) || $.contains(node, r.ec)) {
            continue;
        } else if (dom.isCell(node)) {
            $(node).html("<br/>");
        } else if(node.parentNode) {
            do {
                var parent = node.parentNode;
                parent.removeChild(node);
                node = parent;
            } while(!dom.isVisibleText(node) && !dom.firstElementChild(node) &&
                !dom.isCell(node) &&
                node.parentNode && !$(node.parentNode).hasClass('o_editable'));
        }
    }
    return false;
}

$.summernote.pluginEvents.delete = function (event, editor, layoutInfo) {
    var $editable = layoutInfo.editable();
    $editable.data('NoteHistory').recordUndo($editable, "delete");

    var r = range.create();
    if (!r) return;
    if (!r.isContentEditable()) {
        event.preventDefault();
        return false;
    }
    if (!r.isCollapsed()) {
        if (dom.isCell(dom.node(r.sc)) || dom.isCell(dom.node(r.ec))) {
            remove_table_content(r);
            range.create(r.ec, 0).select();
        } else {
            r = r.deleteContents();
            r.select();
        }
        event.preventDefault();
        return false;
    }

    var target = r.ec;
    var offset = r.eo;
    if (target.tagName && target.childNodes[offset]) {
        target = target.childNodes[offset];
        offset = 0;
    }

    var node = dom.node(target);
    var data = dom.merge(node, target, offset, target, offset, null, true);
    data = dom.removeSpace(node.parentNode, data.sc, data.so, data.ec, data.eo);
    r = range.create(data.sc, data.so);
    r.select();
    target = r.sc;
    offset = r.so;

    while (!dom.hasContentAfter(node) && !dom.hasContentBefore(node) && !dom.isImg(node)) {node = node.parentNode;}

    var contentAfter = target.textContent.slice(offset,Infinity).match(/\S|\u00A0/);
    var content = target.textContent.replace(/[ \t\r\n]+$/, '');
    var temp;
    var temp2;

    // media
    if (dom.isImg(node) || (!contentAfter && dom.isImg(dom.hasContentAfter(node)))) {
        var parent;
        var index;
        var r;
        if (!dom.isImg(node)) {
            node = dom.hasContentAfter(node);
        }
        while (dom.isImg(node)) {
            parent = node.parentNode;
            index = dom.position(node);
            if (index>0) {
                var next = node.previousSibling;
                r = range.create(next, next.textContent.length);
            } else {
                r = range.create(parent, 0);
            }
            if (!dom.hasContentAfter(node) && !dom.hasContentBefore(node)) {
                parent.appendChild($('<br/>')[0]);
            }
            parent.removeChild(node);
            node = parent;
            r.select();
        }
    }
    // empty tag
    else if (!content.length && target.tagName && dom.isRemovableEmptyNode(dom.isBR(target) ? target.parentNode : target)) {
        if (node === $editable[0] || $.contains(node, $editable[0])) {
            event.preventDefault();
            return false;
        }
        var before = false;
        var next = dom.hasContentAfter(dom.ancestorHaveNextSibling(node));
        if (!dom.isContentEditable(next)) {
            before = true;
            next = dom.hasContentBefore(dom.ancestorHavePreviousSibling(node));
        }
        dom.removeSpace(next.parentNode, next, 0, next, 0); // clean before jump for not select invisible space between 2 tag
        next = dom.firstChild(next);
        node.parentNode.removeChild(node);
        range.create(next, before ? next.textContent.length : 0).select();
    }
    // normal feature if same tag and not the end
    else if (contentAfter) {
        return true;
    }
    // merge with the next text node
    else if (dom.isText(target) && (temp = dom.hasContentAfter(target)) && dom.isText(temp)) {
        return true;
    }
    //merge with the next block
    else if ((temp = dom.ancestorHaveNextSibling(target)) &&
            !r.isOnCell() &&
            dom.isMergable(temp) &&
            dom.isMergable(temp2 = dom.hasContentAfter(temp)) &&
            temp.tagName === temp2.tagName &&
            (temp.tagName !== "LI" || !$('ul,ol', temp).length) && (temp2.tagName !== "LI" || !$('ul,ol', temp2).length) && // protect li
            !dom.isNotBreakable(temp) &&
            !dom.isNotBreakable(temp2)) {
        dom.autoMerge(target, false);
        var next = dom.firstChild(dom.hasContentAfter(dom.ancestorHaveNextSibling(target)));
        if (dom.isBR(next)) {
            if(dom.position(next) == 0) {
                range.create(next.parentNode, 0).select();
            }
            else {
                range.create(next.previousSibling, next.previousSibling.textContent.length).select();
            }
            next.parentNode.removeChild(next);
        } else {
            range.create(next, 0).select();
        }
    }
    // jump to next node for delete
    else if ((temp = dom.ancestorHaveNextSibling(target)) && (temp2 = dom.hasContentAfter(temp)) && dom.isContentEditable(temp2)) {

        dom.removeSpace(temp2.parentNode, temp2, 0, temp, 0); // clean before jump for not select invisible space between 2 tag
        temp2 = dom.firstChild(temp2);

        r = range.create(temp2, 0);
        r.select();

        if ((dom.isText(temp) || dom.getComputedStyle(temp).display === "inline") && (dom.isText(temp2) || dom.getComputedStyle(temp2).display === "inline")) {
            if (dom.isText(temp2)) {
                temp2.textContent = temp2.textContent.replace(/^\s*\S/, '');
            } else {
                $.summernote.pluginEvents.delete(event, editor, layoutInfo);
            }
        }
    }

    $(dom.node(r.sc)).trigger("click"); // trigger click to disable and reanable editor and image handler
    event.preventDefault();
    return false;
};
$.summernote.pluginEvents.backspace = function (event, editor, layoutInfo) {
    var $editable = layoutInfo.editable();
    $editable.data('NoteHistory').recordUndo($editable, "backspace");

    var r = range.create();
    if (!r) return;
    if (!r.isContentEditable()) {
        event.preventDefault();
        return false;
    }
    if (!r.isCollapsed()) {
        if (dom.isCell(dom.node(r.sc)) || dom.isCell(dom.node(r.ec))) {
            remove_table_content(r);
            range.create(r.sc, dom.nodeLength(r.sc)).select();
        } else {
            r = r.deleteContents();
            r.select();
        }
        event.preventDefault();
        return false;
    }

    var target = r.sc;
    var offset = r.so;
    if (target.tagName && target.childNodes[offset]) {
        target = target.childNodes[offset];
        offset = 0;
    }

    var node = dom.node(target);
    var data = dom.merge(node, target, offset, target, offset, null, true);
    data = dom.removeSpace(node.parentNode, data.sc, data.so, data.ec, data.eo);
    r = dom.isVoid(data.sc) ? range.createFromNode(data.sc) : range.create(data.sc, data.so);
    r.select();
    target = r.sc;
    offset = r.so;
    if (target.tagName && target.childNodes[offset]) {
        target = target.childNodes[offset];
        offset = 0;
        node = dom.node(target);
    }

    while (node.parentNode && !dom.hasContentAfter(node) && !dom.hasContentBefore(node) && !dom.isImg(node)) {node = node.parentNode;}

    var contentBefore = target.textContent.slice(0,offset).match(/\S|\u00A0/);
    var content = target.textContent.replace(/[ \t\r\n]+$/, '');
    var temp;
    var temp2;

    // delete media
    if (dom.isImg(node) || (!contentBefore && dom.isImg(dom.hasContentBefore(node)))) {
        if (!dom.isImg(node)) {
            node = dom.hasContentBefore(node);
        }
        range.createFromNode(node).select();
        $.summernote.pluginEvents.delete(event, editor, layoutInfo);
    }
    // table tr td
    else if (r.isOnCell() && !offset && (target === (temp = dom.ancestor(target, dom.isCell)) || target === temp.firstChild || (dom.isText(temp.firstChild) && !dom.isVisibleText(temp.firstChild) && target === temp.firstChild.nextSibling))) {
        if (dom.previousElementSibling(temp)) {
            var td = dom.previousElementSibling(temp);
            node = td.lastChild || td;
        } else {
            var tr = temp.parentNode;
            var prevTr = dom.previousElementSibling(tr);
            if (!$(temp.parentNode).text().match(/\S|\u00A0/)) {
                if (prevTr) {
                    node = dom.lastChild(dom.lastElementChild(prevTr));
                } else {
                    node = dom.lastChild(dom.hasContentBefore(dom.ancestorHavePreviousSibling(tr)) || $editable.get(0));
                }
                $(tr).empty();
                if(!$(tr).closest('table').has('td, th').length) {
                    $(tr).closest('table').remove();
                }
                $(tr).remove();
                range.create(node, node.textContent.length, node, node.textContent.length).select();
            } else {
                node = dom.lastElementChild(prevTr).lastChild || dom.lastElementChild(prevTr);
            }
        }
        if (dom.isBR(node)) {
            range.createFromNode(node).select();
        } else {
            range.create(node, dom.nodeLength(node)).select();
        }
    }
    // empty tag
    else if (!content.length && target.tagName && dom.isRemovableEmptyNode(target)) {
        if (node === $editable[0] || $.contains(node, $editable[0])) {
            event.preventDefault();
            return false;
        }
        var before = true;
        var prev = dom.hasContentBefore(dom.ancestorHavePreviousSibling(node));
        if (!dom.isContentEditable(prev)) {
            before = false;
            prev = dom.hasContentAfter(dom.ancestorHaveNextSibling(node));
        }
        dom.removeSpace(prev.parentNode, prev, 0, prev, 0); // clean before jump for not select invisible space between 2 tag
        prev = dom.lastChild(prev);
        node.parentNode.removeChild(node);
        range.createFromNode(prev).select();
        range.create(prev, before ? prev.textContent.length : 0).select();
    }
    // normal feature if same tag and not the begin
    else if (contentBefore) {
        return true;
    }
    // merge with the previous text node
    else if (dom.isText(target) && (temp = dom.hasContentBefore(target)) && (dom.isText(temp) || dom.isBR(temp))) {
        return true;
    }
    //merge with the previous block
    else if ((temp = dom.ancestorHavePreviousSibling(target)) &&
            dom.isMergable(temp) &&
            dom.isMergable(temp2 = dom.hasContentBefore(temp)) &&
            temp.tagName === temp2.tagName &&
            (temp.tagName !== "LI" || !$('ul,ol', temp).length) && (temp2.tagName !== "LI" || !$('ul,ol', temp2).length) && // protect li
            !dom.isNotBreakable(temp) &&
            !dom.isNotBreakable(temp2)) {
        var prev = dom.firstChild(target);
        dom.autoMerge(target, true);
        range.create(prev, 0).select();
    }
    // jump to previous node for delete
    else if ((temp = dom.ancestorHavePreviousSibling(target)) && (temp2 = dom.hasContentBefore(temp)) && dom.isContentEditable(temp2)) {

        dom.removeSpace(temp2.parentNode, temp2, 0, temp, 0); // clean before jump for not select invisible space between 2 tag
        temp2 = dom.lastChild(temp2);

        r = range.create(temp2, temp2.textContent.length, temp2, temp2.textContent.length);
        r.select();

        if ((dom.isText(temp) || dom.getComputedStyle(temp).display === "inline") && (dom.isText(temp2) || dom.getComputedStyle(temp2).display === "inline")) {
            if (dom.isText(temp2)) {
                temp2.textContent = temp2.textContent.replace(/\S\s*$/, '');
            } else {
                $.summernote.pluginEvents.backspace(event, editor, layoutInfo);
            }
        }
    }

    var r = range.create();
    if (r) {
        $(dom.node(r.sc)).trigger("click"); // trigger click to disable and reanable editor and image handler
        dom.scrollIntoViewIfNeeded(r.sc.parentNode.previousElementSibling || r.sc);
    }

    event.preventDefault();
    return false;
};

//////////////////////////////////////////////////////////////////////////////////////////////////////////
/* add list command (create a uggly dom for chrome) */

function isFormatNode(node) {
    return node.tagName && options.styleTags.indexOf(node.tagName.toLowerCase()) !== -1;
}

$.summernote.pluginEvents.insertUnorderedList = function (event, editor, layoutInfo, sorted) {
    var $editable = layoutInfo.editable();
    $editable.data('NoteHistory').recordUndo($editable);

    var parent;
    var r = range.create();
    if (!r) return;
    var node = r.sc;
    while (node && node !== $editable[0]) {

        parent = node.parentNode;
        if (node.tagName === (sorted ? "UL" : "OL")) {

            var ul = document.createElement(sorted ? "ol" : "ul");
            ul.className = node.className;
            parent.insertBefore(ul, node);
            while (node.firstChild) {
                ul.appendChild(node.firstChild);
            }
            parent.removeChild(node);
            r.select();
            return;

        } else if (node.tagName === (sorted ? "OL" : "UL")) {

            var lis = [];
            for (var i=0; i<node.children.length; i++) {
                lis.push(node.children[i]);
            }

            if (parent.tagName === "LI") {
                node = parent;
                parent = node.parentNode;
                _.each(lis, function (li) {
                    parent.insertBefore(li, node);
                });
            } else {
                _.each(lis, function (li) {
                    while (li.firstChild) {
                        parent.insertBefore(li.firstChild, node);
                    }
                });
            }

            parent.removeChild(node);
            r.select();
            return;

        }
        node = parent;
    }

    var p0 = r.sc;
    while (p0 && p0.parentNode && p0.parentNode !== $editable[0] && !isFormatNode(p0)) {
        p0 = p0.parentNode;
    }
    if (!p0) return;
    var p1 = r.ec;
    while (p1 && p1.parentNode && p1.parentNode !== $editable[0] && !isFormatNode(p1)) {
        p1 = p1.parentNode;
    }
    if (!p0.parentNode || p0.parentNode !== p1.parentNode) {
        return;
    }

    var parent = p0.parentNode;
    var ul = document.createElement(sorted ? "ol" : "ul");
    parent.insertBefore(ul, p0);
    var childNodes = parent.childNodes;
    var brs = [];
    var begin = false;
    for (var i=0; i<childNodes.length; i++) {
        if (begin && dom.isBR(childNodes[i])) {
            parent.removeChild(childNodes[i]);
            i--;
        }
        if ((!dom.isText(childNodes[i]) && !isFormatNode(childNodes[i])) || (!ul.firstChild && childNodes[i] !== p0) ||
            $.contains(ul, childNodes[i]) || (dom.isText(childNodes[i]) && !childNodes[i].textContent.match(/\S|u00A0/))) {
            continue;
        }
        begin = true;
        var li = document.createElement('li');
        ul.appendChild(li);
        li.appendChild(childNodes[i]);
        if (li.firstChild === p1) {
            break;
        }
        i--;
    }
    if (dom.isBR(childNodes[i])) {
        parent.removeChild(childNodes[i]);
    }

    for (var i=0; i<brs.length; i++) {
        parent.removeChild(brs[i]);
    }
    r.clean().select();
    event.preventDefault();
    return false;
};
$.summernote.pluginEvents.insertOrderedList = function (event, editor, layoutInfo) {
    return $.summernote.pluginEvents.insertUnorderedList(event, editor, layoutInfo, true);
};
$.summernote.pluginEvents.indent = function (event, editor, layoutInfo, outdent) {
    var $editable = layoutInfo.editable();
    $editable.data('NoteHistory').recordUndo($editable);
    var r = range.create();
    if (!r) return;

    var flag = false;
    function indentUL (UL, start, end) {
        var next;
        var tagName = UL.tagName;
        var node = UL.firstChild;
        var parent = UL.parentNode;
        var ul = document.createElement(tagName);
        var li = document.createElement("li");
        li.style.listStyle = "none";
        li.appendChild(ul);

        if (flag) {
            flag = 1;
        }

        // create and fill ul into a li
        while (node) {
            if (flag === 1 || node === start || $.contains(node, start)) {
                flag = true;
                node.parentNode.insertBefore(li, node);
            }
            next = dom.nextElementSibling(node);
            if (flag) {
                ul.appendChild(node);
            }
            if (node === end || $.contains(node, end)) {
                flag = false;
                break;
            }
            node = next;
        }

        var temp;
        var prev = dom.previousElementSibling(li);
        if (prev && prev.tagName === "LI" && (temp = dom.firstElementChild(prev)) && temp.tagName === tagName && ((dom.firstElementChild(prev) || prev.firstChild) !== ul)) {
            dom.doMerge(dom.firstElementChild(prev) || prev.firstChild, ul);
            li = prev;
            li.parentNode.removeChild(dom.nextElementSibling(li));
        }
        var next = dom.nextElementSibling(li);
        if (next && next.tagName === "LI" && (temp = dom.firstElementChild(next)) && temp.tagName === tagName && (dom.firstElementChild(li) !== dom.firstElementChild(next))) {
            dom.doMerge(dom.firstElementChild(li), dom.firstElementChild(next));
            li.parentNode.removeChild(dom.nextElementSibling(li));
        }
    }
    function outdenttUL (UL, start, end) {
        var next;
        var tagName = UL.tagName;
        var node = UL.firstChild;
        var parent = UL.parentNode;
        var li = UL.parentNode.tagName === "LI" ? UL.parentNode : UL;
        var ul = UL.parentNode.tagName === "LI" ? UL.parentNode.parentNode : UL.parentNode;
        start = dom.ancestor(start, dom.isLi);
        end = dom.ancestor(end, dom.isLi);

        if (ul.tagName !== "UL" && ul.tagName !== "OL") return;

        // create and fill ul into a li
        while (node) {
            if (node === start || $.contains(node, start)) {
                flag = true;
                if (dom.previousElementSibling(node) && li.tagName === "LI") {
                    li = dom.splitTree(li, dom.prevPoint({'node': node, 'offset': 0}));
                }
            }
            next = dom.nextElementSibling(node);
            if (flag) {
                ul = node.parentNode;
                li.parentNode.insertBefore(node, li);
                if (!ul.children.length) {
                    if (ul.parentNode.tagName === "LI") {
                        ul = ul.parentNode;
                    }
                    ul.parentNode.removeChild(ul);
                }
            }

            if (node === end || $.contains(node, end)) {
                flag = false;
                break;
            }
            node = next;
        }

        dom.merge(parent, start, 0, end, 1, null, true);
    }
    function indentOther (p, start, end) {
        if (p === start || $.contains(p, start) || $.contains(start, p)) {
            flag = true;
        }
        if (flag) {
            if (outdent) {
                dom.outdent(p);
            } else {
                dom.indent(p);
            }
        }
        if (p === end || $.contains(p, end) || $.contains(end, p)) {
            flag = false;
        }
    }

    var ancestor = r.commonAncestor();
    var $dom = $(ancestor);

    if (!dom.isList(ancestor)) {
        $dom = $(dom.node(ancestor)).children();
    }
    if (!$dom.length) {
        $dom = $(dom.ancestor(r.sc, dom.isList) || dom.ancestor(r.sc, dom.isCell));
        if (!$dom.length) {
            $dom = $(r.sc).closest(options.styleTags.join(','));
        }
    }

    // if select tr, take the first td
    $dom = $dom.map(function () { return this.tagName === "TR" ? dom.firstElementChild(this) : this; });

    $dom.each(function () {
        if (flag || $.contains(this, r.sc)) {
            if (dom.isList(this)) {
                if (outdent) {
                    outdenttUL(this, r.sc, r.ec);
                } else {
                    indentUL(this, r.sc, r.ec);
                }
            } else if (isFormatNode(this) || dom.ancestor(this, dom.isCell)) {
                indentOther(this, r.sc, r.ec);
            }
        }
    });

    if ($dom.length) {
        var $parent = $dom.parent();

        // remove text nodes between lists
        var $ul = $parent.find('ul, ol');
        if (!$ul.length) {
            $ul = $(dom.ancestor(r.sc, dom.isList));
        }
        $ul.each(function () {
            if (this.previousSibling &&
                this.previousSibling !== dom.previousElementSibling(this) &&
                !this.previousSibling.textContent.match(/\S/)) {
                this.parentNode.removeChild(this.previousSibling);
            }
            if (this.nextSibling &&
                this.nextSibling !== dom.nextElementSibling(this) &&
                !this.nextSibling.textContent.match(/\S/)) {
                this.parentNode.removeChild(this.nextSibling);
            }
        });

        // merge same ul or ol
        r = dom.merge($parent[0], r.sc, r.so, r.ec, r.eo, function (prev, cur) {
                if (prev && dom.isList(prev) && dom.isEqual(prev, cur)) {
                    return true;
                }
            }, true);
        range.create(r.sc, r.so, r.ec, r.eo).select();
    }
    event.preventDefault();
    return false;
};
$.summernote.pluginEvents.outdent = function (event, editor, layoutInfo) {
    return $.summernote.pluginEvents.indent(event, editor, layoutInfo, true);
};

//////////////////////////////////////////////////////////////////////////////////////////////////////////

$.summernote.pluginEvents.formatBlock = function (event, editor, layoutInfo, sTagName) {
    var $editable = layoutInfo.editable();
    $editable.data('NoteHistory').recordUndo($editable);
    event.preventDefault();

    var r = range.create();
    if (!r) {
        return;
    }
    r.reRange().select();

    if (sTagName === "blockquote" || sTagName === "pre") {
      sTagName = $.summernote.core.agent.isMSIE ? '<' + sTagName + '>' : sTagName;
      document.execCommand('FormatBlock', false, sTagName);
      return;
    }

    // fix by odoo because if you select a style in a li with no p tag all the ul is wrapped by the style tag
    var nodes = dom.listBetween(r.sc, r.ec);
    for (var i=0; i<nodes.length; i++) {
        if (dom.isBR(nodes[i]) || (dom.isText(nodes[i]) && dom.isVisibleText(nodes[i])) || dom.isB(nodes[i]) || dom.isU(nodes[i]) || dom.isS(nodes[i]) || dom.isI(nodes[i]) || dom.isFont(nodes[i])) {
            var ancestor = dom.ancestor(nodes[i], isFormatNode);
            if (!ancestor) {
                dom.wrap(nodes[i], sTagName);
            } else if (ancestor.tagName.toLowerCase() !== sTagName) {
                var tag = document.createElement(sTagName);
                ancestor.parentNode.insertBefore(tag, ancestor);
                dom.moveContent(ancestor, tag);
                if (ancestor.className) {
                    tag.className = ancestor.className;
                }
                ancestor.parentNode.removeChild(ancestor);
            }
        }
    }
    r.select();
};
$.summernote.pluginEvents.removeFormat = function (event, editor, layoutInfo, value) {
    var $editable = layoutInfo.editable();
    $editable.data('NoteHistory').recordUndo($editable);
    var r = range.create();
    if(!r) return;
    var node = range.create().sc.parentNode;
    document.execCommand('removeFormat');
    document.execCommand('removeFormat');
    var r = range.create();
    if (!r) return;
    r = dom.merge(node, r.sc, r.so, r.ec, r.eo, null, true);
    range.create(r.sc, r.so, r.ec, r.eo).select();
    event.preventDefault();
    return false;
};
var fn_boutton_updateRecentColor = eventHandler.modules.toolbar.button.updateRecentColor;
eventHandler.modules.toolbar.button.updateRecentColor = function (elBtn, sEvent, sValue) {
    fn_boutton_updateRecentColor.call(this, elBtn, sEvent, sValue);
    var font = $(elBtn).closest('.note-color').find('.note-recent-color i')[0];

    if (sEvent === "foreColor") {
        if (sValue.indexOf('text-') !== -1) {
            font.className += ' ' + sValue;
            font.style.color = '';
        } else {
            font.className = font.className.replace(/(^|\s+)text-\S+/);
            font.style.color = sValue !== 'inherit' ? sValue : "";
        }
    } else {
        if (sValue.indexOf('bg-') !== -1) {
            font.className += ' ' + sValue;
            font.style.backgroundColor = "";
        } else {
            font.className = font.className.replace(/(^|\s+)bg-\S+/, '');
            font.style.backgroundColor = sValue !== 'inherit' ? sValue : "";
        }
    }
    return false;
};

$(document).on('click keyup', function () {
    var $popover = $((range.create()||{}).sc).closest('[contenteditable]');
    var popover_history = ($popover.data()||{}).NoteHistory;
    if(!popover_history || popover_history == history) return;
    var editor = $popover.parent('.note-editor');
    $('button[data-event="undo"]', editor).attr('disabled', !popover_history.hasUndo());
    $('button[data-event="redo"]', editor).attr('disabled', !popover_history.hasRedo());
});

eventHandler.modules.editor.undo = function ($popover) {
    if(!$popover.attr('disabled')) $popover.data('NoteHistory').undo();
};
eventHandler.modules.editor.redo = function ($popover) {
    if(!$popover.attr('disabled'))  $popover.data('NoteHistory').redo();
};

// use image toolbar if current range is on image
var fn_editor_currentstyle = eventHandler.modules.editor.currentStyle;
eventHandler.modules.editor.currentStyle = function (target) {
    var styleInfo = fn_editor_currentstyle.apply(this, arguments);
    // with our changes for inline editor, the targeted element could be a button of the editor
    if(!styleInfo.image || !dom.isEditable(styleInfo.image)) {
        styleInfo.image = undefined;
        var r = range.create();
        if(r)
            styleInfo.image = r.isOnImg();
    }
    return styleInfo;
}

options.fontSizes = [_t('Default'), 8, 9, 10, 11, 12, 14, 18, 24, 36, 48, 62];
$.summernote.pluginEvents.applyFont = function (event, editor, layoutInfo, color, bgcolor, size) {
    var r = range.create();
    if(!r) return;
    var startPoint = r.getStartPoint();
    var endPoint = r.getEndPoint();

    if (r.isCollapsed() && !dom.isFont(r.sc)) {
        return {
            sc: startPoint.node,
            so: startPoint.offset,
            ec: endPoint.node,
            offset: endPoint.offset
        };
    }

    if (startPoint.node.tagName && startPoint.node.childNodes[startPoint.offset]) {
        startPoint.node = startPoint.node.childNodes[startPoint.offset];
        startPoint.offset = 0;
    }
    if (endPoint.node.tagName && endPoint.node.childNodes[endPoint.offset]) {
        endPoint.node = endPoint.node.childNodes[endPoint.offset];
        endPoint.offset = 0;
    }

    // get first and last point
    if (endPoint.offset && endPoint.offset != dom.nodeLength(endPoint.node)) {
      var ancestor = dom.ancestor(endPoint.node, dom.isFont) || endPoint.node;
      dom.splitTree(ancestor, endPoint);
    }
    if (startPoint.offset && startPoint.offset != dom.nodeLength(startPoint.node)) {
      var ancestor = dom.ancestor(startPoint.node, dom.isFont) || startPoint.node;
      var node = dom.splitTree(ancestor, startPoint);
      if (endPoint.node === startPoint.node) {
        endPoint.node = node;
        endPoint.offset = dom.nodeLength(node);
      }
      startPoint.node = node;
      startPoint.offset = 0;
    }

    // get list of nodes to change
    var nodes = [];
    dom.walkPoint(startPoint, endPoint, function (point) {
      var node = point.node;
      if (((dom.isText(node) && dom.isVisibleText(node)) ||
          (dom.isFont(node) && !dom.isVisibleText(node))) &&
          (node != endPoint.node || endPoint.offset)) {

          nodes.push(point.node);

      }
    });
    nodes = list.unique(nodes);

        // If ico fa
    if (r.isCollapsed()) {
        nodes.push(startPoint.node);
    }

    // apply font: foreColor, backColor, size (the color can be use a class text-... or bg-...)
    var node, font, $font, fonts = [], className;
    if (color || bgcolor || size) {
      for (var i=0; i<nodes.length; i++) {
        node = nodes[i];

        font = dom.ancestor(node, dom.isFont);
        if (!font) {
          if (node.textContent.match(/^[ ]|[ ]$/)) {
            node.textContent = node.textContent.replace(/^[ ]|[ ]$/g, '\u00A0');
          }

          font = dom.create("font");
          node.parentNode.insertBefore(font, node);
          font.appendChild(node);
        }

        fonts.push(font);

        className = font.className.split(/\s+/);

        if (color) {
          for (var k=0; k<className.length; k++) {
            if (className[k].length && className[k].slice(0,5) === "text-") {
              className.splice(k,1);
              k--;
            }
          }

          if (color.indexOf('text-') !== -1) {
            font.className = className.join(" ") + " " + color;
            font.style.color = "inherit";
          } else {
            font.className = className.join(" ");
            font.style.color = color;
          }
        }
        if (bgcolor) {
          for (var k=0; k<className.length; k++) {
            if (className[k].length && className[k].slice(0,3) === "bg-") {
              className.splice(k,1);
              k--;
            }
          }

          if (bgcolor.indexOf('bg-') !== -1) {
            font.className = className.join(" ") + " " + bgcolor;
            font.style.backgroundColor = "inherit";
          } else {
            font.className = className.join(" ");
            font.style.backgroundColor = bgcolor;
          }
        }
        if (size) {
          font.style.fontSize = "inherit";
          if (!isNaN(size) && Math.abs(parseInt(dom.getComputedStyle(font).fontSize, 10)-size)/size > 0.05) {
            font.style.fontSize = size + "px";
          }
        }
      }
    }

    // remove empty values
    // we must remove the value in 2 steps (applay inherit then remove) because some
    // browser like chrome have some time an error for the rendering and/or keep inherit
    for (var i=0; i<fonts.length; i++) {
        font = fonts[i];
        if (font.style.backgroundColor === "inherit") {
            font.style.backgroundColor = "";
        }
        if (font.style.color === "inherit") {
            font.style.color = "";
        }
        if (font.style.fontSize === "inherit") {
            font.style.fontSize = "";
        }

        $font = $(font);

        if (!$font.css("color") && !$font.css("background-color") && !$font.css("font-size")) {
            $font.removeAttr("style");
        }
        if (!font.className.length) {
            $font.removeAttr("class");
        }
    }

    // select nodes to clean (to remove empty font and merge same nodes)
    var nodes = [];
    dom.walkPoint(startPoint, endPoint, function (point) {
      nodes.push(point.node);
    });
    nodes = list.unique(nodes);

    function remove (node, to) {
      if (node === endPoint.node) {
        endPoint = dom.prevPoint(endPoint);
      }
      if (to) {
        dom.moveContent(node, to);
      }
      dom.remove(node);
    }

    // remove node without attributes (move content), and merge the same nodes
    var className2, style, style2, $prev;
    for (var i=0; i<nodes.length; i++) {
      node = nodes[i];

      if ((dom.isText(node) || dom.isBR(node)) && !dom.isVisibleText(node)) {
        remove(node);
        nodes.splice(i,1);
        i--;
        continue;
      }

      font = dom.ancestor(node, dom.isFont);
      node = font || dom.ancestor(node, dom.isSpan);

      if (!node) {
        continue;
      }

      $font = $(node);
      className = dom.orderClass(node);
      style = dom.orderStyle(node);

      if (!className && !style) {
        remove(node, node.parentNode);
        nodes.splice(i,1);
        i--;
        continue;
      }

      if (i>0 && (font = dom.ancestor(nodes[i-1], dom.isFont))) {
        className2 = font.getAttribute('class');
        style2 = font.getAttribute('style');
        if (node !== font && className == className2 && style == style2) {
          remove(node, font);
          nodes.splice(i,1);
          i--;
          continue;
        }
      }
    }

    range.create(startPoint.node, startPoint.offset, endPoint.node, endPoint.offset).select();
};
$.summernote.pluginEvents.fontSize = function (event, editor, layoutInfo, value) {
  var $editable = layoutInfo.editable();
  event.preventDefault();
  $.summernote.pluginEvents.applyFont(event, editor, layoutInfo, null, null, value);
  editor.afterCommand($editable);
};
$.summernote.pluginEvents.color = function (event, editor, layoutInfo, sObjColor) {
  var $editable = layoutInfo.editable();
  var oColor = JSON.parse(sObjColor);
  var foreColor = oColor.foreColor, backColor = oColor.backColor;

  if (foreColor) { $.summernote.pluginEvents.foreColor(event, editor, layoutInfo, foreColor); }
  if (backColor) { $.summernote.pluginEvents.backColor(event, editor, layoutInfo, backColor); }
};
$.summernote.pluginEvents.foreColor = function (event, editor, layoutInfo, foreColor) {
  var $editable = layoutInfo.editable();
  $.summernote.pluginEvents.applyFont(event, editor, layoutInfo, foreColor, null, null);
  editor.afterCommand($editable);
};
$.summernote.pluginEvents.backColor = function (event, editor, layoutInfo, backColor) {
  var $editable = layoutInfo.editable();
  var r = range.create();
  if (!r) return;
  if (r.isCollapsed() && r.isOnCell()) {
    var cell = dom.ancestor(r.sc, dom.isCell);
    cell.className = cell.className.replace(new RegExp('(^|\\s+)bg-[^\\s]+(\\s+|$)', 'gi'), '');
    cell.style.backgroundColor = "";
    if (backColor.indexOf('bg-') !== -1) {
      cell.className += ' ' + backColor;
    } else if (backColor !== 'inherit') {
      cell.style.backgroundColor = backColor;
    }
    return;
  }
  $.summernote.pluginEvents.applyFont(event, editor, layoutInfo, null, backColor, null);
  editor.afterCommand($editable);
};

//////////////////////////////////////////////////////////////////////////////////////////////////////////

options.onCreateLink = function (sLinkUrl) {
    if (sLinkUrl.indexOf('mailto:') === 0) {
      // pass
    } else if (sLinkUrl.indexOf('@') !== -1 && sLinkUrl.indexOf(':') === -1) {
      sLinkUrl =  'mailto:' + sLinkUrl;
    } else if (sLinkUrl.indexOf('://') === -1 && sLinkUrl.indexOf('/') !== 0 && sLinkUrl.indexOf('#') !== 0) {
      sLinkUrl = 'http://' + sLinkUrl;
    }
    return sLinkUrl;
};

//////////////////////////////////////////////////////////////////////////////////////////////////////////
/* table */

function summernote_table_scroll (event) {
    var r = range.create();
    if (r && r.isOnCell()) {
        $('.o_table_handler').remove();
    }
}
function summernote_table_update (oStyle) {
    var r = range.create();
    if (!oStyle.range || !r || !r.isOnCell() || !r.isOnCellFirst()) {
        $('.o_table_handler').remove();
        return;
    }
    var table = dom.ancestor(oStyle.range.sc, dom.isTable);
    if (!table) { // if the editable tag is inside the table
        return;
    }
    var $editable = $(table).closest('.o_editable');

    $('.o_table_handler').remove();

    var $dels = $();
    var $adds = $();
    var $tds = $('tr:first', table).children();
    $tds.each(function () {
        var $td = $(this);
        var pos = $td.offset();

        var $del = $('<span class="o_table_handler fa fa-minus-square"/>').appendTo('body');
        $del.data('td', this);
        $dels = $dels.add($del);
        $del.css({
            left: ((pos.left + $td.outerWidth()/2)-6) + "px",
            top: (pos.top-6) + "px"
        });

        var $add = $('<span class="o_table_handler fa fa-plus-square"/>').appendTo('body');
        $add.data('td', this);
        $adds = $adds.add($add);
        $add.css({
            left: (pos.left-6) + "px",
            top: (pos.top-6) + "px"
        });
    });

    var $last = $tds.last();
    var pos = $last.offset();
    var $add = $('<span class="o_table_handler fa fa-plus-square"/>').appendTo('body');
    $adds = $adds.add($add);
    $add.css({
        left: (pos.left+$last.outerWidth()-6) + "px",
        top: (pos.top-6) + "px"
    });

    var $table = $(table);
    $dels.data('table', table).on('mousedown', function (event) {
        var td = $(this).data('td');
        $editable.data('NoteHistory').recordUndo($editable);

        var newTd;
        if ($(td).siblings().length) {
            var eq = $(td).index();
            $table.find('tr').each(function () {
                $('> td:eq('+eq+')', this).remove();
            });
            newTd = $table.find('tr:first > td:eq('+eq+'), tr:first > td:last').first();
        } else {
            var prev = dom.lastChild(dom.hasContentBefore(dom.ancestorHavePreviousSibling($table[0])));
            $table.remove();
            $('.o_table_handler').remove();
            r = range.create(prev, prev.textContent.length);
            r.select();
            $(r.sc).trigger('mouseup');
            return;
        }

        $('.o_table_handler').remove();
        range.create(newTd[0], 0, newTd[0], 0).select();
        newTd.trigger('mouseup');
    });
    $adds.data('table', table).on('mousedown', function (event) {
        var td = $(this).data('td');
        $editable.data('NoteHistory').recordUndo($editable);

        var newTd;
        if (td) {
            var eq = $(td).index();
            $table.find('tr').each(function () {
                $('td:eq('+eq+')', this).before('<td>'+dom.blank+'</td>');
            });
            newTd = $table.find('tr:first td:eq('+eq+')');
        } else {
            $table.find('tr').each(function () {
                $(this).append('<td>'+dom.blank+'</td>');
            });
            newTd = $table.find('tr:first td:last');
        }

        $('.o_table_handler').remove();
        range.create(newTd[0], 0, newTd[0], 0).select();
        newTd.trigger('mouseup');
    });

    $dels.css({
        'position': 'absolute',
        'cursor': 'pointer',
        'background-color': '#fff',
        'color': '#ff0000'
    });
    $adds.css({
        'position': 'absolute',
        'cursor': 'pointer',
        'background-color': '#fff',
        'color': '#00ff00'
    });
}
var fn_popover_update = eventHandler.modules.popover.update;
eventHandler.modules.popover.update = function ($popover, oStyle, isAirMode) {
    fn_popover_update.call(this, $popover, oStyle, isAirMode);
    if(!!(isAirMode ? $popover : $popover.parent()).find('.note-table').length) {
        summernote_table_update(oStyle);
    }
};

// override summernote clipboard functionality
eventHandler.modules.clipboard.attach = function(layoutInfo) {
    var $editable = layoutInfo.editable();
    $editable.on('paste', function(e) {
        var clipboardData = ((e.originalEvent || e).clipboardData || window.clipboardData);
        // Change nothing if pasting html (copy from text editor / web / ...) or
        // if clipboardData is not available (IE / ...)
        if (clipboardData && clipboardData.types && clipboardData.types.length === 1 && clipboardData.types[0] === "text/plain") {
            e.preventDefault();
            $editable.data('NoteHistory').recordUndo($editable); // FIXME
            var pastedText = clipboardData.getData("text/plain");
            // Try removing linebreaks which are not really linebreaks (in a PDF,
            // when a sentence goes over the next line, copying it considers it
            // a linebreak for example).
            var formattedText = pastedText.replace(/([\w-])\r?\n([\w-])/g, "$1 $2").trim();
            document.execCommand("insertText", false, formattedText);
        }
    });
};

//////////////////////////////////////////////////////////////////////////////////////////////////////////

var fn_attach = eventHandler.attach;
eventHandler.attach = function (oLayoutInfo, options) {
    var $editable = oLayoutInfo.editor().hasClass('note-editable') ? oLayoutInfo.editor() : oLayoutInfo.editor().find('.note-editable');
    fn_attach.call(this, oLayoutInfo, options);
    $editable.on("scroll", summernote_table_scroll);
};
var fn_detach = eventHandler.detach;
eventHandler.detach = function (oLayoutInfo, options) {
    var $editable = oLayoutInfo.editor().hasClass('note-editable') ? oLayoutInfo.editor() : oLayoutInfo.editor().find('.note-editable');
    fn_detach.call(this, oLayoutInfo, options);
    $editable.off("scroll", summernote_table_scroll);
    $('.o_table_handler').remove();
};

options.icons.image.image = "file-image-o";
$.summernote.lang['en-US'].image.image = "File / Image";

return $.summernote;

});<|MERGE_RESOLUTION|>--- conflicted
+++ resolved
@@ -1178,13 +1178,7 @@
     if (!r.isCollapsed()) {
         if ((dom.isCell(dom.node(r.sc)) || dom.isCell(dom.node(r.ec))) && dom.node(r.sc) !== dom.node(r.ec)) {
             remove_table_content(r);
-<<<<<<< HEAD
-            r = range.create(r.ec, 0).select();
-=======
             r = range.create(r.ec, 0);
-        } else {
-            r = r.deleteContents(true);
->>>>>>> 7bd8f9a5
         }
         r.select();
     }

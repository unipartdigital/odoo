# -*- coding: utf-8 -*-
# Part of Odoo. See LICENSE file for full copyright and licensing details.

import re

from odoo import api, fields, models, _
from odoo.exceptions import UserError, ValidationError
from odoo.tools import email_split, float_is_zero

from odoo.addons import decimal_precision as dp


class HrExpense(models.Model):

    _name = "hr.expense"
    _inherit = ['mail.thread', 'mail.activity.mixin']
    _description = "Expense"
    _order = "date desc, id desc"

    @api.model
    def _default_employee_id(self):
        return self.env['hr.employee'].search([('user_id', '=', self.env.uid)], limit=1)

    @api.model
    def _default_product_uom_id(self):
        return self.env['uom.uom'].search([], limit=1, order='id')

    @api.model
    def _default_account_id(self):
        return self.env['ir.property'].get('property_account_expense_categ_id', 'product.category')

    @api.model
    def _get_employee_id_domain(self):
        res = [(1, '=', 0)]

        if self.user_has_groups('hr_expense.group_hr_expense_manager') or self.user_has_groups('account.group_account_user'):
            res = [(1, '=', 1)]
        elif self.user_has_groups('hr_expense.group_hr_expense_user') and self.env.user.employee_ids:
            employee = self.env.user.employee_ids[0]
            res = ['|', '|', ('department_id.manager_id.id', '=', employee.id),
                   ('parent_id.id', '=', employee.id), ('expense_manager_id.id', '=', employee.id)]
        elif self.env.user.employee_ids:
            employee = self.env.user.employee_ids[0]
            res = [('id', '=', employee.id)]

        return res

    name = fields.Char('Description', readonly=True, required=True, states={'draft': [('readonly', False)], 'reported': [('readonly', False)], 'refused': [('readonly', False)]})
    date = fields.Date(readonly=True, states={'draft': [('readonly', False)], 'reported': [('readonly', False)], 'refused': [('readonly', False)]}, default=fields.Date.context_today, string="Date")
    employee_id = fields.Many2one('hr.employee', string="Employee", required=True, readonly=True, states={'draft': [('readonly', False)], 'reported': [('readonly', False)], 'refused': [('readonly', False)]}, default=_default_employee_id, domain=lambda self: self._get_employee_id_domain)
    product_id = fields.Many2one('product.product', string='Product', readonly=True, states={'draft': [('readonly', False)], 'reported': [('readonly', False)], 'refused': [('readonly', False)]}, domain=[('can_be_expensed', '=', True)], required=True)
    product_uom_id = fields.Many2one('uom.uom', string='Unit of Measure', required=True, readonly=True, states={'draft': [('readonly', False)], 'refused': [('readonly', False)]}, default=_default_product_uom_id)
    unit_amount = fields.Float("Unit Price", readonly=True, required=True, states={'draft': [('readonly', False)], 'reported': [('readonly', False)], 'refused': [('readonly', False)]}, digits=dp.get_precision('Product Price'))
    quantity = fields.Float(required=True, readonly=True, states={'draft': [('readonly', False)], 'reported': [('readonly', False)], 'refused': [('readonly', False)]}, digits=dp.get_precision('Product Unit of Measure'), default=1)
    tax_ids = fields.Many2many('account.tax', 'expense_tax', 'expense_id', 'tax_id', string='Taxes', states={'done': [('readonly', True)], 'post': [('readonly', True)]})
    untaxed_amount = fields.Float("Subtotal", store=True, compute='_compute_amount', digits=dp.get_precision('Account'))
    total_amount = fields.Monetary("Total", compute='_compute_amount', store=True, currency_field='currency_id', digits=dp.get_precision('Account'))
    total_amount_company = fields.Monetary("Total (Company Currency)", compute='_compute_total_amount_company', store=True, currency_field='company_currency_id', digits=dp.get_precision('Account'))
    company_id = fields.Many2one('res.company', string='Company', readonly=True, states={'draft': [('readonly', False)], 'refused': [('readonly', False)]}, default=lambda self: self.env.user.company_id)
    currency_id = fields.Many2one('res.currency', string='Currency', readonly=True, states={'draft': [('readonly', False)], 'refused': [('readonly', False)]}, default=lambda self: self.env.user.company_id.currency_id)
    company_currency_id = fields.Many2one('res.currency', string="Report Company Currency", related='sheet_id.currency_id', store=True)
    analytic_account_id = fields.Many2one('account.analytic.account', string='Analytic Account', states={'post': [('readonly', True)], 'done': [('readonly', True)]}, oldname='analytic_account')
    analytic_tag_ids = fields.Many2many('account.analytic.tag', string='Analytic Tags', states={'post': [('readonly', True)], 'done': [('readonly', True)]})
    account_id = fields.Many2one('account.account', string='Account', states={'post': [('readonly', True)], 'done': [('readonly', True)]}, default=_default_account_id, help="An expense account is expected")
    description = fields.Text('Notes...', readonly=True, states={'draft': [('readonly', False)], 'reported': [('readonly', False)], 'refused': [('readonly', False)]})
    payment_mode = fields.Selection([
        ("own_account", "Employee (to reimburse)"),
        ("company_account", "Company")
    ], default='own_account', states={'done': [('readonly', True)], 'post': [('readonly', True)], 'submitted': [('readonly', True)]}, string="Paid By")
    attachment_number = fields.Integer('Number of Attachments', compute='_compute_attachment_number')
    state = fields.Selection([
        ('draft', 'To Submit'),
        ('reported', 'Submitted'),
        ('approved', 'Approved'),
        ('done', 'Paid'),
        ('refused', 'Refused')
    ], compute='_compute_state', string='Status', copy=False, index=True, readonly=True, store=True, help="Status of the expense.")
    sheet_id = fields.Many2one('hr.expense.sheet', string="Expense Report", readonly=True, copy=False)
    reference = fields.Char("Bill Reference")
    is_refused = fields.Boolean("Explicitely Refused by manager or acccountant", readonly=True, copy=False)

    @api.depends('sheet_id', 'sheet_id.account_move_id', 'sheet_id.state')
    def _compute_state(self):
        for expense in self:
            if not expense.sheet_id or expense.sheet_id.state == 'draft':
                expense.state = "draft"
            elif expense.sheet_id.state == "cancel":
                expense.state = "refused"
            elif expense.sheet_id.state == "approve" or expense.sheet_id.state == "post":
                expense.state = "approved"
            elif not expense.sheet_id.account_move_id:
                expense.state = "reported"
            else:
                expense.state = "done"

    @api.depends('quantity', 'unit_amount', 'tax_ids', 'currency_id')
    def _compute_amount(self):
        for expense in self:
            expense.untaxed_amount = expense.unit_amount * expense.quantity
            taxes = expense.tax_ids.compute_all(expense.unit_amount, expense.currency_id, expense.quantity, expense.product_id, expense.employee_id.user_id.partner_id)
            expense.total_amount = taxes.get('total_included')

    @api.depends('date', 'total_amount', 'company_currency_id')
    def _compute_total_amount_company(self):
        for expense in self:
            amount = 0
            if expense.company_currency_id:
                date_expense = expense.date
                amount = expense.currency_id._convert(
                    expense.total_amount, expense.company_currency_id,
                    expense.company_id, date_expense or fields.Date.today())
            expense.total_amount_company = amount

    @api.multi
    def _compute_attachment_number(self):
        attachment_data = self.env['ir.attachment'].read_group([('res_model', '=', 'hr.expense'), ('res_id', 'in', self.ids)], ['res_id'], ['res_id'])
        attachment = dict((data['res_id'], data['res_id_count']) for data in attachment_data)
        for expense in self:
            expense.attachment_number = attachment.get(expense.id, 0)

    @api.onchange('product_id')
    def _onchange_product_id(self):
        if self.product_id:
            if not self.name:
                self.name = self.product_id.display_name or ''
            self.unit_amount = self.product_id.price_compute('standard_price')[self.product_id.id]
            self.product_uom_id = self.product_id.uom_id
            self.tax_ids = self.product_id.supplier_taxes_id
            account = self.product_id.product_tmpl_id._get_product_accounts()['expense']
            if account:
                self.account_id = account

    @api.onchange('product_uom_id')
    def _onchange_product_uom_id(self):
        if self.product_id and self.product_uom_id.category_id != self.product_id.uom_id.category_id:
            raise UserError(_('Selected Unit of Measure does not belong to the same category as the product Unit of Measure.'))

    # ----------------------------------------
    # ORM Overrides
    # ----------------------------------------

    @api.multi
    def unlink(self):
        for expense in self:
            if expense.state in ['done', 'approved']:
                raise UserError(_('You cannot delete a posted or approved expense.'))
        return super(HrExpense, self).unlink()

    @api.model
    def get_empty_list_help(self, help_message):
        if help_message:
            use_mailgateway = self.env['ir.config_parameter'].sudo().get_param('hr_expense.use_mailgateway')
            alias_record = use_mailgateway and self.env.ref('hr_expense.mail_alias_expense') or False
            if alias_record and alias_record.alias_domain and alias_record.alias_name:
                link = "<a id='o_mail_test' href='mailto:%(email)s?subject=Lunch%%20with%%20customer%%3A%%20%%2412.32'>%(email)s</a>" % {
                    'email': '%s@%s' % (alias_record.alias_name, alias_record.alias_domain)
                }
                return '<p class="oe_view_nocontent_smiling_face">%s</p><p>%s</p>' % (
                    _('Add a new expense,'),
                    _('or send receipts by email to %s.') % (link),)
        return super(HrExpense, self).get_empty_list_help(help_message)

    # ----------------------------------------
    # Actions
    # ----------------------------------------

    @api.multi
    def action_view_sheet(self):
        self.ensure_one()
        return {
            'type': 'ir.actions.act_window',
            'view_mode': 'form',
            'res_model': 'hr.expense.sheet',
            'target': 'current',
            'res_id': self.sheet_id.id
        }

    @api.multi
    def action_submit_expenses(self):
        if any(expense.state != 'draft' or expense.sheet_id for expense in self):
            raise UserError(_("You cannot report twice the same line!"))
        if len(self.mapped('employee_id')) != 1:
            raise UserError(_("You cannot report expenses for different employees in the same report."))

        todo = self.filtered(lambda x: x.payment_mode=='own_account') or self.filtered(lambda x: x.payment_mode=='company_account')
        return {
            'name': _('New Expense Report'),
            'type': 'ir.actions.act_window',
            'view_mode': 'form',
            'res_model': 'hr.expense.sheet',
            'target': 'current',
            'context': {
                'default_expense_line_ids': todo.ids,
                'default_employee_id': self[0].employee_id.id,
                'default_name': todo[0].name if len(todo) == 1 else ''
            }
        }

    @api.multi
    def action_get_attachment_view(self):
        self.ensure_one()
        res = self.env['ir.actions.act_window'].for_xml_id('base', 'action_attachment')
        res['domain'] = [('res_model', '=', 'hr.expense'), ('res_id', 'in', self.ids)]
        res['context'] = {'default_res_model': 'hr.expense', 'default_res_id': self.id}
        return res

    # ----------------------------------------
    # Business
    # ----------------------------------------

    @api.multi
    def _get_account_move_by_sheet(self):
        """ Return a mapping between the expense sheet of current expense and its account move
            :returns dict where key is a sheet id, and value is an account move record
        """
        move_grouped_by_sheet = {}
        for expense in self:
            # create the move that will contain the accounting entries
            account_date = expense.sheet_id.accounting_date or expense.date
            if expense.sheet_id.id not in move_grouped_by_sheet:
                journal = expense.sheet_id.bank_journal_id if expense.payment_mode == 'company_account' else expense.sheet_id.journal_id
                move = self.env['account.move'].create({
                    'journal_id': journal.id,
                    'company_id': self.env.user.company_id.id,
                    'date': account_date,
                    'ref': expense.sheet_id.name,
                    # force the name to the default value, to avoid an eventual 'default_name' in the context
                    # to set it to '' which cause no number to be given to the account.move when posted.
                    'name': '/',
                })
                move_grouped_by_sheet[expense.sheet_id.id] = move
            else:
                move = move_grouped_by_sheet[expense.sheet_id.id]
        return move_grouped_by_sheet

    @api.multi
    def _get_expense_account_source(self):
        self.ensure_one()
        if self.account_id:
            account = self.account_id
        elif self.product_id:
            account = self.product_id.product_tmpl_id._get_product_accounts()['expense']
            if not account:
                raise UserError(
                    _("No Expense account found for the product %s (or for its category), please configure one.") % (self.product_id.name))
        else:
            account = self.env['ir.property'].with_context(force_company=self.company_id.id).get('property_account_expense_categ_id', 'product.category')
            if not account:
                raise UserError(_('Please configure Default Expense account for Product expense: `property_account_expense_categ_id`.'))
        return account

    @api.multi
    def _get_expense_account_destination(self):
        self.ensure_one()
        account_dest = self.env['account.account']
        if self.payment_mode == 'company_account':
            if not self.sheet_id.bank_journal_id.default_credit_account_id:
                raise UserError(_("No credit account found for the %s journal, please configure one.") % (self.sheet_id.bank_journal_id.name))
            account_dest = self.sheet_id.bank_journal_id.default_credit_account_id.id
        else:
            if not self.employee_id.address_home_id:
                raise UserError(_("No Home Address found for the employee %s, please configure one.") % (self.employee_id.name))
            account_dest = self.employee_id.address_home_id.property_account_payable_id.id
        return account_dest

    @api.multi
    def _get_account_move_line_values(self):
        move_line_values_by_expense = {}
        for expense in self:
            move_line_name = expense.employee_id.name + ': ' + expense.name.split('\n')[0][:64]
            account_src = expense._get_expense_account_source()
            account_dst = expense._get_expense_account_destination()
            account_date = expense.sheet_id.accounting_date or expense.date or fields.Date.context_today(expense)

            company_currency = expense.company_id.currency_id
            different_currency = expense.currency_id != company_currency

            move_line_values = []
            taxes = expense.tax_ids.with_context(round=True).compute_all(expense.unit_amount, expense.currency_id, expense.quantity, expense.product_id)
            total_amount = 0.0
            total_amount_currency = 0.0
            partner_id = expense.employee_id.address_home_id.commercial_partner_id.id

            # source move line
            amount_currency = expense.total_amount if different_currency else False
            move_line_src = {
                'name': move_line_name,
                'quantity': expense.quantity or 1,
                'debit': taxes['total_excluded'] > 0 and taxes['total_excluded'],
                'credit': taxes['total_excluded'] < 0 and -taxes['total_excluded'],
                'amount_currency': taxes['total_excluded'] > 0 and abs(amount_currency) or -abs(amount_currency),
                'account_id': account_src.id,
                'product_id': expense.product_id.id,
                'product_uom_id': expense.product_uom_id.id,
                'analytic_account_id': expense.analytic_account_id.id,
                'analytic_tag_ids': [(6, 0, expense.analytic_tag_ids.ids)],
                'expense_id': expense.id,
                'partner_id': partner_id,
                'tax_ids': [(6, 0, expense.tax_ids.ids)],
                'currency_id': expense.currency_id.id if different_currency else False,
            }
            move_line_values.append(move_line_src)
            total_amount -= move_line_src['debit']
            total_amount_currency -= move_line_src['amount_currency'] or move_line_src['debit']

            # taxes move lines
            for tax in taxes['taxes']:
                price = expense.currency_id._convert(
                    tax['amount'], company_currency, expense.company_id, account_date)
                amount_currency = price if different_currency else False
                move_line_tax_values = {
                    'name': tax['name'],
                    'quantity': 1,
                    'debit': price > 0 and price,
                    'credit': price < 0 and -price,
                    'amount_currency': price > 0 and abs(amount_currency) or -abs(amount_currency),
                    'account_id': tax['account_id'] or move_line_src['account_id'],
                    'tax_line_id': tax['id'],
                    'expense_id': expense.id,
                    'partner_id': partner_id,
                    'currency_id': expense.currency_id if different_currency else False,
                }
                total_amount -= price
                total_amount_currency -= move_line_tax_values['amount_currency'] or price
                move_line_values.append(move_line_tax_values)

            # destination move line
            move_line_dst = {
                'name': move_line_name,
                'debit': total_amount > 0 and total_amount,
                'credit': total_amount < 0 and -total_amount,
                'account_id': account_dst,
                'date_maturity': account_date,
                'amount_currency': total_amount > 0 and abs(amount_currency) or -abs(amount_currency),
                'currency_id': expense.currency_id.id if different_currency else False,
                'expense_id': expense.id,
                'partner_id': partner_id,
            }
            move_line_values.append(move_line_dst)

            move_line_values_by_expense[expense.id] = move_line_values
        return move_line_values_by_expense

    @api.multi
    def action_move_create(self):
        '''
        main function that is called when trying to create the accounting entries related to an expense
        '''
        move_group_by_sheet = self._get_account_move_by_sheet()

        move_line_values_by_expense = self._get_account_move_line_values()

        for expense in self:
            company_currency = expense.company_id.currency_id
            different_currency = expense.currency_id != company_currency

            # get the account move of the related sheet
            move = move_group_by_sheet[expense.sheet_id.id]

            # get move line values
            move_line_values = move_line_values_by_expense.get(expense.id)
            move_line_dst = move_line_values[-1]
            total_amount = abs(move_line_dst['debit'])
            total_amount_currency = move_line_dst['amount_currency']

            # create one more move line, a counterline for the total on payable account
            if expense.payment_mode == 'company_account':
                if not expense.sheet_id.bank_journal_id.default_credit_account_id:
                    raise UserError(_("No credit account found for the %s journal, please configure one.") % (expense.sheet_id.bank_journal_id.name))
                journal = expense.sheet_id.bank_journal_id
                # create payment
                payment_methods = journal.outbound_payment_method_ids if total_amount < 0 else journal.inbound_payment_method_ids
                journal_currency = journal.currency_id or journal.company_id.currency_id
                payment = self.env['account.payment'].create({
                    'payment_method_id': payment_methods and payment_methods[0].id or False,
                    'payment_type': 'outbound' if total_amount < 0 else 'inbound',
                    'partner_id': expense.employee_id.address_home_id.commercial_partner_id.id,
                    'partner_type': 'supplier',
                    'journal_id': journal.id,
                    'payment_date': expense.date,
                    'state': 'reconciled',
                    'currency_id': expense.currency_id.id if different_currency else journal_currency.id,
                    'amount': abs(total_amount_currency) if different_currency else abs(total_amount),
                    'name': expense.name,
                })
                move_line_dst['payment_id'] = payment.id

            # link move lines to move, and move to expense sheet
            move.with_context(dont_create_taxes=True).write({
                'line_ids': [(0, 0, line) for line in move_line_values]
            })
            expense.sheet_id.write({'account_move_id': move.id})

            if expense.payment_mode == 'company_account':
                expense.sheet_id.paid_expense_sheets()

        # post the moves
        for move in move_group_by_sheet.values():
            move.post()

        return move_group_by_sheet

    @api.multi
    def refuse_expense(self, reason):
        self.write({'is_refused': True})
        self.sheet_id.write({'state': 'cancel'})
        self.sheet_id.message_post_with_view('hr_expense.hr_expense_template_refuse_reason',
                                             values={'reason': reason, 'is_sheet': False, 'name': self.name})

    # ----------------------------------------
    # Mail Thread
    # ----------------------------------------

    @api.model
    def message_new(self, msg_dict, custom_values=None):
        if custom_values is None:
            custom_values = {}

        email_address = email_split(msg_dict.get('email_from', False))[0]

        employee = self.env['hr.employee'].search([
            '|',
            ('work_email', 'ilike', email_address),
            ('user_id.email', 'ilike', email_address)
        ], limit=1)

        expense_description = msg_dict.get('subject', '')

        # Match the first occurence of '[]' in the string and extract the content inside it
        # Example: '[foo] bar (baz)' becomes 'foo'. This is potentially the product code
        # of the product to encode on the expense. If not, take the default product instead
        # which is 'Fixed Cost'
        default_product = self.env.ref('hr_expense.product_product_fixed_cost')
        pattern = '\[([^)]*)\]'
        product_code = re.search(pattern, expense_description)
        if product_code is None:
            product = default_product
        else:
            expense_description = expense_description.replace(product_code.group(), '')
            products = self.env['product.product'].search([('default_code', 'ilike', product_code.group(1))]) or default_product
            product = products.filtered(lambda p: p.default_code == product_code.group(1)) or products[0]
        account = product.product_tmpl_id._get_product_accounts()['expense']

        pattern = '[-+]?(\d+(\.\d*)?|\.\d+)([eE][-+]?\d+)?'
        # Match the last occurence of a float in the string
        # Example: '[foo] 50.3 bar 34.5' becomes '34.5'. This is potentially the price
        # to encode on the expense. If not, take 1.0 instead
        expense_price = re.findall(pattern, expense_description)
        # TODO: International formatting
        if not expense_price:
            price = 1.0
        else:
            price = expense_price[-1][0]
            expense_description = expense_description.replace(price, '')
            try:
                price = float(price)
            except ValueError:
                price = 1.0

        custom_values.update({
            'name': expense_description.strip(),
            'employee_id': employee.id,
            'product_id': product.id,
            'product_uom_id': product.uom_id.id,
            'quantity': 1,
            'unit_amount': price,
            'company_id': employee.company_id.id,
        })
        if account:
            custom_values['account_id'] = account.id
        return super(HrExpense, self).message_new(msg_dict, custom_values)


class HrExpenseSheet(models.Model):
    """
        Here are the rights associated with the expense flow

        Action       Group                   Restriction
        =================================================================================
        Submit      Employee                Only his own
                    Officer                 If he is expense manager of the employee, manager of the employee
                                             or the employee is in the department managed by the officer
                    Manager                 Always
        Approve     Officer                 Not his own and he is expense manager of the employee, manager of the employee
                                             or the employee is in the department managed by the officer
                    Manager                 Always
        Post        Anybody                 State = approve and journal_id defined
        Done        Anybody                 State = approve and journal_id defined
        Cancel      Officer                 Not his own and he is expense manager of the employee, manager of the employee
                                             or the employee is in the department managed by the officer
                    Manager                 Always
        =================================================================================
    """
    _name = "hr.expense.sheet"
    _inherit = ['mail.thread', 'mail.activity.mixin']
    _description = "Expense Report"
    _order = "accounting_date desc, id desc"

    @api.model
    def _default_journal_id(self):
        journal = self.env.ref('hr_expense.hr_expense_account_journal', raise_if_not_found=False)
        if not journal:
            journal = self.env['account.journal'].search([('type', '=', 'purchase')], limit=1)
        return journal.id

    @api.model
    def _default_bank_journal_id(self):
        return self.env['account.journal'].search([('type', 'in', ['cash', 'bank'])], limit=1)

    name = fields.Char('Expense Report Summary', required=True)
    expense_line_ids = fields.One2many('hr.expense', 'sheet_id', string='Expense Lines', states={'approve': [('readonly', True)], 'done': [('readonly', True)], 'post': [('readonly', True)]}, copy=False)
    state = fields.Selection([
        ('draft', 'Draft'),
        ('submit', 'Submitted'),
        ('approve', 'Approved'),
        ('post', 'Posted'),
        ('done', 'Paid'),
        ('cancel', 'Refused')
    ], string='Status', index=True, readonly=True, track_visibility='onchange', copy=False, default='draft', required=True, help='Expense Report State')
    employee_id = fields.Many2one('hr.employee', string="Employee", required=True, readonly=True, states={'draft': [('readonly', False)]}, default=lambda self: self.env['hr.employee'].search([('user_id', '=', self.env.uid)], limit=1))
    address_id = fields.Many2one('res.partner', string="Employee Home Address")
    payment_mode = fields.Selection([("own_account", "Employee (to reimburse)"), ("company_account", "Company")], related='expense_line_ids.payment_mode', default='own_account', readonly=True, string="Paid By")
    user_id = fields.Many2one('res.users', 'Manager', readonly=True, copy=False, states={'draft': [('readonly', False)]}, track_visibility='onchange', oldname='responsible_id')
    total_amount = fields.Monetary('Total Amount', currency_field='currency_id', compute='_compute_amount', store=True, digits=dp.get_precision('Account'))
    company_id = fields.Many2one('res.company', string='Company', readonly=True, states={'draft': [('readonly', False)]}, default=lambda self: self.env.user.company_id)
    currency_id = fields.Many2one('res.currency', string='Currency', readonly=True, states={'draft': [('readonly', False)]}, default=lambda self: self.env.user.company_id.currency_id)
    attachment_number = fields.Integer(compute='_compute_attachment_number', string='Number of Attachments')
    journal_id = fields.Many2one('account.journal', string='Expense Journal', states={'done': [('readonly', True)], 'post': [('readonly', True)]}, default=_default_journal_id, help="The journal used when the expense is done.")
    bank_journal_id = fields.Many2one('account.journal', string='Bank Journal', states={'done': [('readonly', True)], 'post': [('readonly', True)]}, default=_default_bank_journal_id, help="The payment method used when the expense is paid by the company.")
    accounting_date = fields.Date("Date")
    account_move_id = fields.Many2one('account.move', string='Journal Entry', ondelete='restrict', copy=False)
    department_id = fields.Many2one('hr.department', string='Department', states={'post': [('readonly', True)], 'done': [('readonly', True)]})
    is_multiple_currency = fields.Boolean("Handle lines with different currencies", compute='_compute_is_multiple_currency')
    can_reset = fields.Boolean('Can Reset', compute='_compute_can_reset')

    @api.depends('expense_line_ids.total_amount_company')
    def _compute_amount(self):
        for sheet in self:
            sheet.total_amount = sum(sheet.expense_line_ids.mapped('total_amount_company'))

    @api.multi
    def _compute_attachment_number(self):
        for sheet in self:
            sheet.attachment_number = sum(sheet.expense_line_ids.mapped('attachment_number'))

    @api.depends('expense_line_ids.currency_id')
    def _compute_is_multiple_currency(self):
        for sheet in self:
            sheet.is_multiple_currency = len(sheet.expense_line_ids.mapped('currency_id')) > 1

    @api.multi
    def _compute_can_reset(self):
        is_expense_user = self.user_has_groups('hr_expense.group_hr_expense_user')
        for sheet in self:
            sheet.can_reset = is_expense_user if is_expense_user else sheet.employee_id.user_id == self.env.user

    @api.onchange('employee_id')
    def _onchange_employee_id(self):
        self.address_id = self.employee_id.sudo().address_home_id
        self.department_id = self.employee_id.department_id
        self.user_id = self.employee_id.expense_manager_id or self.employee_id.parent_id.user_id

    @api.multi
    @api.constrains('expense_line_ids')
    def _check_payment_mode(self):
        for sheet in self:
            expense_lines = sheet.mapped('expense_line_ids')
            if expense_lines and any(expense.payment_mode != expense_lines[0].payment_mode for expense in expense_lines):
                raise ValidationError(_("Expenses must be paid by the same entity (Company or employee)."))

    @api.constrains('expense_line_ids', 'employee_id')
    def _check_employee(self):
        for sheet in self:
            employee_ids = sheet.expense_line_ids.mapped('employee_id')
            if len(employee_ids) > 1 or (len(employee_ids) == 1 and employee_ids != sheet.employee_id):
                raise ValidationError(_('You cannot add expenses of another employee.'))

    @api.model
    def create(self, vals):
        sheet = super(HrExpenseSheet, self.with_context(mail_create_nosubscribe=True)).create(vals)
        sheet.activity_update()
        return sheet

    @api.multi
    def unlink(self):
        for expense in self:
            if expense.state in ['post', 'done']:
                raise UserError(_('You cannot delete a posted or paid expense.'))
        super(HrExpenseSheet, self).unlink()

    # --------------------------------------------
    # Mail Thread
    # --------------------------------------------

    @api.multi
    def _track_subtype(self, init_values):
        self.ensure_one()
        if 'state' in init_values and self.state == 'approve':
            return 'hr_expense.mt_expense_approved'
        elif 'state' in init_values and self.state == 'cancel':
            return 'hr_expense.mt_expense_refused'
        elif 'state' in init_values and self.state == 'done':
            return 'hr_expense.mt_expense_paid'
        return super(HrExpenseSheet, self)._track_subtype(init_values)

    def _message_auto_subscribe_followers(self, updated_values, subtype_ids):
        res = super(HrExpenseSheet, self)._message_auto_subscribe_followers(updated_values, subtype_ids)
        if updated_values.get('employee_id'):
            employee = self.env['hr.employee'].browse(updated_values['employee_id'])
            if employee.user_id:
                res.append((employee.user_id.partner_id.id, subtype_ids, False))
        return res

    # --------------------------------------------
    # Actions
    # --------------------------------------------

    @api.multi
    def action_sheet_move_create(self):
        if any(sheet.state != 'approve' for sheet in self):
            raise UserError(_("You can only generate accounting entry for approved expense(s)."))

        if any(not sheet.journal_id for sheet in self):
            raise UserError(_("Expenses must have an expense journal specified to generate accounting entries."))

        expense_line_ids = self.mapped('expense_line_ids')\
            .filtered(lambda r: not float_is_zero(r.total_amount, precision_rounding=(r.currency_id or self.env.user.company_id.currency_id).rounding))
        res = expense_line_ids.action_move_create()

        if not self.accounting_date:
            self.accounting_date = self.account_move_id.date

        if self.payment_mode == 'own_account' and expense_line_ids:
            self.write({'state': 'post'})
        else:
            self.write({'state': 'done'})
        self.activity_update()
        return res

    @api.multi
    def action_get_attachment_view(self):
        res = self.env['ir.actions.act_window'].for_xml_id('base', 'action_attachment')
        res['domain'] = [('res_model', '=', 'hr.expense'), ('res_id', 'in', self.expense_line_ids.ids)]
        res['context'] = {
            'default_res_model': 'hr.expense.sheet',
            'default_res_id': self.id,
            'create': False,
            'edit': False,
        }
        return res

    # --------------------------------------------
    # Business
    # --------------------------------------------

    @api.multi
    def set_to_paid(self):
        self.write({'state': 'done'})

    @api.multi
    def action_submit_sheet(self):
        self.write({'state': 'submit'})

    @api.multi
    def approve_expense_sheets(self):
        if not self.user_has_groups('hr_expense.group_hr_expense_user'):
            raise UserError(_("Only Managers and HR Officers can approve expenses"))
        elif not self.user_has_groups('hr_expense.group_hr_expense_manager'):
            current_managers = self.employee_id.parent_id.user_id | self.employee_id.department_id.manager_id.user_id

            if self.employee_id.user_id == self.env.user:
                raise UserError(_("You cannot approve your own expenses"))

            if not self.env.user in current_managers:
                raise UserError(_("You can only approve your department expenses"))

        responsible_id = self.user_id.id or self.env.user.id
        self.write({'state': 'approve', 'user_id': responsible_id})
        self.activity_update()

    @api.multi
    def paid_expense_sheets(self):
        self.write({'state': 'done'})

    @api.multi
    def refuse_sheet(self, reason):
        if not self.user_has_groups('hr_expense.group_hr_expense_user'):
            raise UserError(_("Only Managers and HR Officers can approve expenses"))
        elif not self.user_has_groups('hr_expense.group_hr_expense_manager'):
            current_managers = self.employee_id.parent_id.user_id | self.employee_id.department_id.manager_id.user_id

            if self.employee_id.user_id == self.env.user:
                raise UserError(_("You cannot refuse your own expenses"))

            if not self.env.user in current_managers:
                raise UserError(_("You can only refuse your department expenses"))

        self.write({'state': 'cancel'})
        for sheet in self:
            sheet.message_post_with_view('hr_expense.hr_expense_template_refuse_reason', values={'reason': reason, 'is_sheet': True, 'name': self.name})
        self.activity_update()

    @api.multi
    def reset_expense_sheets(self):
        if not self.can_reset:
            raise UserError(_("Only HR Officers or the concerned employee can reset to draft."))
        self.mapped('expense_line_ids').write({'is_refused': False})
        self.write({'state': 'draft'})
        self.activity_update()
        return True

    def _get_responsible_for_approval(self):
        if self.user_id:
            return self.user_id
        elif self.employee_id.parent_id.user_id:
            return self.employee_id.parent_id.user_id
        elif self.employee_id.department_id.manager_id.user_id:
            return self.employee_id.department_id.manager_id.user_id
        return self.env.user

    def activity_update(self):
        for expense_report in self.filtered(lambda hol: hol.state == 'submit'):
            self.activity_schedule(
<<<<<<< HEAD
                'hr_expense.mail_act_expense_approval',
                user_id=expense_report._get_responsible_for_approval().id)
=======
                'hr_expense.mail_act_expense_approval', fields.Date.today(),
                user_id=expense_report.sudo()._get_responsible_for_approval().id)
>>>>>>> a5187cef
        self.filtered(lambda hol: hol.state == 'approve').activity_feedback(['hr_expense.mail_act_expense_approval'])
        self.filtered(lambda hol: hol.state == 'cancel').activity_unlink(['hr_expense.mail_act_expense_approval'])<|MERGE_RESOLUTION|>--- conflicted
+++ resolved
@@ -721,12 +721,7 @@
     def activity_update(self):
         for expense_report in self.filtered(lambda hol: hol.state == 'submit'):
             self.activity_schedule(
-<<<<<<< HEAD
                 'hr_expense.mail_act_expense_approval',
-                user_id=expense_report._get_responsible_for_approval().id)
-=======
-                'hr_expense.mail_act_expense_approval', fields.Date.today(),
                 user_id=expense_report.sudo()._get_responsible_for_approval().id)
->>>>>>> a5187cef
         self.filtered(lambda hol: hol.state == 'approve').activity_feedback(['hr_expense.mail_act_expense_approval'])
         self.filtered(lambda hol: hol.state == 'cancel').activity_unlink(['hr_expense.mail_act_expense_approval'])
<?xml version="1.0" encoding="utf-8"?>
<odoo>

        <record id="act_hr_employee_2_hr_contract" model="ir.actions.act_window">
            <field name="name">Contracts</field>
            <field name="res_model">hr.contract</field>
            <field name="view_mode">kanban,tree,form</field>
            <field name="context">{
                'search_default_employee_id': [active_id],
                'default_employee_id': active_id,
                'search_default_group_by_state': 1
            }</field>
        </record>

        <record id="hr_hr_employee_view_form2" model="ir.ui.view">
            <field name="name">hr.hr.employee.view.form2</field>
            <field name="model">hr.employee</field>
            <field name="inherit_id" ref="hr.view_employee_form"/>
            <field name="arch" type="xml">
                <data>
                    <div name="button_box" position="inside">
                        <button name="%(act_hr_employee_2_hr_contract)d"
                            class="oe_stat_button"
                            icon="fa-book"
                            type="action"
                            groups="hr_contract.group_hr_contract_manager">
                            <field name="contracts_count" widget="statinfo" string="Contracts"/>
                        </button>
                    </div>
                    <xpath expr="//field[@name='bank_account_id']" position="replace">
                        <field name="bank_account_id" context="{'display_partner':True}" attrs="{'invisible' : [('address_home_id', '=', False)]}"/>
                    </xpath>
                    <xpath expr="//field[@name='resource_calendar_id']" position="replace">
                        <field name="calendar_mismatch" invisible="1"/>
                        <label for="resource_calendar_id"/>
                        <div>
                            <field name="resource_calendar_id" required="1" nolabel="1"/>
                            <span attrs="{'invisible': [('calendar_mismatch', '=', False)]}"
                                class="fa fa-exclamation-triangle text-danger o_calendar_warning pl-3">
                            </span>
                            <span class="o_calendar_warning_tooltip text-danger">
                                Calendar Mismatch : The employee's calendar does not match its current contract calendar. This could lead to unexpected behaviors.
                            </span>
                        </div>
                    </xpath>
                </data>
            </field>
        </record>

        <record id="hr_employee_view_kanban" model="ir.ui.view">
            <field name="name">hr.employee.view.kanban</field>
            <field name="model">hr.employee</field>
            <field name="inherit_id" ref="hr.hr_kanban_view_employees"/>
            <field name="arch" type="xml">
                <data>
                    <xpath expr="//div[hasclass('o_kanban_record_headings')]" position="after">
                    <field name="contract_warning" invisible="1"/>
                        <t t-if="record.contract_warning.raw_value">
                            <i class="fa fa-exclamation-triangle text-danger" role="img"
                            title="There is something wrong with the contract. Either there is no running contract for this employee or employee's contract is about to expire."
                            aria-label="There is something wrong with the contract. Either there is no running contract for this employee or employee's contract is about to expire."></i>
                        </t>
                    </xpath>
                </data>
            </field>
        </record>

        <record id="hr_employee_view_search" model="ir.ui.view">
            <field name="name">hr.employee.view.search</field>
            <field name="model">hr.employee</field>
            <field name="inherit_id" ref="hr.view_employee_filter"/>
            <field name="arch" type="xml">
                <data>
                    <xpath expr="." position="inside">
                        <filter string="Contract Warning" name="with_contract_warning" domain="[('contract_warning', '=', True)]"/>
                    </xpath>
                </data>
            </field>
        </record>

        <record id="hr_user_view_form" model="ir.ui.view">
        <field name="name">hr.user.preferences.view.form.contract.inherit</field>
        <field name="model">res.users</field>
        <field name="inherit_id" ref="hr.res_users_view_form_profile"/>
        <field name="arch" type="xml">
            <xpath expr="//field[@name='employee_bank_account_id']" position="replace">
                <field name="employee_bank_account_id" context="{'display_partner':True}"/>
            </xpath>
        </field>
    </record>

        <record id="hr_contract_view_search" model="ir.ui.view">
            <field name="name">hr.contract.search</field>
            <field name="model">hr.contract</field>
            <field name="arch" type="xml">
                <search string="Search Contract">
                    <field name="name" string="Contract"/>
                    <field name="date_start"/>
                    <field name="date_end"/>
                    <field name="employee_id"/>
                    <field name="job_id"/>
                    <field name="department_id" operator="child_of"/>
                    <field name="resource_calendar_id"/>
                    <filter string="Running" name="running" domain="[('state', '=', 'open')]"/>
                    <filter string="Need Action" name="to_renew" domain="['&amp;', ('state', '=', 'open'), ('kanban_state', '=', 'blocked')]"/>
                    <separator />
                    <filter string="Employed" name="current_employee" domain="[('employee_id.active', '=', True)]"/>
                    <separator/>
                    <filter string="Archived" name="inactive" domain="[('active', '=', False)]"/>
                    <separator/>
                    <group expand="0" string="Group By">
                        <filter string="Employee" name="employee" domain="[]" context="{'group_by': 'employee_id'}"/>
                        <filter string="Job Position" name="job" domain="[]" context="{'group_by': 'job_id'}"/>
                        <filter string="Status" name='group_by_state' domain="[]" context="{'group_by': 'state'}"/>
                    </group>
                </search>
            </field>
        </record>

        <record id="hr_contract_view_form" model="ir.ui.view">
            <field name="name">hr.contract.form</field>
            <field name="model">hr.contract</field>
            <field name="arch" type="xml">
                <form string="Current Contract">
                    <header>
                        <field name="state" widget="statusbar" options="{'clickable': '1'}"/>
                    </header>
                    <sheet>
                    <div class="oe_button_box" name="button_box"/>
                    <widget name="web_ribbon" text="Archived" bg_color="bg-danger" attrs="{'invisible': [('active', '=', True)]}"/>
                    <div class="oe_title" name="title">
                        <div class="oe_edit_only">
                            <div class="float-left">
                                <field name="kanban_state" widget="state_selection" class="mr-2"/>
                            </div>
                            <label for="name"/>
                        </div>
                        <h1>
                            <div class="float-left oe_read_only">
                                <field name="kanban_state" widget="state_selection" class="mr-2"/>
                            </div>
                            <field name="name" placeholder="Contract Reference"/>
                        </h1>
                    </div>
                    <group>
                        <group>
                            <field name="active" invisible="1"/>
                            <field name="employee_id"/>
                            <field name="department_id"/>
                        </group>
                        <group>
                            <field name="job_id"/>
                            <field name="company_id" invisible="1"/>
                        </group>
                    </group>
                    <notebook>
                        <page string="Contract Details" name="other">
                            <group>
                                <group name="duration_group" string="Contract Terms">
                                    <field name="date_start"/>
                                    <label for="date_end"/>
                                    <div class="o_row">
                                        <field name="date_end" nolabel="1"/>
                                        <span class="text-muted">(If fixed-term contract)</span>
                                    </div>
                                    <field name="trial_date_end"/>
                                    <field name="calendar_mismatch" invisible="1"/>
                                    <label for="resource_calendar_id"/>
                                    <div>
                                        <field name="resource_calendar_id" required="1" nolabel="1"/>
                                        <span attrs="{'invisible': ['|', ('calendar_mismatch', '=', False), ('state', '!=', 'open')]}"
                                            class="fa fa-exclamation-triangle text-danger o_calendar_warning pl-3">
                                        </span>
                                        <span class="o_calendar_warning_tooltip text-danger">
                                            Calendar Mismatch : The employee's calendar does not match this contract's calendar. This could lead to unexpected behaviors.
                                        </span>
                                    </div>
                                    <field name="hr_responsible_id"/>
                                </group>
                            </group>
                            <group string="Notes">
                                <field name="notes" nolabel="1"/>
                            </group>
                        </page>
                        <page string="Salary Information" name="information">
                            <group name="main_info">
                                <group name="salary_and_advantages" string="Monthly Advantages in Cash">
                                    <label for="wage"/>
                                    <div class="o_row" name="wage">
                                        <field name="wage" nolabel="1"/>
                                        <span>/ month</span>
                                    </div>
                                    <field name="advantages" nolabel="1" placeholder="Advantages..." colspan="2" invisible="1"/>
                                </group>
                            </group>
                        </page>
                    </notebook>
                    </sheet>
                    <div class="oe_chatter">
                        <field name="message_follower_ids" widget="mail_followers" groups="base.group_user"/>
                        <field name="activity_ids" widget="mail_activity"/>
                        <field name="message_ids" widget="mail_thread"/>
                    </div>
                </form>
            </field>
        </record>

        <record id="hr_contract_view_tree" model="ir.ui.view">
            <field name="name">hr.contract.tree</field>
            <field name="model">hr.contract</field>
            <field name="arch" type="xml">
                <tree string="Contracts"
                    decoration-bf="message_needaction == True"
                    decoration-info="state == 'draft'"
                    decoration-muted="state in ('close', 'cancel')"
                    decoration-danger="state == 'pending'">
                    <field name="name"/>
                    <field name="employee_id"/>
                    <field name="job_id"/>
                    <field name="resource_calendar_id"/>
                    <field name="date_start"/>
                    <field name="date_end"/>
                    <field name="state"/>
                    <field name="kanban_state" widget="state_selection" readonly="1"/>
                    <field name="wage" invisible="1"/>
                    <field name="message_needaction" invisible="1"/>
                    <field name="company_id" groups="base.group_multi_company"/>
                </tree>
            </field>
        </record>

        <record id="hr_contract_view_kanban" model="ir.ui.view">
            <field name="name">hr.contract.kanban</field>
            <field name="model">hr.contract</field>
            <field name="arch" type="xml">
                <kanban class="o_kanban_small_column" default_order="date_end">
                    <field name="employee_id"/>
                    <field name="activity_state"/>
                    <field name="state"/>
                    <progressbar field="activity_state" colors='{"planned": "success", "today": "warning", "overdue": "danger"}'/>
                    <templates>
                    <t t-name="kanban-box">
                        <div class="oe_kanban_card oe_kanban_global_click">
<<<<<<< HEAD
                            <div class="o_dropdown_kanban dropdown" t-if="!selection_mode" groups="base.group_user">
                                <a class="dropdown-toggle o-no-caret btn" role="button" data-toggle="dropdown" href="#" aria-label="Dropdown menu" title="Dropdown menu">
=======
                            <div class="o_dropdown_kanban dropdown" groups="base.group_user">
                                <a class="dropdown-toggle o-no-caret btn" role="button" data-toggle="dropdown" data-display="static" href="#" aria-label="Dropdown menu" title="Dropdown menu">
>>>>>>> f26de445
                                    <span class="fa fa-ellipsis-v"/>
                                </a>
                                <div class="dropdown-menu" role="menu">
                                    <t t-if="widget.editable"><a role="menuitem" type="edit" class="dropdown-item">Edit Contract</a></t>
                                    <t t-if="widget.deletable"><a role="menuitem" type="delete" class="dropdown-item">Delete</a></t>
                                </div>
                            </div>
                            <div class="oe_kanban_content">
                                <div class="o_hr_contract_state">
                                    <field name="kanban_state" widget="state_selection" />
                                    <strong class="o_kanban_record_title">
                                        <field name="name"/>
                                    </strong>
                                </div>
                                <div class="text-muted o_kanban_record_subtitle o_hr_contract_job_id">
                                    <field name="job_id"/>
                                </div>
                                <div class="oe_kanban_bottom_right">
                                    <img t-att-src="kanban_image('hr.employee', 'image_128', record.employee_id.raw_value)" t-att-title="record.employee_id.value" t-att-alt="record.employee_id.value" width="24" height="24" class="oe_kanban_avatar float-right"/>
                                </div>
                            </div>
                            <div class="oe_clear"></div>
                        </div>
                    </t>
                    </templates>
                </kanban>
            </field>
         </record>

        <record id="hr_contract_view_activity" model="ir.ui.view">
            <field name="name">hr.contract.activity</field>
            <field name="model">hr.contract</field>
            <field name="arch" type="xml">
                <activity string="Contracts">
                    <field name="employee_id"/>
                    <templates>
                        <div t-name="activity-box">
                            <img t-att-src="activity_image('hr.employee', 'image_128', record.employee_id.raw_value)" t-att-title="record.employee_id.value" t-att-alt="record.employee_id.value"/>
                            <div>
                                <field name="name" display="full"/>
                                <field name="job_id" muted="1" display="full"/>
                            </div>
                        </div>
                    </templates>
                </activity>
            </field>
        </record>

        <record id="action_hr_contract" model="ir.actions.act_window">
            <field name="name">Contracts</field>
            <field name="res_model">hr.contract</field>
            <field name="view_mode">kanban,tree,form,activity</field>
            <field name="domain">[('employee_id', '!=', False)]</field>
            <field name="context">{'search_default_current':1, 'search_default_group_by_state': 1}</field>
            <field name="search_view_id" ref="hr_contract_view_search"/>
            <field name="help" type="html">
              <p class="o_view_nocontent_smiling_face">
                Create a new contract
              </p>
            </field>
        </record>

        <menuitem
            id="menu_human_resources_configuration_contract"
            name="Contracts"
            parent="hr.menu_human_resources_configuration"
            sequence="3"/>

        <menuitem
            id="hr_menu_contract"
            name="Contracts"
            action="action_hr_contract"
            parent="hr.menu_hr_employee_payroll"
            sequence="4"
            groups="hr_contract.group_hr_contract_manager"/>


</odoo><|MERGE_RESOLUTION|>--- conflicted
+++ resolved
@@ -241,13 +241,8 @@
                     <templates>
                     <t t-name="kanban-box">
                         <div class="oe_kanban_card oe_kanban_global_click">
-<<<<<<< HEAD
                             <div class="o_dropdown_kanban dropdown" t-if="!selection_mode" groups="base.group_user">
-                                <a class="dropdown-toggle o-no-caret btn" role="button" data-toggle="dropdown" href="#" aria-label="Dropdown menu" title="Dropdown menu">
-=======
-                            <div class="o_dropdown_kanban dropdown" groups="base.group_user">
                                 <a class="dropdown-toggle o-no-caret btn" role="button" data-toggle="dropdown" data-display="static" href="#" aria-label="Dropdown menu" title="Dropdown menu">
->>>>>>> f26de445
                                     <span class="fa fa-ellipsis-v"/>
                                 </a>
                                 <div class="dropdown-menu" role="menu">

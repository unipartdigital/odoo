<?xml version="1.0" encoding="utf-8"?>
<openerp>
    <data>
        <record id="view_procurement_task_form" model="ir.ui.view">
            <field name="name">procurement.procurement.form.view.inherit</field>
            <field name="model">procurement.order</field>
            <field name="inherit_id" ref="procurement.procurement_form_view"/>
            <field name="arch" type="xml">
                <field name="close_move" position="after">
                    <field name="task_id"/>
                </field>
            </field>
        </record>
        <record id="view_product_task_form" model="ir.ui.view">
            <field name="name">product.form.view.inherit</field>
            <field name="model">product.product</field>
            <field name="inherit_id" ref="stock.view_normal_procurement_locations_form"/>
            <field name="arch" type="xml">
                <field name="type" position="after">
                    <field name="project_id" attrs="{'invisible':[('type','!=','service')]}" />
                </field>
            </field>
        </record>
        <record id="view_project_mrp_inherit_form2" model="ir.ui.view">
            <field name="name">project.mrp.form.view.inherit</field>
            <field name="model">project.task</field>
            <field name="inherit_id" ref="project.view_task_form2"/>
            <field name="arch" type="xml">
                <field name="state" position="after">
                    <field name="sale_line_id" string="Order Line"/>
                </field>
            </field>
        </record>
<<<<<<< HEAD
        <record id="view_product_form" model="ir.ui.view">
            <field name="name">product.form.view</field>
            <field name="model">product.product</field>
            <field name="inherit_id" ref="product.product_normal_form_view"/>
            <field name="arch" type="xml">
                <field name="uom_po_id" position="before">
                    <field name="supply_method" />
                </field>
=======
        <record id="product.product_normal_form_supply_view" model="ir.ui.view">
            <field name="name">product.normal.form.project_mrp.inherit</field>
            <field name="model">product.product</field>
            <field name="inherit_id" ref="product.product_normal_form_view"/>
            <field name="arch" type="xml">
                <xpath expr="//field[@name='procure_method']" position="after">
                    <field name="supply_method" groups="base.group_user"/>
                </xpath>
>>>>>>> 7a956395
            </field>
        </record>
    </data>
</openerp>
<|MERGE_RESOLUTION|>--- conflicted
+++ resolved
@@ -31,16 +31,6 @@
                 </field>
             </field>
         </record>
-<<<<<<< HEAD
-        <record id="view_product_form" model="ir.ui.view">
-            <field name="name">product.form.view</field>
-            <field name="model">product.product</field>
-            <field name="inherit_id" ref="product.product_normal_form_view"/>
-            <field name="arch" type="xml">
-                <field name="uom_po_id" position="before">
-                    <field name="supply_method" />
-                </field>
-=======
         <record id="product.product_normal_form_supply_view" model="ir.ui.view">
             <field name="name">product.normal.form.project_mrp.inherit</field>
             <field name="model">product.product</field>
@@ -49,7 +39,6 @@
                 <xpath expr="//field[@name='procure_method']" position="after">
                     <field name="supply_method" groups="base.group_user"/>
                 </xpath>
->>>>>>> 7a956395
             </field>
         </record>
     </data>

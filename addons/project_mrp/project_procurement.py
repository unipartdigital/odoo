# -*- coding: utf-8 -*-
##############################################################################
#
#    OpenERP, Open Source Management Solution
#    Copyright (C) 2004-2010 Tiny SPRL (<http://tiny.be>).
#
#    This program is free software: you can redistribute it and/or modify
#    it under the terms of the GNU Affero General Public License as
#    published by the Free Software Foundation, either version 3 of the
#    License, or (at your option) any later version.
#
#    This program is distributed in the hope that it will be useful,
#    but WITHOUT ANY WARRANTY; without even the implied warranty of
#    MERCHANTABILITY or FITNESS FOR A PARTICULAR PURPOSE.  See the
#    GNU Affero General Public License for more details.
#
#    You should have received a copy of the GNU Affero General Public License
#    along with this program.  If not, see <http://www.gnu.org/licenses/>.
#
##############################################################################

from osv import fields, osv

class procurement_order(osv.osv):
    _name = "procurement.order"
    _inherit = "procurement.order"
    _columns = {
        'task_id': fields.many2one('project.task', 'Task'),
        'sale_line_id': fields.many2one('sale.order.line', 'Sale order line')
    }

    def check_produce_service(self, cr, uid, procurement, context=None):
        return True

    def action_produce_assign_service(self, cr, uid, ids, context=None):
<<<<<<< HEAD
        project_obj = self.pool.get('project.project')
        for procurement in self.browse(cr, uid, ids, context=context):
            # project_id = the product's associated project if it exists,
            #              the sales order's associated project otherwise
            project_id = False
            if procurement.product_id.project_id:
                project_id = procurement.product_id.project_id.id
            elif procurement.sale_line_id:
                account_id = procurement.sale_line_id.order_id.project_id.id
                if account_id:
                    project_ids = project_obj.search(cr, uid, [('analytic_account_id', '=', account_id)])
                    project_id = project_ids and project_ids[0] or False
            
            # create task under the project
=======
        uom_obj = self.pool.get('product.uom')
        default_uom = self.pool.get('res.users').browse(cr, uid, uid).company_id.project_time_mode_id.id
        for procurement in self.browse(cr, uid, ids, context=context):
            if procurement.product_uom.id != default_uom:
                planned_hours = uom_obj._compute_qty(cr, uid, procurement.product_uom.id, procurement.product_qty, default_uom)
            else:
                planned_hours = procurement.product_qty
>>>>>>> 663538a7
            self.write(cr, uid, [procurement.id], {'state': 'running'})
            task_id = self.pool.get('project.task').create(cr, uid, {
                'name': '%s:%s' % (procurement.origin or '', procurement.product_id.name),
                'date_deadline': procurement.date_planned,
                'planned_hours':planned_hours,
                'remaining_hours': planned_hours,
                'user_id': procurement.product_id.product_manager.id,
                'notes': procurement.note,
                'procurement_id': procurement.id,
                'description': procurement.note,
                'date_deadline': procurement.date_planned,
                'project_id':  project_id,
                'state': 'draft',
                'company_id': procurement.company_id.id,
            },context=context)
            self.write(cr, uid, [procurement.id],{'task_id':task_id})
        return task_id

procurement_order()

# vim:expandtab:smartindent:tabstop=4:softtabstop=4:shiftwidth=4:<|MERGE_RESOLUTION|>--- conflicted
+++ resolved
@@ -33,11 +33,10 @@
         return True
 
     def action_produce_assign_service(self, cr, uid, ids, context=None):
-<<<<<<< HEAD
         project_obj = self.pool.get('project.project')
+        uom_obj = self.pool.get('product.uom')
+        default_uom = self.pool.get('res.users').browse(cr, uid, uid).company_id.project_time_mode_id.id
         for procurement in self.browse(cr, uid, ids, context=context):
-            # project_id = the product's associated project if it exists,
-            #              the sales order's associated project otherwise
             project_id = False
             if procurement.product_id.project_id:
                 project_id = procurement.product_id.project_id.id
@@ -46,17 +45,11 @@
                 if account_id:
                     project_ids = project_obj.search(cr, uid, [('analytic_account_id', '=', account_id)])
                     project_id = project_ids and project_ids[0] or False
-            
-            # create task under the project
-=======
-        uom_obj = self.pool.get('product.uom')
-        default_uom = self.pool.get('res.users').browse(cr, uid, uid).company_id.project_time_mode_id.id
-        for procurement in self.browse(cr, uid, ids, context=context):
             if procurement.product_uom.id != default_uom:
                 planned_hours = uom_obj._compute_qty(cr, uid, procurement.product_uom.id, procurement.product_qty, default_uom)
             else:
                 planned_hours = procurement.product_qty
->>>>>>> 663538a7
+
             self.write(cr, uid, [procurement.id], {'state': 'running'})
             task_id = self.pool.get('project.task').create(cr, uid, {
                 'name': '%s:%s' % (procurement.origin or '', procurement.product_id.name),

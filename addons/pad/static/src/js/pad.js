openerp.pad = function(instance) {
    
    instance.web.form.FieldPad = instance.web.form.AbstractField.extend({
        template: 'FieldPad',
        configured: false,
        content: "",
        render_value: function() {
            var self = this;
<<<<<<< HEAD
            if (!this.get("value")) {
=======
            var _super = _.bind(this._super, this);
            if (this.get("value") === false || this.get("value") === "") {
>>>>>>> ac3f0efe
                self.view.dataset.call('pad_generate_url',{context:{
                        model: self.view.model,
                        field_name: self.name,
                        object_id: self.view.datarecord.id
                    }}).then(function(data) {
<<<<<<< HEAD
                    if(data && data.url){
                        self.set_value(data.url);
=======
                    if(data&&data.url){
                        _super(data.url);
                        self.renderElement();
>>>>>>> ac3f0efe
                    }
                });
            }
            self.renderElement();
            this._dirty_flag = true;
        },
        renderElement: function(){
            var self  = this;
            var value = this.get('value');
            if(!_.str.startsWith(value,'http')){
                this.configured = false;
                this.content = "";
            }else{
                this.configured = true;
                if(!this.get('effective_readonly')){
                    this.content = '<iframe width="100%" height="100%" frameborder="0" src="'+value+'?showChat=false&userName='+this.session.username+'"></iframe>';
                }else{
                    this.content = '<div class="oe_pad_loading">... Loading pad ...</div>';
                    $.get(value+'/export/html').success(function(data){
                        self.$('.oe_pad_content').html('<div class="oe_pad_readonly">'+data+'<div>');
                    }).error(function(){
                        self.$('.oe_pad_content').text('Unable to load pad');
                    });
                }
            }
            this._super();
            this.$('.oe_pad_content').html(this.content);
            this.$('.oe_pad_switch').click(function(){
                self.$el.toggleClass('oe_pad_fullscreen');
            });
            this.on('change:effective_readonly',this,function(){
                self.renderElement();
            });
        },
    });

    instance.web.form.widgets = instance.web.form.widgets.extend({
        'pad': 'instance.web.form.FieldPad',
    });
};<|MERGE_RESOLUTION|>--- conflicted
+++ resolved
@@ -6,25 +6,16 @@
         content: "",
         render_value: function() {
             var self = this;
-<<<<<<< HEAD
-            if (!this.get("value")) {
-=======
             var _super = _.bind(this._super, this);
             if (this.get("value") === false || this.get("value") === "") {
->>>>>>> ac3f0efe
                 self.view.dataset.call('pad_generate_url',{context:{
                         model: self.view.model,
                         field_name: self.name,
                         object_id: self.view.datarecord.id
                     }}).then(function(data) {
-<<<<<<< HEAD
-                    if(data && data.url){
-                        self.set_value(data.url);
-=======
                     if(data&&data.url){
                         _super(data.url);
                         self.renderElement();
->>>>>>> ac3f0efe
                     }
                 });
             }

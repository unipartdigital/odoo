# -*- coding: utf-8 -*-
# Part of Odoo. See LICENSE file for full copyright and licensing details.

import logging
import random
import re
import string

import requests

from odoo import api, models, _
from odoo.exceptions import UserError

from ..py_etherpad import EtherpadLiteClient

_logger = logging.getLogger(__name__)


class PadCommon(models.AbstractModel):
    _name = 'pad.common'

    @api.model
    def pad_is_configured(self):
        return bool(self.env.user.company_id.pad_server)

    @api.model
    def pad_generate_url(self):
        company = self.env.user.sudo().company_id

        pad = {
            "server": company.pad_server,
            "key": company.pad_key,
        }

        # make sure pad server in the form of http://hostname
        if not pad["server"]:
            return pad
        if not pad["server"].startswith('http'):
            pad["server"] = 'http://' + pad["server"]
        pad["server"] = pad["server"].rstrip('/')
        # generate a salt
        s = string.ascii_uppercase + string.digits
        salt = ''.join([s[random.SystemRandom().randint(0, len(s) - 1)] for i in range(10)])
        # path
        # etherpad hardcodes pad id length limit to 50
        path = '-%s-%s' % (self._name, salt)
        path = '%s%s' % (self.env.cr.dbname.replace('_', '-')[0:50 - len(path)], path)
        # contruct the url
        url = '%s/p/%s' % (pad["server"], path)

        # if create with content
        if self.env.context.get('field_name') and self.env.context.get('model') and self.env.context.get('object_id'):
            myPad = EtherpadLiteClient(pad["key"], pad["server"] + '/api')
            try:
                myPad.createPad(path)
            except IOError:
                raise UserError(_("Pad creation failed, either there is a problem with your pad server URL or with your connection."))

            # get attr on the field model
            model = self.env[self.env.context["model"]]
            field = model._fields[self.env.context['field_name']]
            real_field = field.pad_content_field

            # get content of the real field
            for record in model.browse([self.env.context["object_id"]]):
                if record[real_field]:
                    myPad.setHtmlFallbackText(path, record[real_field])

        return {
            "server": pad["server"],
            "path": path,
            "url": url,
        }

    @api.model
    def pad_get_content(self, url):
        company = self.env.user.sudo().company_id
        myPad = EtherpadLiteClient(company.pad_key, company.pad_server + '/api')
        content = ''
        if url:
            split_url = url.split('/p/')
            path = len(split_url) == 2 and split_url[1]
            try:
                content = myPad.getHtml(path).get('html', '')
            except IOError:
                _logger.warning('Http Error: the credentials might be absent for url: "%s". Falling back.' % url)
                try:
                    r = requests.get('%s/export/html' % url)
                    r.raise_for_status()
                except Exception:
                    _logger.warning("No pad found with url '%s'.", url)
                else:
                    mo = re.search('<body>(.*)</body>', r.content.decode(), re.DOTALL)
                    if mo:
                        content = mo.group(1)

        return content

    # TODO
    # reverse engineer protocol to be setHtml without using the api key

    @api.multi
    def write(self, vals):
        self._set_field_to_pad(vals)
        self._set_pad_to_field(vals)
        return super(PadCommon, self).write(vals)

    @api.model
    def create(self, vals):
        # Case of a regular creation: we receive the pad url, so we need to update the
        # corresponding field
        self._set_pad_to_field(vals)
        pad = super(PadCommon, self).create(vals)

        # Case of a programmatical creation (e.g. copy): we receive the field content, so we need
        # to create the corresponding pad
        if self.env.context.get('pad_no_create', False):
            return pad
        for k, field in self._fields.items():
            if hasattr(field, 'pad_content_field') and k not in vals:
                ctx = {
                    'model': self._name,
                    'field_name': k,
                    'object_id': pad.id,
                }
                pad_info = self.with_context(**ctx).pad_generate_url()
                pad[k] = pad_info.get('url')
        return pad

    def _set_field_to_pad(self, vals):
        # Update the pad if the `pad_content_field` is modified
        for k, field in self._fields.items():
            if hasattr(field, 'pad_content_field') and vals.get(field.pad_content_field) and self[k]:
                company = self.env.user.sudo().company_id
                myPad = EtherpadLiteClient(company.pad_key, company.pad_server + '/api')
                path = self[k].split('/p/')[1]
                myPad.setHtmlFallbackText(path, vals[field.pad_content_field])

    def _set_pad_to_field(self, vals):
        # Update the `pad_content_field` if the pad is modified
        for k, v in list(vals.items()):
            field = self._fields.get(k)
            if hasattr(field, 'pad_content_field'):
<<<<<<< HEAD
                vals[field.pad_content_field] = self.pad_get_content(v)

    @api.multi
    @api.returns('self', lambda value: value.id)
    def copy(self, default=None):
        self.ensure_one()
        if not default:
            default = {}
        for k, field in self._fields.items():
            if hasattr(field, 'pad_content_field'):
                if self.env.context.get('pad_no_create', False):
                    default[k] = ''
                else:
                    pad = self.pad_generate_url()
                    default[k] = pad.get('url')
        return super(PadCommon, self).copy(default)
=======
                vals[field.pad_content_field] = self.pad_get_content(v)
>>>>>>> 42659dc7
<|MERGE_RESOLUTION|>--- conflicted
+++ resolved
@@ -141,23 +141,4 @@
         for k, v in list(vals.items()):
             field = self._fields.get(k)
             if hasattr(field, 'pad_content_field'):
-<<<<<<< HEAD
-                vals[field.pad_content_field] = self.pad_get_content(v)
-
-    @api.multi
-    @api.returns('self', lambda value: value.id)
-    def copy(self, default=None):
-        self.ensure_one()
-        if not default:
-            default = {}
-        for k, field in self._fields.items():
-            if hasattr(field, 'pad_content_field'):
-                if self.env.context.get('pad_no_create', False):
-                    default[k] = ''
-                else:
-                    pad = self.pad_generate_url()
-                    default[k] = pad.get('url')
-        return super(PadCommon, self).copy(default)
-=======
-                vals[field.pad_content_field] = self.pad_get_content(v)
->>>>>>> 42659dc7
+                vals[field.pad_content_field] = self.pad_get_content(v)
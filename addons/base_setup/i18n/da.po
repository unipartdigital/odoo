# Danish translation for openobject-addons
# Copyright (c) 2014 Rosetta Contributors and Canonical Ltd 2014
# This file is distributed under the same license as the openobject-addons package.
# FIRST AUTHOR <EMAIL@ADDRESS>, 2014.
#
msgid ""
msgstr ""
<<<<<<< HEAD
"Project-Id-Version: openobject-addons\n"
"Report-Msgid-Bugs-To: FULL NAME <EMAIL@ADDRESS>\n"
"POT-Creation-Date: 2014-08-14 13:08+0000\n"
"PO-Revision-Date: 2014-08-14 16:10+0000\n"
"Last-Translator: FULL NAME <EMAIL@ADDRESS>\n"
"Language-Team: Danish <da@li.org>\n"
=======
"Project-Id-Version: Odoo 8.0\n"
"Report-Msgid-Bugs-To: \n"
"POT-Creation-Date: 2015-01-21 14:07+0000\n"
"PO-Revision-Date: 2016-07-09 06:18+0000\n"
"Last-Translator: Hans Henrik Gabelgaard <hhg@gabelgaard.org>\n"
"Language-Team: Danish (http://www.transifex.com/odoo/odoo-8/language/da/)\n"
>>>>>>> 96502490
"MIME-Version: 1.0\n"
"Content-Type: text/plain; charset=UTF-8\n"
"Content-Transfer-Encoding: 8bit\n"
"X-Launchpad-Export-Date: 2014-08-15 06:57+0000\n"
"X-Generator: Launchpad (build 17156)\n"

#. module: base_setup
#: view:base.config.settings:base_setup.view_general_configuration
msgid "(reload fonts)"
msgstr ""

#. module: base_setup
#: field:base.config.settings,module_portal:0
msgid "Activate the customer portal"
msgstr "Aktiver kunde portal"

#. module: base_setup
#: field:base.config.settings,module_share:0
msgid "Allow documents sharing"
msgstr "Tillad deling af dokumenter"

#. module: base_setup
#: field:base.config.settings,module_google_calendar:0
msgid "Allow the users to synchronize their calendar  with Google Calendar"
msgstr ""

#. module: base_setup
#: field:base.config.settings,module_base_import:0
msgid "Allow users to import data from CSV files"
msgstr "Tillad brugere at importere data fra CSV filer"

#. module: base_setup
#: view:base.config.settings:base_setup.view_general_configuration
#: view:sale.config.settings:base_setup.view_sale_config_settings
msgid "Apply"
msgstr "Anvend"

#. module: base_setup
#: field:base.config.settings,module_google_drive:0
msgid "Attach Google documents to any record"
msgstr "Vedhæft Google dokumenter til en vilkårlig postering"

#. module: base_setup
#: view:base.config.settings:base_setup.view_general_configuration
msgid "Authentication"
msgstr "Godkendelse"

#. module: base_setup
#: field:sale.config.settings,module_crm:0
msgid "CRM"
msgstr "CRM"

#. module: base_setup
#: view:base.config.settings:base_setup.view_general_configuration
#: view:sale.config.settings:base_setup.view_sale_config_settings
msgid "Cancel"
msgstr "Fortryd"

#. module: base_setup
#: selection:base.setup.terminology,partner:0
msgid "Client"
msgstr "Klient"

#. module: base_setup
#: model:ir.actions.act_window,name:base_setup.action_sale_config
#: view:sale.config.settings:base_setup.view_sale_config_settings
msgid "Configure Sales"
msgstr "Tilpas Ordre"

#. module: base_setup
#: view:base.config.settings:base_setup.view_general_configuration
msgid "Configure outgoing email servers"
msgstr "Opsætning udgående email server"

#. module: base_setup
#: view:base.config.settings:base_setup.view_general_configuration
msgid "Configure your company data"
msgstr "Opsæt firma oplysninger"

#. module: base_setup
#: view:sale.config.settings:base_setup.view_sale_config_settings
msgid "Contacts"
msgstr "Adressebog"

#. module: base_setup
#: field:base.config.settings,create_uid:0
#: field:base.setup.terminology,create_uid:0
#: field:sale.config.settings,create_uid:0
msgid "Created by"
msgstr ""

#. module: base_setup
#: field:base.config.settings,create_date:0
#: field:base.setup.terminology,create_date:0
#: field:sale.config.settings,create_date:0
msgid "Created on"
msgstr ""

#. module: base_setup
#: selection:base.setup.terminology,partner:0
msgid "Customer"
msgstr "Kunde"

#. module: base_setup
#: view:sale.config.settings:base_setup.view_sale_config_settings
msgid "Customer Features"
msgstr "Kunde funktioner"

#. module: base_setup
#: selection:base.setup.terminology,partner:0
msgid "Donor"
msgstr "Donor"

#. module: base_setup
#: view:base.config.settings:base_setup.view_general_configuration
msgid "Email"
msgstr "E-mail"

#. module: base_setup
#: view:sale.config.settings:base_setup.view_sale_config_settings
msgid "Emails Integration"
msgstr "Email integration"

#. module: base_setup
#: view:base.config.settings:base_setup.view_general_configuration
#: model:ir.actions.act_window,name:base_setup.action_general_configuration
#: model:ir.ui.menu,name:base_setup.menu_general_configuration
msgid "General Settings"
msgstr "Generelle indstillinger"

#. module: base_setup
#: help:sale.config.settings,module_mass_mailing:0
msgid "Get access to statistics with your mass mailing, manage campaigns."
msgstr ""

#. module: base_setup
#: field:sale.config.settings,module_web_linkedin:0
msgid "Get contacts automatically from linkedIn"
msgstr "Hent automatisk kontakter fra LinkedIn"

#. module: base_setup
#: help:base.config.settings,module_portal:0
msgid "Give your customers access to their documents."
msgstr "Giv dine kunder adgang til deres dokumenter"

#. module: base_setup
#: view:base.config.settings:base_setup.view_general_configuration
msgid "Google Calendar"
msgstr "Google Kalender"

#. module: base_setup
#: view:base.config.settings:base_setup.view_general_configuration
msgid "Google Drive"
msgstr "Google Drev"

#. module: base_setup
#: selection:base.setup.terminology,partner:0
msgid "Guest"
msgstr "Gæst"

#. module: base_setup
#: field:base.setup.terminology,partner:0
msgid "How do you call a Customer"
msgstr "Hvordan kontakter du en kunde"

#. module: base_setup
#: field:base.config.settings,id:0
#: field:base.setup.terminology,id:0
#: field:sale.config.settings,id:0
msgid "ID"
msgstr ""

#. module: base_setup
#: view:base.config.settings:base_setup.view_general_configuration
msgid "Import / Export"
msgstr "Import / Eksport"

#. module: base_setup
#: field:base.config.settings,write_uid:0
#: field:base.setup.terminology,write_uid:0
#: field:sale.config.settings,write_uid:0
msgid "Last Updated by"
msgstr ""

#. module: base_setup
#: field:base.config.settings,write_date:0
#: field:base.setup.terminology,write_date:0
#: field:sale.config.settings,write_date:0
msgid "Last Updated on"
msgstr ""

#. module: base_setup
#: field:sale.config.settings,module_mass_mailing:0
msgid "Manage mass mailing campaigns"
msgstr ""

#. module: base_setup
#: field:base.config.settings,module_multi_company:0
msgid "Manage multiple companies"
msgstr "Administrere firmaer"

#. module: base_setup
#: selection:base.setup.terminology,partner:0
msgid "Member"
msgstr "Medlem"

#. module: base_setup
#: view:sale.config.settings:base_setup.view_sale_config_settings
msgid ""
"Odoo allows to automatically create leads (or others documents)\n"
"                            from incoming emails. You can automatically "
"synchronize emails with Odoo\n"
"                            using regular POP/IMAP accounts, using a direct "
"email integration script for your\n"
"                            email server, or by manually pushing emails to "
"Odoo using specific\n"
"                            plugins for your preferred email application."
msgstr ""

#. module: base_setup
#: view:base.config.settings:base_setup.view_general_configuration
msgid ""
"Once installed, you can configure your API credentials for \"Google "
"calendar\""
msgstr "Du kan konfigurere dine API credentials for \"Google Kalender\" efter installation"

#. module: base_setup
#: view:base.config.settings:base_setup.view_general_configuration
msgid "Options"
msgstr "Muligheder"

#. module: base_setup
#: selection:base.setup.terminology,partner:0
msgid "Partner"
msgstr "Kontakt"

#. module: base_setup
#: selection:base.setup.terminology,partner:0
msgid "Patient"
msgstr "Tålmodig"

#. module: base_setup
#: view:base.config.settings:base_setup.view_general_configuration
msgid "Portal access"
msgstr "Portal adgang"

#. module: base_setup
#: view:sale.config.settings:base_setup.view_sale_config_settings
msgid "Quotations and Sales Orders"
msgstr "Tilbud og Salgs Ordre"

#. module: base_setup
#: field:base.config.settings,font:0
msgid "Report Font"
msgstr ""

#. module: base_setup
#: field:sale.config.settings,module_sale:0
msgid "SALE"
msgstr "SALG"

#. module: base_setup
#: view:sale.config.settings:base_setup.view_sale_config_settings
msgid "Sale Features"
msgstr "Salgs funktioner"

#. module: base_setup
#: help:base.config.settings,font:0
msgid ""
"Set the font into the report header, it will be used as default font in the "
"RML reports of the user company"
msgstr ""

#. module: base_setup
#: help:base.config.settings,module_share:0
<<<<<<< HEAD
msgid "Share or embbed any screen of openerp."
msgstr "Del eller indlejre enhvert skærmbilled af openerp"
=======
msgid "Share or embbed any screen of Odoo."
msgstr "Del eller indlejer ethvert skærmbillede fra Odoo"
>>>>>>> 96502490

#. module: base_setup
#: view:sale.config.settings:base_setup.view_sale_config_settings
msgid "Social Network Integration"
msgstr "Social Network integration"

#. module: base_setup
#: view:base.setup.terminology:base_setup.base_setup_terminology_form
msgid "Specify Your Terminology"
msgstr "Angiv din Terminologi"

#. module: base_setup
#: selection:base.setup.terminology,partner:0
msgid "Tenant"
msgstr "Lejer"

#. module: base_setup
#: help:base.config.settings,module_google_calendar:0
msgid "This installs the module google_calendar."
msgstr "Dette installerer modulet google_kalender"

#. module: base_setup
#: help:base.config.settings,module_google_drive:0
msgid "This installs the module google_docs."
msgstr "Dette installerer modulet google_docs"

#. module: base_setup
#: model:ir.actions.act_window,name:base_setup.action_partner_terminology_config_form
msgid "Use another word to say \"Customer\""
msgstr "Brug alternativt ord for \"Kunde\""

#. module: base_setup
#: field:base.config.settings,module_auth_oauth:0
msgid ""
"Use external authentication providers, sign in with google, facebook, ..."
msgstr "Brug ekstern login godkendelse, login med google, facebook,..."

#. module: base_setup
#: help:sale.config.settings,module_web_linkedin:0
msgid ""
"When you create a new contact (person or company), you will be able to load "
"all the data from LinkedIn (photos, address, etc)."
msgstr ""
"Når du opretter en ny kontakt(person eller firma), kan du hente alle data "
"fra LinkedIn (billeder, adresse, m.m.)."

#. module: base_setup
#: view:base.config.settings:base_setup.view_general_configuration
msgid ""
"When you send a document to a customer\n"
"                                    (quotation, invoice), your customer will "
"be\n"
"                                    able to signup to get all his "
"documents,\n"
"                                    read your company news, check his "
"projects,\n"
"                                    etc."
msgstr ""
"Når du sender et dokument til en kunde\n"
"                                    (tilbud, faktura), vil din kunde kunne\n"
"                                    tilmelde sig for at tilgå alle hans "
"dokumenter,\n"
"                                    læse firma nyheder, kontrollere sine "
"projekter,\n"
"                                    m.m."

#. module: base_setup
#: help:base.config.settings,module_multi_company:0
msgid ""
"Work in multi-company environments, with appropriate security access between "
"companies.\n"
"-This installs the module multi_company."
msgstr ""

#. module: base_setup
#: view:base.setup.terminology:base_setup.base_setup_terminology_form
msgid ""
"You can use this wizard to change the terminologies for customers in the "
"whole application."
msgstr ""
"Du kan bruge denne wizard til at ændre terminologier for kunder i hele "
"programmet."

#. module: base_setup
#: view:base.config.settings:base_setup.view_general_configuration
msgid ""
"You will find more options in your company details: address for the header "
"and footer, overdue payments texts, etc."
msgstr ""
"Du vil finde flere optioner i detaljerne for firmaet: adresse til sidehoved "
"og sidefod, rykker tekster, m.m."

#. module: base_setup
#: view:base.setup.terminology:base_setup.base_setup_terminology_form
msgid "res_config_contents"
msgstr "res_config_contents"<|MERGE_RESOLUTION|>--- conflicted
+++ resolved
@@ -1,30 +1,23 @@
-# Danish translation for openobject-addons
-# Copyright (c) 2014 Rosetta Contributors and Canonical Ltd 2014
-# This file is distributed under the same license as the openobject-addons package.
-# FIRST AUTHOR <EMAIL@ADDRESS>, 2014.
-#
-msgid ""
-msgstr ""
-<<<<<<< HEAD
-"Project-Id-Version: openobject-addons\n"
-"Report-Msgid-Bugs-To: FULL NAME <EMAIL@ADDRESS>\n"
-"POT-Creation-Date: 2014-08-14 13:08+0000\n"
-"PO-Revision-Date: 2014-08-14 16:10+0000\n"
-"Last-Translator: FULL NAME <EMAIL@ADDRESS>\n"
-"Language-Team: Danish <da@li.org>\n"
-=======
+# Translation of Odoo Server.
+# This file contains the translation of the following modules:
+# * base_setup
+# 
+# Translators:
+# FIRST AUTHOR <EMAIL@ADDRESS>, 2014
+# jonas jensen <j.jensen@tcomp.dk>, 2015
+msgid ""
+msgstr ""
 "Project-Id-Version: Odoo 8.0\n"
 "Report-Msgid-Bugs-To: \n"
 "POT-Creation-Date: 2015-01-21 14:07+0000\n"
 "PO-Revision-Date: 2016-07-09 06:18+0000\n"
 "Last-Translator: Hans Henrik Gabelgaard <hhg@gabelgaard.org>\n"
 "Language-Team: Danish (http://www.transifex.com/odoo/odoo-8/language/da/)\n"
->>>>>>> 96502490
 "MIME-Version: 1.0\n"
 "Content-Type: text/plain; charset=UTF-8\n"
-"Content-Transfer-Encoding: 8bit\n"
-"X-Launchpad-Export-Date: 2014-08-15 06:57+0000\n"
-"X-Generator: Launchpad (build 17156)\n"
+"Content-Transfer-Encoding: \n"
+"Language: da\n"
+"Plural-Forms: nplurals=2; plural=(n != 1);\n"
 
 #. module: base_setup
 #: view:base.config.settings:base_setup.view_general_configuration
@@ -44,7 +37,7 @@
 #. module: base_setup
 #: field:base.config.settings,module_google_calendar:0
 msgid "Allow the users to synchronize their calendar  with Google Calendar"
-msgstr ""
+msgstr "Tillad brugerne at synkronisere deres kalender med Google Kalender"
 
 #. module: base_setup
 #: field:base.config.settings,module_base_import:0
@@ -109,14 +102,14 @@
 #: field:base.setup.terminology,create_uid:0
 #: field:sale.config.settings,create_uid:0
 msgid "Created by"
-msgstr ""
+msgstr "Oprettet af"
 
 #. module: base_setup
 #: field:base.config.settings,create_date:0
 #: field:base.setup.terminology,create_date:0
 #: field:sale.config.settings,create_date:0
 msgid "Created on"
-msgstr ""
+msgstr "Oprettet den"
 
 #. module: base_setup
 #: selection:base.setup.terminology,partner:0
@@ -186,11 +179,10 @@
 msgstr "Hvordan kontakter du en kunde"
 
 #. module: base_setup
-#: field:base.config.settings,id:0
-#: field:base.setup.terminology,id:0
+#: field:base.config.settings,id:0 field:base.setup.terminology,id:0
 #: field:sale.config.settings,id:0
 msgid "ID"
-msgstr ""
+msgstr "Id"
 
 #. module: base_setup
 #: view:base.config.settings:base_setup.view_general_configuration
@@ -202,14 +194,14 @@
 #: field:base.setup.terminology,write_uid:0
 #: field:sale.config.settings,write_uid:0
 msgid "Last Updated by"
-msgstr ""
+msgstr "Sidst opdateret af"
 
 #. module: base_setup
 #: field:base.config.settings,write_date:0
 #: field:base.setup.terminology,write_date:0
 #: field:sale.config.settings,write_date:0
 msgid "Last Updated on"
-msgstr ""
+msgstr "Sidst opdateret den"
 
 #. module: base_setup
 #: field:sale.config.settings,module_mass_mailing:0
@@ -230,12 +222,9 @@
 #: view:sale.config.settings:base_setup.view_sale_config_settings
 msgid ""
 "Odoo allows to automatically create leads (or others documents)\n"
-"                            from incoming emails. You can automatically "
-"synchronize emails with Odoo\n"
-"                            using regular POP/IMAP accounts, using a direct "
-"email integration script for your\n"
-"                            email server, or by manually pushing emails to "
-"Odoo using specific\n"
+"                            from incoming emails. You can automatically synchronize emails with Odoo\n"
+"                            using regular POP/IMAP accounts, using a direct email integration script for your\n"
+"                            email server, or by manually pushing emails to Odoo using specific\n"
 "                            plugins for your preferred email application."
 msgstr ""
 
@@ -295,13 +284,8 @@
 
 #. module: base_setup
 #: help:base.config.settings,module_share:0
-<<<<<<< HEAD
-msgid "Share or embbed any screen of openerp."
-msgstr "Del eller indlejre enhvert skærmbilled af openerp"
-=======
 msgid "Share or embbed any screen of Odoo."
 msgstr "Del eller indlejer ethvert skærmbillede fra Odoo"
->>>>>>> 96502490
 
 #. module: base_setup
 #: view:sale.config.settings:base_setup.view_sale_config_settings
@@ -344,35 +328,22 @@
 msgid ""
 "When you create a new contact (person or company), you will be able to load "
 "all the data from LinkedIn (photos, address, etc)."
-msgstr ""
-"Når du opretter en ny kontakt(person eller firma), kan du hente alle data "
-"fra LinkedIn (billeder, adresse, m.m.)."
+msgstr "Når du opretter en ny kontakt(person eller firma), kan du hente alle data fra LinkedIn (billeder, adresse, m.m.)."
 
 #. module: base_setup
 #: view:base.config.settings:base_setup.view_general_configuration
 msgid ""
 "When you send a document to a customer\n"
-"                                    (quotation, invoice), your customer will "
-"be\n"
-"                                    able to signup to get all his "
-"documents,\n"
-"                                    read your company news, check his "
-"projects,\n"
+"                                    (quotation, invoice), your customer will be\n"
+"                                    able to signup to get all his documents,\n"
+"                                    read your company news, check his projects,\n"
 "                                    etc."
-msgstr ""
-"Når du sender et dokument til en kunde\n"
-"                                    (tilbud, faktura), vil din kunde kunne\n"
-"                                    tilmelde sig for at tilgå alle hans "
-"dokumenter,\n"
-"                                    læse firma nyheder, kontrollere sine "
-"projekter,\n"
-"                                    m.m."
+msgstr "Når du sender et dokument til en kunde\n                                    (tilbud, faktura), vil din kunde kunne\n                                    tilmelde sig for at tilgå alle hans dokumenter,\n                                    læse firma nyheder, kontrollere sine projekter,\n                                    m.m."
 
 #. module: base_setup
 #: help:base.config.settings,module_multi_company:0
 msgid ""
-"Work in multi-company environments, with appropriate security access between "
-"companies.\n"
+"Work in multi-company environments, with appropriate security access between companies.\n"
 "-This installs the module multi_company."
 msgstr ""
 
@@ -381,18 +352,20 @@
 msgid ""
 "You can use this wizard to change the terminologies for customers in the "
 "whole application."
-msgstr ""
-"Du kan bruge denne wizard til at ændre terminologier for kunder i hele "
-"programmet."
+msgstr "Du kan bruge denne wizard til at ændre terminologier for kunder i hele programmet."
 
 #. module: base_setup
 #: view:base.config.settings:base_setup.view_general_configuration
 msgid ""
 "You will find more options in your company details: address for the header "
 "and footer, overdue payments texts, etc."
-msgstr ""
-"Du vil finde flere optioner i detaljerne for firmaet: adresse til sidehoved "
-"og sidefod, rykker tekster, m.m."
+msgstr "Du vil finde flere optioner i detaljerne for firmaet: adresse til sidehoved og sidefod, rykker tekster, m.m."
+
+#. module: base_setup
+#: view:base.config.settings:base_setup.view_general_configuration
+#: view:sale.config.settings:base_setup.view_sale_config_settings
+msgid "or"
+msgstr "eller"
 
 #. module: base_setup
 #: view:base.setup.terminology:base_setup.base_setup_terminology_form

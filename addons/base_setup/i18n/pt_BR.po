--- conflicted
+++ resolved
@@ -1,31 +1,23 @@
-# Brazilian Portuguese translation for openobject-addons
-# Copyright (c) 2014 Rosetta Contributors and Canonical Ltd 2014
-# This file is distributed under the same license as the openobject-addons package.
-# FIRST AUTHOR <EMAIL@ADDRESS>, 2014.
-#
+# Translation of Odoo Server.
+# This file contains the translation of the following modules:
+# * base_setup
+# 
+# Translators:
+# FIRST AUTHOR <EMAIL@ADDRESS>, 2014
+# Rodrigo Macedo <rodrigomacedo@rmsolucoeseminformatica.com>, 2015
 msgid ""
 msgstr ""
-<<<<<<< HEAD
-"Project-Id-Version: openobject-addons\n"
-"Report-Msgid-Bugs-To: FULL NAME <EMAIL@ADDRESS>\n"
-"POT-Creation-Date: 2014-08-14 13:08+0000\n"
-"PO-Revision-Date: 2014-09-05 00:49+0000\n"
-"Last-Translator: Fábio Martinelli - http://zupy.com.br "
-"<webmaster@zupy.com.br>\n"
-"Language-Team: Brazilian Portuguese <pt_BR@li.org>\n"
-=======
 "Project-Id-Version: Odoo 8.0\n"
 "Report-Msgid-Bugs-To: \n"
 "POT-Creation-Date: 2015-01-21 14:07+0000\n"
 "PO-Revision-Date: 2016-06-13 12:05+0000\n"
 "Last-Translator: Martin Trigaux\n"
 "Language-Team: Portuguese (Brazil) (http://www.transifex.com/odoo/odoo-8/language/pt_BR/)\n"
->>>>>>> 5b1beec1
 "MIME-Version: 1.0\n"
 "Content-Type: text/plain; charset=UTF-8\n"
-"Content-Transfer-Encoding: 8bit\n"
-"X-Launchpad-Export-Date: 2014-09-05 08:20+0000\n"
-"X-Generator: Launchpad (build 17196)\n"
+"Content-Transfer-Encoding: \n"
+"Language: pt_BR\n"
+"Plural-Forms: nplurals=2; plural=(n > 1);\n"
 
 #. module: base_setup
 #: view:base.config.settings:base_setup.view_general_configuration
@@ -154,9 +146,7 @@
 #. module: base_setup
 #: help:sale.config.settings,module_mass_mailing:0
 msgid "Get access to statistics with your mass mailing, manage campaigns."
-msgstr ""
-"Acesse as estatísticas de suas campanhas de email em massa e gerencie suas "
-"campanhas."
+msgstr "Acesse as estatísticas de suas campanhas de email em massa e gerencie suas campanhas."
 
 #. module: base_setup
 #: field:sale.config.settings,module_web_linkedin:0
@@ -189,8 +179,7 @@
 msgstr "Como você chama um Cliente"
 
 #. module: base_setup
-#: field:base.config.settings,id:0
-#: field:base.setup.terminology,id:0
+#: field:base.config.settings,id:0 field:base.setup.terminology,id:0
 #: field:sale.config.settings,id:0
 msgid "ID"
 msgstr "ID"
@@ -233,22 +222,18 @@
 #: view:sale.config.settings:base_setup.view_sale_config_settings
 msgid ""
 "Odoo allows to automatically create leads (or others documents)\n"
-"                            from incoming emails. You can automatically "
-"synchronize emails with Odoo\n"
-"                            using regular POP/IMAP accounts, using a direct "
-"email integration script for your\n"
-"                            email server, or by manually pushing emails to "
-"Odoo using specific\n"
+"                            from incoming emails. You can automatically synchronize emails with Odoo\n"
+"                            using regular POP/IMAP accounts, using a direct email integration script for your\n"
+"                            email server, or by manually pushing emails to Odoo using specific\n"
 "                            plugins for your preferred email application."
-msgstr ""
+msgstr "O Odoo permite criar automaticamente prospectos (ou outros documentos)\na partir de e-mails recebidos. Você pode sincronizar automaticamente e-mails com Odoo\nusando o Contas POP/IMAP, usando um script de integração direta para o seu\ne-mail do servidor, ou manualmente, enviando emails para o Odoo usando plugins\nespecíficos para o seu aplicativo de e-mail preferido."
 
 #. module: base_setup
 #: view:base.config.settings:base_setup.view_general_configuration
 msgid ""
 "Once installed, you can configure your API credentials for \"Google "
 "calendar\""
-msgstr ""
-"Instalado, você poderá configurar suas permissões para a Agenda do Google"
+msgstr "Instalado, você poderá configurar suas permissões para a Agenda do Google"
 
 #. module: base_setup
 #: view:base.config.settings:base_setup.view_general_configuration
@@ -295,14 +280,12 @@
 msgid ""
 "Set the font into the report header, it will be used as default font in the "
 "RML reports of the user company"
-msgstr ""
-"Define a fonte dentro do cabeçalho do relatório, será usada como fonte "
-"padrão nos relatórios RML da empresa do usuário"
+msgstr "Define a fonte dentro do cabeçalho do relatório, será usada como fonte padrão nos relatórios RML da empresa do usuário"
 
 #. module: base_setup
 #: help:base.config.settings,module_share:0
-msgid "Share or embbed any screen of openerp."
-msgstr "Compartilhar ou incorporar qualquer tela do OpenERP."
+msgid "Share or embbed any screen of Odoo."
+msgstr "Compartilhar ou incorporar qualquer tela do Odoo."
 
 #. module: base_setup
 #: view:sale.config.settings:base_setup.view_sale_config_settings
@@ -345,62 +328,44 @@
 msgid ""
 "When you create a new contact (person or company), you will be able to load "
 "all the data from LinkedIn (photos, address, etc)."
-msgstr ""
-"Quando você cria um novo contato (pessoa ou empresa), você será capaz de "
-"carregar todos os dados do LinkedIn (fotos, endereço, etc.)"
+msgstr "Quando você cria um novo contato (pessoa ou empresa), você será capaz de carregar todos os dados do LinkedIn (fotos, endereço, etc.)"
 
 #. module: base_setup
 #: view:base.config.settings:base_setup.view_general_configuration
 msgid ""
 "When you send a document to a customer\n"
-"                                    (quotation, invoice), your customer will "
-"be\n"
-"                                    able to signup to get all his "
-"documents,\n"
-"                                    read your company news, check his "
-"projects,\n"
+"                                    (quotation, invoice), your customer will be\n"
+"                                    able to signup to get all his documents,\n"
+"                                    read your company news, check his projects,\n"
 "                                    etc."
-<<<<<<< HEAD
-msgstr ""
-"Quando você enviar um documento para um cliente\n"
-"                                     (fatura, cotação), seu cliente será\n"
-"                                     capaz de se inscrever para obter todos "
-"os seus documentos,\n"
-"                                     ler as notícias da empresa, verificar "
-"seus projetos,\n"
-"                                     etc"
-=======
 msgstr "Quando você enviar um documento para um cliente\n                                     (fatura, cotação), seu cliente será\n                                     capaz de se inscrever para obter todos os seus documentos,\n                                     ler as notícias da empresa, verificar seus projetos,\n                                     etc"
->>>>>>> 5b1beec1
 
 #. module: base_setup
 #: help:base.config.settings,module_multi_company:0
 msgid ""
-"Work in multi-company environments, with appropriate security access between "
-"companies.\n"
+"Work in multi-company environments, with appropriate security access between companies.\n"
 "-This installs the module multi_company."
-msgstr ""
-"Trabalhar em ambiente multi-empresa, com controle de acesso entre as "
-"empresas.\n"
-"- Isto instala o módulo multi_company"
+msgstr "Trabalhar em ambiente multi-empresa, com controle de acesso entre as empresas.\n- Isto instala o módulo multi_company"
 
 #. module: base_setup
 #: view:base.setup.terminology:base_setup.base_setup_terminology_form
 msgid ""
 "You can use this wizard to change the terminologies for customers in the "
 "whole application."
-msgstr ""
-"Você pode usar este assistente para mudar as terminologias para clientes em "
-"toda a aplicação"
+msgstr "Você pode usar este assistente para mudar as terminologias para clientes em toda a aplicação"
 
 #. module: base_setup
 #: view:base.config.settings:base_setup.view_general_configuration
 msgid ""
 "You will find more options in your company details: address for the header "
 "and footer, overdue payments texts, etc."
-msgstr ""
-"Você vai encontrar mais opções em detalhes da sua empresa: endereço para o "
-"cabeçalho e rodapé, textos atraso de pagamentos, etc"
+msgstr "Você vai encontrar mais opções em detalhes da sua empresa: endereço para o cabeçalho e rodapé, textos atraso de pagamentos, etc"
+
+#. module: base_setup
+#: view:base.config.settings:base_setup.view_general_configuration
+#: view:sale.config.settings:base_setup.view_sale_config_settings
+msgid "or"
+msgstr "ou"
 
 #. module: base_setup
 #: view:base.setup.terminology:base_setup.base_setup_terminology_form

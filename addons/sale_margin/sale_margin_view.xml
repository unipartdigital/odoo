--- conflicted
+++ resolved
@@ -8,11 +8,7 @@
         <field name="model">sale.order</field>
         <field name="inherit_id" ref="sale.view_order_form" />
         <field name="arch" type="xml">
-<<<<<<< HEAD
-            <xpath expr="//group[@class='oe_subtotal_footer oe_right']" position="inside">
-=======
             <xpath expr="//group[@name='sale_total']" position="inside">
->>>>>>> 0a22debf
                 <field name="margin"/>
             </xpath>
         </field>

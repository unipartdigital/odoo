<?xml version="1.0" encoding="utf-8"?>
<openerp>
    <data>
        <menuitem id="base.menu_base_action_rule_admin" name="Automated Actions"
            parent="base.menu_custom" />

        <!--
            Action Rule Form View
        -->
           <record id="view_base_action_rule_form" model="ir.ui.view">
               <field name="name">base.action.rule.form</field>
            <field name="model">base.action.rule</field>
            <field name="arch" type="xml">
<<<<<<< HEAD
                <form string="Action Rule" version="7.0">
                    <sheet>
                        <group col="4">
                            <field name="name"/>
                            <field name="active"/>
                            <field name="model_id"/>
                            <field name="model" invisible="1"/>
                            <field name="sequence" invisible="1"/>
                        </group>
                        <notebook>
                            <page string="Conditions">
                                <p class="oe_grey">
                                    <b>Select a filter or a timer as condition.</b><br/> An action rule is checked when you create or modify the "Related Document Model". The precondition filter is checked right before the modification while the postcondition filter is checked after the modification. A precondition filter will therefore not work during a creation.<br/>
                                    <b>To create a new filter:</b><br/>
                                    - Go to your "Related Document Model" page and set the filter parameters in the "Search" view (Example of filter based on Leads/Opportunities: Creation Date "is equal to" 01/01/2012)<br/>
                                    - In this same "Search" view, select the menu "Save Current Filter", enter the name (Ex: Create the 01/01/2012) and add the option "Share with all users"<br/>
                                    The filter must therefore be available in this page.
                                </p>
                                <group>
                                    <group name="filter" string="Filter Condition">
                                        <field name="filter_pre_id" domain="[('model_id','=',model), ('user_id', '=', False)]" context="{'default_model_id': model}"/>
                                        <field name="filter_id" domain="[('model_id','=',model), ('user_id', '=', False)]" context="{'default_model_id': model}"/>
                                    </group>
                                    <group name="timing" string="Timer">
                                        <field name="trg_date_type"/>
                                        <field name="trg_date_range" string="Delay After Trigger Date" attrs="{'invisible': [('trg_date_type', '=', 'none')]}"/>
                                        <field name="trg_date_range_type" attrs="{'invisible': [('trg_date_type', '=', 'none')]}"/>
                                    </group>
=======
                <form string="Action Rule">
                    <group col="6" colspan="4">
                        <field name="name"/>
                        <field name="model_id" select="1" on_change="onchange_model_id(model_id)"/>
                        <field name="filter_id" />
                        <field name="sequence"/>
                        <field name="active"/>
                    </group>
                    <notebook colspan="4">
                        <page string="Conditions">
                            <group col="2" colspan="2" name="model">
                                <separator colspan="4" string="Conditions on Model Fields"/>
                                <field name="regex_name" colspan="2"/>
                                <field name="trg_user_id"/>
                            </group>
                            <group col="2" colspan="2" name="partner">
                                <separator colspan="4" string="Conditions on Model Partner"/>
                                <field name="trg_partner_id"/>
                                <field name="trg_partner_categ_id"/>
                            </group>
                            <group col="2" colspan="2">
                                <separator colspan="4" string="Conditions on States"/>
                                <field name="trg_state_from"/>
                                <field name="trg_state_to"/>
                            </group>
                            <group col="2" colspan="2">
                                <separator colspan="4" string="Conditions on Timing"/>
                                <field name="trg_date_id"/>
                                <group col="3" colspan="2" attrs="{'invisible': [('trg_date_id', '=', 'none')]}">
                                    <field name="trg_date_range" string="Delay After Trigger Date"/>
                                    <field name="trg_date_range_type" nolabel="1"/>
>>>>>>> 16e8bdc6
                                </group>
                            </page>
                            <page string="Actions">
                                <group name="action_field" col="4" string="Fields to Change">
                                    <field name="act_user_id"/>
                                    <field name="act_followers" widget="many2many_tags"/>
                                </group>
                                <group name="action_server" string="Server Actions to be Triggered (eg. Email Reminder, Call Object Method, etc...)" >
                                    <field name="server_action_ids" domain="[('model_id','=', model_id)]" nolabel="1" context="{'default_model_id': model_id}">
                                        <tree string="Server Actions">
                                            <field name="sequence"/>
                                            <field name="name"/>
                                            <field name="state"/>
                                        </tree>
                                    </field>
                                </group>
                           </page>
                       </notebook>
                    </sheet>
                </form>
            </field>
           </record>

<!-- Action Rule Tree View -->

           <record id="view_base_action_rule_tree" model="ir.ui.view">
               <field name="name">base.action.rule.tree</field>
            <field name="model">base.action.rule</field>
            <field name="arch" type="xml">
                <tree string="Action Rule">
                    <field name="sequence"/>
                    <field name="name" colspan="4"/>
                    <field name="filter_id"/>
                </tree>
            </field>
           </record>

<!-- Action Rule Action -->

        <record id="base_action_rule_act" model="ir.actions.act_window">
            <field name="name">Automated Actions</field>
            <field name="res_model">base.action.rule</field>
            <field name="view_type">form</field>
            <field name="view_mode">tree,form</field>
            <field name="view_id" ref="view_base_action_rule_tree"/>
            <field name="help" type="html">
              <p class="oe_view_nocontent_create">
                Click to setup a new automated action rule. 
              </p><p>
                Use automated actions to automatically trigger actions for
                various screens. Example: a lead created by a specific user may
                be automatically set to a specific sales team, or an
                opportunity which still has status pending after 14 days might
                trigger an automatic reminder email.
              </p>
            </field>
        </record>

        <menuitem id="menu_base_action_rule_form"
            parent="base.menu_base_action_rule_admin" action="base_action_rule_act" sequence="1"/>


    </data>
</openerp><|MERGE_RESOLUTION|>--- conflicted
+++ resolved
@@ -11,7 +11,6 @@
                <field name="name">base.action.rule.form</field>
             <field name="model">base.action.rule</field>
             <field name="arch" type="xml">
-<<<<<<< HEAD
                 <form string="Action Rule" version="7.0">
                     <sheet>
                         <group col="4">
@@ -36,43 +35,13 @@
                                         <field name="filter_id" domain="[('model_id','=',model), ('user_id', '=', False)]" context="{'default_model_id': model}"/>
                                     </group>
                                     <group name="timing" string="Timer">
-                                        <field name="trg_date_type"/>
-                                        <field name="trg_date_range" string="Delay After Trigger Date" attrs="{'invisible': [('trg_date_type', '=', 'none')]}"/>
-                                        <field name="trg_date_range_type" attrs="{'invisible': [('trg_date_type', '=', 'none')]}"/>
+                                        <field name="trg_date_id"/>
+                                        <label string="Delay After Trigger Date" attrs="{'invisible': [('trg_date_id','=',False)]}"/>
+                                        <div attrs="{'invisible': [('trg_date_id','=',False)]}">
+                                            <field name="trg_date_range"/>
+                                            <field name="trg_date_range_type" attrs="{'required': [('trg_date_id','!=',False)]}"/>
+                                        </div>
                                     </group>
-=======
-                <form string="Action Rule">
-                    <group col="6" colspan="4">
-                        <field name="name"/>
-                        <field name="model_id" select="1" on_change="onchange_model_id(model_id)"/>
-                        <field name="filter_id" />
-                        <field name="sequence"/>
-                        <field name="active"/>
-                    </group>
-                    <notebook colspan="4">
-                        <page string="Conditions">
-                            <group col="2" colspan="2" name="model">
-                                <separator colspan="4" string="Conditions on Model Fields"/>
-                                <field name="regex_name" colspan="2"/>
-                                <field name="trg_user_id"/>
-                            </group>
-                            <group col="2" colspan="2" name="partner">
-                                <separator colspan="4" string="Conditions on Model Partner"/>
-                                <field name="trg_partner_id"/>
-                                <field name="trg_partner_categ_id"/>
-                            </group>
-                            <group col="2" colspan="2">
-                                <separator colspan="4" string="Conditions on States"/>
-                                <field name="trg_state_from"/>
-                                <field name="trg_state_to"/>
-                            </group>
-                            <group col="2" colspan="2">
-                                <separator colspan="4" string="Conditions on Timing"/>
-                                <field name="trg_date_id"/>
-                                <group col="3" colspan="2" attrs="{'invisible': [('trg_date_id', '=', 'none')]}">
-                                    <field name="trg_date_range" string="Delay After Trigger Date"/>
-                                    <field name="trg_date_range_type" nolabel="1"/>
->>>>>>> 16e8bdc6
                                 </group>
                             </page>
                             <page string="Actions">

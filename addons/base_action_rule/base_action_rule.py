--- conflicted
+++ resolved
@@ -442,6 +442,8 @@
             context = {}
 
         context.update({'action': True})
+        if not scrit:
+            scrit = []
 
         for action in self.browse(cr, uid, ids, context=context):
             for obj in objects:
@@ -471,11 +473,7 @@
         return True
 
     _constraints = [
-<<<<<<< HEAD
         (_check_mail, 'Error: The mail is not well formated', ['act_mail_body']),
-=======
-        (_check_mail, 'Error: The mail is not well formatted', ['act_mail_body']),
->>>>>>> b8519868
     ]
 
 base_action_rule()

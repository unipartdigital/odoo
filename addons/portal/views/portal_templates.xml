--- conflicted
+++ resolved
@@ -174,13 +174,8 @@
     </template>
 
     <template id="portal_record_sidebar" name="My Portal Record Sidebar">
-<<<<<<< HEAD
-        <div t-attf-class="col-12 col-lg flex-lg-grow-0 #{classes}">
+        <div t-attf-class="#{classes}">
             <div class="card bg-white mb-4 sticky-top" id="sidebar_content">
-=======
-        <div t-attf-class="#{classes}">
-            <div class="card bg-white mb-4" id="sidebar_content">
->>>>>>> 60e71302
                 <div t-if="title" class="card-body text-center pb-2 pt-3">
                     <t t-raw="title"/>
                 </div>

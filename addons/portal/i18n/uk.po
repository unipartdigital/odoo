--- conflicted
+++ resolved
@@ -1,30 +1,21 @@
-# Ukrainian translation for openobject-addons
-# Copyright (c) 2014 Rosetta Contributors and Canonical Ltd 2014
-# This file is distributed under the same license as the openobject-addons package.
-# FIRST AUTHOR <EMAIL@ADDRESS>, 2014.
-#
-msgid ""
-msgstr ""
-<<<<<<< HEAD
-"Project-Id-Version: openobject-addons\n"
-"Report-Msgid-Bugs-To: FULL NAME <EMAIL@ADDRESS>\n"
-"POT-Creation-Date: 2014-09-23 16:28+0000\n"
-"PO-Revision-Date: 2014-08-14 16:10+0000\n"
-"Last-Translator: FULL NAME <EMAIL@ADDRESS>\n"
-"Language-Team: Ukrainian <uk@li.org>\n"
-=======
+# Translation of Odoo Server.
+# This file contains the translation of the following modules:
+# * portal
+# 
+# Translators:
+msgid ""
+msgstr ""
 "Project-Id-Version: Odoo 8.0\n"
 "Report-Msgid-Bugs-To: \n"
 "POT-Creation-Date: 2015-01-21 14:08+0000\n"
 "PO-Revision-Date: 2015-11-30 14:01+0000\n"
 "Last-Translator: Bogdan\n"
 "Language-Team: Ukrainian (http://www.transifex.com/odoo/odoo-8/language/uk/)\n"
->>>>>>> 83a4a582
 "MIME-Version: 1.0\n"
 "Content-Type: text/plain; charset=UTF-8\n"
-"Content-Transfer-Encoding: 8bit\n"
-"X-Launchpad-Export-Date: 2014-09-24 09:25+0000\n"
-"X-Generator: Launchpad (build 17196)\n"
+"Content-Transfer-Encoding: \n"
+"Language: uk\n"
+"Plural-Forms: nplurals=3; plural=(n%10==1 && n%100!=11 ? 0 : n%10>=2 && n%10<=4 && (n%100<10 || n%100>=20) ? 1 : 2);\n"
 
 #. module: portal
 #: model:ir.actions.client,help:portal.action_mail_inbox_feeds_portal
@@ -32,10 +23,8 @@
 "<p>\n"
 "                    <b>Good Job!</b> Your inbox is empty.\n"
 "                </p><p>\n"
-"                    Your inbox contains private messages or emails sent to "
-"you\n"
-"                    as well as information related to documents or people "
-"you\n"
+"                    Your inbox contains private messages or emails sent to you\n"
+"                    as well as information related to documents or people you\n"
 "                    follow.\n"
 "                </p>\n"
 "            "
@@ -47,10 +36,8 @@
 "<p>\n"
 "                    <b>No todo.</b>\n"
 "                </p><p>\n"
-"                    When you process messages in your inbox, you can mark "
-"some\n"
-"                    as <i>todo</i>. From this menu, you can process all your "
-"todo.\n"
+"                    When you process messages in your inbox, you can mark some\n"
+"                    as <i>todo</i>. From this menu, you can process all your todo.\n"
 "                </p>\n"
 "            "
 msgstr ""
@@ -62,8 +49,7 @@
 "                    No message found and no message sent yet.\n"
 "                </p><p>\n"
 "                    Click on the top-right icon to compose a message. This\n"
-"                    message will be sent by email if it's an internal "
-"contact.\n"
+"                    message will be sent by email if it's an internal contact.\n"
 "                </p>\n"
 "            "
 msgstr ""
@@ -72,12 +58,12 @@
 #: code:addons/portal/mail_message.py:59
 #, python-format
 msgid "Access Denied"
-msgstr ""
+msgstr "Меню доступу"
 
 #. module: portal
 #: model:ir.model,name:portal.model_res_groups
 msgid "Access Groups"
-msgstr ""
+msgstr "Правила доступу"
 
 #. module: portal
 #: model:ir.ui.menu,name:portal.portal_after_sales
@@ -87,7 +73,7 @@
 #. module: portal
 #: view:portal.wizard:portal.wizard_view
 msgid "Apply"
-msgstr ""
+msgstr "Застосувати"
 
 #. module: portal
 #: model:ir.actions.client,name:portal.action_mail_archives_feeds_portal
@@ -98,22 +84,22 @@
 #. module: portal
 #: model:ir.ui.menu,name:portal.portal_orders
 msgid "Billing"
-msgstr ""
+msgstr "Оплата"
 
 #. module: portal
 #: view:portal.wizard:portal.wizard_view
 msgid "Cancel"
-msgstr ""
+msgstr "Скасувати"
 
 #. module: portal
 #: field:portal.wizard.user,partner_id:0
 msgid "Contact"
-msgstr ""
+msgstr "Контакт"
 
 #. module: portal
 #: view:portal.wizard.user:portal.wizard_user_tree_view
 msgid "Contacts"
-msgstr ""
+msgstr "Контакти"
 
 #. module: portal
 #: code:addons/portal/wizard/portal_wizard.py:163
@@ -122,16 +108,14 @@
 msgstr ""
 
 #. module: portal
-#: field:portal.wizard,create_uid:0
-#: field:portal.wizard.user,create_uid:0
+#: field:portal.wizard,create_uid:0 field:portal.wizard.user,create_uid:0
 msgid "Created by"
-msgstr ""
-
-#. module: portal
-#: field:portal.wizard,create_date:0
-#: field:portal.wizard.user,create_date:0
+msgstr "Створив"
+
+#. module: portal
+#: field:portal.wizard,create_date:0 field:portal.wizard.user,create_date:0
 msgid "Created on"
-msgstr ""
+msgstr "Створено"
 
 #. module: portal
 #: code:addons/portal/wizard/portal_wizard.py:34
@@ -159,12 +143,12 @@
 #. module: portal
 #: view:share.wizard:portal.share_step2_form_portal
 msgid "Details"
-msgstr ""
+msgstr "Деталі"
 
 #. module: portal
 #: field:portal.wizard.user,email:0
 msgid "Email"
-msgstr ""
+msgstr "Ел.пошта"
 
 #. module: portal
 #: code:addons/portal/wizard/portal_wizard.py:225
@@ -175,7 +159,7 @@
 #. module: portal
 #: model:ir.model,name:portal.model_mail_thread
 msgid "Email Thread"
-msgstr ""
+msgstr "Ланцюжки повідомлень"
 
 #. module: portal
 #: code:addons/portal/wizard/share_wizard.py:39
@@ -196,20 +180,19 @@
 msgstr ""
 
 #. module: portal
-#: field:portal.wizard,id:0
-#: field:portal.wizard.user,id:0
+#: field:portal.wizard,id:0 field:portal.wizard.user,id:0
 msgid "ID"
-msgstr ""
+msgstr "ID"
 
 #. module: portal
 #: help:res.groups,is_portal:0
 msgid "If checked, this group is usable as a portal."
-msgstr ""
+msgstr "Якщо ця опція вибрана, групу можна використовувати як портал."
 
 #. module: portal
 #: field:portal.wizard.user,in_portal:0
 msgid "In Portal"
-msgstr ""
+msgstr "На Порталі"
 
 #. module: portal
 #: model:ir.actions.client,name:portal.action_mail_inbox_feeds_portal
@@ -220,24 +203,22 @@
 #. module: portal
 #: field:portal.wizard,welcome_message:0
 msgid "Invitation Message"
-msgstr ""
-
-#. module: portal
-#: field:portal.wizard,write_uid:0
-#: field:portal.wizard.user,write_uid:0
+msgstr "Повідомлення-запрошення"
+
+#. module: portal
+#: field:portal.wizard,write_uid:0 field:portal.wizard.user,write_uid:0
 msgid "Last Updated by"
-msgstr ""
-
-#. module: portal
-#: field:portal.wizard,write_date:0
-#: field:portal.wizard.user,write_date:0
+msgstr "Востаннє відредаговано"
+
+#. module: portal
+#: field:portal.wizard,write_date:0 field:portal.wizard.user,write_date:0
 msgid "Last Updated on"
-msgstr ""
+msgstr "Дата останньої зміни"
 
 #. module: portal
 #: model:ir.model,name:portal.model_mail_message
 msgid "Message"
-msgstr ""
+msgstr "Повідомлення"
 
 #. module: portal
 #: model:ir.ui.menu,name:portal.portal_messages
@@ -247,12 +228,12 @@
 #. module: portal
 #: view:res.groups:portal.group_search_view
 msgid "Non-Portal Groups"
-msgstr ""
+msgstr "Групи, що не належать порталу"
 
 #. module: portal
 #: model:ir.model,name:portal.model_mail_mail
 msgid "Outgoing Mails"
-msgstr ""
+msgstr "Вихідна пошта"
 
 #. module: portal
 #: code:addons/portal/wizard/share_wizard.py:54
@@ -267,49 +248,46 @@
 msgstr ""
 
 #. module: portal
-#: model:ir.ui.menu,name:portal.portal_menu
-#: field:portal.wizard,portal_id:0
+#: model:ir.ui.menu,name:portal.portal_menu field:portal.wizard,portal_id:0
 #: field:res.groups,is_portal:0
 msgid "Portal"
-msgstr ""
+msgstr "Портрет"
 
 #. module: portal
 #: model:ir.actions.act_window,name:portal.partner_wizard_action
 #: model:ir.model,name:portal.model_portal_wizard
 #: view:portal.wizard:portal.wizard_view
 msgid "Portal Access Management"
-msgstr ""
+msgstr "Керування доступом до порталу"
 
 #. module: portal
 #: view:res.groups:portal.group_search_view
 msgid "Portal Groups"
-msgstr ""
+msgstr "Групи порталу"
 
 #. module: portal
 #: model:ir.model,name:portal.model_portal_wizard_user
 msgid "Portal User Config"
-msgstr ""
+msgstr "Налаштування користувача порталу"
 
 #. module: portal
 #: model:ir.ui.menu,name:portal.portal_projects
 msgid "Projects"
-msgstr ""
+msgstr "Проекти"
 
 #. module: portal
 #: view:portal.wizard:portal.wizard_view
 msgid ""
 "Select which contacts should belong to the portal in the list below.\n"
-"                        The email address of each selected contact must be "
-"valid and unique.\n"
-"                        If necessary, you can fix any contact's email "
-"address directly in the list."
-msgstr ""
+"                        The email address of each selected contact must be valid and unique.\n"
+"                        If necessary, you can fix any contact's email address directly in the list."
+msgstr "Виберіть, які контакти зі списку нижче, будуть належати порталу.\nЕл.пошта кожного вибраного контакту повинна бути дійсною та унікальною.\nЯкщо це необхідно, ви можете виправити ел.пошту будь-якого користувача прямо в списку нижче."
 
 #. module: portal
 #: code:addons/portal/wizard/portal_wizard.py:149
 #, python-format
 msgid "Several contacts have the same email: "
-msgstr ""
+msgstr "Декілька контактів мають однакову ел.пошту:"
 
 #. module: portal
 #: model:ir.model,name:portal.model_share_wizard
@@ -320,38 +298,37 @@
 #: code:addons/portal/wizard/portal_wizard.py:146
 #, python-format
 msgid "Some contacts don't have a valid email: "
-msgstr ""
+msgstr "Деякі контакти не мають перевіреної ел.пошти:"
 
 #. module: portal
 #: code:addons/portal/wizard/portal_wizard.py:152
 #, python-format
 msgid "Some contacts have the same email as an existing portal user:"
-msgstr ""
+msgstr "Деякі контакти мають такі ж ел.пошти, як і вже зареєстровані на порталі користувачі:"
 
 #. module: portal
 #: help:portal.wizard,portal_id:0
 msgid "The portal that users can be added in or removed from."
-msgstr ""
+msgstr "Портла, на який користувачі можуть бути додані або видалені."
 
 #. module: portal
 #: code:addons/portal/mail_message.py:60
 #, python-format
 msgid ""
-"The requested operation cannot be completed due to security restrictions. "
-"Please contact your system administrator.\n"
+"The requested operation cannot be completed due to security restrictions. Please contact your system administrator.\n"
 "\n"
 "(Document type: %s, Operation: %s)"
-msgstr ""
+msgstr "Дана операція не може бути виконана через обмеження доступу. Зв'яжіться з Вашим системним адміністратором\n\n(Тип документа: %s, Операція: %s)"
 
 #. module: portal
 #: view:portal.wizard:portal.wizard_view
 msgid "This text is included in the email sent to new portal users."
-msgstr ""
+msgstr "Цей текст міститиметься в електронному листі новим користувачам порталу."
 
 #. module: portal
 #: help:portal.wizard,welcome_message:0
 msgid "This text is included in the email sent to new users of the portal."
-msgstr ""
+msgstr "Цей текст міститиметься в електронному листі новим користувачам порталу."
 
 #. module: portal
 #: code:addons/portal/wizard/portal_wizard.py:155
@@ -360,7 +337,7 @@
 "To resolve this error, you can: \n"
 "- Correct the emails of the relevant contacts\n"
 "- Grant access only to contacts with unique emails"
-msgstr ""
+msgstr "Щоб виправити цю помилку, ви можете:\n- Виправити ел.пошти відповідних контактів\n- Надавати доступ лише контактам з унікальними ел.поштами"
 
 #. module: portal
 #: model:ir.actions.client,name:portal.action_mail_star_feeds_portal
@@ -371,7 +348,7 @@
 #. module: portal
 #: field:portal.wizard,user_ids:0
 msgid "Users"
-msgstr ""
+msgstr "Користувачі"
 
 #. module: portal
 #: code:addons/portal/wizard/share_wizard.py:38
@@ -382,7 +359,7 @@
 #. module: portal
 #: field:portal.wizard.user,wizard_id:0
 msgid "Wizard"
-msgstr ""
+msgstr "Майстер"
 
 #. module: portal
 #: code:addons/portal/wizard/portal_wizard.py:226
@@ -402,6 +379,11 @@
 #, python-format
 msgid "access directly to"
 msgstr ""
+
+#. module: portal
+#: view:portal.wizard:portal.wizard_view
+msgid "or"
+msgstr "або"
 
 #. module: portal
 #: code:addons/portal/mail_mail.py:48

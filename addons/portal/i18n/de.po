--- conflicted
+++ resolved
@@ -299,13 +299,8 @@
 
 #. module: portal
 #: help:res.portal,group_id:0
-<<<<<<< HEAD
 msgid "The group connected to this portal"
 msgstr ""
-=======
-msgid "The group extended by this portal"
-msgstr "Die diesem Portal zugeordnete Gruppe"
->>>>>>> ab5f1f87
 
 #. module: portal
 #: view:res.portal:0

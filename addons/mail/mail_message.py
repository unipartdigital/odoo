# -*- coding: utf-8 -*-
##############################################################################
#
#    OpenERP, Open Source Management Solution
#    Copyright (C) 2010-today OpenERP SA (<http://www.openerp.com>)
#
#    This program is free software: you can redistribute it and/or modify
#    it under the terms of the GNU Affero General Public License as
#    published by the Free Software Foundation, either version 3 of the
#    License, or (at your option) any later version
#
#    This program is distributed in the hope that it will be useful,
#    but WITHOUT ANY WARRANTY; without even the implied warranty of
#    MERCHANTABILITY or FITNESS FOR A PARTICULAR PURPOSE.  See the
#    GNU Affero General Public License for more details
#
#    You should have received a copy of the GNU Affero General Public License
#    along with this program.  If not, see <http://www.gnu.org/licenses/>
#
##############################################################################

import logging
from openerp import tools

from email.header import decode_header
from openerp import SUPERUSER_ID
from openerp.osv import osv, orm, fields
from openerp.tools import html_email_clean
from openerp.tools.translate import _

_logger = logging.getLogger(__name__)

try:
    from mako.template import Template as MakoTemplate
except ImportError:
    _logger.warning("payment_acquirer: mako templates not available, payment acquirer will not work!")


""" Some tools for parsing / creating email fields """
def decode(text):
    """Returns unicode() string conversion of the the given encoded smtp header text"""
    if text:
        text = decode_header(text.replace('\r', ''))
        return ''.join([tools.ustr(x[0], x[1]) for x in text])


class mail_message(osv.Model):
    """ Messages model: system notification (replacing res.log notifications),
        comments (OpenChatter discussion) and incoming emails. """
    _name = 'mail.message'
    _description = 'Message'
    _inherit = ['ir.needaction_mixin']
    _order = 'id desc'
    _rec_name = 'record_name'

    _message_read_limit = 30
    _message_read_fields = ['id', 'parent_id', 'model', 'res_id', 'body', 'subject', 'date', 'to_read', 'email_from',
        'type', 'vote_user_ids', 'attachment_ids', 'author_id', 'partner_ids', 'record_name']
    _message_record_name_length = 18
    _message_read_more_limit = 1024

    def default_get(self, cr, uid, fields, context=None):
        # protection for `default_type` values leaking from menu action context (e.g. for invoices)
        if context and context.get('default_type') and context.get('default_type') not in self._columns['type'].selection:
            context = dict(context, default_type=None)
        return super(mail_message, self).default_get(cr, uid, fields, context=context)

    def _shorten_name(self, name):
        if len(name) <= (self._message_record_name_length + 3):
            return name
        return name[:self._message_record_name_length] + '...'

    def _get_record_name(self, cr, uid, ids, name, arg, context=None):
        """ Return the related document name, using name_get. It is done using
            SUPERUSER_ID, to be sure to have the record name correctly stored. """
        # TDE note: regroup by model/ids, to have less queries to perform
        result = dict.fromkeys(ids, False)
        for message in self.read(cr, uid, ids, ['model', 'res_id'], context=context):
            if not message.get('model') or not message.get('res_id') or message['model'] not in self.pool:
                continue
            result[message['id']] = self.pool[message['model']].name_get(cr, SUPERUSER_ID, [message['res_id']], context=context)[0][1]
        return result

    def _get_to_read(self, cr, uid, ids, name, arg, context=None):
        """ Compute if the message is unread by the current user. """
        res = dict((id, False) for id in ids)
        partner_id = self.pool.get('res.users').read(cr, uid, uid, ['partner_id'], context=context)['partner_id'][0]
        notif_obj = self.pool.get('mail.notification')
        notif_ids = notif_obj.search(cr, uid, [
            ('partner_id', 'in', [partner_id]),
            ('message_id', 'in', ids),
            ('read', '=', False),
        ], context=context)
        for notif in notif_obj.browse(cr, uid, notif_ids, context=context):
            res[notif.message_id.id] = True
        return res

    def _search_to_read(self, cr, uid, obj, name, domain, context=None):
        """ Search for messages to read by the current user. Condition is
            inversed because we search unread message on a read column. """
        return ['&', ('notification_ids.partner_id.user_ids', 'in', [uid]), ('notification_ids.read', '=', not domain[0][2])]

    def _get_starred(self, cr, uid, ids, name, arg, context=None):
        """ Compute if the message is unread by the current user. """
        res = dict((id, False) for id in ids)
        partner_id = self.pool.get('res.users').read(cr, uid, uid, ['partner_id'], context=context)['partner_id'][0]
        notif_obj = self.pool.get('mail.notification')
        notif_ids = notif_obj.search(cr, uid, [
            ('partner_id', 'in', [partner_id]),
            ('message_id', 'in', ids),
            ('starred', '=', True),
        ], context=context)
        for notif in notif_obj.browse(cr, uid, notif_ids, context=context):
            res[notif.message_id.id] = True
        return res

    def _search_starred(self, cr, uid, obj, name, domain, context=None):
        """ Search for messages to read by the current user. Condition is
            inversed because we search unread message on a read column. """
        return ['&', ('notification_ids.partner_id.user_ids', 'in', [uid]), ('notification_ids.starred', '=', domain[0][2])]

    def name_get(self, cr, uid, ids, context=None):
        # name_get may receive int id instead of an id list
        if isinstance(ids, (int, long)):
            ids = [ids]
        res = []
        for message in self.browse(cr, uid, ids, context=context):
            name = '%s: %s' % (message.subject or '', message.body or '')
            res.append((message.id, self._shorten_name(name.lstrip(' :'))))
        return res

    _columns = {
        'type': fields.selection([
                        ('email', 'Email'),
                        ('comment', 'Comment'),
                        ('notification', 'System notification'),
                        ], 'Type',
            help="Message type: email for email message, notification for system "\
                 "message, comment for other messages such as user replies"),
        'email_from': fields.char('From',
            help="Email address of the sender. This field is set when no matching partner is found for incoming emails."),
        'reply_to': fields.char('Reply-To',
            help='Reply email address. Setting the reply_to bypasses the automatic thread creation.'),
        'author_id': fields.many2one('res.partner', 'Author', select=1,
            ondelete='set null',
            help="Author of the message. If not set, email_from may hold an email address that did not match any partner."),
        'author_avatar': fields.related('author_id', 'image_small', type="binary", string="Author's Avatar"),
        'partner_ids': fields.many2many('res.partner', string='Recipients'),
        'notified_partner_ids': fields.many2many('res.partner', 'mail_notification',
            'message_id', 'partner_id', 'Notified partners',
            help='Partners that have a notification pushing this message in their mailboxes'),
        'attachment_ids': fields.many2many('ir.attachment', 'message_attachment_rel',
            'message_id', 'attachment_id', 'Attachments'),
        'parent_id': fields.many2one('mail.message', 'Parent Message', select=True,
            ondelete='set null', help="Initial thread message."),
        'child_ids': fields.one2many('mail.message', 'parent_id', 'Child Messages'),
        'model': fields.char('Related Document Model', size=128, select=1),
        'res_id': fields.integer('Related Document ID', select=1),
        'record_name': fields.function(_get_record_name, type='char',
            store=True, string='Message Record Name',
            help="Name get of the related document."),
        'notification_ids': fields.one2many('mail.notification', 'message_id',
            string='Notifications', auto_join=True,
            help='Technical field holding the message notifications. Use notified_partner_ids to access notified partners.'),
        'subject': fields.char('Subject'),
        'date': fields.datetime('Date'),
        'message_id': fields.char('Message-Id', help='Message unique identifier', select=1, readonly=1),
        'body': fields.html('Contents', help='Automatically sanitized HTML contents'),
        'to_read': fields.function(_get_to_read, fnct_search=_search_to_read,
            type='boolean', string='To read',
            help='Current user has an unread notification linked to this message'),
        'starred': fields.function(_get_starred, fnct_search=_search_starred,
            type='boolean', string='Starred',
            help='Current user has a starred notification linked to this message'),
        'subtype_id': fields.many2one('mail.message.subtype', 'Subtype',
            ondelete='set null', select=1,),
        'vote_user_ids': fields.many2many('res.users', 'mail_vote',
            'message_id', 'user_id', string='Votes',
            help='Users that voted for this message'),
    }

    def _needaction_domain_get(self, cr, uid, context=None):
        return [('to_read', '=', True)]

    def _get_default_from(self, cr, uid, context=None):
        this = self.pool.get('res.users').browse(cr, SUPERUSER_ID, uid, context=context)
        if this.alias_domain:
            return '%s <%s@%s>' % (this.name, this.alias_name, this.alias_domain)
        elif this.email:
            return '%s <%s>' % (this.name, this.email)
        raise osv.except_osv(_('Invalid Action!'), _("Unable to send email, please configure the sender's email address or alias."))

    def _get_default_author(self, cr, uid, context=None):
        return self.pool.get('res.users').read(cr, uid, uid, ['partner_id'], context=context)['partner_id'][0]

    _defaults = {
        'type': 'email',
        'date': lambda *a: fields.datetime.now(),
        'author_id': lambda self, cr, uid, ctx=None: self._get_default_author(cr, uid, ctx),
        'body': '',
        'email_from': lambda self, cr, uid, ctx=None: self._get_default_from(cr, uid, ctx),
    }

    #------------------------------------------------------
    # Vote/Like
    #------------------------------------------------------

    def vote_toggle(self, cr, uid, ids, context=None):
        ''' Toggles vote. Performed using read to avoid access rights issues.
            Done as SUPERUSER_ID because uid may vote for a message he cannot modify. '''
        for message in self.read(cr, uid, ids, ['vote_user_ids'], context=context):
            new_has_voted = not (uid in message.get('vote_user_ids'))
            if new_has_voted:
                self.write(cr, SUPERUSER_ID, message.get('id'), {'vote_user_ids': [(4, uid)]}, context=context)
            else:
                self.write(cr, SUPERUSER_ID, message.get('id'), {'vote_user_ids': [(3, uid)]}, context=context)
        return new_has_voted or False

    #------------------------------------------------------
    # download an attachment
    #------------------------------------------------------

    def download_attachment(self, cr, uid, id_message, attachment_id, context=None):
        """ Return the content of linked attachments. """
        message = self.browse(cr, uid, id_message, context=context)
        if attachment_id in [attachment.id for attachment in message.attachment_ids]:
            attachment = self.pool.get('ir.attachment').browse(cr, SUPERUSER_ID, attachment_id, context=context)
            if attachment.datas and attachment.datas_fname:
                return {
                    'base64': attachment.datas,
                    'filename': attachment.datas_fname,
                }
        return False

    #------------------------------------------------------
    # Notification API
    #------------------------------------------------------

    def set_message_read(self, cr, uid, msg_ids, read, create_missing=True, context=None):
        """ Set messages as (un)read. Technically, the notifications related
            to uid are set to (un)read. If for some msg_ids there are missing
            notifications (i.e. due to load more or thread parent fetching),
            they are created.

            :param bool read: set notification as (un)read
            :param bool create_missing: create notifications for missing entries
                (i.e. when acting on displayed messages not notified)

            :return number of message mark as read
        """
        notification_obj = self.pool.get('mail.notification')
        user_pid = self.pool.get('res.users').read(cr, uid, uid, ['partner_id'], context=context)['partner_id'][0]
        domain = [('partner_id', '=', user_pid), ('message_id', 'in', msg_ids)]
        if not create_missing:
            domain += [('read', '=', not read)]
        notif_ids = notification_obj.search(cr, uid, domain, context=context)

        # all message have notifications: already set them as (un)read
        if len(notif_ids) == len(msg_ids) or not create_missing:
            notification_obj.write(cr, uid, notif_ids, {'read': read}, context=context)
            return len(notif_ids)

        # some messages do not have notifications: find which one, create notification, update read status
        notified_msg_ids = [notification.message_id.id for notification in notification_obj.browse(cr, uid, notif_ids, context=context)]
        to_create_msg_ids = list(set(msg_ids) - set(notified_msg_ids))
        for msg_id in to_create_msg_ids:
            notification_obj.create(cr, uid, {'partner_id': user_pid, 'read': read, 'message_id': msg_id}, context=context)
        notification_obj.write(cr, uid, notif_ids, {'read': read}, context=context)
        return len(notif_ids)

    def set_message_starred(self, cr, uid, msg_ids, starred, create_missing=True, context=None):
        """ Set messages as (un)starred. Technically, the notifications related
            to uid are set to (un)starred.

            :param bool starred: set notification as (un)starred
            :param bool create_missing: create notifications for missing entries
                (i.e. when acting on displayed messages not notified)
        """
        notification_obj = self.pool.get('mail.notification')
        user_pid = self.pool.get('res.users').read(cr, uid, uid, ['partner_id'], context=context)['partner_id'][0]
        domain = [('partner_id', '=', user_pid), ('message_id', 'in', msg_ids)]
        if not create_missing:
            domain += [('starred', '=', not starred)]
        values = {
            'starred': starred
        }
        if starred:
            values['read'] = False

        notif_ids = notification_obj.search(cr, uid, domain, context=context)

        # all message have notifications: already set them as (un)starred
        if len(notif_ids) == len(msg_ids) or not create_missing:
            notification_obj.write(cr, uid, notif_ids, values, context=context)
            return starred

        # some messages do not have notifications: find which one, create notification, update starred status
        notified_msg_ids = [notification.message_id.id for notification in notification_obj.browse(cr, uid, notif_ids, context=context)]
        to_create_msg_ids = list(set(msg_ids) - set(notified_msg_ids))
        for msg_id in to_create_msg_ids:
            notification_obj.create(cr, uid, dict(values, partner_id=user_pid, message_id=msg_id), context=context)
        notification_obj.write(cr, uid, notif_ids, values, context=context)
        return starred

    #------------------------------------------------------
    # Message loading for web interface
    #------------------------------------------------------

    def _message_read_dict_postprocess(self, cr, uid, messages, message_tree, context=None):
        """ Post-processing on values given by message_read. This method will
            handle partners in batch to avoid doing numerous queries.

            :param list messages: list of message, as get_dict result
            :param dict message_tree: {[msg.id]: msg browse record}
        """
        res_partner_obj = self.pool.get('res.partner')
        ir_attachment_obj = self.pool.get('ir.attachment')
        pid = self.pool.get('res.users').read(cr, uid, uid, ['partner_id'], context=None)['partner_id'][0]

        # 1. Aggregate partners (author_id and partner_ids) and attachments
        partner_ids = set()
        attachment_ids = set()
        for key, message in message_tree.iteritems():
            if message.author_id:
                partner_ids |= set([message.author_id.id])
            if message.subtype_id and message.notified_partner_ids:  # take notified people of message with a subtype
                partner_ids |= set([partner.id for partner in message.notified_partner_ids])
            elif not message.subtype_id and message.partner_ids:  # take specified people of message without a subtype (log)
                partner_ids |= set([partner.id for partner in message.partner_ids])
            if message.attachment_ids:
                attachment_ids |= set([attachment.id for attachment in message.attachment_ids])
        # Read partners as SUPERUSER -> display the names like classic m2o even if no access
        partners = res_partner_obj.name_get(cr, SUPERUSER_ID, list(partner_ids), context=context)
        partner_tree = dict((partner[0], partner) for partner in partners)

        # 2. Attachments as SUPERUSER, because could receive msg and attachments for doc uid cannot see
        attachments = ir_attachment_obj.read(cr, SUPERUSER_ID, list(attachment_ids), ['id', 'datas_fname', 'name'], context=context)
        attachments_tree = dict((attachment['id'], {'id': attachment['id'], 'filename': attachment['datas_fname'], 'name': attachment['name']}) for attachment in attachments)

        # 3. Update message dictionaries
        for message_dict in messages:
            message_id = message_dict.get('id')
            message = message_tree[message_id]
            if message.author_id:
                author = partner_tree[message.author_id.id]
            else:
                author = (0, message.email_from)
            partner_ids = []
            if message.subtype_id:
                partner_ids = [partner_tree[partner.id] for partner in message.notified_partner_ids
                                if partner.id in partner_tree]
            else:
                partner_ids = [partner_tree[partner.id] for partner in message.partner_ids
                                if partner.id in partner_tree]
            attachment_ids = []
            for attachment in message.attachment_ids:
                if attachment.id in attachments_tree:
                    attachment_ids.append(attachments_tree[attachment.id])
            message_dict.update({
                'is_author': pid == author[0],
                'author_id': author,
                'partner_ids': partner_ids,
                'attachment_ids': attachment_ids,
                })
        return True

    def _message_read_dict(self, cr, uid, message, parent_id=False, context=None):
        """ Return a dict representation of the message. This representation is
            used in the JS client code, to display the messages. Partners and
            attachments related stuff will be done in post-processing in batch.

            :param dict message: mail.message browse record
        """
        # private message: no model, no res_id
        is_private = False
        if not message.model or not message.res_id:
            is_private = True
        # votes and favorites: res.users ids, no prefetching should be done
        vote_nb = len(message.vote_user_ids)
        has_voted = uid in [user.id for user in message.vote_user_ids]

        try:
            body_html = html_email_clean(message.body)
        except Exception:
            body_html = '<p><b>Encoding Error : </b><br/>Unable to convert this message (id: %s).</p>' % message.id
            _logger.exception(Exception)

        return {'id': message.id,
                'type': message.type,
                'subtype': message.subtype_id.name if message.subtype_id else False,
                'body': body_html,
                'model': message.model,
                'res_id': message.res_id,
                'record_name': message.record_name,
                'subject': message.subject,
                'date': message.date,
                'to_read': message.to_read,
                'parent_id': parent_id,
                'is_private': is_private,
                'author_id': False,
                'author_avatar': message.author_avatar,
                'is_author': False,
                'partner_ids': [],
                'vote_nb': vote_nb,
                'has_voted': has_voted,
                'is_favorite': message.starred,
                'attachment_ids': [],
            }

    def _message_read_add_expandables(self, cr, uid, messages, message_tree, parent_tree,
            message_unload_ids=[], thread_level=0, domain=[], parent_id=False, context=None):
        """ Create expandables for message_read, to load new messages.
            1. get the expandable for new threads
                if display is flat (thread_level == 0):
                    fetch message_ids < min(already displayed ids), because we
                    want a flat display, ordered by id
                else:
                    fetch message_ids that are not childs of already displayed
                    messages
            2. get the expandables for new messages inside threads if display
               is not flat
                for each thread header, search for its childs
                    for each hole in the child list based on message displayed,
                    create an expandable

            :param list messages: list of message structure for the Chatter
                widget to which expandables are added
            :param dict message_tree: dict [id]: browse record of this message
            :param dict parent_tree: dict [parent_id]: [child_ids]
            :param list message_unload_ids: list of message_ids we do not want
                to load
            :return bool: True
        """
        def _get_expandable(domain, message_nb, parent_id, max_limit):
            return {
                'domain': domain,
                'nb_messages': message_nb,
                'type': 'expandable',
                'parent_id': parent_id,
                'max_limit':  max_limit,
            }

        if not messages:
            return True
        message_ids = sorted(message_tree.keys())

        # 1. get the expandable for new threads
        if thread_level == 0:
            exp_domain = domain + [('id', '<', min(message_unload_ids + message_ids))]
        else:
            exp_domain = domain + ['!', ('id', 'child_of', message_unload_ids + parent_tree.keys())]
        ids = self.search(cr, uid, exp_domain, context=context, limit=1)
        if ids:
            # inside a thread: prepend
            if parent_id:
                messages.insert(0, _get_expandable(exp_domain, -1, parent_id, True))
            # new threads: append
            else:
                messages.append(_get_expandable(exp_domain, -1, parent_id, True))

        # 2. get the expandables for new messages inside threads if display is not flat
        if thread_level == 0:
            return True
        for message_id in message_ids:
            message = message_tree[message_id]

            # generate only for thread header messages (TDE note: parent_id may be False is uid cannot see parent_id, seems ok)
            if message.parent_id:
                continue

            # check there are message for expandable
            child_ids = set([child.id for child in message.child_ids]) - set(message_unload_ids)
            child_ids = sorted(list(child_ids), reverse=True)
            if not child_ids:
                continue

            # make groups of unread messages
            id_min, id_max, nb = max(child_ids), 0, 0
            for child_id in child_ids:
                if not child_id in message_ids:
                    nb += 1
                    if id_min > child_id:
                        id_min = child_id
                    if id_max < child_id:
                        id_max = child_id
                elif nb > 0:
                    exp_domain = [('id', '>=', id_min), ('id', '<=', id_max), ('id', 'child_of', message_id)]
                    idx = [msg.get('id') for msg in messages].index(child_id) + 1
                    # messages.append(_get_expandable(exp_domain, nb, message_id, False))
                    messages.insert(idx, _get_expandable(exp_domain, nb, message_id, False))
                    id_min, id_max, nb = max(child_ids), 0, 0
                else:
                    id_min, id_max, nb = max(child_ids), 0, 0
            if nb > 0:
                exp_domain = [('id', '>=', id_min), ('id', '<=', id_max), ('id', 'child_of', message_id)]
                idx = [msg.get('id') for msg in messages].index(message_id) + 1
                # messages.append(_get_expandable(exp_domain, nb, message_id, id_min))
                messages.insert(idx, _get_expandable(exp_domain, nb, message_id, False))

        return True

    def message_read(self, cr, uid, ids=None, domain=None, message_unload_ids=None,
                        thread_level=0, context=None, parent_id=False, limit=None):
        """ Read messages from mail.message, and get back a list of structured
            messages to be displayed as discussion threads. If IDs is set,
            fetch these records. Otherwise use the domain to fetch messages.
            After having fetch messages, their ancestors will be added to obtain
            well formed threads, if uid has access to them.

            After reading the messages, expandable messages are added in the
            message list (see ``_message_read_add_expandables``). It consists
            in messages holding the 'read more' data: number of messages to
            read, domain to apply.

            :param list ids: optional IDs to fetch
            :param list domain: optional domain for searching ids if ids not set
            :param list message_unload_ids: optional ids we do not want to fetch,
                because i.e. they are already displayed somewhere
            :param int parent_id: context of parent_id
                - if parent_id reached when adding ancestors, stop going further
                  in the ancestor search
                - if set in flat mode, ancestor_id is set to parent_id
            :param int limit: number of messages to fetch, before adding the
                ancestors and expandables
            :return list: list of message structure for the Chatter widget
        """
        assert thread_level in [0, 1], 'message_read() thread_level should be 0 (flat) or 1 (1 level of thread); given %s.' % thread_level
        domain = domain if domain is not None else []
        message_unload_ids = message_unload_ids if message_unload_ids is not None else []
        if message_unload_ids:
            domain += [('id', 'not in', message_unload_ids)]
        limit = limit or self._message_read_limit
        message_tree = {}
        message_list = []
        parent_tree = {}

        # no specific IDS given: fetch messages according to the domain, add their parents if uid has access to
        if ids is None:
            ids = self.search(cr, uid, domain, context=context, limit=limit)

        # fetch parent if threaded, sort messages
        for message in self.browse(cr, uid, ids, context=context):
            message_id = message.id
            if message_id in message_tree:
                continue
            message_tree[message_id] = message

            # find parent_id
            if thread_level == 0:
                tree_parent_id = parent_id
            else:
                tree_parent_id = message_id
                parent = message
                while parent.parent_id and parent.parent_id.id != parent_id:
                    parent = parent.parent_id
                    tree_parent_id = parent.id
                if not parent.id in message_tree:
                    message_tree[parent.id] = parent
            # newest messages first
            parent_tree.setdefault(tree_parent_id, [])
            if tree_parent_id != message_id:
                parent_tree[tree_parent_id].append(self._message_read_dict(cr, uid, message_tree[message_id], parent_id=tree_parent_id, context=context))

        if thread_level:
            for key, message_id_list in parent_tree.iteritems():
                message_id_list.sort(key=lambda item: item['id'])
                message_id_list.insert(0, self._message_read_dict(cr, uid, message_tree[key], context=context))

        # create final ordered message_list based on parent_tree
        parent_list = parent_tree.items()
        parent_list = sorted(parent_list, key=lambda item: max([msg.get('id') for msg in item[1]]) if item[1] else item[0], reverse=True)
        message_list = [message for (key, msg_list) in parent_list for message in msg_list]

        # get the child expandable messages for the tree
        self._message_read_dict_postprocess(cr, uid, message_list, message_tree, context=context)
        self._message_read_add_expandables(cr, uid, message_list, message_tree, parent_tree,
            thread_level=thread_level, message_unload_ids=message_unload_ids, domain=domain, parent_id=parent_id, context=context)
        return message_list

    #------------------------------------------------------
    # mail_message internals
    #------------------------------------------------------

    def init(self, cr):
        cr.execute("""SELECT indexname FROM pg_indexes WHERE indexname = 'mail_message_model_res_id_idx'""")
        if not cr.fetchone():
            cr.execute("""CREATE INDEX mail_message_model_res_id_idx ON mail_message (model, res_id)""")

    def _find_allowed_model_wise(self, cr, uid, doc_model, doc_dict, context=None):
        doc_ids = doc_dict.keys()
        allowed_doc_ids = self.pool[doc_model].search(cr, uid, [('id', 'in', doc_ids)], context=context)
        return set([message_id for allowed_doc_id in allowed_doc_ids for message_id in doc_dict[allowed_doc_id]])

    def _find_allowed_doc_ids(self, cr, uid, model_ids, context=None):
        model_access_obj = self.pool.get('ir.model.access')
        allowed_ids = set()
        for doc_model, doc_dict in model_ids.iteritems():
            if not model_access_obj.check(cr, uid, doc_model, 'read', False):
                continue
            allowed_ids |= self._find_allowed_model_wise(cr, uid, doc_model, doc_dict, context=context)
        return allowed_ids

    def _search(self, cr, uid, args, offset=0, limit=None, order=None,
        context=None, count=False, access_rights_uid=None):
        """ Override that adds specific access rights of mail.message, to remove
            ids uid could not see according to our custom rules. Please refer
            to check_access_rule for more details about those rules.

            After having received ids of a classic search, keep only:
            - if author_id == pid, uid is the author, OR
            - a notification (id, pid) exists, uid has been notified, OR
            - uid have read access to the related document is model, res_id
            - otherwise: remove the id
        """
        # Rules do not apply to administrator
        if uid == SUPERUSER_ID:
            return super(mail_message, self)._search(cr, uid, args, offset=offset, limit=limit, order=order,
                context=context, count=count, access_rights_uid=access_rights_uid)
        # Perform a super with count as False, to have the ids, not a counter
        ids = super(mail_message, self)._search(cr, uid, args, offset=offset, limit=limit, order=order,
            context=context, count=False, access_rights_uid=access_rights_uid)
        if not ids and count:
            return 0
        elif not ids:
            return ids

        pid = self.pool.get('res.users').read(cr, uid, uid, ['partner_id'])['partner_id'][0]
        author_ids, partner_ids, allowed_ids = set([]), set([]), set([])
        model_ids = {}

        messages = super(mail_message, self).read(cr, uid, ids, ['author_id', 'model', 'res_id', 'notified_partner_ids'], context=context)
        for message in messages:
            if message.get('author_id') and message.get('author_id')[0] == pid:
                author_ids.add(message.get('id'))
            elif pid in message.get('notified_partner_ids'):
                partner_ids.add(message.get('id'))
            elif message.get('model') and message.get('res_id'):
                model_ids.setdefault(message.get('model'), {}).setdefault(message.get('res_id'), set()).add(message.get('id'))

        allowed_ids = self._find_allowed_doc_ids(cr, uid, model_ids, context=context)
        final_ids = author_ids | partner_ids | allowed_ids

        if count:
            return len(final_ids)
        else:
            # re-construct a list based on ids, because set did not keep the original order
            id_list = [id for id in ids if id in final_ids]
            return id_list

    def check_access_rule(self, cr, uid, ids, operation, context=None):
        """ Access rules of mail.message:
            - read: if
                - author_id == pid, uid is the author, OR
                - mail_notification (id, pid) exists, uid has been notified, OR
                - uid have read access to the related document if model, res_id
                - otherwise: raise
            - create: if
                - no model, no res_id, I create a private message OR
                - pid in message_follower_ids if model, res_id OR
                - mail_notification (parent_id.id, pid) exists, uid has been notified of the parent, OR
                - uid have write or create access on the related document if model, res_id, OR
                - otherwise: raise
            - write: if
                - author_id == pid, uid is the author, OR
                - uid has write or create access on the related document if model, res_id
                - otherwise: raise
            - unlink: if
                - uid has write or create access on the related document if model, res_id
                - otherwise: raise
        """
        def _generate_model_record_ids(msg_val, msg_ids=[]):
            """ :param model_record_ids: {'model': {'res_id': (msg_id, msg_id)}, ... }
                :param message_values: {'msg_id': {'model': .., 'res_id': .., 'author_id': ..}}
            """
            model_record_ids = {}
            for id in msg_ids:
                if msg_val[id]['model'] and msg_val[id]['res_id']:
                    model_record_ids.setdefault(msg_val[id]['model'], dict()).setdefault(msg_val[id]['res_id'], set()).add(msg_val[id]['res_id'])
            return model_record_ids

        if uid == SUPERUSER_ID:
            return
        if isinstance(ids, (int, long)):
            ids = [ids]
        not_obj = self.pool.get('mail.notification')
        fol_obj = self.pool.get('mail.followers')
        partner_id = self.pool.get('res.users').read(cr, uid, uid, ['partner_id'], context=None)['partner_id'][0]

        # Read mail_message.ids to have their values
        message_values = dict.fromkeys(ids)
        cr.execute('SELECT DISTINCT id, model, res_id, author_id, parent_id FROM "%s" WHERE id = ANY (%%s)' % self._table, (ids,))
        for id, rmod, rid, author_id, parent_id in cr.fetchall():
            message_values[id] = {'model': rmod, 'res_id': rid, 'author_id': author_id, 'parent_id': parent_id}

        # Author condition (READ, WRITE, CREATE (private)) -> could become an ir.rule ?
        author_ids = []
        if operation == 'read' or operation == 'write':
            author_ids = [mid for mid, message in message_values.iteritems()
                if message.get('author_id') and message.get('author_id') == partner_id]
        elif operation == 'create':
            author_ids = [mid for mid, message in message_values.iteritems()
                if not message.get('model') and not message.get('res_id')]

        # Parent condition, for create (check for received notifications for the created message parent)
        notified_ids = []
        if operation == 'create':
            parent_ids = [message.get('parent_id') for mid, message in message_values.iteritems()
                if message.get('parent_id')]
            not_ids = not_obj.search(cr, SUPERUSER_ID, [('message_id.id', 'in', parent_ids), ('partner_id', '=', partner_id)], context=context)
            not_parent_ids = [notif.message_id.id for notif in not_obj.browse(cr, SUPERUSER_ID, not_ids, context=context)]
            notified_ids += [mid for mid, message in message_values.iteritems()
                if message.get('parent_id') in not_parent_ids]

        # Notification condition, for read (check for received notifications and create (in message_follower_ids)) -> could become an ir.rule, but not till we do not have a many2one variable field
        other_ids = set(ids).difference(set(author_ids), set(notified_ids))
        model_record_ids = _generate_model_record_ids(message_values, other_ids)
        if operation == 'read':
            not_ids = not_obj.search(cr, SUPERUSER_ID, [
                ('partner_id', '=', partner_id),
                ('message_id', 'in', ids),
            ], context=context)
            notified_ids = [notification.message_id.id for notification in not_obj.browse(cr, SUPERUSER_ID, not_ids, context=context)]
        elif operation == 'create':
            for doc_model, doc_dict in model_record_ids.items():
                fol_ids = fol_obj.search(cr, SUPERUSER_ID, [
                    ('res_model', '=', doc_model),
                    ('res_id', 'in', list(doc_dict.keys())),
                    ('partner_id', '=', partner_id),
                    ], context=context)
                fol_mids = [follower.res_id for follower in fol_obj.browse(cr, SUPERUSER_ID, fol_ids, context=context)]
                notified_ids += [mid for mid, message in message_values.iteritems()
                    if message.get('model') == doc_model and message.get('res_id') in fol_mids]

        # CRUD: Access rights related to the document
        other_ids = other_ids.difference(set(notified_ids))
        model_record_ids = _generate_model_record_ids(message_values, other_ids)
        document_related_ids = []
        for model, doc_dict in model_record_ids.items():
            model_obj = self.pool[model]
            mids = model_obj.exists(cr, uid, doc_dict.keys())
<<<<<<< HEAD
            if hasattr(model_obj, 'check_mail_message_access'):
                model_obj.check_mail_message_access(cr, uid, mids, operation, context=context)
=======
            if operation in ['create', 'write', 'unlink']:
                if not model_obj.check_access_rights(cr, uid, 'write', raise_exception=False):
                    model_obj.check_access_rights(cr, uid, 'create')
                model_obj.check_access_rule(cr, uid, mids, 'write', context=context)
>>>>>>> 67d431bd
            else:
                self.pool['mail.thread'].check_mail_message_access(cr, uid, mids, operation, model_obj=model_obj, context=context)
            document_related_ids += [mid for mid, message in message_values.iteritems()
                if message.get('model') == model and message.get('res_id') in mids]

        # Calculate remaining ids: if not void, raise an error
        other_ids = other_ids.difference(set(document_related_ids))
        if not other_ids:
            return
        raise orm.except_orm(_('Access Denied'),
                            _('The requested operation cannot be completed due to security restrictions. Please contact your system administrator.\n\n(Document type: %s, Operation: %s)') % \
                            (self._description, operation))

    def create(self, cr, uid, values, context=None):
        if context is None:
            context = {}
        default_starred = context.pop('default_starred', False)
        # generate message_id, to redirect answers to the right discussion thread
        if not values.get('message_id') and values.get('reply_to'):
            values['message_id'] = tools.generate_tracking_message_id('reply_to')
        elif not values.get('message_id') and values.get('res_id') and values.get('model'):
            values['message_id'] = tools.generate_tracking_message_id('%(res_id)s-%(model)s' % values)
        elif not values.get('message_id'):
            values['message_id'] = tools.generate_tracking_message_id('private')
        newid = super(mail_message, self).create(cr, uid, values, context)
        self._notify(cr, uid, newid, context=context,
                        force_send=context.get('mail_notify_force_send', True),
                        user_signature=context.get('mail_notify_user_signature', True))
        # TDE FIXME: handle default_starred. Why not setting an inv on starred ?
        # Because starred will call set_message_starred, that looks for notifications.
        # When creating a new mail_message, it will create a notification to a message
        # that does not exist, leading to an error (key not existing). Also this
        # this means unread notifications will be created, yet we can not assure
        # this is what we want.
        if default_starred:
            self.set_message_starred(cr, uid, [newid], True, context=context)
        return newid

    def read(self, cr, uid, ids, fields=None, context=None, load='_classic_read'):
        """ Override to explicitely call check_access_rule, that is not called
            by the ORM. It instead directly fetches ir.rules and apply them. """
        self.check_access_rule(cr, uid, ids, 'read', context=context)
        res = super(mail_message, self).read(cr, uid, ids, fields=fields, context=context, load=load)
        return res

    def unlink(self, cr, uid, ids, context=None):
        # cascade-delete attachments that are directly attached to the message (should only happen
        # for mail.messages that act as parent for a standalone mail.mail record).
        self.check_access_rule(cr, uid, ids, 'unlink', context=context)
        attachments_to_delete = []
        for message in self.browse(cr, uid, ids, context=context):
            for attach in message.attachment_ids:
                if attach.res_model == self._name and (attach.res_id == message.id or attach.res_id == 0):
                    attachments_to_delete.append(attach.id)
        if attachments_to_delete:
            self.pool.get('ir.attachment').unlink(cr, uid, attachments_to_delete, context=context)
        return super(mail_message, self).unlink(cr, uid, ids, context=context)

    def copy(self, cr, uid, id, default=None, context=None):
        """ Overridden to avoid duplicating fields that are unique to each email """
        if default is None:
            default = {}
        default.update(message_id=False, headers=False)
        return super(mail_message, self).copy(cr, uid, id, default=default, context=context)

    #------------------------------------------------------
    # Messaging API
    #------------------------------------------------------

    # TDE note: this code is not used currently, will be improved in a future merge, when quoted context
    # will be added to email send for notifications. Currently only WIP.
    MAIL_TEMPLATE = """<div>
    % if message:
        ${display_message(message)}
    % endif
    % for ctx_msg in context_messages:
        ${display_message(ctx_msg)}
    % endfor
    % if add_expandable:
        ${display_expandable()}
    % endif
    ${display_message(header_message)}
    </div>

    <%def name="display_message(message)">
        <div>
            Subject: ${message.subject}<br />
            Body: ${message.body}
        </div>
    </%def>

    <%def name="display_expandable()">
        <div>This is an expandable.</div>
    </%def>
    """

    def message_quote_context(self, cr, uid, id, context=None, limit=3, add_original=False):
        """
            1. message.parent_id = False: new thread, no quote_context
            2. get the lasts messages in the thread before message
            3. get the message header
            4. add an expandable between them

            :param dict quote_context: options for quoting
            :return string: html quote
        """
        add_expandable = False

        message = self.browse(cr, uid, id, context=context)
        if not message.parent_id:
            return ''
        context_ids = self.search(cr, uid, [
            ('parent_id', '=', message.parent_id.id),
            ('id', '<', message.id),
            ], limit=limit, context=context)

        if len(context_ids) >= limit:
            add_expandable = True
            context_ids = context_ids[0:-1]

        context_ids.append(message.parent_id.id)
        context_messages = self.browse(cr, uid, context_ids, context=context)
        header_message = context_messages.pop()

        try:
            if not add_original:
                message = False
            result = MakoTemplate(self.MAIL_TEMPLATE).render_unicode(message=message,
                                                        context_messages=context_messages,
                                                        header_message=header_message,
                                                        add_expandable=add_expandable,
                                                        # context kw would clash with mako internals
                                                        ctx=context,
                                                        format_exceptions=True)
            result = result.strip()
            return result
        except Exception:
            _logger.exception("failed to render mako template for quoting message")
            return ''
        return result

    def _notify(self, cr, uid, newid, context=None, force_send=False, user_signature=True):
        """ Add the related record followers to the destination partner_ids if is not a private message.
            Call mail_notification.notify to manage the email sending
        """
        notification_obj = self.pool.get('mail.notification')
        message = self.browse(cr, uid, newid, context=context)
        partners_to_notify = set([])

        # all followers of the mail.message document have to be added as partners and notified if a subtype is defined (otherwise: log message)
        if message.subtype_id and message.model and message.res_id:
            fol_obj = self.pool.get("mail.followers")
            # browse as SUPERUSER because rules could restrict the search results
            fol_ids = fol_obj.search(cr, SUPERUSER_ID, [
                ('res_model', '=', message.model),
                ('res_id', '=', message.res_id),
                ('subtype_ids', 'in', message.subtype_id.id)
                ], context=context)
            partners_to_notify |= set(fo.partner_id for fo in fol_obj.browse(cr, SUPERUSER_ID, fol_ids, context=context))
        # remove me from notified partners, unless the message is written on my own wall
        if message.subtype_id and message.author_id and message.model == "res.partner" and message.res_id == message.author_id.id:
            partners_to_notify |= set([message.author_id])
        elif message.author_id:
            partners_to_notify -= set([message.author_id])

        # all partner_ids of the mail.message have to be notified regardless of the above (even the author if explicitly added!)
        if message.partner_ids:
            partners_to_notify |= set(message.partner_ids)

        # notify
        if partners_to_notify:
            notification_obj._notify(cr, uid, newid, partners_to_notify=[p.id for p in partners_to_notify], context=context,
                                            force_send=force_send, user_signature=user_signature)
        message.refresh()

        # An error appear when a user receive a notification without notifying
        # the parent message -> add a read notification for the parent
        if message.parent_id:
            # all notified_partner_ids of the mail.message have to be notified for the parented messages
            partners_to_parent_notify = set(message.notified_partner_ids).difference(message.parent_id.notified_partner_ids)
            for partner in partners_to_parent_notify:
                notification_obj.create(cr, uid, {
                        'message_id': message.parent_id.id,
                        'partner_id': partner.id,
                        'read': True,
                    }, context=context)

    #------------------------------------------------------
    # Tools
    #------------------------------------------------------

    def check_partners_email(self, cr, uid, partner_ids, context=None):
        """ Verify that selected partner_ids have an email_address defined.
            Otherwise throw a warning. """
        partner_wo_email_lst = []
        for partner in self.pool.get('res.partner').browse(cr, uid, partner_ids, context=context):
            if not partner.email:
                partner_wo_email_lst.append(partner)
        if not partner_wo_email_lst:
            return {}
        warning_msg = _('The following partners chosen as recipients for the email have no email address linked :')
        for partner in partner_wo_email_lst:
            warning_msg += '\n- %s' % (partner.name)
        return {'warning': {
                    'title': _('Partners email addresses not found'),
                    'message': warning_msg,
                    }
                }<|MERGE_RESOLUTION|>--- conflicted
+++ resolved
@@ -738,15 +738,8 @@
         for model, doc_dict in model_record_ids.items():
             model_obj = self.pool[model]
             mids = model_obj.exists(cr, uid, doc_dict.keys())
-<<<<<<< HEAD
             if hasattr(model_obj, 'check_mail_message_access'):
                 model_obj.check_mail_message_access(cr, uid, mids, operation, context=context)
-=======
-            if operation in ['create', 'write', 'unlink']:
-                if not model_obj.check_access_rights(cr, uid, 'write', raise_exception=False):
-                    model_obj.check_access_rights(cr, uid, 'create')
-                model_obj.check_access_rule(cr, uid, mids, 'write', context=context)
->>>>>>> 67d431bd
             else:
                 self.pool['mail.thread'].check_mail_message_access(cr, uid, mids, operation, model_obj=model_obj, context=context)
             document_related_ids += [mid for mid, message in message_values.iteritems()

--- conflicted
+++ resolved
@@ -4,13 +4,8 @@
 var bus = require('bus.bus').bus;
 
 
-<<<<<<< HEAD
 function send_notification(widget, title, content) {
-    if (Notification && Notification.permission === "granted") {
-=======
-function send_notification(title, content) {
     if (window.Notification && Notification.permission === "granted") {
->>>>>>> 780064ea
         if (bus.is_master) {
             _send_native_notification(title, content);
         }

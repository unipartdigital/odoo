--- conflicted
+++ resolved
@@ -2006,29 +2006,4 @@
 
     openerp.mail.suggestions(session, mail);        // import suggestion.js (suggestion widget)
 
-<<<<<<< HEAD
-=======
-    session.web.UserMenu.include({
-        do_update: function(){
-            var self = this;
-            this._super.apply(this, arguments);
-            this.update_promise.then(function() {
-                var mail_button = new session.web.ComposeMessageTopButton();
-                mail_button.appendTo(session.webclient.$el.find('.oe_systray'));
-            });
-        },
-    });
-
-
-    /**
-     * ------------------------------------------------------------
-     * Sub-widgets loading
-     * ------------------------------------------------------------
-     * 
-     * Load here widgets that could depend on widgets defined in mail.js
-     */
-
-    openerp.mail.suggestions(session, mail);        // import suggestion.js (suggestion widget)
-
->>>>>>> f304fb7f
 };
openerp.mail = function(session) {
    var _t = session.web._t,
       _lt = session.web._lt;

    var mail = session.mail = {};

    /**
     * ------------------------------------------------------------
     * FormView
     * ------------------------------------------------------------
     * 
     * Override of formview do_action method, to catch all return action about
     * mail.compose.message. The purpose is to bind 'Send by e-mail' buttons
     * and redirect them to the Chatter.
     */

    session.web.FormView = session.web.FormView.extend({
        do_action: function(action, on_close) {
            if (action.res_model == 'mail.compose.message' && this.fields && this.fields.message_ids) {
                var record_thread = this.fields.message_ids;
                var thread = record_thread.thread;
                thread.instantiate_composition_form('comment', true, false, 0, action.context);
                return false;
            }
            else {
                return this._super(action, on_close);
            }
        },
    });


    /**
     * ------------------------------------------------------------
     * ChatterUtils
     * ------------------------------------------------------------
     * 
     * This class holds a few tools method that will be used by
     * the various Chatter widgets.
     */

    mail.ChatterUtils = {

        /**
        * mail_int_mapping: structure to keep a trace of internal links mapping
        *      mail_int_mapping['model'] = {
        *          'name_get': [[id,label], [id,label], ...]
        *          'fetch_ids': [id, id, ...] } */
        //var mail_int_mapping = {};
        
        /**
        * mail_msg_struct: structure to orrganize chatter messages
        */
        //var mail_msg_struct = {}; // TODO: USE IT OR NOT :)

        /* generic chatter events binding */
        bind_events: function(widget) {
            // event: click on an internal link to a document: model, login
            widget.$element.delegate('a.oe_mail_internal_link', 'click', function (event) {
                event.preventDefault();
                // lazy implementation: fetch data and try to redirect
                if (! event.srcElement.dataset.resModel) return false;
                else var res_model = event.srcElement.dataset.resModel;
                var res_login = event.srcElement.dataset.resLogin;
                if (! res_login) return false;
                var ds = new session.web.DataSet(widget, res_model);
                var defer = ds.call('search', [[['login', '=', res_login]]]).pipe(function (records) {
                    if (records[0]) {
                        widget.do_action({ type: 'ir.actions.act_window', res_model: res_model, res_id: parseInt(records[0]), views: [[false, 'form']]});
                    }
                    else return false;
                });
            });
        },

        /** get an image in /web/binary/image?... */
        get_image: function(session_prefix, session_id, model, field, id) {
            return session_prefix + '/web/binary/image?session_id=' + session_id + '&model=' + model + '&field=' + field + '&id=' + (id || '');
        },

        /** checks if tue current user is the message author */
        is_author: function (widget, message_user_id) {
            return (widget.session && widget.session.uid != 0 && widget.session.uid == message_user_id);
        },

        /**
        * Add records to comments_structure array
        * @param {Array} records records from mail.message sorted by date desc
        * @returns {Object} cs comments_structure: dict
        *       cs.model_to_root_ids = {model: [root_ids], }
        *       cs.new_root_ids = [new_root_ids]
        *       cs.root_ids = [root_ids]
        *       cs.msgs = {record.id: record,}
        *       cs.tree_struct = {record.id: {
        *           'level': record_level in hierarchy, 0 is root,
        *           'msg_nbr': number of childs,
        *           'direct_childs': [msg_ids],
        *           'all_childs': [msg_ids],
        *           'for_thread_msgs': [records],
        *           'ancestors': [msg_ids], } }
        */
        records_struct_add_records: function(cs, records, parent_id) {
            var cur_iter = 0; var max_iter = 10; var modif = true;
            while ( modif && (cur_iter++) < max_iter) {
                modif = false;
                _(records).each(function (record) {
                    // root and not yet recorded
                    if ( (record.parent_id == false || record.parent_id[0] == parent_id) && ! cs['msgs'][record.id]) {
                        // add to model -> root_list ids
                        if (! cs['model_to_root_ids'][record.model]) cs['model_to_root_ids'][record.model] = [record.id];
                        else cs['model_to_root_ids'][record.model].push(record.id);
                        // add root data
                        cs['new_root_ids'].push(record.id);
                        // add record
                        cs['tree_struct'][record.id] = {'level': 0, 'direct_childs': [], 'all_childs': [], 'for_thread_msgs': [record], 'msg_nbr': -1, 'ancestors': []};
                        cs['msgs'][record.id] = record;
                        modif = true;
                    }
                    // not yet recorded, but parent is recorded
                    else if (! cs['msgs'][record.id] && cs['msgs'][record.parent_id[0]]) {
                        var parent_level = cs['tree_struct'][record.parent_id[0]]['level'];
                        // update parent structure
                        cs['tree_struct'][record.parent_id[0]]['direct_childs'].push(record.id);
                        cs['tree_struct'][record.parent_id[0]]['for_thread_msgs'].push(record);
                        // update ancestors structure
                        for (ancestor_id in cs['tree_struct'][record.parent_id[0]]['ancestors']) {
                            cs['tree_struct'][ancestor_id]['all_childs'].push(record.id);
                        }
                        // add record
                        cs['tree_struct'][record.id] = {'level': parent_level+1, 'direct_childs': [], 'all_childs': [], 'for_thread_msgs': [], 'msg_nbr': -1, 'ancestors': []};
                        cs['msgs'][record.id] = record;
                        modif = true;
                    }
                });
            }
            return cs;
        },

        /* copy cs.new_root_ids into cs.root_ids */
        records_struct_update_after_display: function(cs) {
            // update TODO
            cs['root_ids'] = _.union(cs['root_ids'], cs['new_root_ids']);
            cs['new_root_ids'] = [];
            return cs;
        },

        /**
         *    CONTENT MANIPULATION
         * 
         * Regular expressions
         * - (^|\s)@((\w|@|\.)*): @login@log.log, supports inner '@' for
         *   logins that are emails
         *      1. '(void)'
         *      2. login@log.log
         * - (^|\s)\[(\w+).(\w+),(\d)\|*((\w|[@ .,])*)\]: [ir.attachment,3|My Label],
         *   for internal links to model ir.attachment, id=3, and with
         *   optional label 'My Label'. Note that having a '|Label' is not
         *   mandatory, because the regex should still be correct.
         *      1. '(void)'
         *      2. 'ir'
         *      3. 'attachment'
         *      4. '3'
         *      5. 'My Label'
         */

        /** Removes html tags, except b, em, br, ul, li */
        do_text_remove_html_tags: function (string) {
            var html = $('<div/>').text(string.replace(/\s+/g, ' ')).html().replace(new RegExp('&lt;(/)?(b|em|br|br /|ul|li|div)\\s*&gt;', 'gi'), '<$1$2>');
            return html;
        },
        
        /** Replaces line breaks by html line breaks (br) */
        do_text_nl2br: function (str, is_xhtml) {   
            var break_tag = (is_xhtml || typeof is_xhtml === 'undefined') ? '<br />' : '<br>';    
            return (str + '').replace(/([^>\r\n]?)(\r\n|\n\r|\r|\n)/g, '$1'+ break_tag +'$2');
        },

        /* Add a prefix before each new line of the original string */
        do_text_quote: function (str, prefix) {
            return str.replace(/([^>\r\n]?)(\r\n|\n\r|\r|\n)/g, '$1'+ break_tag +'$2' + prefix || '> ');
        },

        /**
         * Replaces some expressions
         * - @login - shorcut to link to a res.user, given its login
         * - [ir.attachment,3|My Label] - shortcut to an internal
         *   document
         * - :name - shortcut to an image
         */
        do_replace_expressions: function (string) {
            var self = this;
            var icon_list = ['al', 'pinky']
            /* shortcut to user: @login */
            var regex_login = new RegExp(/(^|\s)@((\w|@|\.)*)/g);
            var regex_res = regex_login.exec(string);
            while (regex_res != null) {
                var login = regex_res[2];
                string = string.replace(regex_res[0], regex_res[1] + '<a href="#" class="oe_mail_internal_link" data-res-model="res.users" data-res-login = ' + login + '>@' + login + '</a>');
                regex_res = regex_login.exec(string);
            }
            /* shortcut for internal document */
            var regex_login = new RegExp(/(^|\s)\[(\w+).(\w+),(\d)\|*((\w|[@ .,])*)\]/g);
            var regex_res = regex_login.exec(string);
            while (regex_res != null) {
                var res_model = regex_res[2] + '.' + regex_res[3];
                var res_id = regex_res[4];
                if (! regex_res[5]) {
                    var label = res_model + ':' + res_id }
                else {
                    var label = regex_res[5];
                }
                string = string.replace(regex_res[0], regex_res[1] + '<a href="#model=' + res_model + '&id=' + res_id + '>' + label + '</a>');
                regex_res = regex_login.exec(string);
            }
            /* special shortcut: :name, try to find an icon if in list */
            var regex_login = new RegExp(/(^|\s):((\w)*)/g);
            var regex_res = regex_login.exec(string);
            while (regex_res != null) {
                var icon_name = regex_res[2];
                if (_.include(icon_list, icon_name))
                    string = string.replace(regex_res[0], regex_res[1] + '<img src="/mail/static/src/img/_' + icon_name + '.png" width="22px" height="22px" alt="' + icon_name + '"/>');
                regex_res = regex_login.exec(string);
            }
            return string;
        },

        /**
         * Checks a string to find an expression that will be replaced
         * by an internal link and requiring a name_get to replace
         * the expression.
         * :param mapping: structure to keep a trace of internal links mapping
         *                  mapping['model'] = {
         *                      name_get': [[id,label], [id,label], ...]
         *                      'to_fetch_ids': [id, id, ...]
         *                  }
         * CURRENTLY NOT IMPLEMENTED */
        do_check_for_name_get_mapping: function(string, mapping) {
            /* shortcut to user: @login */
            //var regex_login = new RegExp(/(^|\s)@((\w|@|\.)*)/g);
            //var regex_res = regex_login.exec(string);
            //while (regex_res != null) {
                //var login = regex_res[2];
                //if (! ('res.users' in this.map_hash)) { this.map_hash['res.users']['name'] = []; }
                //this.map_hash['res.users']['login'].push(login);
                //regex_res = regex_login.exec(string);
            //}
            /* document link with name_get: [res.model,name] */
            /* internal link with id: [res.model,id], or [res.model,id|display_name] */
            //var regex_intlink = new RegExp(/(^|\s)#(\w*[a-zA-Z_]+\w*)\.(\w+[a-zA-Z_]+\w*),(\w+)/g);
            //regex_res = regex_intlink.exec(string);
            //while (regex_res != null) {
                //var res_model = regex_res[2] + '.' + regex_res[3];
                //var res_name = regex_res[4];
                //if (! (res_model in this.map_hash)) { this.map_hash[res_model]['name'] = []; }
                //this.map_hash[res_model]['name'].push(res_name);
                //regex_res = regex_intlink.exec(string);
            //}
        },
        
        /**
         * Updates the mapping; check for to_fetch_ids for each recorded
         * model, and perform a name_get to update the mapping.
         * CURRENTLY NOT IMPLEMENTED */
        do_update_name_get_mapping: function(mapping) {
        },
    };


    /**
     * ------------------------------------------------------------
     * ComposeMessage widget
     * ------------------------------------------------------------
     * 
     * This widget handles the display of a form to compose a new message.
     * This form is an OpenERP form_view, build on a mail.compose.message
     * wizard.
     */

    mail.ComposeMessage = session.web.Widget.extend({
        template: 'mail.compose_message',
        
        /**
         * @param {Object} parent parent
         * @param {Object} [params]
         * @param {String} [params.res_model] res_model of document [REQUIRED]
         * @param {Number} [params.res_id] res_id of record [REQUIRED]
         * @param {Number} [params.email_mode] true/false, tells whether
         *      we are in email sending mode
         * @param {Number} [params.formatting] true/false, tells whether
         *      we are in advance formatting mode
         * @param {String} [params.model] mail.compose.message.mode (see
         *      composition wizard)
         * @param {Number} [params.msg_id] id of a message in case we are in
         *      reply mode
         */
        init: function(parent, params) {
            var self = this;
            this._super(parent);
            // options
            this.params = params || {};
            this.params.context = params.context || {};
            this.params.email_mode = params.email_mode || false;
            this.params.formatting = params.formatting || false;
            this.params.mode = params.mode || 'comment';
            this.params.form_xml_id = params.form_xml_id || 'email_compose_message_wizard_form_chatter';
            this.params.form_view_id = false;
            if (this.params.mode == 'reply') {
                this.params.active_id = this.params.msg_id;
            } else {
                this.params.active_id = this.params.res_id;
            }
            this.email_mode = false;
            this.formatting = false;
        },

        /**
         * Reinitialize the widget field values to the default values. The
         * purpose is to avoid to destroy and re-build a form view. Default
         * values are therefore given as for an onchange. */
        reinit: function() {
            var self = this;
            if (! this.form_view) return;
            var call_defer = this.ds_compose.call('default_get', [['subject', 'body_text', 'body_html', 'dest_partner_ids'], this.ds_compose.get_context()]).then(
                function (result) {
                    self.form_view.on_processed_onchange({'value': result}, []);
                });
            return call_defer;
        },

        /**
         * Override-hack of do_action: clean the form */
        do_action: function(action, on_close) {
            // this.init_comments();
            return this._super(action, on_close);
        },

        /**
         * Widget start function
         * - builds and initializes the form view */
        start: function() {
            var self = this;
            this._super.apply(this, arguments);
            // customize display: add avatar, clean previous content
            var user_avatar = mail.ChatterUtils.get_image(this.session.prefix,
                this.session.session_id, 'res.users', 'avatar', this.session.uid);
            this.$element.find('img.oe_mail_icon').attr('src', user_avatar);
            this.$element.find('div.oe_mail_msg_content').empty();
            // create a context for the default_get of the compose form
            var widget_context = {
                'active_model': this.params.res_model,
                'active_id': this.params.active_id,
                'mail.compose.message.mode': this.params.mode,
            };
            var context = _.extend({}, this.params.context, widget_context);
            this.ds_compose = new session.web.DataSetSearch(this, 'mail.compose.message', context);
            // find the id of the view to display in the chatter form
            var data_ds = new session.web.DataSetSearch(this, 'ir.model.data');
            var deferred_form_id =data_ds.call('get_object_reference', ['mail', this.params.form_xml_id]).then( function (result) {
                if (result) {
                    self.params.form_view_id = result[1];
                }
            }).pipe(this.proxy('create_form_view'));
            return deferred_form_id;
        },

        /**
         * Create a FormView, then append it to the to widget DOM. */
        create_form_view: function () {
            var self = this;
            // destroy previous form_view if any
            if (this.form_view) { this.form_view.destroy(); }
            // create the FormView
            this.form_view = new session.web.FormView(this, this.ds_compose, this.params.form_view_id, {
                action_buttons: false,
                pager: false,
                initial_mode: 'edit',
                });
            // add the form, bind events, activate the form
            var msg_node = this.$element.find('div.oe_mail_msg_content');
            return $.when(this.form_view.appendTo(msg_node)).pipe(function() {
                self.bind_events();
                self.form_view.do_show();
                if (self.params.email_mode) { self.toggle_email_mode(); }
                if (self.params.formatting) { self.toggle_formatting_mode(); }
            });
        },

        destroy: function() {
            this._super.apply(this, arguments);
        },

        /**
         * Bind events in the widget. Each event is slightly described
         * in the function. */
        bind_events: function() {
            var self = this;
            this.$element.find('button.oe_form_button').click(function (event) {
                event.preventDefault();
            });
            // event: click on 'Send an Email' link that toggles the form for
            // sending an email (partner_ids)
            this.$element.find('a.oe_mail_compose_message_email').click(function (event) {
                event.preventDefault();
                self.toggle_email_mode();
            });
            // event: click on 'Formatting' icon-link that toggles the advanced
            // formatting options for writing a message (subject, body_html)
            this.$element.find('a.oe_mail_compose_message_formatting').click(function (event) {
                event.preventDefault();
                self.toggle_formatting_mode();
            });
            // event: click on 'Attachment' icon-link that opens the dialog to
            // add an attachment.
            this.$element.find('a.oe_mail_compose_message_attachment').click(function (event) {
                event.preventDefault();
                // not yet implemented
                self.set_body_value('attachment', 'attachment');
            });
            // event: click on 'Checklist' icon-link that toggles the options
            // for adding checklist.
            this.$element.find('a.oe_mail_compose_message_checklist').click(function (event) {
                event.preventDefault();
                // not yet implemented
                self.set_body_value('checklist', 'checklist');
            });
        },

        /**
         * Toggle the formatting mode. */
        toggle_formatting_mode: function() {
            var self = this;
            this.formatting = ! this.formatting;
            // calls onchange
            var call_defer = this.ds_compose.call('onchange_formatting', [[], this.formatting, this.params.res_model, this.params.res_id]).then(
                function (result) {
                    self.form_view.on_processed_onchange(result, []);
                });
            // update context of datasetsearch
            this.ds_compose.context.formatting = this.formatting;
            // toggle display
            this.$element.find('span.oe_mail_compose_message_subject').toggleClass('oe_mail_compose_message_invisible');
            this.$element.find('div.oe_mail_compose_message_body_text').toggleClass('oe_mail_compose_message_invisible');
            this.$element.find('div.oe_mail_compose_message_body_html').toggleClass('oe_mail_compose_message_invisible');
        },

        /**
         * Toggle the email mode. */
        toggle_email_mode: function() {
            var self = this;
            this.email_mode = ! this.email_mode;
            // calls onchange
            var call_defer = this.ds_compose.call('onchange_email_mode', [[], this.email_mode, this.params.res_model, this.params.res_id]).then(
                function (result) {
                    self.form_view.on_processed_onchange(result, []);
                });
            // update context of datasetsearch
            this.ds_compose.context.email_mode = this.email_mode;
            // update 'Post' button -> 'Send'
            // update 'Send an Email' link -> 'Post a comment'
            if (this.email_mode) {
                this.$element.find('button.oe_mail_compose_message_button_send').html('<span>Send</span>');
                this.$element.find('a.oe_mail_compose_message_email').html('Comment');
            } else {
                this.$element.find('button.oe_mail_compose_message_button_send').html('<span>Post</span>');
                this.$element.find('a.oe_mail_compose_message_email').html('Send an Email');
            }
            // toggle display
            this.$element.find('div.oe_mail_compose_message_partner_ids').toggleClass('oe_mail_compose_message_invisible');
        },

        /**
         * Update the values of the composition form; with possible different
         * values for body_text and body_html. */
        set_body_value: function(body_text, body_html) {
            this.form_view.fields.body_text.set_value(body_text);
            this.form_view.fields.body_html.set_value(body_html);
        },
    }),

    /** 
     * ------------------------------------------------------------
     * Thread Widget
     * ------------------------------------------------------------
     *
     * This widget handles the display of a thread of messages. The
     * [thread_level] parameter sets the thread level number:
     * - root message
     * - - sub message (parent_id = root message)
     * - - - sub sub message (parent id = sub message)
     * - - sub message (parent_id = root message)
     * This widget has 2 ways of initialization, either you give records
     * to be rendered, either it will fetch [limit] messages related to
     * [res_model]:[res_id].
     */

    mail.Thread = session.web.Widget.extend({
        template: 'mail.thread',

        /**
         * @param {Object} parent parent
         * @param {Object} [params]
         * @param {String} [params.res_model] res_model of document [REQUIRED]
         * @param {Number} [params.res_id] res_id of record [REQUIRED]
         * @param {Number} [params.uid] user id [REQUIRED]
         * @param {Bool}   [params.parent_id=false] parent_id of message
         * @param {Number} [params.thread_level=0] number of levels in the thread
         *      (only 0 or 1 currently)
         * @param {Bool}   [params.is_wall=false] thread is displayed in the wall
         * @param {Number} [params.msg_more_limit=150] number of character to
         *      display before having a "show more" link; note that the text
         *      will not be truncated if it does not have 110% of the parameter
         *      (ex: 110 characters needed to be truncated and be displayed as
         *      a 100-characters message)
         * @param {Number} [params.limit=100] maximum number of messages to fetch
         * @param {Number} [params.offset=0] offset for fetching messages
         * @param {Number} [params.records=null] records to show instead of fetching messages
         */
        init: function(parent, params) {
            this._super(parent);
            // options
            this.params = params;
            this.params.parent_id = this.params.parent_id || false;
            this.params.thread_level = this.params.thread_level || 0;
            this.params.is_wall = this.params.is_wall || (this.params.records != undefined) || false;
            this.params.msg_more_limit = this.params.msg_more_limit || 150;
            this.params.limit = this.params.limit || 100;
            // this.params.limit = 3; // tmp for testing
            this.params.offset = this.params.offset || 0;
            this.params.records = this.params.records || null;
            // datasets and internal vars
            this.ds = new session.web.DataSetSearch(this, this.params.res_model);
            this.ds_users = new session.web.DataSetSearch(this, 'res.users');
            this.ds_msg = new session.web.DataSetSearch(this, 'mail.message');
            this.comments_structure = {'root_ids': [], 'new_root_ids': [], 'msgs': {}, 'tree_struct': {}, 'model_to_root_ids': {}};
            // display customization vars
            this.display = {};
            this.display.show_post_comment = this.params.show_post_comment || false;
            this.display.show_reply = (this.params.thread_level > 0 && this.params.is_wall);
            this.display.show_delete = ! this.params.is_wall;
            this.display.show_hide = this.params.is_wall;
            this.display.show_reply_by_email = ! this.params.is_wall;
            this.display.show_more = (this.params.thread_level == 0);
        },
        
        start: function() {
            this._super.apply(this, arguments);
            // add events
            this.bind_events();
            // display user, fetch comments
            this.display_current_user();
            if (this.params.records) var display_done = this.display_comments_from_parameters(this.params.records);
            else var display_done = this.init_comments();
            // customize display
            $.when(display_done).then(this.proxy('do_customize_display'));            
            // add message composition form view
            if (this.display.show_post_comment) {
                var compose_done = this.instantiate_composition_form();
            }
            return display_done && compose_done;
        },

        /**
         * Override-hack of do_action: automatically reload the chatter.
         * Normally it should be called only when clicking on 'Post/Send'
         * in the composition form. */
        do_action: function(action, on_close) {
            this.init_comments();
            if (this.compose_message_widget) {
                this.compose_message_widget.reinit(); }
            return this._super(action, on_close);
        },

        instantiate_composition_form: function(mode, email_mode, formatting, msg_id, context) {
            if (this.compose_message_widget) {
                this.compose_message_widget.destroy();
            }
            this.compose_message_widget = new mail.ComposeMessage(this, {
                'extended_mode': false, 'uid': this.params.uid, 'res_model': this.params.res_model,
                'res_id': this.params.res_id, 'mode': mode || 'comment', 'msg_id': msg_id,
                'email_mode': email_mode || false, 'formatting': formatting || false,
                'context': context || false } );
            var composition_node = this.$element.find('div.oe_mail_thread_action');
            composition_node.empty();
            var compose_done = this.compose_message_widget.appendTo(composition_node);
            return compose_done;
        },

        do_customize_display: function() {
            if (this.display.show_post_comment) { this.$element.find('div.oe_mail_thread_action').eq(0).show(); }
        },

        /**
         * Bind events in the widget. Each event is slightly described
         * in the function. */
        bind_events: function() {
            var self = this;
            // generic events from Chatter Mixin
            mail.ChatterUtils.bind_events(this);
            // event: click on 'more' at bottom of thread
            this.$element.find('button.oe_mail_button_more').click(function () {
                self.do_more();
            });
            // event: writing in basic textarea of composition form (quick reply)
            this.$element.find('textarea.oe_mail_compose_textarea').keyup(function (event) {
                var charCode = (event.which) ? event.which : window.event.keyCode;
                if (event.shiftKey && charCode == 13) { this.value = this.value+"\n"; }
                else if (charCode == 13) { return self.do_comment(); }
            });
            // event: click on 'Reply' in msg
            this.$element.find('div.oe_mail_thread_display').delegate('a.oe_mail_msg_reply', 'click', function (event) {
                var act_dom = $(this).parents('div.oe_mail_thread_display').find('div.oe_mail_thread_action:first');
                act_dom.toggle();
                event.preventDefault();
            });
            // event: click on 'attachment(s)' in msg
            this.$element.delegate('a.oe_mail_msg_view_attachments', 'click', function (event) {
                var act_dom = $(this).parent().parent().parent().find('.oe_mail_msg_attachments');
                act_dom.toggle();
                event.preventDefault();
            });
            // event: click on 'Delete' in msg side menu
            this.$element.find('div.oe_mail_thread_display').delegate('a.oe_mail_msg_delete', 'click', function (event) {
                if (! confirm(_t("Do you really want to delete this message?"))) { return false; }
                var msg_id = event.srcElement.dataset.id;
                if (! msg_id) return false;
                var call_defer = self.ds_msg.unlink([parseInt(msg_id)]);
                $(event.srcElement).parents('li.oe_mail_thread_msg').eq(0).hide();
                if (self.params.thread_level > 0) {
                    $(event.srcElement).parents('.oe_mail_thread').eq(0).hide();
                }
                event.preventDefault();
                return call_defer;
            });
            // event: click on 'Hide' in msg side menu
            this.$element.find('div.oe_mail_thread_display').delegate('a.oe_mail_msg_hide', 'click', function (event) {
                if (! confirm(_t("Do you really want to hide this thread ?"))) { return false; }
                var msg_id = event.srcElement.dataset.id;
                if (! msg_id) return false;
                var call_defer = self.ds.call('message_remove_pushed_notifications', [[self.params.res_id], [parseInt(msg_id)], true]);
                $(event.srcElement).parents('li.oe_mail_thread_msg').eq(0).hide();
                if (self.params.thread_level > 0) {
                    $(event.srcElement).parents('.oe_mail_thread').eq(0).hide();
                }
                event.preventDefault();
                return call_defer;
            });
            // event: click on "Reply" in msg side menu (email style)
            this.$element.find('div.oe_mail_thread_display').delegate('a.oe_mail_msg_reply_by_email', 'click', function (event) {
                var msg_id = event.srcElement.dataset.msg_id;
                var email_mode = (event.srcElement.dataset.type == 'email');
                var formatting = (event.srcElement.dataset.formatting == 'html');
                if (! msg_id) return false;
                self.instantiate_composition_form('reply', email_mode, formatting, msg_id);
                event.preventDefault();
            });
        },
        
        destroy: function () {
            this._super.apply(this, arguments);
        },
        
        init_comments: function() {
            var self = this;
            this.params.offset = 0;
            this.comments_structure = {'root_ids': [], 'new_root_ids': [], 'msgs': {}, 'tree_struct': {}, 'model_to_root_ids': {}};
            this.$element.find('div.oe_mail_thread_display').empty();
            var domain = this.get_fetch_domain(this.comments_structure);
            return this.fetch_comments(this.params.limit, this.params.offset, domain).then();
        },
        
        fetch_comments: function (limit, offset, domain) {
            var self = this;
            var defer = this.ds.call('message_read', [[this.params.res_id], (this.params.thread_level > 0), (this.comments_structure['root_ids']),
                                    (limit+1) || (this.params.limit+1), offset||this.params.offset, domain||undefined ]).then(function (records) {
                if (records.length <= self.params.limit) self.display.show_more = false;
                // else { self.display.show_more = true; records.pop(); }
                // else { self.display.show_more = true; records.splice(0, 1); }
                else { self.display.show_more = true; }
                self.display_comments(records);
                // TODO: move to customize display
                if (self.display.show_more == true) self.$element.find('div.oe_mail_thread_more:last').show();
                else  self.$element.find('div.oe_mail_thread_more:last').hide();
            });
            
            return defer;
        },

        display_comments_from_parameters: function (records) {
            if (records.length > 0 && records.length < (records[0].child_ids.length+1) ) this.display.show_more = true;
            else this.display.show_more = false;
            var defer = this.display_comments(records);
            // TODO: move to customize display
            if (this.display.show_more == true) $('div.oe_mail_thread_more').eq(-2).show();
            else $('div.oe_mail_thread_more').eq(-2).hide();
            return defer;
        },
        
        display_comments: function (records) {
            var self = this;
            // sort the records
            mail.ChatterUtils.records_struct_add_records(this.comments_structure, records, this.params.parent_id);
            //build attachments download urls and compute time-relative from dates
            for (var k in records) {
                records[k].timerelative = $.timeago(records[k].date);
                if (records[k].attachments) {
                    for (var l in records[k].attachments) {
                        var url = self.session.origin + '/web/binary/saveas?session_id=' + self.session.session_id + '&model=ir.attachment&field=datas&filename_field=datas_fname&id='+records[k].attachments[l].id;
                        records[k].attachments[l].url = url;
                    }
                }
            }
            _(records).each(function (record) {
                var sub_msgs = [];
                if ((record.parent_id == false || record.parent_id[0] == self.params.parent_id) && self.params.thread_level > 0 ) {
                    var sub_list = self.comments_structure['tree_struct'][record.id]['direct_childs'];
                    _(records).each(function (record) {
                        //if (record.parent_id == false || record.parent_id[0] == self.params.parent_id) return;
                        if (_.indexOf(sub_list, record.id) != -1) {
                            sub_msgs.push(record);
                        }
                    });
                    self.display_comment(record);
                    self.thread = new mail.Thread(self, {'res_model': self.params.res_model, 'res_id': self.params.res_id, 'uid': self.params.uid,
                                                            'records': sub_msgs, 'thread_level': (self.params.thread_level-1), 'parent_id': record.id,
                                                            'is_wall': self.params.is_wall});
                    self.$element.find('li.oe_mail_thread_msg:last').append('<div class="oe_mail_thread_subthread"/>');
                    self.thread.appendTo(self.$element.find('div.oe_mail_thread_subthread:last'));
                }
                else if (self.params.thread_level == 0) {
                    self.display_comment(record);
                }
            });
            mail.ChatterUtils.records_struct_update_after_display(this.comments_structure);
            // update offset for "More" buttons
            if (this.params.thread_level == 0) this.params.offset += records.length;
        },

        /** Displays a record, performs text/link formatting */
        display_comment: function (record) {
            record.body = mail.ChatterUtils.do_text_nl2br(record.body, true);
            // if (record.type == 'email' && record.state == 'received') {
            if (record.type == 'email') {
                record.mini_url = ('/mail/static/src/img/email_icon.png');
<<<<<<< HEAD
            } else { 
                record.mini_url = this.thread_get_avatar('res.users', 'image_small', record.user_id[0]);
=======
            } else {
                record.mini_url = mail.ChatterUtils.get_image(this.session.prefix, this.session.session_id, 'res.users', 'avatar', record.user_id[0]);
>>>>>>> 4f153360
            }
            // body text manipulation
            if (record.subtype == 'plain') {
                record.body = mail.ChatterUtils.do_text_remove_html_tags(record.body);
            }
            record.body = mail.ChatterUtils.do_replace_expressions(record.body);
            // format date according to the user timezone
            record.date = session.web.format_value(record.date, {type:"datetime"});
            // is the user the author ?
            record.is_author = mail.ChatterUtils.is_author(this, record.user_id[0]);
            // render
            var rendered = session.web.qweb.render('mail.thread.message', {'record': record, 'thread': this, 'params': this.params, 'display': this.display});
            $(rendered).appendTo(this.$element.children('div.oe_mail_thread_display:first'));
            // expand feature
            this.$element.find('div.oe_mail_msg_body:last').expander({
                slicePoint: this.params.msg_more_limit,
                expandText: 'see more',
                userCollapseText: 'see less',
                detailClass: 'oe_mail_msg_tail',
                moreClass: 'oe_mail_expand',
                lesClass: 'oe_mail_reduce',
                });
        },

        display_current_user: function () {
<<<<<<< HEAD
            return this.$element.find('img.oe_mail_msg_image').attr('src', this.thread_get_avatar('res.users', 'image_small', this.params.uid));
=======
            var avatar = mail.ChatterUtils.get_image(this.session.prefix, this.session.session_id, 'res.users', 'avatar', this.params.uid);
            return this.$element.find('img.oe_mail_icon').attr('src', avatar);
>>>>>>> 4f153360
        },
        
        do_comment: function () {
            var comment_node = this.$element.find('textarea');
            var body_text = comment_node.val();
            comment_node.val('');
            return this.ds.call('message_append_note', [[this.params.res_id], '', body_text, this.params.parent_id, 'comment', 'plain']).then(
                this.proxy('init_comments'));
        },
        
        /**
         * Create a domain to fetch new comments according to
         * comment already present in comments_structure
         * @param {Object} comments_structure (see chatter utils)
         * @returns {Array} fetch_domain (OpenERP domain style)
         */
        get_fetch_domain: function (comments_structure) {
            var domain = [];
            var ids = comments_structure.root_ids.slice();
            var ids2 = [];
            // must be child of current parent
            if (this.params.parent_id) { domain.push(['id', 'child_of', this.params.parent_id]); }
            _(comments_structure.root_ids).each(function (id) { // each record
                ids.push(id);
                ids2.push(id);
            });
            if (this.params.parent_id != false) {
                ids2.push(this.params.parent_id);
            }
            // must not be children of already fetched messages
            if (ids.length > 0) {
                domain.push('&');
                domain.push('!');
                domain.push(['id', 'child_of', ids]);
            }
            if (ids2.length > 0) {
                domain.push(['id', 'not in', ids2]);
            }
            return domain;
        },
        
        do_more: function () {
            domain = this.get_fetch_domain(this.comments_structure);
            return this.fetch_comments(this.params.limit, this.params.offset, domain);
        },
    });


    /** 
     * ------------------------------------------------------------
     * mail_thread Widget
     * ------------------------------------------------------------
     *
     * This widget handles the display of the Chatter on documents.
     */

    /* Add mail_thread widget to registry */
    session.web.form.widgets.add('mail_thread', 'openerp.mail.RecordThread');

    /** mail_thread widget: thread of comments */
    mail.RecordThread = session.web.form.AbstractField.extend({
        // QWeb template to use when rendering the object
        template: 'mail.record_thread',

       init: function() {
            this._super.apply(this, arguments);
            this.params = this.get_definition_options();
            this.params.thread_level = this.params.thread_level || 0;
            this.params.see_subscribers = true;
            this.params.see_subscribers_options = this.params.see_subscribers_options || false;
            this.thread = null;
            this.ds = new session.web.DataSet(this, this.view.model);
            this.ds_users = new session.web.DataSet(this, 'res.users');
        },
        
        start: function() {
            var self = this;
            
            // NB: all the widget should be modified to check the actual_mode property on view, not use
            // any other method to know if the view is in create mode anymore
            this.view.on("change:actual_mode", this, this._check_visibility);
            this._check_visibility();
            
            mail.ChatterUtils.bind_events(this);
            this.$element.find('button.oe_mail_button_followers').click(function () { self.do_toggle_followers(); });
            if (! this.params.see_subscribers_options) {
                this.$element.find('button.oe_mail_button_followers').hide(); }
            this.$element.find('button.oe_mail_button_follow').click(function () { self.do_follow(); })
                .mouseover(function () { $(this).html('Follow').removeClass('oe_mail_button_mouseout').addClass('oe_mail_button_mouseover'); })
                .mouseleave(function () { $(this).html('Not following').removeClass('oe_mail_button_mouseover').addClass('oe_mail_button_mouseout'); });
            this.$element.find('button.oe_mail_button_unfollow').click(function () { self.do_unfollow(); })
                .mouseover(function () { $(this).html('Unfollow').removeClass('oe_mail_button_mouseout').addClass('oe_mail_button_mouseover'); })
                .mouseleave(function () { $(this).html('Following').removeClass('oe_mail_button_mouseover').addClass('oe_mail_button_mouseout'); });
            this.reinit();
        },
        
        _check_visibility: function() {
            this.$element.toggle(this.view.get("actual_mode") !== "create");
        },
        
        destroy: function () {
            this._super.apply(this, arguments);
        },
        
        reinit: function() {
            this.params.see_subscribers = true;
            this.params.see_subscribers_options = this.params.see_subscribers_options || false;
            this.$element.find('button.oe_mail_button_followers').html('Hide followers')
            this.$element.find('button.oe_mail_button_follow').hide();
            this.$element.find('button.oe_mail_button_unfollow').hide();
        },
        
        set_value: function() {
            this._super.apply(this, arguments);
            var self = this;
            this.reinit();
            if (! this.view.datarecord.id ||
                session.web.BufferedDataSet.virtual_id_regex.test(this.view.datarecord.id)) {
                this.$element.find('.oe_mail_thread').hide();
                return;
            }
            // fetch followers
            var fetch_sub_done = this.fetch_subscribers();
            // create and render Thread widget
            this.$element.find('div.oe_mail_recthread_main').empty();
            if (this.thread) this.thread.destroy();
            this.thread = new mail.Thread(this, {'res_model': this.view.model, 'res_id': this.view.datarecord.id, 'uid': this.session.uid,
                                                'thread_level': this.params.thread_level, 'show_post_comment': true, 'limit': 15});
            var thread_done = this.thread.appendTo(this.$element.find('div.oe_mail_recthread_main'));
            return fetch_sub_done && thread_done;
        },
        
        fetch_subscribers: function () {
            return this.ds.call('message_read_subscribers', [[this.view.datarecord.id]]).then(this.proxy('display_subscribers'));
        },
        
        display_subscribers: function (records) {
            var self = this;
            this.is_subscriber = false;
            var user_list = this.$element.find('ul.oe_mail_followers_display').empty();
            this.$element.find('div.oe_mail_recthread_followers h4').html('Followers (' + records.length + ')');
            _(records).each(function (record) {
                if (record.id == self.session.uid) { self.is_subscriber = true; }
<<<<<<< HEAD
                var mini_url = self.thread_get_avatar('res.users', 'image_small', record.id);
                $('<li><img class="oe_mail_oe_left oe_mail_msg_image" src="' + mini_url + '"/>' +
                  '<a href="#" class="oe_mail_internal_link" data-res-model="res.users" data-res-id="' + record.id + '">' + record.name + '</a></li>').appendTo(user_list);
=======
                record.avatar_url = mail.ChatterUtils.get_image(self.session.prefix, self.session.session_id, 'res.users', 'avatar', record.id);
                $(session.web.qweb.render('mail.record_thread.subscriber', {'record': record})).appendTo(user_list);
>>>>>>> 4f153360
            });
            if (self.is_subscriber) {
                self.$element.find('button.oe_mail_button_follow').hide();
                self.$element.find('button.oe_mail_button_unfollow').show(); }
            else {
                self.$element.find('button.oe_mail_button_follow').show();
                self.$element.find('button.oe_mail_button_unfollow').hide(); }
        },
        
        do_follow: function () {
            return this.ds.call('message_subscribe', [[this.view.datarecord.id]]).pipe(this.proxy('fetch_subscribers'));
        },
        
        do_unfollow: function () {
            var self = this;
            return this.ds.call('message_unsubscribe', [[this.view.datarecord.id]]).then(function (record) {
                if (record == false) self.do_notify("Impossible to unsubscribe", "You are automatically subscribed to this record. You cannot unsubscribe.");
                }).pipe(this.proxy('fetch_subscribers'));
        },
        
        do_toggle_followers: function () {
            this.params.see_subscribers = ! this.params.see_subscribers;
            if (this.params.see_subscribers) { this.$element.find('button.oe_mail_button_followers').html('Hide followers'); }
            else { this.$element.find('button.oe_mail_button_followers').html('Show followers'); }
            this.$element.find('div.oe_mail_recthread_followers').toggle();
        },
    });


    /** 
     * ------------------------------------------------------------
     * WallView Widget
     * ------------------------------------------------------------
     *
     * This widget handles the display of the Chatter on the Wall.
     */

    /* Add WallView widget to registry */
    session.web.client_actions.add('mail.wall', 'session.mail.Wall');

    /* WallView widget: a wall of messages */
    mail.Wall = session.web.Widget.extend({
        template: 'mail.wall',

        /**
         * @param {Object} parent parent
         * @param {Object} [params]
         * @param {Number} [params.limit=20] number of messages to show and fetch
         * @param {Number} [params.search_view_id=false] search view id for messages
         * @var {Array} comments_structure (see chatter utils)
         */
        init: function (parent, params) {
            this._super(parent);
            this.params = {};
            this.params.limit = params.limit || 25;
            this.params.domain = params.domain || [];
            this.params.context = params.context || {};
            this.params.search_view_id = params.search_view_id || false;
            this.params.thread_level = params.thread_level || 1;
            this.comments_structure = {'root_ids': [], 'new_root_ids': [], 'msgs': {}, 'tree_struct': {}, 'model_to_root_ids': {}};
            this.display_show_more = true;
            this.thread_list = [];
            this.search = {'domain': [], 'context': {}, 'groupby': {}}
            this.search_results = {'domain': [], 'context': {}, 'groupby': {}}
            // datasets
            this.ds_msg = new session.web.DataSet(this, 'mail.message');
            this.ds_thread = new session.web.DataSet(this, 'mail.thread');
            this.ds_users = new session.web.DataSet(this, 'res.users');
        },

        start: function () {
            this._super.apply(this, arguments);
            this.display_current_user();
            // add events
            this.add_event_handlers();
            // load mail.message search view
            var search_view_ready = this.load_search_view(this.params.search_view_id, {}, false);
            // load composition form
            var compose_done = this.instantiate_composition_form();
            // fetch first threads
            var comments_ready = this.init_and_fetch_comments(this.params.limit, 0);
            return (search_view_ready && comments_ready && compose_done);
        },

        /**
         * Override-hack of do_action: automatically reload the chatter.
         * Normally it should be called only when clicking on 'Post/Send'
         * in the composition form. */
        do_action: function(action, on_close) {
            this.init_and_fetch_comments();
            if (this.compose_message_widget) {
                this.compose_message_widget.reinit(); }
            return this._super(action, on_close);
        },

        destroy: function () {
            this._super.apply(this, arguments);
        },

        instantiate_composition_form: function(mode, msg_id) {
            if (this.compose_message_widget) {
                this.compose_message_widget.destroy();
            }
            this.compose_message_widget = new mail.ComposeMessage(this, {
                'extended_mode': false, 'uid': this.session.uid, 'res_model': 'res.users',
                'res_id': this.session.uid, 'mode': mode || 'comment', 'msg_id': msg_id });
            var composition_node = this.$element.find('div.oe_mail_wall_action');
            composition_node.empty();
            var compose_done = this.compose_message_widget.appendTo(composition_node);
            return compose_done;
        },

        /** Add events */
        add_event_handlers: function () {
            var self = this;
            // display more threads
            this.$element.find('button.oe_mail_wall_button_more').click(function () { return self.do_more(); });
        },

        /**
         * Loads the mail.message search view
         * @param {Number} view_id id of the search view to load
         * @param {Object} defaults ??
         * @param {Boolean} hidden some kind of trick we do not care here
         */
        load_search_view: function (view_id, defaults, hidden) {
            var self = this;
            this.searchview = new session.web.SearchView(this, this.ds_msg, view_id || false, defaults || {}, hidden || false);
            var search_view_loaded = this.searchview.appendTo(this.$element.find('.oe_view_manager_view_search'));
            return $.when(search_view_loaded).then(function () {
                self.searchview.on_search.add(self.do_searchview_search);
            });
        },

        /**
         * Aggregate the domains, contexts and groupbys in parameter
         * with those from search form, and then calls fetch_comments
         * to actually fetch comments
         * @param {Array} domains
         * @param {Array} contexts
         * @param {Array} groupbys
         */
        do_searchview_search: function(domains, contexts, groupbys) {
            var self = this;
            this.rpc('/web/session/eval_domain_and_context', {
                domains: domains || [],
                contexts: contexts || [],
                group_by_seq: groupbys || []
            }, function (results) {
                self.search_results['context'] = results.context;
                self.search_results['domain'] = results.domain;
                self.search_results['groupby'] = results.group_by;
                return self.init_and_fetch_comments();
            });
        },

        display_current_user: function () {
            //return this.$element.find('img.oe_mail_msg_image').attr('src', this.thread_get_avatar('res.users', 'avatar', this.session.uid));
        }, 

        /**
         * Initializes the wall and calls fetch_comments
         * @param {Number} limit: number of notifications to fetch
         * @param {Number} offset: offset in notifications search
         * @param {Array} domain
         * @param {Array} context
         */
        init_and_fetch_comments: function() {
            this.search['domain'] = _.union(this.params.domain, this.search_results.domain);
            this.search['context'] = _.extend(this.params.context, this.search_results.context);
            this.display_show_more = true;
            this.comments_structure = {'root_ids': [], 'new_root_ids': [], 'msgs': {}, 'tree_struct': {}, 'model_to_root_ids': {}};
            this.$element.find('ul.oe_mail_wall_threads').empty();
            return this.fetch_comments(this.params.limit, 0);
        },

        /**
         * Fetches wall messages
         * @param {Number} limit: number of notifications to fetch
         * @param {Number} offset: offset in notifications search
         * @param {Array} domain
         * @param {Array} context
         */
        fetch_comments: function (limit, offset, additional_domain, additional_context) {
            var self = this;
            if (additional_domain) var fetch_domain = this.search['domain'].concat(additional_domain);
            else var fetch_domain = this.search['domain'];
            if (additional_context) var fetch_context = _.extend(this.search['context'], additional_context);
            else var fetch_context = this.search['context'];
            return this.ds_thread.call('message_get_pushed_messages', 
                [[this.session.uid], true, [], (limit || 0), (offset || 0), fetch_domain, fetch_context]).then(this.proxy('display_comments'));
        },

        /**
         * @param {Array} records records to show in threads
         */
        display_comments: function (records) {
            var self = this;
            this.do_update_show_more(records.length >= self.params.limit);
            mail.ChatterUtils.records_struct_add_records(this.comments_structure, records, false);
            _(this.comments_structure['new_root_ids']).each(function (root_id) {
                var records = self.comments_structure.tree_struct[root_id]['for_thread_msgs'];
                var model_name = self.comments_structure.msgs[root_id]['model'];
                var res_id = self.comments_structure.msgs[root_id]['res_id'];
                var render_res = session.web.qweb.render('mail.wall_thread_container', {});
                $('<li class="oe_mail_wall_thread">').html(render_res).appendTo(self.$element.find('ul.oe_mail_wall_threads'));
                var thread = new mail.Thread(self, {
                    'res_model': model_name, 'res_id': res_id, 'uid': self.session.uid, 'records': records,
                    'parent_id': false, 'thread_level': self.params.thread_level, 'show_hide': true, 'is_wall': true}
                    );
                self.thread_list.push(thread);
                return thread.appendTo(self.$element.find('li.oe_mail_wall_thread:last'));
            });
            // update TODO
            this.comments_structure['root_ids'] = _.union(this.comments_structure['root_ids'], this.comments_structure['new_root_ids']);
            this.comments_structure['new_root_ids'] = [];
        },

        /**
         * Create a domain to fetch new comments according to
         * comments already present in comments_structure
         * - for each model:
         * -- should not be child of already displayed ids
         * @returns {Array} fetch_domain (OpenERP domain style)
         */
        get_fetch_domain: function () {
            var self = this;
            var model_to_root = {};
            var fetch_domain = [];
            _(this.comments_structure['model_to_root_ids']).each(function (sc_model, model_name) {
                fetch_domain.push('|', ['model', '!=', model_name], '!', ['id', 'child_of', sc_model]);
            });
            return fetch_domain;
        },
        
        /** Display update: show more button */
        do_update_show_more: function (new_value) {
            if (new_value != undefined) this.display_show_more = new_value;
            if (this.display_show_more) this.$element.find('div.oe_mail_wall_more:last').show();
            else this.$element.find('div.oe_mail_wall_more:last').hide();
        },
        
        /** Action: Shows more discussions */
        do_more: function () {
            var domain = this.get_fetch_domain();
            return this.fetch_comments(this.params.limit, 0, domain);
        },
    });
};<|MERGE_RESOLUTION|>--- conflicted
+++ resolved
@@ -740,13 +740,8 @@
             // if (record.type == 'email' && record.state == 'received') {
             if (record.type == 'email') {
                 record.mini_url = ('/mail/static/src/img/email_icon.png');
-<<<<<<< HEAD
-            } else { 
-                record.mini_url = this.thread_get_avatar('res.users', 'image_small', record.user_id[0]);
-=======
             } else {
-                record.mini_url = mail.ChatterUtils.get_image(this.session.prefix, this.session.session_id, 'res.users', 'avatar', record.user_id[0]);
->>>>>>> 4f153360
+                record.mini_url = mail.ChatterUtils.get_image(this.session.prefix, this.session.session_id, 'res.users', 'image_small', record.user_id[0]);
             }
             // body text manipulation
             if (record.subtype == 'plain') {
@@ -772,12 +767,8 @@
         },
 
         display_current_user: function () {
-<<<<<<< HEAD
-            return this.$element.find('img.oe_mail_msg_image').attr('src', this.thread_get_avatar('res.users', 'image_small', this.params.uid));
-=======
-            var avatar = mail.ChatterUtils.get_image(this.session.prefix, this.session.session_id, 'res.users', 'avatar', this.params.uid);
+            var avatar = mail.ChatterUtils.get_image(this.session.prefix, this.session.session_id, 'res.users', 'image_small', this.params.uid);
             return this.$element.find('img.oe_mail_icon').attr('src', avatar);
->>>>>>> 4f153360
         },
         
         do_comment: function () {
@@ -921,14 +912,8 @@
             this.$element.find('div.oe_mail_recthread_followers h4').html('Followers (' + records.length + ')');
             _(records).each(function (record) {
                 if (record.id == self.session.uid) { self.is_subscriber = true; }
-<<<<<<< HEAD
-                var mini_url = self.thread_get_avatar('res.users', 'image_small', record.id);
-                $('<li><img class="oe_mail_oe_left oe_mail_msg_image" src="' + mini_url + '"/>' +
-                  '<a href="#" class="oe_mail_internal_link" data-res-model="res.users" data-res-id="' + record.id + '">' + record.name + '</a></li>').appendTo(user_list);
-=======
-                record.avatar_url = mail.ChatterUtils.get_image(self.session.prefix, self.session.session_id, 'res.users', 'avatar', record.id);
+                record.avatar_url = mail.ChatterUtils.get_image(self.session.prefix, self.session.session_id, 'res.users', 'image_small', record.id);
                 $(session.web.qweb.render('mail.record_thread.subscriber', {'record': record})).appendTo(user_list);
->>>>>>> 4f153360
             });
             if (self.is_subscriber) {
                 self.$element.find('button.oe_mail_button_follow').hide();

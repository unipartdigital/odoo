odoo.define('mail.Activity', function (require) {
"use strict";

var mailUtils = require('mail.utils');

var AbstractField = require('web.AbstractField');
var BasicModel = require('web.BasicModel');
var core = require('web.core');
var field_registry = require('web.field_registry');
var time = require('web.time');

var QWeb = core.qweb;
var _t = core._t;

/**
 * Fetches activities and postprocesses them.
 *
 * This standalone function performs an RPC, but to do so, it needs an instance
 * of a widget that implements the _rpc() function.
 *
 * @todo i'm not very proud of the widget instance given in arguments, we should
 *   probably try to do it a better way in the future.
 *
 * @param {Widget} self a widget instance that can perform RPCs
 * @param {Array} ids the ids of activities to read
 * @return {Deferred<Array>} resolved with the activities
 */
function _readActivities(self, ids) {
    if (!ids.length) {
        return $.when([]);
    }
    return self._rpc({
        model: 'mail.activity',
        method: 'activity_format',
        args: [ids],
        context: (self.record && self.record.getContext()) || self.getSession().user_context,
    }).then(function (activities) {
        // convert create_date and date_deadline to moments
        _.each(activities, function (activity) {
            activity.create_date = moment(time.auto_str_to_date(activity.create_date));
            activity.date_deadline = moment(time.auto_str_to_date(activity.date_deadline));
        });
         // sort activities by due date
        activities = _.sortBy(activities, 'date_deadline');
        return activities;
    });
}

BasicModel.include({
    //--------------------------------------------------------------------------
    // Private
    //--------------------------------------------------------------------------

    /**
     * Fetches the activities displayed by the activity field widget in form
     * views.
     *
     * @private
     * @param {Object} record - an element from the localData
     * @param {string} fieldName
     * @return {Deferred<Array>} resolved with the activities
     */
    _fetchSpecialActivity: function (record, fieldName) {
        var localID = (record._changes && fieldName in record._changes) ?
                        record._changes[fieldName] :
                        record.data[fieldName];
        return _readActivities(this, this.localData[localID].res_ids);
    },
});

/**
 * Set the 'label_delay' entry in activity data according to the deadline date
 *
 * @param {Array} activities list of activity Object
 * @return {Array} : list of modified activity Object
 */
var setDelayLabel = function (activities){
    var today = moment().startOf('day');
    _.each(activities, function (activity){
        var toDisplay = '';
        var diff = activity.date_deadline.diff(today, 'days', true); // true means no rounding
        if (diff === 0){
            toDisplay = _t("Today");
        } else {
            if (diff < 0){ // overdue
                if (diff === -1){
                    toDisplay = _t("Yesterday");
                } else {
                    toDisplay = _.str.sprintf(_t("%d days overdue"), Math.abs(diff));
                }
            } else { // due
                if (diff === 1){
                    toDisplay = _t("Tomorrow");
                } else {
                    toDisplay = _.str.sprintf(_t("Due in %d days"), Math.abs(diff));
                }
            }
        }
        activity.label_delay = toDisplay;
    });
    return activities;
};

var BasicActivity = AbstractField.extend({
    events: {
        'click .o_edit_activity': '_onEditActivity',
        'click .o_mark_as_done': '_onMarkActivityDone',
        'click .o_activity_template_preview': '_onPreviewMailTemplate',
        'click .o_schedule_activity': '_onScheduleActivity',
        'click .o_activity_template_send': '_onSendMailTemplate',
        'click .o_unlink_activity': '_onUnlinkActivity',
    },
    init: function () {
        this._super.apply(this, arguments);
        this._draftFeedback = {};
    },

    //------------------------------------------------------------
    // Public
    //------------------------------------------------------------

    /**
     * @param {integer} previousActivityTypeID
     * @return {$.Promise}
     */
    scheduleActivity: function () {
        var callback = this._reload.bind(this, { activity: true, thread: true });
        return this._openActivityForm(false, callback);
    },

    //------------------------------------------------------------
    // Private
    //------------------------------------------------------------

    /**
     * Send a feedback and reload page in order to mark activity as done
     *
     * @private
     * @param {Object} params
     * @param {integer} params.activityID
     * @param {string} params.feedback
     */
    _markActivityDone: function (params) {
        var activityID = params.activityID;
        var feedback = params.feedback;

        this._sendActivityFeedback(activityID, feedback)
            .then(this._reload.bind(this, { activity: true, thread: true }));
    },
    /**
     * Send a feedback and proposes to schedule next activity
     * previousActivityTypeID will be given to new activity to propose activity
     * type based on recommended next activity
     *
     * @private
     * @param {Object} params
     * @param {integer} params.activityID
     * @param {string} params.feedback
     */
    _markActivityDoneAndScheduleNext: function (params) {
        var activityID = params.activityID;
        var feedback = params.feedback;
        var self = this;
        this._rpc({
            model: 'mail.activity',
            method: 'action_feedback_schedule_next',
            args: [[activityID]],
            kwargs: {feedback: feedback},
            context: this.record.getContext(),
        }).then(
            function (rslt_action) {
                self.do_action(rslt_action, {
                    on_close: function () {
                        self.trigger_up('reload');
                    },
                });
            }
        );
    },
    /**
     * @private
     * @param {integer} id
     * @param {integer} previousActivityTypeID
     * @param {function} callback
     * @return {$.Deferred}
     */
    _openActivityForm: function (id, callback) {
        var action = {
            type: 'ir.actions.act_window',
            res_model: 'mail.activity',
            view_mode: 'form',
            view_type: 'form',
            views: [[false, 'form']],
            target: 'new',
            context: {
                default_res_id: this.res_id,
                default_res_model: this.model,
            },
            res_id: id || false,
        };
        return this.do_action(action, { on_close: callback });
    },
    /**
     * @private
     * @param {integer} activityID
     * @param {string} feedback
     * @return {$.Promise}
     */
    _sendActivityFeedback: function (activityID, feedback) {
        return this._rpc({
                model: 'mail.activity',
                method: 'action_feedback',
                args: [[activityID]],
                kwargs: {feedback: feedback},
                context: this.record.getContext(),
            });
    },

    //------------------------------------------------------------
    // Handlers
    //------------------------------------------------------------

    /**
     * @private
     * @param {MouseEvent} ev
     * @returns {$.Promise}
     */
    _onEditActivity: function (ev) {
        ev.preventDefault();
        var activityID = $(ev.currentTarget).data('activity-id');
        return this._openActivityForm(activityID, this._reload.bind(this, { activity: true, thread: true }));
    },
     /**
     * Called when marking an activity as done
     *
     * It lets the current user write a feedback in a popup menu.
     * After writing the feedback and confirm mark as done
     * is sent, it marks this activity as done for good with the feedback linked
     * to it.
     *
     * @private
     * @param {MouseEvent} ev
     */
    _onMarkActivityDone: function (ev) {
        ev.stopPropagation();
        ev.preventDefault();
        var self = this;
        var $popoverElement = $(ev.currentTarget);
        var activityID = $popoverElement.data('activity-id');
        var previousActivityTypeID = $popoverElement.data('previous-activity-type-id');
        if (!$popoverElement.data('bs.popover')) {
            $popoverElement.popover({
                template: $(Popover.Default.template).addClass('o_mail_activity_feedback')[0].outerHTML, // Ugly but cannot find another way
                container: $popoverElement,
                title : _t("Feedback"),
                html: true,
                trigger:'click',
                placement: 'right', // FIXME: this should work, maybe a bug in the popper lib
                content : function () {
                    var $popover = $(QWeb.render('mail.activity_feedback_form', { previous_activity_type_id: previousActivityTypeID }));
                    $popover.find('#activity_feedback').val(self._draftFeedback[activityID]);
                    $popover.on('click', '.o_activity_popover_done', function (ev) {
                        ev.stopPropagation();
                        self._markActivityDone({
                            activityID: activityID,
                            feedback: _.escape($popover.find('#activity_feedback').val()),
                        });
                    });
                    $popover.on('click', '.o_activity_popover_done_next', function (ev) {
                        ev.stopPropagation();
                        self._markActivityDoneAndScheduleNext({
                            activityID: activityID,
                            feedback: _.escape($popover.find('#activity_feedback').val()),
                        });
                    });
                    $popover.on('click', '.o_activity_popover_discard', function (ev) {
                        ev.stopPropagation();
                        $popoverElement.popover('hide');
                    });
                    return $popover;
                },
            }).on('shown.bs.popover', function () {
                var $popover = $($(this).data("bs.popover").tip);
                $(".o_mail_activity_feedback.popover").not($popover).popover("hide");
                $popover.addClass('o_mail_activity_feedback').attr('tabindex', 0);
                $popover.find('#activity_feedback').focus();
                $popover.off('focusout');
                $popover.focusout(function (e) {
                    // outside click of popover hide the popover
                    // e.relatedTarget is the element receiving the focus
                    if (!$popover.is(e.relatedTarget) && !$popover.find(e.relatedTarget).length) {
                        self._draftFeedback[activityID] = $popover.find('#activity_feedback').val();
                        $popover.popover('hide');
                    }
                });
            }).popover('show');
        }
    },
    /**
     * @private
     * @param {MouseEvent} ev
     * @returns {$.Deferred}
     */
    _onPreviewMailTemplate: function (ev) {
        ev.stopPropagation();
        var templateID = $(ev.currentTarget).data('template-id');
        var action = {
            name: _t('Compose Email'),
            type: 'ir.actions.act_window',
            res_model: 'mail.compose.message',
            views: [[false, 'form']],
            target: 'new',
            context: {
                default_res_id: this.res_id,
                default_model: this.model,
                default_use_template: true,
                default_template_id: templateID,
                force_email: true,
            },
        };
        return this.do_action(action, { on_close: function () {} });
    },
    /**
     * @private
     * @param {MouseEvent} ev
     * @returns {$.Promise}
     */
    _onSendMailTemplate: function (ev) {
        ev.stopPropagation();
        var templateID = $(ev.currentTarget).data('template-id');
        return this._rpc({
                model: this.model,
                method: 'activity_send_mail',
                args: [[this.res_id], templateID],
            })
            .then(this._reload.bind(this, {activity: true, thread: true, followers: true}));
    },
    /**
     * @private
     * @param {MouseEvent} ev
     * @returns {$.Deferred}
     */
    _onScheduleActivity: function (ev) {
        ev.preventDefault();
        return this._openActivityForm(false, this._reload.bind(this));
    },

    /**
     * @private
     * @param {MouseEvent} ev
     * @param {Object} options
     * @returns {$.Promise}
     */
    _onUnlinkActivity: function (ev, options) {
        ev.preventDefault();
        var activityID = $(ev.currentTarget).data('activity-id');
        options = _.defaults(options || {}, {
            model: 'mail.activity',
            args: [[activityID]],
        });
        return this._rpc({
                model: options.model,
                method: 'unlink',
                args: options.args,
            })
            .then(this._reload.bind(this, {activity: true}));
    },
});

// -----------------------------------------------------------------------------
// Activities Widget for Form views ('mail_activity' widget)
// -----------------------------------------------------------------------------
var Activity = BasicActivity.extend({
    className: 'o_mail_activity',
    events:_.extend({}, BasicActivity.prototype.events, {
        'click a': '_onClickRedirect',
    }),
    specialData: '_fetchSpecialActivity',
    /**
     * @override
     */
    init: function () {
        this._super.apply(this, arguments);
        this._activities = this.record.specialData[this.name];
    },

    //------------------------------------------------------------
    // Private
    //------------------------------------------------------------

    /**
     * @private
     * @param {Object} fieldsToReload
     */
    _reload: function (fieldsToReload) {
        this.trigger_up('reload_mail_fields', fieldsToReload);
    },
    /**
     * @override
     * @private
     */
    _render: function () {
        _.each(this._activities, function (activity) {
            var note = mailUtils.parseAndTransform(activity.note || '', mailUtils.inline);
            var is_blank = (/^\s*$/).test(note);
            if (!is_blank) {
                activity.note = mailUtils.parseAndTransform(activity.note, mailUtils.addLink);
            } else {
                activity.note = '';
            }
        });
        var activities = setDelayLabel(this._activities);
        if (activities.length) {
            var nbActivities = _.countBy(activities, 'state');
            this.$el.html(QWeb.render('mail.activity_items', {
                activities: activities,
                nbPlannedActivities: nbActivities.planned,
                nbTodayActivities: nbActivities.today,
                nbOverdueActivities: nbActivities.overdue,
                dateFormat: time.getLangDateFormat(),
                datetimeFormat: time.getLangDatetimeFormat(),
            }));
        } else {
            this.$el.empty();
        }
    },
    /**
     * @override
     * @private
     * @param {Object} record
     */
    _reset: function (record) {
        this._super.apply(this, arguments);
        this._activities = this.record.specialData[this.name];
        // the mail widgets being persistent, one need to update the res_id on reset
        this.res_id = record.res_id;
    },

    //------------------------------------------------------------
    // Handlers
    //------------------------------------------------------------

<<<<<<< HEAD
    /**
     * @private
     * @param {MouseEvent} ev
     */
=======
    /** Binds a focusout handler on a bootstrap popover
     *  Useful to do some operations on the popover's HTML,
     *  like keeping the user's input for the feedback
     *  @param {JQuery} $popover_el: the element on which
     *    the popover() method has been called
     */
    _bindPopoverFocusout: function ($popover_el) {
        var self = this;
        // Retrieve the actual popover's HTML
        var $popover = $popover_el.data("bs.popover").tip();
        var activity_id = $popover_el.data('activity-id');
        $popover.off('focusout');
        $popover.focusout(function (e) {
            // outside click of popover hides the popover
            // e.relatedTarget is the element receiving the focus
            self.feedbackValue[activity_id] = $popover.find('#activity_feedback').val().trim();
            if(!$popover.is(e.relatedTarget) && !$popover.find(e.relatedTarget).length) {
                $popover_el.popover('hide');
            }
        });
    },

    // handlers
>>>>>>> 6c103589
    _onClickRedirect: function (ev) {
        var id = $(ev.currentTarget).data('oe-id');
        if (id) {
            ev.preventDefault();
            var model = $(ev.currentTarget).data('oe-model');
            this.trigger_up('redirect', {
                res_id: id,
                res_model: model,
            });
        }
    },
<<<<<<< HEAD

=======
    _onEditActivity: function (event, options) {
        event.preventDefault();
        var self = this;
        var activity_id = $(event.currentTarget).data('activity-id');
        var action = _.defaults(options || {}, {
            type: 'ir.actions.act_window',
            res_model: 'mail.activity',
            view_mode: 'form',
            view_type: 'form',
            views: [[false, 'form']],
            target: 'new',
            context: {
                default_res_id: this.res_id,
                default_res_model: this.model,
            },
            res_id: activity_id,
        });
        return this.do_action(action, {
            on_close: function () {
                self._reload({activity: true, thread: true});
            },
        });
    },
    _onUnlinkActivity: function (event, options) {
        event.preventDefault();
        var activity_id = $(event.currentTarget).data('activity-id');
        options = _.defaults(options || {}, {
            model: 'mail.activity',
            args: [[activity_id]],
        });
        return this._rpc({
                model: options.model,
                method: 'unlink',
                args: options.args,
            })
            .then(this._reload.bind(this, {activity: true}));
    },

    _onMarkActivityDone: function (event) {
        event.preventDefault();
        var self = this;
        this.feedbackValue = this.feedbackValue || {};
        var $popover_el = $(event.currentTarget);
        var activity_id = $popover_el.data('activity-id');
        var previous_activity_type_id = $popover_el.data('previous-activity-type-id');
        if (!$popover_el.data('bs.popover')) {
            this.feedbackValue[activity_id] = "";
            $popover_el.popover({
                title : _t('Feedback'),
                html: 'true',
                trigger:'click',
                content : function() {
                    var $popover = $(QWeb.render("mail.activity_feedback_form", {'previous_activity_type_id': previous_activity_type_id}));
                    $popover.find('#activity_feedback').val(self.feedbackValue[activity_id]);
                    $popover.on('click', '.o_activity_popover_done_next', function () {
                        var feedback = _.escape($popover.find('#activity_feedback').val());
                        var previous_activity_type_id = $popover_el.data('previous-activity-type-id');
                        self._markActivityDone(activity_id, feedback)
                            .then(self.scheduleActivity.bind(self, previous_activity_type_id));
                    });
                    $popover.on('click', '.o_activity_popover_done', function () {
                        var feedback = _.escape($popover.find('#activity_feedback').val());
                        self._markActivityDone(activity_id, feedback)
                            .then(self._reload.bind(self, {activity: true, thread: true}));
                    });
                    $popover.on('click', '.o_activity_popover_discard', function () {
                        $popover_el.popover('hide');
                    });
                    return $popover;
                },
            }).on("show.bs.popover", function (e) {
                var $popover = $(this).data("bs.popover").tip();
                $popover.addClass('o_mail_activity_feedback').attr('tabindex', 0);
                $(".o_mail_activity_feedback.popover").not(e.target).popover("hide");
            }).on("shown.bs.popover", function () {
                var $popover = $(this).data("bs.popover").tip();
                $popover.find('#activity_feedback').focus();
                self._bindPopoverFocusout($(this));
            }).popover('show');
        }
    },
>>>>>>> 6c103589
});

// -----------------------------------------------------------------------------
// Activities Widget for Kanban views ('kanban_activity' widget)
// -----------------------------------------------------------------------------
var KanbanActivity = BasicActivity.extend({
    className: 'o_mail_activity_kanban',
    template: 'mail.KanbanActivity',
    events:_.extend({}, BasicActivity.prototype.events, {
        'show.bs.dropdown': '_onDropdownShow',
    }),

    /**
     * @override
     */
    init: function (parent, name, record) {
        this._super.apply(this, arguments);
        var selection = {};
        _.each(record.fields.activity_state.selection, function (value) {
            selection[value[0]] = value[1];
        });
        this.selection = selection;
        this._setState(record);
    },

    //------------------------------------------------------------
    // Private
    //------------------------------------------------------------

    /**
     * @private
     */
    _reload: function () {
        this.trigger_up('reload', { db_id: this.record_id });
    },
    /**
     * @override
     * @private
     */
    _render: function () {
        var $span = this.$('.o_activity_btn > span');
        $span.removeClass(function (index, classNames) {
            return classNames.split(/\s+/).filter(function (className) {
                return _.str.startsWith(className, 'o_activity_color_');
            }).join(' ');
        });
        $span.addClass('o_activity_color_' + (this.activityState || 'default'));
        if (this.$el.hasClass('show')) {
            // note: this part of the rendering might be asynchronous
            this._renderDropdown();
        }
    },
    /**
     * @private
     */
    _renderDropdown: function () {
        var self = this;
        this.$('.o_activity').html(QWeb.render('mail.KanbanActivityLoading'));
        return _readActivities(this, this.value.res_ids).then(function (activities) {
            self.$('.o_activity').html(QWeb.render('mail.KanbanActivityDropdown', {
                selection: self.selection,
                records: _.groupBy(setDelayLabel(activities), 'state'),
                uid: self.getSession().uid,
            }));
        });
    },
    /**
     * @override
     * @private
     * @param {Object} record
     */
    _reset: function (record) {
        this._super.apply(this, arguments);
        this._setState(record);
    },
    /**
     * @private
     * @param {Object} record
     */
    _setState: function (record) {
        this.record_id = record.id;
        this.activityState = this.recordData.activity_state;
    },

    //------------------------------------------------------------
    // Handlers
    //------------------------------------------------------------

    /**
     * @private
     */
    _onDropdownShow: function () {
        this._renderDropdown();
    },
});

field_registry
    .add('mail_activity', Activity)
    .add('kanban_activity', KanbanActivity);

return Activity;

});<|MERGE_RESOLUTION|>--- conflicted
+++ resolved
@@ -220,6 +220,28 @@
     // Handlers
     //------------------------------------------------------------
 
+    /** Binds a focusout handler on a bootstrap popover
+     *  Useful to do some operations on the popover's HTML,
+     *  like keeping the user's input for the feedback
+     *  @param {JQuery} $popover_el: the element on which
+     *    the popover() method has been called
+     */
+    _bindPopoverFocusout: function ($popover_el) {
+        var self = this;
+        // Retrieve the actual popover's HTML
+        var $popover = $popover_el.data("bs.popover").tip();
+        var activityID = $popover_el.data('activity-id');
+        $popover.off('focusout');
+        $popover.focusout(function (e) {
+            // outside click of popover hide the popover
+            // e.relatedTarget is the element receiving the focus
+            if (!$popover.is(e.relatedTarget) && !$popover.find(e.relatedTarget).length) {
+                self._draftFeedback[activityID] = $popover.find('#activity_feedback').val();
+                $popover.popover('hide');
+            }
+        });
+    },
+    
     /**
      * @private
      * @param {MouseEvent} ev
@@ -284,15 +306,7 @@
                 $(".o_mail_activity_feedback.popover").not($popover).popover("hide");
                 $popover.addClass('o_mail_activity_feedback').attr('tabindex', 0);
                 $popover.find('#activity_feedback').focus();
-                $popover.off('focusout');
-                $popover.focusout(function (e) {
-                    // outside click of popover hide the popover
-                    // e.relatedTarget is the element receiving the focus
-                    if (!$popover.is(e.relatedTarget) && !$popover.find(e.relatedTarget).length) {
-                        self._draftFeedback[activityID] = $popover.find('#activity_feedback').val();
-                        $popover.popover('hide');
-                    }
-                });
+                self._bindPopoverFocusout($(this));
             }).popover('show');
         }
     },
@@ -440,36 +454,10 @@
     // Handlers
     //------------------------------------------------------------
 
-<<<<<<< HEAD
-    /**
-     * @private
-     * @param {MouseEvent} ev
-     */
-=======
-    /** Binds a focusout handler on a bootstrap popover
-     *  Useful to do some operations on the popover's HTML,
-     *  like keeping the user's input for the feedback
-     *  @param {JQuery} $popover_el: the element on which
-     *    the popover() method has been called
-     */
-    _bindPopoverFocusout: function ($popover_el) {
-        var self = this;
-        // Retrieve the actual popover's HTML
-        var $popover = $popover_el.data("bs.popover").tip();
-        var activity_id = $popover_el.data('activity-id');
-        $popover.off('focusout');
-        $popover.focusout(function (e) {
-            // outside click of popover hides the popover
-            // e.relatedTarget is the element receiving the focus
-            self.feedbackValue[activity_id] = $popover.find('#activity_feedback').val().trim();
-            if(!$popover.is(e.relatedTarget) && !$popover.find(e.relatedTarget).length) {
-                $popover_el.popover('hide');
-            }
-        });
-    },
-
-    // handlers
->>>>>>> 6c103589
+    /**
+     * @private
+     * @param {MouseEvent} ev
+     */
     _onClickRedirect: function (ev) {
         var id = $(ev.currentTarget).data('oe-id');
         if (id) {
@@ -481,91 +469,7 @@
             });
         }
     },
-<<<<<<< HEAD
-
-=======
-    _onEditActivity: function (event, options) {
-        event.preventDefault();
-        var self = this;
-        var activity_id = $(event.currentTarget).data('activity-id');
-        var action = _.defaults(options || {}, {
-            type: 'ir.actions.act_window',
-            res_model: 'mail.activity',
-            view_mode: 'form',
-            view_type: 'form',
-            views: [[false, 'form']],
-            target: 'new',
-            context: {
-                default_res_id: this.res_id,
-                default_res_model: this.model,
-            },
-            res_id: activity_id,
-        });
-        return this.do_action(action, {
-            on_close: function () {
-                self._reload({activity: true, thread: true});
-            },
-        });
-    },
-    _onUnlinkActivity: function (event, options) {
-        event.preventDefault();
-        var activity_id = $(event.currentTarget).data('activity-id');
-        options = _.defaults(options || {}, {
-            model: 'mail.activity',
-            args: [[activity_id]],
-        });
-        return this._rpc({
-                model: options.model,
-                method: 'unlink',
-                args: options.args,
-            })
-            .then(this._reload.bind(this, {activity: true}));
-    },
-
-    _onMarkActivityDone: function (event) {
-        event.preventDefault();
-        var self = this;
-        this.feedbackValue = this.feedbackValue || {};
-        var $popover_el = $(event.currentTarget);
-        var activity_id = $popover_el.data('activity-id');
-        var previous_activity_type_id = $popover_el.data('previous-activity-type-id');
-        if (!$popover_el.data('bs.popover')) {
-            this.feedbackValue[activity_id] = "";
-            $popover_el.popover({
-                title : _t('Feedback'),
-                html: 'true',
-                trigger:'click',
-                content : function() {
-                    var $popover = $(QWeb.render("mail.activity_feedback_form", {'previous_activity_type_id': previous_activity_type_id}));
-                    $popover.find('#activity_feedback').val(self.feedbackValue[activity_id]);
-                    $popover.on('click', '.o_activity_popover_done_next', function () {
-                        var feedback = _.escape($popover.find('#activity_feedback').val());
-                        var previous_activity_type_id = $popover_el.data('previous-activity-type-id');
-                        self._markActivityDone(activity_id, feedback)
-                            .then(self.scheduleActivity.bind(self, previous_activity_type_id));
-                    });
-                    $popover.on('click', '.o_activity_popover_done', function () {
-                        var feedback = _.escape($popover.find('#activity_feedback').val());
-                        self._markActivityDone(activity_id, feedback)
-                            .then(self._reload.bind(self, {activity: true, thread: true}));
-                    });
-                    $popover.on('click', '.o_activity_popover_discard', function () {
-                        $popover_el.popover('hide');
-                    });
-                    return $popover;
-                },
-            }).on("show.bs.popover", function (e) {
-                var $popover = $(this).data("bs.popover").tip();
-                $popover.addClass('o_mail_activity_feedback').attr('tabindex', 0);
-                $(".o_mail_activity_feedback.popover").not(e.target).popover("hide");
-            }).on("shown.bs.popover", function () {
-                var $popover = $(this).data("bs.popover").tip();
-                $popover.find('#activity_feedback').focus();
-                self._bindPopoverFocusout($(this));
-            }).popover('show');
-        }
-    },
->>>>>>> 6c103589
+
 });
 
 // -----------------------------------------------------------------------------

odoo.define('mail.Manager.Notification', function (require) {
"use strict";

/**
 * Mail Notification Manager
 *
 * This part of the mail manager is responsible for receiving notifications on
 * the longpoll bus, which are data received from the server.
 */
var MailManager = require('mail.Manager');
var MailFailure = require('mail.model.MailFailure');

var core = require('web.core');
var session = require('web.session');

var _t = core._t;

MailManager.include({

    //--------------------------------------------------------------------------
    // Private
    //--------------------------------------------------------------------------

    /**
     * Remove channel notifications if there is an unsubscribe notification
     * on this channel.
     *
     * @private
     * @param {Object[]} notifications
     * @returns {Object[]} notifications filtered of channel notifications
     *   matching unsubscribe notifs
     */
    _filterNotificationsOnUnsubscribe: function (notifications) {
        var unsubscribedNotif = _.find(notifications, function (notif) {
            return notif[1].info === 'unsubscribe';
        });
        if (unsubscribedNotif) {
            notifications = _.reject(notifications, function (notif) {
                return notif[0][1] === 'mail.channel' &&
                        notif[0][2] === unsubscribedNotif[1].id;
            });
        }
        return notifications;
    },
    /**
     * Called when receiving a notification on a channel (all members of a
     * channel receive this notification)
     *
     * @private
     * @param {Object} params
     * @param {integer} [params.channelID]
     * @param {Object} params.data
     * @param {string} [params.data.info] if set, specify the type of data on
     *   this channel notification
     */
    _handleChannelNotification: function (params) {
        if (params.data && params.data.info === 'typing_status') {
            this._handleChannelTypingNotification(params.channelID, params.data);
        } else if (params.data && params.data.info === 'channel_fetched') {
            this._handleChannelFetchedNotification(params.channelID, params.data);
        } else if (params.data && params.data.info === 'channel_seen') {
            this._handleChannelSeenNotification(params.channelID, params.data);
        } else {
            this._handleChannelMessageNotification(params.data);
        }
    },
    /**
     * Called when a channel has been fetched, and the server responses with the
     * last message fetched. Useful in order to track last message fetched.
     *
     * @private
     * @param {integer} channelID
     * @param {Object} data
     * @param {string} data.info 'channel_fetched'
     * @param {integer} data.last_message_id
     * @param {integer} data.partner_id
     */
    _handleChannelFetchedNotification: function (channelID, data) {
        var channel = this.getChannel(channelID);
        if (!channel) {
            return;
        }
        if (channel.hasSeenFeature()) {
            channel.updateSeenPartnersInfo(data);
        }
    },
    /**
     * Called when a new or updated message is received on a channel
     *
     * @private
     * @param {Object} messageData
     * @param {integer[]} messageData.channel_ids channel IDs of this message
     *   (note that 'pending moderation' messages in moderated channels do not
     *   have the moderated channels in this array).
     */
    _handleChannelMessageNotification: function (messageData) {
        var self = this;
        var def;
        var channelAlreadyInCache = true;
        if (messageData.channel_ids.length === 1) {
            channelAlreadyInCache = !!this.getChannel(messageData.channel_ids[0]);
            def = this.joinChannel(messageData.channel_ids[0], { autoswitch: false });
        } else {
            def = $.when();
        }
        def.then(function () {
            // don't increment unread if channel wasn't in cache yet as
            // its unread counter has just been fetched
            self.addMessage(messageData, {
                showNotification: true,
                incrementUnread: channelAlreadyInCache
            });
        });
    },
    /**
     * Called when a channel has been seen, and the server responses with the
     * last message seen. Useful in order to track last message seen.
     *
     * @private
     * @param {integer} channelID
     * @param {Object} data
     * @param {string} data.info 'channel_seen'
     * @param {integer} data.last_message_id
     * @param {integer} data.partner_id
     */
    _handleChannelSeenNotification: function (channelID, data) {
        var channel = this.getChannel(channelID);
        if (!channel) {
            return;
        }
        if (channel.hasSeenFeature()) {
            channel.updateSeenPartnersInfo(data);
        }
        if (session.partner_id !== data.partner_id) {
            return;
        }
        channel.setLastSeenMessageID(data.last_message_id);
        if (channel.hasUnreadMessages()) {
            channel.resetUnreadCounter();
        }
    },
    /**
     * Called when someone starts or stops typing a message in a channel
     *
     * @private
     * @param {integer} channelID
     * @param {Object} typingData
     * @param {boolean} typingData.is_typing
     * @param {boolean} typingData.is_website_user
     * @param {integer} typingData.partner_id
     */
    _handleChannelTypingNotification: function (channelID, typingData) {
        var isWebsiteUser = typingData.is_website_user;
        var partnerID = typingData.partner_id;
        if (partnerID === session.partner_id && !isWebsiteUser) {
            return; // ignore typing notification of myself
        }
        var channel = this.getChannel(channelID);
        if (!channel) {
            return;
        }
        var typingID = {
            isWebsiteUser: typingData.is_website_user,
            partnerID: typingData.partner_id,
        };
        if (typingData.is_typing) {
            channel.registerTyping(typingID);
        } else {
            channel.unregisterTyping(typingID);
        }
    },
     /**
     * On message becoming a need action (pinned to inbox)
     *
     * @private
     * @param {Object} messageData
     * @param {integer[]} messageData.channel_ids
     */
    _handleNeedactionNotification: function (messageData) {
        var self = this;
        var inbox = this.getMailbox('inbox');
        var message = this.addMessage(messageData, {
            incrementUnread: true,
            showNotification: true,
        });
        inbox.incrementMailboxCounter();
        _.each(message.getThreadIDs(), function (threadID) {
            var channel = self.getChannel(threadID);
            if (channel) {
                channel.incrementNeedactionCounter();
            }
        });
        this._mailBus.trigger('update_needaction', inbox.getMailboxCounter());
    },
    /**
     * Called when an activity record has been updated on the server
     *
     * @private
     * @param {Object} data key, value to decide activity created or deleted
     */
    _handlePartnerActivityUpdateNotification: function (data) {
        this._mailBus.trigger('activity_updated', data);
    },
    /**
     * Called when receiving a channel state as a partner notification:
     *
     *  - if it is a new channel, it means we have been invited to this channel
     *  - if it is an existing channel, it means the window state of the channel
     *    may have changed (as this state is stored server-side)
     *
     * @private
     * @param {Object} channelData
     * @param {integer} channelData.id
     * @param {string} [channelData.info]
     * @param {boolean} channelData.is_minimized
     * @param {string} channelData.state
     */
    _handlePartnerChannelNotification: function (channelData) {
        if (
            (channelData.channel_type === 'channel') &&
            (channelData.state === 'open')
        ) {
            // invited to a new channel
            this._addChannel(channelData, { autoswitch: false });
            if (
                !channelData.is_minimized &&
                channelData.info !== 'creation'
            ) {
                this.do_notify(
                    _t("Invitation"),
                    _t("You have been invited to: ") + channelData.name);
            }
        }
        var channel = this.getChannel(channelData.id);
        if (channel && channelData.info !== 'join') {
            channel.updateWindowState({
                folded: channelData.state === 'folded' ? true : false,
                detached: channelData.is_minimized,
            });
        }
    },
    /**
     * Called when receiving a multi_user_channel seen notification. Only
     * the current user is notified. This must be handled as if this is a
     * channel seen notification.
     *
     * Note that this is a 'res.partner' notification because only the current
     * user is notified on channel seen. This is a consequence from disabling
     * the seen feature on multi_user_channel, because we still need to get
     * the last seen message ID in order to display the "New Messages" separator
     * in Discuss.
     *
     * @private
     * @param {Object} data
     * @param {integer} data.channel_id
     * @param {string} data.info 'channel_seen'
     * @param {integer} data.last_message_id
     * @param {integer} data.partner_id
     */
    _handlePartnerChannnelSeenNotification: function (data) {
        this._handleChannelSeenNotification(data.channel_id, data);
    },
    /**
     * Add or remove failure when receiving a failure update message
     *
     * @private
     * @param {Object} datas
     * @param {Object[]} datas.elements list of mail failure data
     * @param {string} datas.elements[].message_id ID of related message that
     *   has a mail failure.
     * @param {Array} datas.elements[].notifications list of notifications
     *   that is related to a mail failure.
     * @param {string} datas.elements[].notifications[0] sending state of a mail
     *   failure (e.g. 'exception').
     */
    _handlePartnerMailFailureNotification: function (datas) {
        var self = this;
        _.each(datas.elements, function (data) {
            var isNewFailure = _.some(data.notifications, function (notif) {
                return notif[0] === 'exception' || notif[0] === 'bounce';
            });
            var matchedFailure = _.find(self._mailFailures, function (failure) {
                return failure.getMessageID() === data.message_id;
            });
            if (matchedFailure) {
                var index = _.findIndex(self._mailFailures, matchedFailure);
                if (isNewFailure) {
                    self._mailFailures[index] = new MailFailure(self, data);
                } else {
                    self._mailFailures.splice(index, 1);
                }
            } else if (isNewFailure) {
                self._mailFailures.push(new MailFailure(self, data));
            }
            var message = _.find(self._messages, function (msg) {
                return msg.getID() === data.message_id;
            });
            if (message) {
                if (isNewFailure) {
                    message.updateCustomerEmailStatus('exception');
                } else {
                    message.updateCustomerEmailStatus('sent');
                }
                self._updateMessageNotificationStatus(data, message);
                self._mailBus.trigger('update_message', message);
            }
        });
        this._mailBus.trigger('update_needaction', this.needactionCounter);
    },
    /**
     * Updates mailbox_inbox when a message has marked as read.
     *
     * @private
     * @param {Object} data
     * @param {integer[]} [data.channel_ids]
     * @param {integer[]} [data.message_ids]
     * @param {string} [data.type]
     */
    _handlePartnerMarkAsReadNotification: function (data) {
        var self = this;
        _.each(data.message_ids, function (messageID) {
            var message = _.find(self._messages, function (msg) {
                return msg.getID() === messageID;
            });
            if (message) {
                self._removeMessageFromThread('mailbox_inbox', message);
                self._mailBus.trigger('update_message', message, data.type);
            }
        });
        if (data.channel_ids) {
            _.each(data.channel_ids, function (channelID) {
                var channel = self.getChannel(channelID);
                if (channel) {
                    channel.decrementNeedactionCounter(data.message_ids.length, 0);
                }
            });
        } else {
            // if no channel_ids specified, this is a 'mark all read' in inbox
            _.each(this.getChannels(), function (channel) {
                channel.resetNeedactionCounter();
            });
        }
        var inbox = this.getMailbox('inbox');
        inbox.decrementMailboxCounter(data.message_ids.length);
        this._mailBus.trigger('update_needaction', inbox.getMailboxCounter());
    },
    /**
     * On receiving a message made by the current user, on a moderated channel,
     * which is pending moderation.
     *
     * @private
     * @param {Object} data
     * @param {Object} data.message server-side data of the message
     */
    _handlePartnerMessageAuthorNotification: function (data) {
        this.addMessage(data.message);
    },
    /**
     * Notification to delete several messages locally
     * Useful when a pending moderation message has been rejected, so that
     * this message should not be displayed anymore.
     *
     * @private
     * @param {Object} data
     * @param {Object[]} [data.message_ids] IDs of messages to delete locally.
     */
    _handlePartnerMessageDeletionNotification: function (data) {
        var self = this;
        _.each(data.message_ids, function (messageID) {
            var message = self.getMessage(messageID);
            if (message) {
                message.setModerationStatus('rejected');
            }
        });
    },
    /**
     * On receiving a message pending moderation, and current user is moderator
     * of such message.
     *
     * @param {Object} data notification data
     * @param {Object} data.message data of message
     */
    _handlePartnerMessageModeratorNotification: function (data) {
        this.addMessage(data.message);
        this._mailBus.trigger('update_moderation_counter');
    },
    /**
     * On receiving a notification that is specific to a user
     *
     * @private
     * @param {Object} data structure depending on the type
     * @param {integer} data.id
     */
    _handlePartnerNotification: function (data) {
        if (data.info === 'unsubscribe') {
            this._handlePartnerUnsubscribeNotification(data);
        } else if (data.type === 'toggle_star') {
            this._handlePartnerToggleStarNotification(data);
        } else if (data.type === 'mark_as_read') {
            this._handlePartnerMarkAsReadNotification(data);
        } else if (data.type === 'moderator') {
            this._handlePartnerMessageModeratorNotification(data);
        } else if (data.type === 'author') {
            this._handlePartnerMessageAuthorNotification(data);
        } else if (data.type === 'deletion') {
            this._handlePartnerMessageDeletionNotification(data);
        } else if (data.info === 'transient_message') {
            this._handlePartnerTransientMessageNotification(data);
        } else if (data.type === 'activity_updated') {
            this._handlePartnerActivityUpdateNotification(data);
        } else if (data.type === 'mail_failure') {
            this._handlePartnerMailFailureNotification(data);
        } else if (data.type === 'user_connection') {
            this._handlePartnerUserConnectionNotification(data);
<<<<<<< HEAD
        } else if (data.info === 'channel_seen') {
            this._handlePartnerChannnelSeenNotification(data);
=======
        } else if (data.type === 'simple_notification') {
            var title = _.escape(data.title), message = _.escape(data.message);
            data.warning ? this.do_warn(title, message, data.sticky) : this.do_notify(title, message, data.sticky);
>>>>>>> 5e4c1b37
        } else {
            this._handlePartnerChannelNotification(data);
        }
    },
    /**
     * On toggling on or off the star status of one or several messages.
     * As the information is stored server-side, the web client must adapt
     * itself from server's data on the messages.
     *
     * @private
     * @param {Object} data
     * @param {integer[]} data.message_ids IDs of messages that have a change
     *   of their starred status.
     * @param {boolean} data.starred states whether the messages with id in
     *   `data.message_ids` have become either starred or unstarred
     */
    _handlePartnerToggleStarNotification: function (data) {
        var self = this;
        var starred = this.getMailbox('starred');
        _.each(data.message_ids, function (messageID) {
            var message = _.find(self._messages, function (msg) {
                return msg.getID() === messageID;
            });
            if (message) {
                message.setStarred(data.starred);
                if (!message.isStarred()) {
                    self._removeMessageFromThread('mailbox_starred', message);
                } else {
                    self._addMessageToThreads(message, []);
                    var channelStarred = self.getMailbox('starred');
                    channelStarred.invalidateCaches();
                }
                self._mailBus.trigger('update_message', message);
            }
        });

        if (data.starred) {
            // increase starred counter if message is marked as star
            starred.incrementMailboxCounter(data.message_ids.length);
        } else {
            // decrease starred counter if message is remove from starred
            // if unstar_all then it will set to 0.
            starred.decrementMailboxCounter(data.message_ids.length);
        }

        this._mailBus.trigger('update_starred', starred.getMailboxCounter());
    },
    /**
     * On receiving a transient message, i.e. a message which does not come from
     * a member of the channel. Usually a log message, such as one generated
     * from a command with ('/').
     *
     * @private
     * @param {Object} data
     */
    _handlePartnerTransientMessageNotification: function (data) {
        var lastMessage = _.last(this._messages);
        data.id = (lastMessage ? lastMessage.getID() : 0) + 0.01;
        data.author_id = this.getOdoobotID();
        this.addMessage(data);
    },
    /**
     * On receiving a unsubscribe from channel notification, confirm
     * unsubscription from channel and adapt screen accordingly.
     *
     * @private
     * @param {Object} data
     * @param {Object} data.id ID of the unsubscribed channel
     */
    _handlePartnerUnsubscribeNotification: function (data) {
        var channel = this.getChannel(data.id);
        if (channel) {
            var message;
            if (_.contains(['public', 'private'], channel.getType())) {
                message = _.str.sprintf(
                    _t("You unsubscribed from <b>%s</b>."),
                    channel.getName()
                );
            } else {
                message = _.str.sprintf(
                    _t("You unpinned your conversation with <b>%s</b>."),
                    channel.getName()
                );
            }
            this._removeChannel(channel);
            this._mailBus.trigger('unsubscribe_from_channel', data.id);
            this.do_notify(_("Unsubscribed"), message);
        }
    },
     /**
     * Shows a popup to notify a user connection
     *
     * @private
     * @param {Object} data
     * @param {Object[]} data.partner_id id of the connected partner
     * @param {string} data.title title to display on notification
     * @param {Array} data.messages message to display on notification
     */
    _handlePartnerUserConnectionNotification: function (data) {
        var self = this;
        var partnerID = data.partner_id;
        this.call('bus_service', 'sendNotification', data.title, data.message, function ( ){
            self.call('mail_service', 'openDMChatWindowFromBlankThreadWindow', partnerID);
        });
    },
    /**
     * @override
     * @private
     */
    _listenOnBuses: function () {
        this._super.apply(this, arguments);
        this.call('bus_service', 'onNotification', this, this._onNotification);
    },
    /**
     * Update the message notification status of message based on update_message
     *
     * @private
     * @param {Object} data
     * @param {Object[]} data.notifications
     * @param {mail.model.Message} message
     */
    _updateMessageNotificationStatus: function (data, message) {
        _.each(data.notifications, function (notif, id) {
            var partnerName = notif[1];
            var notifStatus = notif[0];
            var res = _.find(message.getCustomerEmailData(), function (entry) {
                return entry[0] === parseInt(id);
            });
            if (res) {
                res[2] = notifStatus;
            } else {
                message.addCustomerEmailData([parseInt(id), partnerName, notifStatus]);
            }
        });
    },

    //--------------------------------------------------------------------------
    // Handlers
    //--------------------------------------------------------------------------

    /**
     * Notification handlers
     * Sometimes, the web client receives unsubscribe notification and an extra
     * notification on that channel.  This is then followed by an attempt to
     * rejoin the channel that we just left.  The next few lines remove the
     * extra notification to prevent that situation to occur.
     *
     * @private
     * @param {Array} notifs
     */
    _onNotification: function (notifs) {
        var self = this;
        notifs = this._filterNotificationsOnUnsubscribe(notifs);
        _.each(notifs, function (notif) {
            var model = notif[0][1];
            if (model === 'ir.needaction') {
                self._handleNeedactionNotification(notif[1]);
            } else if (model === 'mail.channel') {
                // new message in a channel
                self._handleChannelNotification({
                    channelID: notif[0][2],
                    data: notif[1],
                });
            } else if (model === 'res.partner') {
                self._handlePartnerNotification(notif[1]);
            }
        });
    },
});

return MailManager;

});<|MERGE_RESOLUTION|>--- conflicted
+++ resolved
@@ -412,14 +412,11 @@
             this._handlePartnerMailFailureNotification(data);
         } else if (data.type === 'user_connection') {
             this._handlePartnerUserConnectionNotification(data);
-<<<<<<< HEAD
         } else if (data.info === 'channel_seen') {
             this._handlePartnerChannnelSeenNotification(data);
-=======
         } else if (data.type === 'simple_notification') {
             var title = _.escape(data.title), message = _.escape(data.message);
             data.warning ? this.do_warn(title, message, data.sticky) : this.do_notify(title, message, data.sticky);
->>>>>>> 5e4c1b37
         } else {
             this._handlePartnerChannelNotification(data);
         }

# -*- coding: utf-8 -*-

from .common import TestMail
<<<<<<< HEAD
from openerp.tools import mute_logger


class TestMailFeatures(TestMail):
    # TDE TODO: tests on the redirection controller

    def test_alias_setup(self):
        Users = self.env['res.users'].with_context({'no_reset_password': True})

        user_valentin = Users.create({
            'name': 'Valentin Cognito', 'email': 'valentin.cognito@gmail.com',
            'login': 'valentin.cognito', 'alias_name': 'valentin.cognito'})
        self.assertEqual(user_valentin.alias_name, user_valentin.login, "Login should be used as alias")

        user_pagan = Users.create({
            'name': 'Pagan Le Marchant', 'email': 'plmarchant@gmail.com',
            'login': 'plmarchant@gmail.com', 'alias_name': 'plmarchant@gmail.com'})
        self.assertEqual(user_pagan.alias_name, 'plmarchant', "If login is an email, the alias should keep only the local part")

        user_barty = Users.create({
            'name': 'Bartholomew Ironside', 'email': 'barty@gmail.com',
            'login': 'b4r+_#_R3wl$$', 'alias_name': 'b4r+_#_R3wl$$'})
        self.assertEqual(user_barty.alias_name, 'b4r+_-_r3wl-', 'Disallowed chars should be replaced by hyphens')

    @mute_logger('openerp.addons.mail.models.mail_mail')
    def test_needaction(self):
        na_emp1_base = self.env['mail.message'].sudo(self.user_employee)._needaction_count(domain=[])
        na_emp2_base = self.env['mail.message'].sudo()._needaction_count(domain=[])

        self.group_pigs.message_post(body='Test', message_type='comment', subtype='mail.mt_comment', partner_ids=[self.user_employee.partner_id.id])

        na_emp1_new = self.env['mail.message'].sudo(self.user_employee)._needaction_count(domain=[])
        na_emp2_new = self.env['mail.message'].sudo()._needaction_count(domain=[])
        self.assertEqual(na_emp1_new, na_emp1_base + 1)
        self.assertEqual(na_emp2_new, na_emp2_base)


class TestMessagePost(TestMail):

    @mute_logger('openerp.addons.mail.models.mail_mail')
    def test_post_no_subscribe_author(self):
        original = self.group_pigs.message_follower_ids
        self.group_pigs.sudo(self.user_employee).with_context({'mail_create_nosubscribe': True}).message_post(
            body='Test Body', message_type='comment', subtype='mt_comment')
        self.assertEqual(self.group_pigs.message_follower_ids.mapped('partner_id'), original.mapped('partner_id'))
        self.assertEqual(self.group_pigs.message_follower_ids.mapped('channel_id'), original.mapped('channel_id'))

    # TODO : the author of a message post on mail.channel should not be added as follower

    # @mute_logger('openerp.addons.mail.models.mail_mail')
    # def test_post_subscribe_author(self):
    #     original = self.group_pigs.message_follower_ids
    #     self.group_pigs.sudo(self.user_employee).message_post(
    #         body='Test Body', message_type='comment', subtype='mt_comment')
    #     self.assertEqual(self.group_pigs.message_follower_ids.mapped('partner_id'), original.mapped('partner_id') | self.user_employee.partner_id)
    #     self.assertEqual(self.group_pigs.message_follower_ids.mapped('channel_id'), original.mapped('channel_id'))

    @mute_logger('openerp.addons.mail.models.mail_mail')
    def test_post_no_subscribe_recipients(self):
        original = self.group_pigs.message_follower_ids
        self.group_pigs.sudo(self.user_employee).with_context({'mail_create_nosubscribe': True}).message_post(
            body='Test Body', message_type='comment', subtype='mt_comment', partner_ids=[(4, self.partner_1.id), (4, self.partner_2.id)])
        self.assertEqual(self.group_pigs.message_follower_ids.mapped('partner_id'), original.mapped('partner_id'))
        self.assertEqual(self.group_pigs.message_follower_ids.mapped('channel_id'), original.mapped('channel_id'))

    @mute_logger('openerp.addons.mail.models.mail_mail')
    def test_post_subscribe_recipients(self):
        original = self.group_pigs.message_follower_ids
        self.group_pigs.sudo(self.user_employee).with_context({'mail_create_nosubscribe': True, 'mail_post_autofollow': True}).message_post(
            body='Test Body', message_type='comment', subtype='mt_comment', partner_ids=[(4, self.partner_1.id), (4, self.partner_2.id)])
        self.assertEqual(self.group_pigs.message_follower_ids.mapped('partner_id'), original.mapped('partner_id') | self.partner_1 | self.partner_2)
        self.assertEqual(self.group_pigs.message_follower_ids.mapped('channel_id'), original.mapped('channel_id'))

    @mute_logger('openerp.addons.mail.models.mail_mail')
    def test_post_subscribe_recipients_partial(self):
        original = self.group_pigs.message_follower_ids
        self.group_pigs.sudo(self.user_employee).with_context({'mail_create_nosubscribe': True, 'mail_post_autofollow': True, 'mail_post_autofollow_partner_ids': [self.partner_2.id]}).message_post(
            body='Test Body', message_type='comment', subtype='mt_comment', partner_ids=[(4, self.partner_1.id), (4, self.partner_2.id)])
        self.assertEqual(self.group_pigs.message_follower_ids.mapped('partner_id'), original.mapped('partner_id') | self.partner_2)
        self.assertEqual(self.group_pigs.message_follower_ids.mapped('channel_id'), original.mapped('channel_id'))

    @mute_logger('openerp.addons.mail.models.mail_mail')
    def test_post_notifications(self):
        _body, _body_alt = '<p>Test Body</p>', 'Test Body'
        _subject = 'Test Subject'
        _attachments = [
            ('List1', 'My first attachment'),
            ('List2', 'My second attachment')
        ]
        _attach_1 = self.env['ir.attachment'].sudo(self.user_employee).create({
=======
from openerp.tools import mute_logger, email_split, html2plaintext
from openerp.tools.mail import html_sanitize

class test_mail(TestMail):

    def test_000_alias_setup(self):
        """ Test basic mail.alias setup works, before trying to use them for routing """
        cr, uid = self.cr, self.uid
        self.user_valentin_id = self.res_users.create(cr, uid,
            {'name': 'Valentin Cognito', 'email': 'valentin.cognito@gmail.com', 'login': 'valentin.cognito', 'alias_name': 'valentin.cognito'})
        self.user_valentin = self.res_users.browse(cr, uid, self.user_valentin_id)
        self.assertEquals(self.user_valentin.alias_name, self.user_valentin.login, "Login should be used as alias")

        self.user_pagan_id = self.res_users.create(cr, uid,
            {'name': 'Pagan Le Marchant', 'email': 'plmarchant@gmail.com', 'login': 'plmarchant@gmail.com', 'alias_name': 'plmarchant@gmail.com'})
        self.user_pagan = self.res_users.browse(cr, uid, self.user_pagan_id)
        self.assertEquals(self.user_pagan.alias_name, 'plmarchant', "If login is an email, the alias should keep only the local part")

        self.user_barty_id = self.res_users.create(cr, uid,
            {'name': 'Bartholomew Ironside', 'email': 'barty@gmail.com', 'login': 'b4r+_#_R3wl$$', 'alias_name': 'b4r+_#_R3wl$$'})
        self.user_barty = self.res_users.browse(cr, uid, self.user_barty_id)
        self.assertEquals(self.user_barty.alias_name, 'b4r+_-_r3wl-', 'Disallowed chars should be replaced by hyphens')

    def test_00_followers_function_field(self):
        """ Tests designed for the many2many function field 'follower_ids'.
            We will test to perform writes using the many2many commands 0, 3, 4,
            5 and 6. """
        cr, uid, user_admin, partner_bert_id, group_pigs = self.cr, self.uid, self.user_admin, self.partner_bert_id, self.group_pigs

        # Data: create 'disturbing' values in mail.followers: same res_id, other res_model; same res_model, other res_id
        group_dummy_id = self.mail_group.create(cr, uid,
            {'name': 'Dummy group'}, {'mail_create_nolog': True})
        self.mail_followers.create(cr, uid,
            {'res_model': 'mail.thread', 'res_id': self.group_pigs_id, 'partner_id': partner_bert_id})
        self.mail_followers.create(cr, uid,
            {'res_model': 'mail.group', 'res_id': group_dummy_id, 'partner_id': partner_bert_id})

        # Pigs just created: should be only Admin as follower
        follower_ids = set([follower.id for follower in group_pigs.message_follower_ids])
        self.assertEqual(follower_ids, set([user_admin.partner_id.id]), 'Admin should be the only Pigs fan')

        # Subscribe Bert through a '4' command
        group_pigs.write({'message_follower_ids': [(4, partner_bert_id)]})
        group_pigs.refresh()
        follower_ids = set([follower.id for follower in group_pigs.message_follower_ids])
        self.assertEqual(follower_ids, set([partner_bert_id, user_admin.partner_id.id]), 'Bert and Admin should be the only Pigs fans')

        # Unsubscribe Bert through a '3' command
        group_pigs.write({'message_follower_ids': [(3, partner_bert_id)]})
        group_pigs.refresh()
        follower_ids = set([follower.id for follower in group_pigs.message_follower_ids])
        self.assertEqual(follower_ids, set([user_admin.partner_id.id]), 'Admin should be the only Pigs fan')

        # Set followers through a '6' command
        group_pigs.write({'message_follower_ids': [(6, 0, [partner_bert_id])]})
        group_pigs.refresh()
        follower_ids = set([follower.id for follower in group_pigs.message_follower_ids])
        self.assertEqual(follower_ids, set([partner_bert_id]), 'Bert should be the only Pigs fan')

        # Add a follower created on the fly through a '0' command
        group_pigs.write({'message_follower_ids': [(0, 0, {'name': 'Patrick Fiori'})]})
        partner_patrick_id = self.res_partner.search(cr, uid, [('name', '=', 'Patrick Fiori')])[0]
        group_pigs.refresh()
        follower_ids = set([follower.id for follower in group_pigs.message_follower_ids])
        self.assertEqual(follower_ids, set([partner_bert_id, partner_patrick_id]), 'Bert and Patrick should be the only Pigs fans')

        # Finally, unlink through a '5' command
        group_pigs.write({'message_follower_ids': [(5, 0)]})
        group_pigs.refresh()
        follower_ids = set([follower.id for follower in group_pigs.message_follower_ids])
        self.assertFalse(follower_ids, 'Pigs group should not have fans anymore')

        # Test dummy data has not been altered
        fol_obj_ids = self.mail_followers.search(cr, uid, [('res_model', '=', 'mail.thread'), ('res_id', '=', self.group_pigs_id)])
        follower_ids = set([follower.partner_id.id for follower in self.mail_followers.browse(cr, uid, fol_obj_ids)])
        self.assertEqual(follower_ids, set([partner_bert_id]), 'Bert should be the follower of dummy mail.thread data')
        fol_obj_ids = self.mail_followers.search(cr, uid, [('res_model', '=', 'mail.group'), ('res_id', '=', group_dummy_id)])
        follower_ids = set([follower.partner_id.id for follower in self.mail_followers.browse(cr, uid, fol_obj_ids)])
        self.assertEqual(follower_ids, set([partner_bert_id, user_admin.partner_id.id]), 'Bert and Admin should be the followers of dummy mail.group data')

    def test_05_message_followers_and_subtypes(self):
        """ Tests designed for the subscriber API as well as message subtypes """
        cr, uid, user_admin, user_raoul, group_pigs = self.cr, self.uid, self.user_admin, self.user_raoul, self.group_pigs
        # Data: message subtypes
        self.mail_message_subtype.create(cr, uid, {'name': 'mt_mg_def', 'default': True, 'res_model': 'mail.group'})
        self.mail_message_subtype.create(cr, uid, {'name': 'mt_other_def', 'default': True, 'res_model': 'crm.lead'})
        self.mail_message_subtype.create(cr, uid, {'name': 'mt_all_def', 'default': True, 'res_model': False})
        mt_mg_nodef = self.mail_message_subtype.create(cr, uid, {'name': 'mt_mg_nodef', 'default': False, 'res_model': 'mail.group'})
        mt_all_nodef = self.mail_message_subtype.create(cr, uid, {'name': 'mt_all_nodef', 'default': False, 'res_model': False})
        default_group_subtypes = self.mail_message_subtype.search(cr, uid, [('default', '=', True), '|', ('res_model', '=', 'mail.group'), ('res_model', '=', False)])

        # ----------------------------------------
        # CASE1: test subscriptions with subtypes
        # ----------------------------------------

        # Do: subscribe Raoul, should have default subtypes
        group_pigs.message_subscribe_users([user_raoul.id])
        group_pigs.refresh()
        # Test: 2 followers (Admin and Raoul)
        follower_ids = [follower.id for follower in group_pigs.message_follower_ids]
        self.assertEqual(set(follower_ids), set([user_raoul.partner_id.id, user_admin.partner_id.id]),
                        'message_subscribe: Admin and Raoul should be the only 2 Pigs fans')
        # Raoul follows default subtypes
        fol_ids = self.mail_followers.search(cr, uid, [
                        ('res_model', '=', 'mail.group'),
                        ('res_id', '=', self.group_pigs_id),
                        ('partner_id', '=', user_raoul.partner_id.id)
                    ])
        fol_obj = self.mail_followers.browse(cr, uid, fol_ids)[0]
        fol_subtype_ids = set([subtype.id for subtype in fol_obj.subtype_ids])
        self.assertEqual(set(fol_subtype_ids), set(default_group_subtypes),
                        'message_subscribe: Raoul subscription subtypes are incorrect, should be all default ones')

        # Do: subscribe Raoul with specified new subtypes
        group_pigs.message_subscribe_users([user_raoul.id], subtype_ids=[mt_mg_nodef])
        # Test: 2 followers (Admin and Raoul)
        follower_ids = [follower.id for follower in group_pigs.message_follower_ids]
        self.assertEqual(set(follower_ids), set([user_raoul.partner_id.id, user_admin.partner_id.id]),
                        'message_subscribe: Admin and Raoul should be the only 2 Pigs fans')
        # Test: 2 lines in mail.followers (no duplicate for Raoul)
        fol_ids = self.mail_followers.search(cr, uid, [
                        ('res_model', '=', 'mail.group'),
                        ('res_id', '=', self.group_pigs_id),
                    ])
        self.assertEqual(len(fol_ids), 2,
                        'message_subscribe: subscribing an already-existing follower should not create new entries in mail.followers')
        # Test: Raoul follows only specified subtypes
        fol_ids = self.mail_followers.search(cr, uid, [
                        ('res_model', '=', 'mail.group'),
                        ('res_id', '=', self.group_pigs_id),
                        ('partner_id', '=', user_raoul.partner_id.id)
                    ])
        fol_obj = self.mail_followers.browse(cr, uid, fol_ids)[0]
        fol_subtype_ids = set([subtype.id for subtype in fol_obj.subtype_ids])
        self.assertEqual(set(fol_subtype_ids), set([mt_mg_nodef]),
                        'message_subscribe: Raoul subscription subtypes are incorrect, should be only specified')

        # Do: Subscribe Raoul without specified subtypes: should not erase existing subscription subtypes
        group_pigs.message_subscribe_users([user_raoul.id, user_raoul.id])
        group_pigs.message_subscribe_users([user_raoul.id])
        group_pigs.refresh()
        # Test: 2 followers (Admin and Raoul)
        follower_ids = [follower.id for follower in group_pigs.message_follower_ids]
        self.assertEqual(set(follower_ids), set([user_raoul.partner_id.id, user_admin.partner_id.id]),
                        'message_subscribe: Admin and Raoul should be the only 2 Pigs fans')
        # Test: Raoul follows default subtypes
        fol_ids = self.mail_followers.search(cr, uid, [
                        ('res_model', '=', 'mail.group'),
                        ('res_id', '=', self.group_pigs_id),
                        ('partner_id', '=', user_raoul.partner_id.id)
                    ])
        fol_obj = self.mail_followers.browse(cr, uid, fol_ids)[0]
        fol_subtype_ids = set([subtype.id for subtype in fol_obj.subtype_ids])
        self.assertEqual(set(fol_subtype_ids), set([mt_mg_nodef]),
                        'message_subscribe: Raoul subscription subtypes are incorrect, should be only specified')

        # Do: Unsubscribe Raoul twice through message_unsubscribe_users
        group_pigs.message_unsubscribe_users([user_raoul.id, user_raoul.id])
        group_pigs.refresh()
        # Test: 1 follower (Admin)
        follower_ids = [follower.id for follower in group_pigs.message_follower_ids]
        self.assertEqual(follower_ids, [user_admin.partner_id.id], 'Admin must be the only Pigs fan')
        # Test: 1 lines in mail.followers (no duplicate for Raoul)
        fol_ids = self.mail_followers.search(cr, uid, [
                        ('res_model', '=', 'mail.group'),
                        ('res_id', '=', self.group_pigs_id)
                    ])
        self.assertEqual(len(fol_ids), 1,
                        'message_subscribe: group should have only 1 entry in mail.follower for 1 follower')

        # Do: subscribe Admin with subtype_ids
        group_pigs.message_subscribe_users([uid], [mt_mg_nodef, mt_all_nodef])
        fol_ids = self.mail_followers.search(cr, uid, [('res_model', '=', 'mail.group'), ('res_id', '=', self.group_pigs_id), ('partner_id', '=', user_admin.partner_id.id)])
        fol_obj = self.mail_followers.browse(cr, uid, fol_ids)[0]
        fol_subtype_ids = set([subtype.id for subtype in fol_obj.subtype_ids])
        self.assertEqual(set(fol_subtype_ids), set([mt_mg_nodef, mt_all_nodef]), 'subscription subtypes are incorrect')

        # ----------------------------------------
        # CASE2: test mail_thread fields
        # ----------------------------------------

        subtype_data = group_pigs._get_subscription_data(None, None)[group_pigs.id]['message_subtype_data']
        self.assertEqual(set(subtype_data.keys()), set(['Discussions', 'mt_mg_def', 'mt_all_def', 'mt_mg_nodef', 'mt_all_nodef']), 'mail.group available subtypes incorrect')
        self.assertFalse(subtype_data['Discussions']['followed'], 'Admin should not follow Discussions in pigs')
        self.assertTrue(subtype_data['mt_mg_nodef']['followed'], 'Admin should follow mt_mg_nodef in pigs')
        self.assertTrue(subtype_data['mt_all_nodef']['followed'], 'Admin should follow mt_all_nodef in pigs')

    def test_10_cache_invalidation(self):
        """ Test that creating a mail-thread record does not invalidate the whole cache. """
        # make a new record in cache
        record = self.env['res.partner'].new({'name': 'Brave New Partner'})
        self.assertTrue(record.name)

        # creating a mail-thread record should not invalidate the whole cache
        self.env['res.partner'].create({'name': 'Actual Partner'})
        self.assertTrue(record.name)

    def test_11_notification_url(self):
        """ Tests designed to test the URL added in notification emails. """
        cr, uid, group_pigs = self.cr, self.uid, self.group_pigs
        # Test URL formatting
        base_url = self.registry('ir.config_parameter').get_param(cr, uid, 'web.base.url')

        # Partner data
        partner_raoul = self.res_partner.browse(cr, uid, self.partner_raoul_id)
        partner_bert_id = self.res_partner.create(cr, uid, {'name': 'bert'})
        partner_bert = self.res_partner.browse(cr, uid, partner_bert_id)
        # Mail data
        mail_mail_id = self.mail_mail.create(cr, uid, {'state': 'exception'})
        mail = self.mail_mail.browse(cr, uid, mail_mail_id)

        # Test: link for nobody -> None
        url = mail_mail._get_partner_access_link(self.mail_mail, cr, uid, mail)
        self.assertEqual(url, None,
                         'notification email: mails not send to a specific partner should not have any URL')

        # Test: link for partner -> None
        url = mail_mail._get_partner_access_link(self.mail_mail, cr, uid, mail, partner=partner_bert)
        self.assertEqual(url, None,
                         'notification email: mails send to a not-user partner should not have any URL')

        # Test: link for user -> signin
        url = mail_mail._get_partner_access_link(self.mail_mail, cr, uid, mail, partner=partner_raoul)
        self.assertIn(base_url, url,
                      'notification email: link should contain web.base.url')
        self.assertIn('db=%s' % cr.dbname, url,
                      'notification email: link should contain database name')
        self.assertIn('action=mail.action_mail_redirect', url,
                      'notification email: link should contain the redirect action')
        self.assertIn('login=%s' % partner_raoul.user_ids[0].login, url,
                      'notification email: link should contain the user login')

        # Test: link for user -> with model and res_id
        mail_mail_id = self.mail_mail.create(cr, uid, {'model': 'mail.group', 'res_id': group_pigs.id})
        mail = self.mail_mail.browse(cr, uid, mail_mail_id)
        url = mail_mail._get_partner_access_link(self.mail_mail, cr, uid, mail, partner=partner_raoul)
        self.assertIn(base_url, url,
                      'notification email: link should contain web.base.url')
        self.assertIn('db=%s' % cr.dbname, url,
                      'notification email: link should contain database name')
        self.assertIn('action=mail.action_mail_redirect', url,
                      'notification email: link should contain the redirect action')
        self.assertIn('login=%s' % partner_raoul.user_ids[0].login, url,
                      'notification email: link should contain the user login')
        self.assertIn('model=mail.group', url,
                      'notification email: link should contain the model when having not notification email on a record')
        self.assertIn('res_id=%s' % group_pigs.id, url,
                      'notification email: link should contain the res_id when having not notification email on a record')

        # Test: link for user -> with model and res_id
        mail_mail_id = self.mail_mail.create(cr, uid, {'notification': True, 'model': 'mail.group', 'res_id': group_pigs.id})
        mail = self.mail_mail.browse(cr, uid, mail_mail_id)
        url = mail_mail._get_partner_access_link(self.mail_mail, cr, uid, mail, partner=partner_raoul)
        self.assertIn(base_url, url,
                      'notification email: link should contain web.base.url')
        self.assertIn('db=%s' % cr.dbname, url,
                      'notification email: link should contain database name')
        self.assertIn('action=mail.action_mail_redirect', url,
                      'notification email: link should contain the redirect action')
        self.assertIn('login=%s' % partner_raoul.user_ids[0].login, url,
                      'notification email: link should contain the user login')
        self.assertIn('message_id=%s' % mail.mail_message_id.id, url,
                      'notification email: link based on message should contain the mail_message id')
        self.assertNotIn('model=mail.group', url,
                         'notification email: link based on message should not contain model')
        self.assertNotIn('res_id=%s' % group_pigs.id, url,
                         'notification email: link based on message should not contain res_id')

    @mute_logger('openerp.addons.mail.mail_thread', 'openerp.models')
    def test_12_inbox_redirection(self):
        """ Tests designed to test the inbox redirection of emails notification URLs. """
        cr, uid, user_admin, group_pigs = self.cr, self.uid, self.user_admin, self.group_pigs
        model, act_id = self.ir_model_data.get_object_reference(cr, uid, 'mail', 'action_mail_inbox_feeds')
        # Data: post a message on pigs
        msg_id = self.group_pigs.message_post(body='My body', partner_ids=[self.partner_bert_id], type='comment', subtype='mail.mt_comment')

        # No specific parameters -> should redirect to Inbox
        action = mail_thread.message_redirect_action(self.mail_thread, cr, self.user_raoul_id, {'params': {}})
        self.assertEqual(
            action.get('type'), 'ir.actions.client',
            'URL redirection: action without parameters should redirect to client action Inbox'
        )
        self.assertEqual(
            action.get('id'), act_id,
            'URL redirection: action without parameters should redirect to client action Inbox'
        )

        # Raoul has read access to Pigs -> should redirect to form view of Pigs
        action = mail_thread.message_redirect_action(self.mail_thread, cr, self.user_raoul_id, {'params': {'message_id': msg_id}})
        self.assertEqual(
            action.get('type'), 'ir.actions.act_window',
            'URL redirection: action with message_id for read-accredited user should redirect to Pigs'
        )
        self.assertEqual(
            action.get('res_id'), group_pigs.id,
            'URL redirection: action with message_id for read-accredited user should redirect to Pigs'
        )
        action = mail_thread.message_redirect_action(self.mail_thread, cr, self.user_raoul_id, {'params': {'model': 'mail.group', 'res_id': group_pigs.id}})
        self.assertEqual(
            action.get('type'), 'ir.actions.act_window',
            'URL redirection: action with message_id for read-accredited user should redirect to Pigs'
        )
        self.assertEqual(
            action.get('res_id'), group_pigs.id,
            'URL redirection: action with message_id for read-accredited user should redirect to Pigs'
        )

        # Bert has no read access to Pigs -> should redirect to Inbox
        action = mail_thread.message_redirect_action(self.mail_thread, cr, self.user_bert_id, {'params': {'message_id': msg_id}})
        self.assertEqual(
            action.get('type'), 'ir.actions.client',
            'URL redirection: action without parameters should redirect to client action Inbox'
        )
        self.assertEqual(
            action.get('id'), act_id,
            'URL redirection: action without parameters should redirect to client action Inbox'
        )
        action = mail_thread.message_redirect_action(self.mail_thread, cr, self.user_bert_id, {'params': {'model': 'mail.group', 'res_id': group_pigs.id}})
        self.assertEqual(
            action.get('type'), 'ir.actions.client',
            'URL redirection: action without parameters should redirect to client action Inbox'
        )
        self.assertEqual(
            action.get('id'), act_id,
            'URL redirection: action without parameters should redirect to client action Inbox'
        )

    def test_20_message_post(self):
        """ Tests designed for message_post. """
        cr, uid, user_raoul, group_pigs = self.cr, self.uid, self.user_raoul, self.group_pigs

        # --------------------------------------------------
        # Data creation
        # --------------------------------------------------
        # 0 - Update existing users-partners
        self.res_users.write(cr, uid, [uid], {'email': 'a@a', 'notify_email': 'always'})
        self.res_users.write(cr, uid, [self.user_raoul_id], {'email': 'r@r'})
        # 1 - Bert Tartopoils, with email, should receive emails for comments and emails
        p_b_id = self.res_partner.create(cr, uid, {'name': 'Bert Tartopoils', 'email': 'b@b'})
        # 2 - Carine Poilvache, with email, should receive emails for emails
        p_c_id = self.res_partner.create(cr, uid, {'name': 'Carine Poilvache', 'email': 'c@c', 'notify_email': 'none'})
        # 3 - Dédé Grosbedon, without email, to test email verification; should receive emails for every message
        p_d_id = self.res_partner.create(cr, uid, {'name': 'Dédé Grosbedon', 'email': 'd@d', 'notify_email': 'always'})
        # 4 - Attachments
        attach1_id = self.ir_attachment.create(cr, user_raoul.id, {
>>>>>>> 7cb977fc
            'name': 'Attach1', 'datas_fname': 'Attach1',
            'datas': 'bWlncmF0aW9uIHRlc3Q=',
            'res_model': 'mail.compose.message', 'res_id': 0})
        _attach_2 = self.env['ir.attachment'].sudo(self.user_employee).create({
            'name': 'Attach2', 'datas_fname': 'Attach2',
            'datas': 'bWlncmF0aW9uIHRlc3Q=',
            'res_model': 'mail.compose.message', 'res_id': 0})
        # partner_2 does not want to receive notification email
        self.partner_2.write({'notify_email': 'none'})
        self.user_admin.write({'notify_email': 'always'})
        # subscribe second employee to the group to test notifications
        self.group_pigs.message_subscribe_users(user_ids=[self.env.user.id])

        # use aliases
        _domain = 'schlouby.fr'
        _catchall = 'test_catchall'
        self.env['ir.config_parameter'].set_param('mail.catchall.domain', _domain)
        self.env['ir.config_parameter'].set_param('mail.catchall.alias', _catchall)

        msg = self.group_pigs.sudo(self.user_employee).message_post(
            body=_body, subject=_subject, partner_ids=[self.partner_1.id, self.partner_2.id],
            attachment_ids=[_attach_1.id, _attach_2.id], attachments=_attachments,
            message_type='comment', subtype='mt_comment')

        # message content
        self.assertEqual(msg.subject, _subject)
        self.assertEqual(msg.body, _body)
        self.assertEqual(msg.partner_ids, self.partner_1 | self.partner_2)
        self.assertEqual(msg.needaction_partner_ids, self.env.user.partner_id | self.partner_1 | self.partner_2)
        self.assertEqual(msg.channel_ids, self.env['mail.channel'])

        # attachments
        self.assertEqual(set(msg.attachment_ids.mapped('res_model')), set(['mail.channel']),
                         'message_post: all atttachments should be linked to the mail.channel model')
        self.assertEqual(set(msg.attachment_ids.mapped('res_id')), set([self.group_pigs.id]),
                         'message_post: all atttachments should be linked to the pigs group')
        self.assertEqual(set([x.decode('base64') for x in msg.attachment_ids.mapped('datas')]),
                         set(['migration test', _attachments[0][1], _attachments[1][1]]))
        self.assertTrue(set([_attach_1.id, _attach_2.id]).issubset(msg.attachment_ids.ids),
                        'message_post: mail.message attachments duplicated')
        # notifications
        self.assertFalse(self.env['mail.mail'].search([('mail_message_id', '=', msg.message_id)]),
                         'message_post: mail.mail notifications should have been auto-deleted')

        # notification emails: followers + recipients - notify_email=none (partner_2) - author (user_employee)
        self.assertEqual(set(m['email_from'] for m in self._mails),
                         set(['%s <%s@%s>' % (self.user_employee.name, self.user_employee.alias_name, _domain)]),
                         'message_post: notification email wrong email_from: should use alias of sender')
        self.assertEqual(set(m['email_to'][0] for m in self._mails),
                         set(['%s <%s>' % (self.partner_1.name, self.partner_1.email),
                              '%s <%s>' % (self.env.user.name, self.env.user.email)]))
        self.assertFalse(any(len(m['email_to']) != 1 for m in self._mails),
                         'message_post: notification email should be sent to one partner at a time')
        self.assertEqual(set(m['reply_to'] for m in self._mails),
                         set(['%s %s <%s@%s>' % (self.env.user.company_id.name, self.group_pigs.name, self.group_pigs.alias_name, _domain)]),
                         'message_post: notification email should use group aliases and data for reply to')
        self.assertTrue(all(_subject in m['subject'] for m in self._mails))
        self.assertTrue(all(_body in m['body'] for m in self._mails))
        self.assertTrue(all(_body_alt in m['body'] for m in self._mails))
        self.assertFalse(any(m['references'] for m in self._mails))

    @mute_logger('openerp.addons.mail.models.mail_mail')
    def test_post_answer(self):
        _body = '<p>Test Body</p>'
        _subject = 'Test Subject'

        # use aliases
        _domain = 'schlouby.fr'
        _catchall = 'test_catchall'
        self.env['ir.config_parameter'].set_param('mail.catchall.domain', _domain)
        self.env['ir.config_parameter'].set_param('mail.catchall.alias', _catchall)

        parent_msg = self.group_pigs.sudo(self.user_employee).message_post(
            body=_body, subject=_subject,
            message_type='comment', subtype='mt_comment')

        self.assertEqual(parent_msg.partner_ids, self.env['res.partner'])

        msg = self.group_pigs.sudo(self.user_employee).message_post(
            body=_body, subject=_subject, partner_ids=[self.partner_1.id],
            message_type='comment', subtype='mt_comment', parent_id=parent_msg.id)

        self.assertEqual(msg.parent_id.id, parent_msg.id)
        self.assertEqual(msg.partner_ids, self.partner_1)
        # self.assertEqual(parent_msg.partner_ids, self.partner_1)  # TDE FIXME: to check
        self.assertTrue(all('openerp-%d-mail.channel' % self.group_pigs.id in m['references'] for m in self._mails))
        new_msg = self.group_pigs.sudo(self.user_employee).message_post(
            body=_body, subject=_subject,
            message_type='comment', subtype='mt_comment', parent_id=msg.id)

        self.assertEqual(new_msg.parent_id.id, parent_msg.id, 'message_post: flatten error')
        self.assertFalse(new_msg.partner_ids)

    @mute_logger('openerp.addons.mail.models.mail_mail')
    def test_message_compose(self):
        composer = self.env['mail.compose.message'].with_context({
            'default_composition_mode': 'comment',
            'default_model': 'mail.channel',
            'default_res_id': self.group_pigs.id,
        }).sudo(self.user_employee).create({
            'body': '<p>Test Body</p>',
            'partner_ids': [(4, self.partner_1.id), (4, self.partner_2.id)]
        })
        self.assertEqual(composer.composition_mode,  'comment')
        self.assertEqual(composer.model, 'mail.channel')
        self.assertEqual(composer.subject, 'Re: %s' % self.group_pigs.name)
        self.assertEqual(composer.record_name, self.group_pigs.name)

        composer.send_mail()
        message = self.group_pigs.message_ids[0]

        composer = self.env['mail.compose.message'].with_context({
            'default_composition_mode': 'comment',
            'default_res_id': self.group_pigs.id,
            'default_parent_id': message.id
        }).sudo(self.user_employee).create({})

        self.assertEqual(composer.model, 'mail.channel')
        self.assertEqual(composer.res_id, self.group_pigs.id)
        self.assertEqual(composer.parent_id, message)
        self.assertEqual(composer.subject, 'Re: %s' % self.group_pigs.name)

        # TODO: test attachments ?

    @mute_logger('openerp.addons.mail.models.mail_mail')
    def test_message_compose_mass_mail(self):
        composer = self.env['mail.compose.message'].with_context({
            'default_composition_mode': 'mass_mail',
            'default_model': 'mail.channel',
            'default_res_id': False,
            'active_ids': [self.group_pigs.id, self.group_public.id]
        }).sudo(self.user_employee).create({
            'subject': 'Testing ${object.name}',
            'body': '<p>${object.description}</p>',
            'partner_ids': [(4, self.partner_1.id), (4, self.partner_2.id)]
        })
        composer.with_context({
            'default_res_id': -1,
            'active_ids': [self.group_pigs.id, self.group_public.id]
        }).send_mail()

        # check mail_mail
        mails = self.env['mail.mail'].search([('subject', 'ilike', 'Testing')])
        for mail in mails:
            self.assertEqual(mail.recipient_ids, self.partner_1 | self.partner_2,
                             'compose wizard: mail_mail mass mailing: mail.mail in mass mail incorrect recipients')

        # check message on group_pigs
        message1 = self.group_pigs.message_ids[0]
        self.assertEqual(message1.subject, 'Testing %s' % self.group_pigs.name)
        self.assertEqual(message1.body, '<p>%s</p>' % self.group_pigs.description)

        # check message on group_public
        message1 = self.group_public.message_ids[0]
        self.assertEqual(message1.subject, 'Testing %s' % self.group_public.name)
        self.assertEqual(message1.body, '<p>%s</p>' % self.group_public.description)

        # # Test: Pigs and Bird did receive their message
        # # check logged messages
        # message1 = group_pigs.message_ids[0]
        # message2 = group_bird.message_ids[0]
        # # Test: Pigs and Bird did receive their message
        # messages = self.MailMessage.search([], limit=2)
        # mail = self.MailMail.search([('mail_message_id', '=', message2.id)], limit=1)
        # self.assertTrue(mail, 'message_send: mail.mail message should have in processing mail queue')
        # #check mass mail state...
        # mails = self.MailMail.search([('state', '=', 'exception')])
        # self.assertNotIn(mail.id, mails.ids, 'compose wizard: Mail sending Failed!!')
        # self.assertIn(message1.id, messages.ids, 'compose wizard: Pigs did not receive its mass mailing message')
        # self.assertIn(message2.id, messages.ids, 'compose wizard: Bird did not receive its mass mailing message')

        # check followers ?
        # Test: mail.channel followers: author not added as follower in mass mail mode
        # self.assertEqual(set(group_pigs.message_follower_ids.ids), set([self.partner_admin_id, p_b.id, p_c.id, p_d.id]),
        #                 'compose wizard: mail_post_autofollow and mail_create_nosubscribe context keys not correctly taken into account')
        # self.assertEqual(set(group_bird.message_follower_ids.ids), set([self.partner_admin_id]),
        #                 'compose wizard: mail_post_autofollow and mail_create_nosubscribe context keys not correctly taken into account')

    @mute_logger('openerp.addons.mail.models.mail_mail')
    def test_message_compose_mass_mail_active_domain(self):
        self.env['mail.compose.message'].with_context({
            'default_composition_mode': 'mass_mail',
            'default_model': 'mail.channel',
            'active_ids': [self.group_pigs.id],
            'active_domain': [('name', 'in', ['%s' % self.group_pigs.name, '%s' % self.group_public.name])],
        }).sudo(self.user_employee).create({
            'subject': 'From Composer Test',
            'body': '${object.description}',
        }).send_mail()

        self.assertEqual(self.group_pigs.message_ids[0].subject, 'From Composer Test')
        self.assertEqual(self.group_public.message_ids[0].subject, 'From Composer Test')<|MERGE_RESOLUTION|>--- conflicted
+++ resolved
@@ -1,7 +1,6 @@
 # -*- coding: utf-8 -*-
 
 from .common import TestMail
-<<<<<<< HEAD
 from openerp.tools import mute_logger
 
 
@@ -25,6 +24,17 @@
             'name': 'Bartholomew Ironside', 'email': 'barty@gmail.com',
             'login': 'b4r+_#_R3wl$$', 'alias_name': 'b4r+_#_R3wl$$'})
         self.assertEqual(user_barty.alias_name, 'b4r+_-_r3wl-', 'Disallowed chars should be replaced by hyphens')
+
+    def test_10_cache_invalidation(self):
+        """ Test that creating a mail-thread record does not invalidate the whole cache. """
+        # make a new record in cache
+        record = self.env['res.partner'].new({'name': 'Brave New Partner'})
+        self.assertTrue(record.name)
+
+        # creating a mail-thread record should not invalidate the whole cache
+        self.env['res.partner'].create({'name': 'Actual Partner'})
+        self.assertTrue(record.name)
+
 
     @mute_logger('openerp.addons.mail.models.mail_mail')
     def test_needaction(self):
@@ -92,353 +102,6 @@
             ('List2', 'My second attachment')
         ]
         _attach_1 = self.env['ir.attachment'].sudo(self.user_employee).create({
-=======
-from openerp.tools import mute_logger, email_split, html2plaintext
-from openerp.tools.mail import html_sanitize
-
-class test_mail(TestMail):
-
-    def test_000_alias_setup(self):
-        """ Test basic mail.alias setup works, before trying to use them for routing """
-        cr, uid = self.cr, self.uid
-        self.user_valentin_id = self.res_users.create(cr, uid,
-            {'name': 'Valentin Cognito', 'email': 'valentin.cognito@gmail.com', 'login': 'valentin.cognito', 'alias_name': 'valentin.cognito'})
-        self.user_valentin = self.res_users.browse(cr, uid, self.user_valentin_id)
-        self.assertEquals(self.user_valentin.alias_name, self.user_valentin.login, "Login should be used as alias")
-
-        self.user_pagan_id = self.res_users.create(cr, uid,
-            {'name': 'Pagan Le Marchant', 'email': 'plmarchant@gmail.com', 'login': 'plmarchant@gmail.com', 'alias_name': 'plmarchant@gmail.com'})
-        self.user_pagan = self.res_users.browse(cr, uid, self.user_pagan_id)
-        self.assertEquals(self.user_pagan.alias_name, 'plmarchant', "If login is an email, the alias should keep only the local part")
-
-        self.user_barty_id = self.res_users.create(cr, uid,
-            {'name': 'Bartholomew Ironside', 'email': 'barty@gmail.com', 'login': 'b4r+_#_R3wl$$', 'alias_name': 'b4r+_#_R3wl$$'})
-        self.user_barty = self.res_users.browse(cr, uid, self.user_barty_id)
-        self.assertEquals(self.user_barty.alias_name, 'b4r+_-_r3wl-', 'Disallowed chars should be replaced by hyphens')
-
-    def test_00_followers_function_field(self):
-        """ Tests designed for the many2many function field 'follower_ids'.
-            We will test to perform writes using the many2many commands 0, 3, 4,
-            5 and 6. """
-        cr, uid, user_admin, partner_bert_id, group_pigs = self.cr, self.uid, self.user_admin, self.partner_bert_id, self.group_pigs
-
-        # Data: create 'disturbing' values in mail.followers: same res_id, other res_model; same res_model, other res_id
-        group_dummy_id = self.mail_group.create(cr, uid,
-            {'name': 'Dummy group'}, {'mail_create_nolog': True})
-        self.mail_followers.create(cr, uid,
-            {'res_model': 'mail.thread', 'res_id': self.group_pigs_id, 'partner_id': partner_bert_id})
-        self.mail_followers.create(cr, uid,
-            {'res_model': 'mail.group', 'res_id': group_dummy_id, 'partner_id': partner_bert_id})
-
-        # Pigs just created: should be only Admin as follower
-        follower_ids = set([follower.id for follower in group_pigs.message_follower_ids])
-        self.assertEqual(follower_ids, set([user_admin.partner_id.id]), 'Admin should be the only Pigs fan')
-
-        # Subscribe Bert through a '4' command
-        group_pigs.write({'message_follower_ids': [(4, partner_bert_id)]})
-        group_pigs.refresh()
-        follower_ids = set([follower.id for follower in group_pigs.message_follower_ids])
-        self.assertEqual(follower_ids, set([partner_bert_id, user_admin.partner_id.id]), 'Bert and Admin should be the only Pigs fans')
-
-        # Unsubscribe Bert through a '3' command
-        group_pigs.write({'message_follower_ids': [(3, partner_bert_id)]})
-        group_pigs.refresh()
-        follower_ids = set([follower.id for follower in group_pigs.message_follower_ids])
-        self.assertEqual(follower_ids, set([user_admin.partner_id.id]), 'Admin should be the only Pigs fan')
-
-        # Set followers through a '6' command
-        group_pigs.write({'message_follower_ids': [(6, 0, [partner_bert_id])]})
-        group_pigs.refresh()
-        follower_ids = set([follower.id for follower in group_pigs.message_follower_ids])
-        self.assertEqual(follower_ids, set([partner_bert_id]), 'Bert should be the only Pigs fan')
-
-        # Add a follower created on the fly through a '0' command
-        group_pigs.write({'message_follower_ids': [(0, 0, {'name': 'Patrick Fiori'})]})
-        partner_patrick_id = self.res_partner.search(cr, uid, [('name', '=', 'Patrick Fiori')])[0]
-        group_pigs.refresh()
-        follower_ids = set([follower.id for follower in group_pigs.message_follower_ids])
-        self.assertEqual(follower_ids, set([partner_bert_id, partner_patrick_id]), 'Bert and Patrick should be the only Pigs fans')
-
-        # Finally, unlink through a '5' command
-        group_pigs.write({'message_follower_ids': [(5, 0)]})
-        group_pigs.refresh()
-        follower_ids = set([follower.id for follower in group_pigs.message_follower_ids])
-        self.assertFalse(follower_ids, 'Pigs group should not have fans anymore')
-
-        # Test dummy data has not been altered
-        fol_obj_ids = self.mail_followers.search(cr, uid, [('res_model', '=', 'mail.thread'), ('res_id', '=', self.group_pigs_id)])
-        follower_ids = set([follower.partner_id.id for follower in self.mail_followers.browse(cr, uid, fol_obj_ids)])
-        self.assertEqual(follower_ids, set([partner_bert_id]), 'Bert should be the follower of dummy mail.thread data')
-        fol_obj_ids = self.mail_followers.search(cr, uid, [('res_model', '=', 'mail.group'), ('res_id', '=', group_dummy_id)])
-        follower_ids = set([follower.partner_id.id for follower in self.mail_followers.browse(cr, uid, fol_obj_ids)])
-        self.assertEqual(follower_ids, set([partner_bert_id, user_admin.partner_id.id]), 'Bert and Admin should be the followers of dummy mail.group data')
-
-    def test_05_message_followers_and_subtypes(self):
-        """ Tests designed for the subscriber API as well as message subtypes """
-        cr, uid, user_admin, user_raoul, group_pigs = self.cr, self.uid, self.user_admin, self.user_raoul, self.group_pigs
-        # Data: message subtypes
-        self.mail_message_subtype.create(cr, uid, {'name': 'mt_mg_def', 'default': True, 'res_model': 'mail.group'})
-        self.mail_message_subtype.create(cr, uid, {'name': 'mt_other_def', 'default': True, 'res_model': 'crm.lead'})
-        self.mail_message_subtype.create(cr, uid, {'name': 'mt_all_def', 'default': True, 'res_model': False})
-        mt_mg_nodef = self.mail_message_subtype.create(cr, uid, {'name': 'mt_mg_nodef', 'default': False, 'res_model': 'mail.group'})
-        mt_all_nodef = self.mail_message_subtype.create(cr, uid, {'name': 'mt_all_nodef', 'default': False, 'res_model': False})
-        default_group_subtypes = self.mail_message_subtype.search(cr, uid, [('default', '=', True), '|', ('res_model', '=', 'mail.group'), ('res_model', '=', False)])
-
-        # ----------------------------------------
-        # CASE1: test subscriptions with subtypes
-        # ----------------------------------------
-
-        # Do: subscribe Raoul, should have default subtypes
-        group_pigs.message_subscribe_users([user_raoul.id])
-        group_pigs.refresh()
-        # Test: 2 followers (Admin and Raoul)
-        follower_ids = [follower.id for follower in group_pigs.message_follower_ids]
-        self.assertEqual(set(follower_ids), set([user_raoul.partner_id.id, user_admin.partner_id.id]),
-                        'message_subscribe: Admin and Raoul should be the only 2 Pigs fans')
-        # Raoul follows default subtypes
-        fol_ids = self.mail_followers.search(cr, uid, [
-                        ('res_model', '=', 'mail.group'),
-                        ('res_id', '=', self.group_pigs_id),
-                        ('partner_id', '=', user_raoul.partner_id.id)
-                    ])
-        fol_obj = self.mail_followers.browse(cr, uid, fol_ids)[0]
-        fol_subtype_ids = set([subtype.id for subtype in fol_obj.subtype_ids])
-        self.assertEqual(set(fol_subtype_ids), set(default_group_subtypes),
-                        'message_subscribe: Raoul subscription subtypes are incorrect, should be all default ones')
-
-        # Do: subscribe Raoul with specified new subtypes
-        group_pigs.message_subscribe_users([user_raoul.id], subtype_ids=[mt_mg_nodef])
-        # Test: 2 followers (Admin and Raoul)
-        follower_ids = [follower.id for follower in group_pigs.message_follower_ids]
-        self.assertEqual(set(follower_ids), set([user_raoul.partner_id.id, user_admin.partner_id.id]),
-                        'message_subscribe: Admin and Raoul should be the only 2 Pigs fans')
-        # Test: 2 lines in mail.followers (no duplicate for Raoul)
-        fol_ids = self.mail_followers.search(cr, uid, [
-                        ('res_model', '=', 'mail.group'),
-                        ('res_id', '=', self.group_pigs_id),
-                    ])
-        self.assertEqual(len(fol_ids), 2,
-                        'message_subscribe: subscribing an already-existing follower should not create new entries in mail.followers')
-        # Test: Raoul follows only specified subtypes
-        fol_ids = self.mail_followers.search(cr, uid, [
-                        ('res_model', '=', 'mail.group'),
-                        ('res_id', '=', self.group_pigs_id),
-                        ('partner_id', '=', user_raoul.partner_id.id)
-                    ])
-        fol_obj = self.mail_followers.browse(cr, uid, fol_ids)[0]
-        fol_subtype_ids = set([subtype.id for subtype in fol_obj.subtype_ids])
-        self.assertEqual(set(fol_subtype_ids), set([mt_mg_nodef]),
-                        'message_subscribe: Raoul subscription subtypes are incorrect, should be only specified')
-
-        # Do: Subscribe Raoul without specified subtypes: should not erase existing subscription subtypes
-        group_pigs.message_subscribe_users([user_raoul.id, user_raoul.id])
-        group_pigs.message_subscribe_users([user_raoul.id])
-        group_pigs.refresh()
-        # Test: 2 followers (Admin and Raoul)
-        follower_ids = [follower.id for follower in group_pigs.message_follower_ids]
-        self.assertEqual(set(follower_ids), set([user_raoul.partner_id.id, user_admin.partner_id.id]),
-                        'message_subscribe: Admin and Raoul should be the only 2 Pigs fans')
-        # Test: Raoul follows default subtypes
-        fol_ids = self.mail_followers.search(cr, uid, [
-                        ('res_model', '=', 'mail.group'),
-                        ('res_id', '=', self.group_pigs_id),
-                        ('partner_id', '=', user_raoul.partner_id.id)
-                    ])
-        fol_obj = self.mail_followers.browse(cr, uid, fol_ids)[0]
-        fol_subtype_ids = set([subtype.id for subtype in fol_obj.subtype_ids])
-        self.assertEqual(set(fol_subtype_ids), set([mt_mg_nodef]),
-                        'message_subscribe: Raoul subscription subtypes are incorrect, should be only specified')
-
-        # Do: Unsubscribe Raoul twice through message_unsubscribe_users
-        group_pigs.message_unsubscribe_users([user_raoul.id, user_raoul.id])
-        group_pigs.refresh()
-        # Test: 1 follower (Admin)
-        follower_ids = [follower.id for follower in group_pigs.message_follower_ids]
-        self.assertEqual(follower_ids, [user_admin.partner_id.id], 'Admin must be the only Pigs fan')
-        # Test: 1 lines in mail.followers (no duplicate for Raoul)
-        fol_ids = self.mail_followers.search(cr, uid, [
-                        ('res_model', '=', 'mail.group'),
-                        ('res_id', '=', self.group_pigs_id)
-                    ])
-        self.assertEqual(len(fol_ids), 1,
-                        'message_subscribe: group should have only 1 entry in mail.follower for 1 follower')
-
-        # Do: subscribe Admin with subtype_ids
-        group_pigs.message_subscribe_users([uid], [mt_mg_nodef, mt_all_nodef])
-        fol_ids = self.mail_followers.search(cr, uid, [('res_model', '=', 'mail.group'), ('res_id', '=', self.group_pigs_id), ('partner_id', '=', user_admin.partner_id.id)])
-        fol_obj = self.mail_followers.browse(cr, uid, fol_ids)[0]
-        fol_subtype_ids = set([subtype.id for subtype in fol_obj.subtype_ids])
-        self.assertEqual(set(fol_subtype_ids), set([mt_mg_nodef, mt_all_nodef]), 'subscription subtypes are incorrect')
-
-        # ----------------------------------------
-        # CASE2: test mail_thread fields
-        # ----------------------------------------
-
-        subtype_data = group_pigs._get_subscription_data(None, None)[group_pigs.id]['message_subtype_data']
-        self.assertEqual(set(subtype_data.keys()), set(['Discussions', 'mt_mg_def', 'mt_all_def', 'mt_mg_nodef', 'mt_all_nodef']), 'mail.group available subtypes incorrect')
-        self.assertFalse(subtype_data['Discussions']['followed'], 'Admin should not follow Discussions in pigs')
-        self.assertTrue(subtype_data['mt_mg_nodef']['followed'], 'Admin should follow mt_mg_nodef in pigs')
-        self.assertTrue(subtype_data['mt_all_nodef']['followed'], 'Admin should follow mt_all_nodef in pigs')
-
-    def test_10_cache_invalidation(self):
-        """ Test that creating a mail-thread record does not invalidate the whole cache. """
-        # make a new record in cache
-        record = self.env['res.partner'].new({'name': 'Brave New Partner'})
-        self.assertTrue(record.name)
-
-        # creating a mail-thread record should not invalidate the whole cache
-        self.env['res.partner'].create({'name': 'Actual Partner'})
-        self.assertTrue(record.name)
-
-    def test_11_notification_url(self):
-        """ Tests designed to test the URL added in notification emails. """
-        cr, uid, group_pigs = self.cr, self.uid, self.group_pigs
-        # Test URL formatting
-        base_url = self.registry('ir.config_parameter').get_param(cr, uid, 'web.base.url')
-
-        # Partner data
-        partner_raoul = self.res_partner.browse(cr, uid, self.partner_raoul_id)
-        partner_bert_id = self.res_partner.create(cr, uid, {'name': 'bert'})
-        partner_bert = self.res_partner.browse(cr, uid, partner_bert_id)
-        # Mail data
-        mail_mail_id = self.mail_mail.create(cr, uid, {'state': 'exception'})
-        mail = self.mail_mail.browse(cr, uid, mail_mail_id)
-
-        # Test: link for nobody -> None
-        url = mail_mail._get_partner_access_link(self.mail_mail, cr, uid, mail)
-        self.assertEqual(url, None,
-                         'notification email: mails not send to a specific partner should not have any URL')
-
-        # Test: link for partner -> None
-        url = mail_mail._get_partner_access_link(self.mail_mail, cr, uid, mail, partner=partner_bert)
-        self.assertEqual(url, None,
-                         'notification email: mails send to a not-user partner should not have any URL')
-
-        # Test: link for user -> signin
-        url = mail_mail._get_partner_access_link(self.mail_mail, cr, uid, mail, partner=partner_raoul)
-        self.assertIn(base_url, url,
-                      'notification email: link should contain web.base.url')
-        self.assertIn('db=%s' % cr.dbname, url,
-                      'notification email: link should contain database name')
-        self.assertIn('action=mail.action_mail_redirect', url,
-                      'notification email: link should contain the redirect action')
-        self.assertIn('login=%s' % partner_raoul.user_ids[0].login, url,
-                      'notification email: link should contain the user login')
-
-        # Test: link for user -> with model and res_id
-        mail_mail_id = self.mail_mail.create(cr, uid, {'model': 'mail.group', 'res_id': group_pigs.id})
-        mail = self.mail_mail.browse(cr, uid, mail_mail_id)
-        url = mail_mail._get_partner_access_link(self.mail_mail, cr, uid, mail, partner=partner_raoul)
-        self.assertIn(base_url, url,
-                      'notification email: link should contain web.base.url')
-        self.assertIn('db=%s' % cr.dbname, url,
-                      'notification email: link should contain database name')
-        self.assertIn('action=mail.action_mail_redirect', url,
-                      'notification email: link should contain the redirect action')
-        self.assertIn('login=%s' % partner_raoul.user_ids[0].login, url,
-                      'notification email: link should contain the user login')
-        self.assertIn('model=mail.group', url,
-                      'notification email: link should contain the model when having not notification email on a record')
-        self.assertIn('res_id=%s' % group_pigs.id, url,
-                      'notification email: link should contain the res_id when having not notification email on a record')
-
-        # Test: link for user -> with model and res_id
-        mail_mail_id = self.mail_mail.create(cr, uid, {'notification': True, 'model': 'mail.group', 'res_id': group_pigs.id})
-        mail = self.mail_mail.browse(cr, uid, mail_mail_id)
-        url = mail_mail._get_partner_access_link(self.mail_mail, cr, uid, mail, partner=partner_raoul)
-        self.assertIn(base_url, url,
-                      'notification email: link should contain web.base.url')
-        self.assertIn('db=%s' % cr.dbname, url,
-                      'notification email: link should contain database name')
-        self.assertIn('action=mail.action_mail_redirect', url,
-                      'notification email: link should contain the redirect action')
-        self.assertIn('login=%s' % partner_raoul.user_ids[0].login, url,
-                      'notification email: link should contain the user login')
-        self.assertIn('message_id=%s' % mail.mail_message_id.id, url,
-                      'notification email: link based on message should contain the mail_message id')
-        self.assertNotIn('model=mail.group', url,
-                         'notification email: link based on message should not contain model')
-        self.assertNotIn('res_id=%s' % group_pigs.id, url,
-                         'notification email: link based on message should not contain res_id')
-
-    @mute_logger('openerp.addons.mail.mail_thread', 'openerp.models')
-    def test_12_inbox_redirection(self):
-        """ Tests designed to test the inbox redirection of emails notification URLs. """
-        cr, uid, user_admin, group_pigs = self.cr, self.uid, self.user_admin, self.group_pigs
-        model, act_id = self.ir_model_data.get_object_reference(cr, uid, 'mail', 'action_mail_inbox_feeds')
-        # Data: post a message on pigs
-        msg_id = self.group_pigs.message_post(body='My body', partner_ids=[self.partner_bert_id], type='comment', subtype='mail.mt_comment')
-
-        # No specific parameters -> should redirect to Inbox
-        action = mail_thread.message_redirect_action(self.mail_thread, cr, self.user_raoul_id, {'params': {}})
-        self.assertEqual(
-            action.get('type'), 'ir.actions.client',
-            'URL redirection: action without parameters should redirect to client action Inbox'
-        )
-        self.assertEqual(
-            action.get('id'), act_id,
-            'URL redirection: action without parameters should redirect to client action Inbox'
-        )
-
-        # Raoul has read access to Pigs -> should redirect to form view of Pigs
-        action = mail_thread.message_redirect_action(self.mail_thread, cr, self.user_raoul_id, {'params': {'message_id': msg_id}})
-        self.assertEqual(
-            action.get('type'), 'ir.actions.act_window',
-            'URL redirection: action with message_id for read-accredited user should redirect to Pigs'
-        )
-        self.assertEqual(
-            action.get('res_id'), group_pigs.id,
-            'URL redirection: action with message_id for read-accredited user should redirect to Pigs'
-        )
-        action = mail_thread.message_redirect_action(self.mail_thread, cr, self.user_raoul_id, {'params': {'model': 'mail.group', 'res_id': group_pigs.id}})
-        self.assertEqual(
-            action.get('type'), 'ir.actions.act_window',
-            'URL redirection: action with message_id for read-accredited user should redirect to Pigs'
-        )
-        self.assertEqual(
-            action.get('res_id'), group_pigs.id,
-            'URL redirection: action with message_id for read-accredited user should redirect to Pigs'
-        )
-
-        # Bert has no read access to Pigs -> should redirect to Inbox
-        action = mail_thread.message_redirect_action(self.mail_thread, cr, self.user_bert_id, {'params': {'message_id': msg_id}})
-        self.assertEqual(
-            action.get('type'), 'ir.actions.client',
-            'URL redirection: action without parameters should redirect to client action Inbox'
-        )
-        self.assertEqual(
-            action.get('id'), act_id,
-            'URL redirection: action without parameters should redirect to client action Inbox'
-        )
-        action = mail_thread.message_redirect_action(self.mail_thread, cr, self.user_bert_id, {'params': {'model': 'mail.group', 'res_id': group_pigs.id}})
-        self.assertEqual(
-            action.get('type'), 'ir.actions.client',
-            'URL redirection: action without parameters should redirect to client action Inbox'
-        )
-        self.assertEqual(
-            action.get('id'), act_id,
-            'URL redirection: action without parameters should redirect to client action Inbox'
-        )
-
-    def test_20_message_post(self):
-        """ Tests designed for message_post. """
-        cr, uid, user_raoul, group_pigs = self.cr, self.uid, self.user_raoul, self.group_pigs
-
-        # --------------------------------------------------
-        # Data creation
-        # --------------------------------------------------
-        # 0 - Update existing users-partners
-        self.res_users.write(cr, uid, [uid], {'email': 'a@a', 'notify_email': 'always'})
-        self.res_users.write(cr, uid, [self.user_raoul_id], {'email': 'r@r'})
-        # 1 - Bert Tartopoils, with email, should receive emails for comments and emails
-        p_b_id = self.res_partner.create(cr, uid, {'name': 'Bert Tartopoils', 'email': 'b@b'})
-        # 2 - Carine Poilvache, with email, should receive emails for emails
-        p_c_id = self.res_partner.create(cr, uid, {'name': 'Carine Poilvache', 'email': 'c@c', 'notify_email': 'none'})
-        # 3 - Dédé Grosbedon, without email, to test email verification; should receive emails for every message
-        p_d_id = self.res_partner.create(cr, uid, {'name': 'Dédé Grosbedon', 'email': 'd@d', 'notify_email': 'always'})
-        # 4 - Attachments
-        attach1_id = self.ir_attachment.create(cr, user_raoul.id, {
->>>>>>> 7cb977fc
             'name': 'Attach1', 'datas_fname': 'Attach1',
             'datas': 'bWlncmF0aW9uIHRlc3Q=',
             'res_model': 'mail.compose.message', 'res_id': 0})

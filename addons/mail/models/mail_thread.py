--- conflicted
+++ resolved
@@ -878,7 +878,7 @@
         # compute references to find if message is a reply to an existing thread
         thread_references = message_dict['references'] or message_dict['in_reply_to']
         msg_references = [ref for ref in tools.mail_header_msgid_re.findall(thread_references) if 'reply_to' not in ref]
-        mail_messages = self.env['mail.message'].sudo().search([('message_id', 'in', msg_references)], limit=1)
+        mail_messages = self.env['mail.message'].sudo().search([('message_id', 'in', msg_references)], limit=1, order='id desc, message_id')
         is_a_reply = bool(mail_messages)
         reply_model, reply_thread_id = mail_messages.model, mail_messages.res_id
 
@@ -910,18 +910,9 @@
             return []
         self._routing_reset_bounce(message, message_dict)
 
-<<<<<<< HEAD
         # 1. Handle reply
         #    if destination = alias with different model -> consider it is a forward and not a reply
         #    if destination = alias with same model -> check contact settings as they still apply
-=======
-        # 1. Check if message is a reply on a thread
-        msg_references = [ref for ref in tools.mail_header_msgid_re.findall(thread_references) if 'reply_to' not in ref]
-        mail_messages = MailMessage.sudo().search([('message_id', 'in', msg_references)], limit=1, order='id desc, message_id')
-        is_a_reply = bool(mail_messages)
-
-        # 1.1 Handle forward to an alias with a different model: do not consider it as a reply
->>>>>>> f26de445
         if reply_model and reply_thread_id:
             other_alias = self.env['mail.alias'].search([
                 '&',

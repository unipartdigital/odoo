# -*- coding: utf-8 -*-
##############################################################################
#
#    OpenERP, Open Source Management Solution
#    Copyright (C) 2009-Today OpenERP SA (<http://www.openerp.com>).
#
#    This program is free software: you can redistribute it and/or modify
#    it under the terms of the GNU Affero General Public License as
#    published by the Free Software Foundation, either version 3 of the
#    License, or (at your option) any later version.
#
#    This program is distributed in the hope that it will be useful,
#    but WITHOUT ANY WARRANTY; without even the implied warranty of
#    MERCHANTABILITY or FITNESS FOR A PARTICULAR PURPOSE.  See the
#    GNU Affero General Public License for more details.
#
#    You should have received a copy of the GNU Affero General Public License
#    along with this program.  If not, see <http://www.gnu.org/licenses/>.
#
##############################################################################

import mail_alias
import mail_message
<<<<<<< HEAD
import mail_mail
import mail_thread
import mail_group
import mail_subscription
=======
import mail_followers
import mail_thread
import mail_group
import ir_needaction
>>>>>>> f4f7de13
import res_partner
import res_users
import report
import wizard
import res_config
import mail_group_menu

# vim:expandtab:smartindent:tabstop=4:softtabstop=4:shiftwidth=4:
<|MERGE_RESOLUTION|>--- conflicted
+++ resolved
@@ -21,17 +21,11 @@
 
 import mail_alias
 import mail_message
-<<<<<<< HEAD
 import mail_mail
-import mail_thread
-import mail_group
-import mail_subscription
-=======
 import mail_followers
 import mail_thread
 import mail_group
 import ir_needaction
->>>>>>> f4f7de13
 import res_partner
 import res_users
 import report

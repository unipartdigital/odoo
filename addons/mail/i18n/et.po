--- conflicted
+++ resolved
@@ -7,13 +7,8 @@
 msgstr ""
 "Project-Id-Version: Odoo 9.0\n"
 "Report-Msgid-Bugs-To: \n"
-<<<<<<< HEAD
-"POT-Creation-Date: 2015-10-09 09:18+0000\n"
-"PO-Revision-Date: 2015-10-10 09:46+0000\n"
-=======
 "POT-Creation-Date: 2015-12-10 13:38+0000\n"
 "PO-Revision-Date: 2015-12-11 08:46+0000\n"
->>>>>>> 7892d99f
 "Last-Translator: Martin Trigaux\n"
 "Language-Team: Estonian (http://www.transifex.com/odoo/odoo-9/language/et/)\n"
 "MIME-Version: 1.0\n"
@@ -83,49 +78,44 @@
 "        </tr>\n"
 "    </tbody></table>\n"
 "</div>\n"
-"<div style=\"padding:0px;width:600px;margin:auto;color:#777777;background-color:#FFFFFF\" class=\"\">\n"
-"    <table cellspacing=\"0\" cellpadding=\"0\" style=\"vertical-align:top;padding:0px;font-family:arial;font-size:12px;border-collapse:collapse;background:inherit;color:inherit\">\n"
-"        <tbody>\n"
-"            <tr>\n"
-"                <td valign=\"top\" style=\"width:600px\">\n"
-"                    <div>\n"
-"                        <hr width=\"100%\" style=\"background-color:rgb(204,204,204);border:medium none;clear:both;display:block;font-size:0px;min-height:1px;line-height:0;margin:15px auto;padding:0\">\n"
-"                    </div>\n"
-"                </td>\n"
-"            </tr>\n"
-"        </tbody>\n"
+"<div style=\"padding:0px; width:600px; margin:0 auto; background: #FFFFFF repeat top /100%; color:#777777\">\n"
+"    <table cellspacing=\"0\" cellpadding=\"0\" style=\"vertical-align:top; padding:0px; border-collapse:collapse; background:inherit; color:inherit\">\n"
+"        <tbody><tr>\n"
+"            <td valign=\"top\" style=\"width:600px; padding:5px 10px 5px 5px;\">\n"
+"                <div>\n"
+"                    <hr width=\"100%\" style=\"background-color:rgb(204,204,204);border:medium none;clear:both;display:block;font-size:0px;min-height:1px;line-height:0;margin:15px auto;padding:0\">\n"
+"                </div>\n"
+"            </td>\n"
+"        </tr></tbody>\n"
 "    </table>\n"
 "</div>\n"
-"<div class=\"snippet_row bg-color\" style=\"padding:0;width:600px;max-width:600px;margin:0 auto;background: #fff repeat top /100%;color:#777777\">\n"
-"    <table style=\"width:100%;text-align:justify;margin:0 auto;background:inherit;color:inherit;border-collapse:collapse;color:inherit\">\n"
+"<div style=\"padding:0px; width:600px; margin:0 auto; background: #FFFFFF repeat top /100%;color:#777777\">\n"
+"    <table cellspacing=\"0\" cellpadding=\"0\" border=\"0\" style=\"margin: 0 auto; width:600px; border-collapse:collapse; background:inherit; color:inherit\">\n"
 "        <tbody><tr>\n"
-"            <td style=\"padding:10px 30px; font-size:14px\">\n"
+"            <td style=\"padding:5px 10px 5px 5px;font-size: 14px;\">\n"
 "                ${object.body | safe}\n"
 "                % if ctx.get('tracking'):\n"
+"                    <ul>\n"
 "                    % for tracking in ctx['tracking']\n"
-"                        ${tracking[0]} : ${tracking[1]} -> ${tracking[2]}\n"
+"                        <li>${tracking[0]} : ${tracking[1]} -> ${tracking[2]}</li>\n"
 "                    % endfor\n"
+"                    </ul>\n"
 "                % endif\n"
 "            </td>\n"
-"        </tr>\n"
-"    </tbody></table>\n"
+"        </tr></tbody>\n"
+"    </table>\n"
 "</div>\n"
 "% if ctx.get('signature'):\n"
-"<div class=\"snippet_row bg-color\" style=\"padding:0px;width:600px;margin:auto;background: #fff repeat top /100%;color:#777777\">\n"
-"    <center>\n"
-"        <table width=\"600\" cellspacing=\"0\" cellpadding=\"0\" border=\"0\" style=\"margin: 0 auto; width:600px; border-collapse:collapse;background:inherit;color:inherit\">\n"
-"            <tbody><tr>\n"
-"                <td style=\"font-size:12px; padding: 5px 30px; text-align: left;\">\n"
-"                    &nbsp;\n"
-"                    ${ctx['signature'] | safe}\n"
-"                    &nbsp;\n"
-"                </td>\n"
-"                </tr>\n"
-"            </tbody>\n"
-"        </table>\n"
-"    </center>\n"
+"<div style=\"padding:0px; width:600px;margin:0 auto; background: #FFFFFF repeat top /100%;color:#777777\">\n"
+"    <table cellspacing=\"0\" cellpadding=\"0\" border=\"0\" style=\"margin: 0 auto; width:600px; border-collapse:collapse; background:inherit; color:inherit\">\n"
+"        <tbody><tr>\n"
+"            <td style=\"padding:5px 10px 5px 5px;font-size: 14px; text-align: left;\">\n"
+"                ${ctx['signature'] | safe}\n"
+"            </td>\n"
+"        </tr></tbody>\n"
+"    </table>\n"
 "</div>\n"
-"% endif\n"
+"% endif"
 msgstr ""
 
 #. module: mail
@@ -171,8 +161,6 @@
 
 #. module: mail
 #. openerp-web
-<<<<<<< HEAD
-=======
 #: code:addons/mail/static/src/xml/thread.xml:96
 #, python-format
 msgid "(from"
@@ -180,7 +168,6 @@
 
 #. module: mail
 #. openerp-web
->>>>>>> 7892d99f
 #: code:addons/mail/static/src/xml/chatter.xml:48
 #, python-format
 msgid "(no email address)"
@@ -195,9 +182,33 @@
 
 #. module: mail
 #. openerp-web
-#: code:addons/mail/static/src/xml/thread.xml:122
-#, python-format
-msgid "-------- Show more messages --------"
+#: code:addons/mail/static/src/xml/thread.xml:147
+#, python-format
+msgid "-------- Show older messages --------"
+msgstr ""
+
+#. module: mail
+#: code:addons/mail/models/mail_channel.py:513
+#, python-format
+msgid ""
+"<div class=\"o_mail_notification\">created <a href=\"#\" "
+"class=\"o_channel_redirect\" data-oe-id=\"%s\">#%s</a></div>"
+msgstr ""
+
+#. module: mail
+#: code:addons/mail/models/mail_channel.py:489
+#, python-format
+msgid ""
+"<div class=\"o_mail_notification\">joined <a href=\"#\" "
+"class=\"o_channel_redirect\" data-oe-id=\"%s\">#%s</a></div>"
+msgstr ""
+
+#. module: mail
+#: code:addons/mail/models/mail_channel.py:151
+#, python-format
+msgid ""
+"<div class=\"o_mail_notification\">left <a href=\"#\" "
+"class=\"o_channel_redirect\" data-oe-id=\"%s\">#%s</a></div>"
 msgstr ""
 
 #. module: mail
@@ -287,13 +298,6 @@
 #: model:ir.model,name:mail.model_res_groups
 msgid "Access Groups"
 msgstr "Ligipääsu gruppid"
-
-#. module: mail
-#. openerp-web
-#: code:addons/mail/static/src/js/client_action.js:154
-#, python-format
-msgid "Action"
-msgstr ""
 
 #. module: mail
 #: model:ir.model.fields,field_description:mail.field_mail_channel_message_needaction
@@ -650,6 +654,7 @@
 #. module: mail
 #. openerp-web
 #: code:addons/mail/static/src/xml/client_action.xml:23
+#: code:addons/mail/static/src/xml/client_action.xml:89
 #: model:ir.model.fields,field_description:mail.field_mail_compose_message_channel_ids
 #: model:ir.model.fields,field_description:mail.field_mail_mail_channel_ids
 #: model:ir.model.fields,field_description:mail.field_mail_message_channel_ids
@@ -1451,17 +1456,6 @@
 msgstr ""
 
 #. module: mail
-<<<<<<< HEAD
-#: model:ir.actions.client,help:mail.mail_channel_action_client_chat
-msgid ""
-"In the \"Channels\" section, you will find the public and restricted channel.<br/>\n"
-"                    The \"Direct Message\" section allows you to talk directly to one person.<br/>\n"
-"                    The \"Private Group\" section contains your private conversations. You can join a private channel either by creating a channel yourself, or by being invited to another one.<br/>"
-msgstr ""
-
-#. module: mail
-=======
->>>>>>> 7892d99f
 #: code:addons/mail/models/mail_alias.py:141
 #, python-format
 msgid "Inactive Alias"
@@ -1941,11 +1935,8 @@
 
 #. module: mail
 #: model:ir.model.fields,field_description:mail.field_mail_compose_message_needaction
-#: model:ir.model.fields,field_description:mail.field_mail_compose_message_needaction_partner_ids
 #: model:ir.model.fields,field_description:mail.field_mail_mail_needaction
-#: model:ir.model.fields,field_description:mail.field_mail_mail_needaction_partner_ids
 #: model:ir.model.fields,field_description:mail.field_mail_message_needaction
-#: model:ir.model.fields,field_description:mail.field_mail_message_needaction_partner_ids
 #: model:ir.model.fields,help:mail.field_mail_compose_message_needaction
 #: model:ir.model.fields,help:mail.field_mail_mail_needaction
 #: model:ir.model.fields,help:mail.field_mail_message_needaction
@@ -2309,6 +2300,13 @@
 #. module: mail
 #: model:ir.ui.view,arch_db:mail.res_partner_opt_out_search
 msgid "Partners that did not ask not to be included in mass mailing campaigns"
+msgstr ""
+
+#. module: mail
+#: model:ir.model.fields,field_description:mail.field_mail_compose_message_needaction_partner_ids
+#: model:ir.model.fields,field_description:mail.field_mail_mail_needaction_partner_ids
+#: model:ir.model.fields,field_description:mail.field_mail_message_needaction_partner_ids
+msgid "Partners with Need Action"
 msgstr ""
 
 #. module: mail
@@ -2895,14 +2893,6 @@
 msgstr ""
 
 #. module: mail
-<<<<<<< HEAD
-#: model:ir.actions.client,help:mail.mail_channel_action_client_chat
-msgid "There are no messages to display.<br/>"
-msgstr ""
-
-#. module: mail
-=======
->>>>>>> 7892d99f
 #: model:ir.model.fields,help:mail.field_mail_channel_image
 msgid ""
 "This field holds the image used as photo for the group, limited to "
@@ -3155,16 +3145,7 @@
 msgstr ""
 
 #. module: mail
-#: model:mail.channel,name:mail.channel_all_employees
-msgid "Whole Company"
-msgstr "Terve Ettevõte"
-
-#. module: mail
-#. openerp-web
-<<<<<<< HEAD
-#: code:addons/mail/static/src/xml/chatter.xml:57
-=======
->>>>>>> 7892d99f
+#. openerp-web
 #: code:addons/mail/static/src/xml/composer.xml:7
 #, python-format
 msgid "Write something..."
@@ -3233,26 +3214,12 @@
 
 #. module: mail
 #. openerp-web
-<<<<<<< HEAD
-#: code:addons/mail/static/src/js/client_action.js:469
-=======
 #: code:addons/mail/static/src/js/client_action.js:401
->>>>>>> 7892d99f
 #, python-format
 msgid "You unsubscribed from <b>%s</b>."
 msgstr ""
 
 #. module: mail
-<<<<<<< HEAD
-#: model:ir.actions.client,help:mail.mail_channel_action_client_chat
-msgid ""
-"Your \"Inbox\" contains all the messages in which you've been mentioned, and the messages you receive as a follower of a document.<br/>\n"
-"                    The \"Starred\" section contains all your favorite messages."
-msgstr ""
-
-#. module: mail
-=======
->>>>>>> 7892d99f
 #: model:ir.ui.view,arch_db:mail.view_server_action_form_template
 msgid ""
 "Your template does not defined the email address of the sender. Please "
@@ -3282,30 +3249,27 @@
 
 #. module: mail
 #. openerp-web
-<<<<<<< HEAD
-#: code:addons/mail/static/src/xml/client_action.xml:29
-=======
 #: code:addons/mail/static/src/xml/client_action.xml:33
->>>>>>> 7892d99f
 #, python-format
 msgid "dm"
 msgstr ""
 
 #. module: mail
-<<<<<<< HEAD
-#: code:addons/mail/models/mail_thread.py:281
-=======
 #: code:addons/mail/models/mail_thread.py:313
->>>>>>> 7892d99f
 #, python-format
 msgid "document"
 msgstr ""
 
 #. module: mail
 #. openerp-web
-#: code:addons/mail/static/src/js/chatter.js:232
+#: code:addons/mail/static/src/js/chatter.js:220
 #, python-format
 msgid "followers"
+msgstr ""
+
+#. module: mail
+#: model:mail.channel,name:mail.channel_all_employees
+msgid "general"
 msgstr ""
 
 #. module: mail

# Italian translation for openobject-addons
# Copyright (c) 2010 Rosetta Contributors and Canonical Ltd 2010
# This file is distributed under the same license as the openobject-addons package.
# FIRST AUTHOR <EMAIL@ADDRESS>, 2010.
#
msgid ""
msgstr ""
"Project-Id-Version: openobject-addons\n"
"Report-Msgid-Bugs-To: FULL NAME <EMAIL@ADDRESS>\n"
<<<<<<< HEAD
"POT-Creation-Date: 2010-10-18 17:47+0000\n"
"PO-Revision-Date: 2010-11-14 08:07+0000\n"
=======
"POT-Creation-Date: 2010-11-18 16:13+0000\n"
"PO-Revision-Date: 2010-11-24 09:39+0000\n"
>>>>>>> cc7031ec
"Last-Translator: OpenERP Administrators <Unknown>\n"
"Language-Team: Italian <it@li.org>\n"
"MIME-Version: 1.0\n"
"Content-Type: text/plain; charset=UTF-8\n"
"Content-Transfer-Encoding: 8bit\n"
<<<<<<< HEAD
"X-Launchpad-Export-Date: 2010-11-15 05:03+0000\n"
=======
"X-Launchpad-Export-Date: 2010-11-25 04:57+0000\n"
>>>>>>> cc7031ec
"X-Generator: Launchpad (build Unknown)\n"

#. module: users_ldap
#: constraint:ir.ui.view:0
msgid "Invalid XML for View Architecture!"
msgstr "XML non valido per la struttura della vista!"

#. module: users_ldap
#: view:res.company:0
msgid "LDAP Configuration"
msgstr "Configurazione LDAP"

#. module: users_ldap
#: constraint:ir.model:0
msgid ""
"The Object name must start with x_ and not contain any special character !"
msgstr ""
"Il nome dell'oggetto deve iniziare per “x_” e non contenere alcun carattere "
"speciale!"

#. module: users_ldap
#: field:res.company.ldap,ldap_binddn:0
msgid "LDAP binddn"
msgstr ""

#. module: users_ldap
#: help:res.company.ldap,create_user:0
msgid "Create the user if not in database"
msgstr "Crea l'utente se non è nel database"

#. module: users_ldap
#: help:res.company.ldap,user:0
msgid "Model used for user creation"
msgstr "Modello usato per la creazione utente"

#. module: users_ldap
#: field:res.company.ldap,company:0
msgid "Company"
msgstr "Company"

#. module: users_ldap
#: field:res.company.ldap,ldap_server:0
msgid "LDAP Server address"
msgstr "Indirizzo server LDAP"

#. module: users_ldap
#: model:ir.model,name:users_ldap.model_res_company
msgid "Companies"
msgstr ""

#. module: users_ldap
#: model:ir.module.module,shortdesc:users_ldap.module_meta_information
msgid "Authenticate users with ldap server"
msgstr "Autentica utenti con server LDAP"

#. module: users_ldap
#: field:res.company.ldap,ldap_server_port:0
msgid "LDAP Server port"
msgstr "Porta server LDAP"

#. module: users_ldap
#: model:ir.model,name:users_ldap.model_res_company_ldap
msgid "res.company.ldap"
msgstr "res.company.ldap"

#. module: users_ldap
#: field:res.company.ldap,ldap_password:0
msgid "LDAP password"
msgstr "Password LDAP"

#. module: users_ldap
#: field:res.company,ldaps:0
msgid "LDAP Parameters"
msgstr "Parametri LDAP"

#. module: users_ldap
#: field:res.company.ldap,user:0
msgid "Model User"
msgstr "Utente modello"

#. module: users_ldap
#: field:res.company.ldap,sequence:0
msgid "Sequence"
msgstr "Sequenza"

#. module: users_ldap
#: model:ir.model,name:users_ldap.model_res_users
msgid "res.users"
msgstr "res.users"

#. module: users_ldap
#: field:res.company.ldap,ldap_base:0
msgid "LDAP base"
msgstr ""

#. module: users_ldap
#: field:res.company.ldap,ldap_filter:0
msgid "LDAP filter"
msgstr "Filtro LDAP"

#. module: users_ldap
#: field:res.company.ldap,create_user:0
msgid "Create user"
msgstr "Crea utente"<|MERGE_RESOLUTION|>--- conflicted
+++ resolved
@@ -7,34 +7,15 @@
 msgstr ""
 "Project-Id-Version: openobject-addons\n"
 "Report-Msgid-Bugs-To: FULL NAME <EMAIL@ADDRESS>\n"
-<<<<<<< HEAD
-"POT-Creation-Date: 2010-10-18 17:47+0000\n"
-"PO-Revision-Date: 2010-11-14 08:07+0000\n"
-=======
 "POT-Creation-Date: 2010-11-18 16:13+0000\n"
 "PO-Revision-Date: 2010-11-24 09:39+0000\n"
->>>>>>> cc7031ec
 "Last-Translator: OpenERP Administrators <Unknown>\n"
 "Language-Team: Italian <it@li.org>\n"
 "MIME-Version: 1.0\n"
 "Content-Type: text/plain; charset=UTF-8\n"
 "Content-Transfer-Encoding: 8bit\n"
-<<<<<<< HEAD
-"X-Launchpad-Export-Date: 2010-11-15 05:03+0000\n"
-=======
 "X-Launchpad-Export-Date: 2010-11-25 04:57+0000\n"
->>>>>>> cc7031ec
 "X-Generator: Launchpad (build Unknown)\n"
-
-#. module: users_ldap
-#: constraint:ir.ui.view:0
-msgid "Invalid XML for View Architecture!"
-msgstr "XML non valido per la struttura della vista!"
-
-#. module: users_ldap
-#: view:res.company:0
-msgid "LDAP Configuration"
-msgstr "Configurazione LDAP"
 
 #. module: users_ldap
 #: constraint:ir.model:0
@@ -45,9 +26,29 @@
 "speciale!"
 
 #. module: users_ldap
+#: sql_constraint:ir.module.module:0
+msgid "The name of the module must be unique !"
+msgstr "Il nome del modulo deve essere univoco!"
+
+#. module: users_ldap
+#: field:res.company,ldaps:0
+msgid "LDAP Parameters"
+msgstr "Parametri LDAP"
+
+#. module: users_ldap
+#: sql_constraint:ir.module.module:0
+msgid "The certificate ID of the module must be unique !"
+msgstr "L'ID del certificato del modulo deve essere unico!"
+
+#. module: users_ldap
+#: view:res.company:0
+msgid "LDAP Configuration"
+msgstr "Configurazione LDAP"
+
+#. module: users_ldap
 #: field:res.company.ldap,ldap_binddn:0
 msgid "LDAP binddn"
-msgstr ""
+msgstr "LDAP binddn"
 
 #. module: users_ldap
 #: help:res.company.ldap,create_user:0
@@ -70,9 +71,39 @@
 msgstr "Indirizzo server LDAP"
 
 #. module: users_ldap
+#: field:res.company.ldap,ldap_server_port:0
+msgid "LDAP Server port"
+msgstr "Porta server LDAP"
+
+#. module: users_ldap
+#: field:res.company.ldap,ldap_base:0
+msgid "LDAP base"
+msgstr ""
+
+#. module: users_ldap
+#: constraint:ir.ui.view:0
+msgid "Invalid XML for View Architecture!"
+msgstr "XML non valido per la struttura della vista!"
+
+#. module: users_ldap
 #: model:ir.model,name:users_ldap.model_res_company
 msgid "Companies"
-msgstr ""
+msgstr "Aziende"
+
+#. module: users_ldap
+#: field:res.company.ldap,ldap_password:0
+msgid "LDAP password"
+msgstr "Password LDAP"
+
+#. module: users_ldap
+#: model:ir.model,name:users_ldap.model_res_company_ldap
+msgid "res.company.ldap"
+msgstr "res.company.ldap"
+
+#. module: users_ldap
+#: field:res.company.ldap,sequence:0
+msgid "Sequence"
+msgstr "Sequenza"
 
 #. module: users_ldap
 #: model:ir.module.module,shortdesc:users_ldap.module_meta_information
@@ -80,24 +111,9 @@
 msgstr "Autentica utenti con server LDAP"
 
 #. module: users_ldap
-#: field:res.company.ldap,ldap_server_port:0
-msgid "LDAP Server port"
-msgstr "Porta server LDAP"
-
-#. module: users_ldap
-#: model:ir.model,name:users_ldap.model_res_company_ldap
-msgid "res.company.ldap"
-msgstr "res.company.ldap"
-
-#. module: users_ldap
-#: field:res.company.ldap,ldap_password:0
-msgid "LDAP password"
-msgstr "Password LDAP"
-
-#. module: users_ldap
-#: field:res.company,ldaps:0
-msgid "LDAP Parameters"
-msgstr "Parametri LDAP"
+#: field:res.company.ldap,create_user:0
+msgid "Create user"
+msgstr "Crea utente"
 
 #. module: users_ldap
 #: field:res.company.ldap,user:0
@@ -105,19 +121,9 @@
 msgstr "Utente modello"
 
 #. module: users_ldap
-#: field:res.company.ldap,sequence:0
-msgid "Sequence"
-msgstr "Sequenza"
-
-#. module: users_ldap
 #: model:ir.model,name:users_ldap.model_res_users
 msgid "res.users"
 msgstr "res.users"
-
-#. module: users_ldap
-#: field:res.company.ldap,ldap_base:0
-msgid "LDAP base"
-msgstr ""
 
 #. module: users_ldap
 #: field:res.company.ldap,ldap_filter:0
@@ -125,6 +131,6 @@
 msgstr "Filtro LDAP"
 
 #. module: users_ldap
-#: field:res.company.ldap,create_user:0
-msgid "Create user"
-msgstr "Crea utente"+#: sql_constraint:ir.model.fields:0
+msgid "Size of the field can never be less than 1 !"
+msgstr "La dimensione del campo non può mai essere inferiore ad 1!"
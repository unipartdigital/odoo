# -*- coding: utf-8 -*-
# Part of Odoo. See LICENSE file for full copyright and licensing details.

from datetime import datetime, time
from dateutil.relativedelta import relativedelta

from odoo import fields

from odoo.tests import common
from odoo.addons.hr_timesheet.tests.test_timesheet import TestTimesheet


class TestTimesheetHolidaysCreate(common.TransactionCase):

    def test_status_create(self):
        """Ensure that when a status is created, it fullfills the project and task constrains"""
        status = self.env['hr.leave.type'].create({
            'name': 'A nice Leave Type',
            'limit': True
        })

        company = self.env.user.company_id
        self.assertEqual(status.timesheet_project_id, company.leave_timesheet_project_id, 'The default project linked to the status should be the same as the company')
        self.assertEqual(status.timesheet_task_id, company.leave_timesheet_task_id, 'The default task linked to the status should be the same as the company')


class TestTimesheetHolidays(TestTimesheet):

    def setUp(self):
        super(TestTimesheetHolidays, self).setUp()

        self.employee_working_calendar = self.empl_employee.resource_calendar_id
        # leave dates : from next monday to next wednesday (to avoid crashing tests on weekend, when
        # there is no work days in working calendar)
        # NOTE: second and millisecond can add a working days
        today = datetime.combine(datetime.today(), time.min)
        self.leave_start_datetime = today.replace(hour=7) + relativedelta(weeks=0, days=1, weekday=0)
        self.leave_end_datetime = self.leave_start_datetime + relativedelta(days=3)

        # all company have those internal project/task (created by default)
        self.internal_project = self.env.user.company_id.leave_timesheet_project_id
        self.internal_task_leaves = self.env.user.company_id.leave_timesheet_task_id

        self.hr_leave_type_with_ts = self.env['hr.leave.type'].create({
            'name': 'Leave Type with timesheet generation',
            'limit': True,
            'timesheet_generate': True,
            'timesheet_project_id': self.internal_project.id,
            'timesheet_task_id': self.internal_task_leaves.id,
        })
        self.hr_leave_type_no_ts = self.env['hr.leave.type'].create({
            'name': 'Leave Type without timesheet generation',
            'limit': True,
            'timesheet_generate': False,
            'timesheet_project_id': False,
            'timesheet_task_id': False,
        })

        # HR Officer allocates some leaves to the employee 1
        self.Requests = self.env['hr.leave'].with_context(mail_create_nolog=True, mail_notrack=True)
        self.Allocations = self.env['hr.leave.allocation'].with_context(mail_create_nolog=True, mail_notrack=True)
        self.hr_leave_allocation_with_ts = self.Allocations.sudo().create({
            'name': 'Days for limited category with timesheet',
            'employee_id': self.empl_employee.id,
            'holiday_status_id': self.hr_leave_type_with_ts.id,
            'number_of_days_temp': 10,
        })
        self.hr_leave_allocation_with_ts.action_approve()
        self.hr_leave_allocation_no_ts = self.Allocations.sudo().create({
            'name': 'Days for limited category without timesheet',
            'employee_id': self.empl_employee.id,
            'holiday_status_id': self.hr_leave_type_no_ts.id,
            'number_of_days_temp': 10,
        })
        self.hr_leave_allocation_no_ts.action_approve()

    def test_validate_with_timesheet(self):
        # employee creates a leave request
<<<<<<< HEAD
        number_of_days = (self.leave_end_datetime - self.leave_start_datetime).days+1
        holiday = self.Requests.sudo(self.user_employee.id).create({
=======
        number_of_days = (self.leave_end_datetime - self.leave_start_datetime).days
        holiday = self.Holidays.sudo(self.user_employee.id).create({
>>>>>>> 73610ff9
            'name': 'Leave 1',
            'employee_id': self.empl_employee.id,
            'holiday_status_id': self.hr_leave_type_with_ts.id,
            'date_from': self.leave_start_datetime,
            'date_to': self.leave_end_datetime,
            'number_of_days_temp': number_of_days,
        })
        holiday.sudo().action_validate()
        self.assertEquals(len(holiday.timesheet_ids), number_of_days, 'Number of generated timesheets should be the same as the leave duration (1 per day between %s and %s)' % (fields.Datetime.to_string(self.leave_start_datetime), fields.Datetime.to_string(self.leave_end_datetime)))

        # manager refuse the leave
        holiday.sudo().action_refuse()
        self.assertEquals(len(holiday.timesheet_ids), 0, 'Number of linked timesheets should be zero, since the leave is refused.')

    def test_validate_without_timesheet(self):
        # employee creates a leave request
        number_of_days = (self.leave_end_datetime - self.leave_start_datetime).days
        holiday = self.Requests.sudo(self.user_employee.id).create({
            'name': 'Leave 1',
            'employee_id': self.empl_employee.id,
            'holiday_status_id': self.hr_leave_type_no_ts.id,
            'date_from': self.leave_start_datetime,
            'date_to': self.leave_end_datetime,
            'number_of_days_temp': number_of_days,
        })
        holiday.sudo().action_validate()
        self.assertEquals(len(holiday.timesheet_ids), 0, 'Number of generated timesheets should be zero since the leave type does not generate timesheet')<|MERGE_RESOLUTION|>--- conflicted
+++ resolved
@@ -76,13 +76,8 @@
 
     def test_validate_with_timesheet(self):
         # employee creates a leave request
-<<<<<<< HEAD
-        number_of_days = (self.leave_end_datetime - self.leave_start_datetime).days+1
+        number_of_days = (self.leave_end_datetime - self.leave_start_datetime).days
         holiday = self.Requests.sudo(self.user_employee.id).create({
-=======
-        number_of_days = (self.leave_end_datetime - self.leave_start_datetime).days
-        holiday = self.Holidays.sudo(self.user_employee.id).create({
->>>>>>> 73610ff9
             'name': 'Leave 1',
             'employee_id': self.empl_employee.id,
             'holiday_status_id': self.hr_leave_type_with_ts.id,

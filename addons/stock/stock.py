--- conflicted
+++ resolved
@@ -1701,20 +1701,11 @@
                 location_xml_id = 'stock_location_customers'
             if location_xml_id:
                 try:
-<<<<<<< HEAD
                     location_model, location_id = mod_obj.get_object_reference(cr, uid, 'stock', location_xml_id)
                     self.pool.get('stock.location').check_access_rule(cr, uid, [location_id], 'read', context=context)
                 except (orm.except_orm, ValueError):
                     location_id = False
 
-=======
-                    location = mod_obj.get_object(cr, uid, 'stock', location_xml_id, context=context)
-                    location._model.check_access_rule(cr, uid, [location.id], 'read', context=context)
-                    location_id = location.id
-                except (orm.except_orm, ValueError), exc:
-                    # likely the user does not have read access on the location
-                    location_id = False
->>>>>>> 1bf62e51
         return location_id
 
     def _default_location_source(self, cr, uid, context=None):
@@ -1744,20 +1735,11 @@
                 location_xml_id = 'stock_location_stock'
             if location_xml_id:
                 try:
-<<<<<<< HEAD
                     location_model, location_id = mod_obj.get_object_reference(cr, uid, 'stock', location_xml_id)
                     self.pool.get('stock.location').check_access_rule(cr, uid, [location_id], 'read', context=context)
                 except (orm.except_orm, ValueError):
                     location_id = False
 
-=======
-                    location = mod_obj.get_object(cr, uid, 'stock', location_xml_id)
-                    location._model.check_access_rule(cr, uid, [location.id], 'read', context=context)
-                    location_id = location.id
-                except (orm.except_orm, ValueError):
-                    # likely the user does not have read access on the location
-                    location_id = False
->>>>>>> 1bf62e51
         return location_id
 
     def _default_destination_address(self, cr, uid, context=None):
@@ -1976,7 +1958,6 @@
             location_source_id = 'stock_location_stock'
             location_dest_id = 'stock_location_customers'
         try:
-<<<<<<< HEAD
             source_location = mod_obj.get_object_reference(cr, uid, 'stock', location_source_id)
             self.pool.get('stock.location').check_access_rule(cr, uid, [source_location[1]], 'read', context=context)
         except (orm.except_orm, ValueError):
@@ -1987,22 +1968,6 @@
         except (orm.except_orm, ValueError):
             dest_location = False
         return {'value':{'location_id': source_location and source_location[1] or False, 'location_dest_id': dest_location and dest_location[1] or False}}
-=======
-            location = mod_obj.get_object(cr, uid, 'stock', location_source_id)
-            location._model.check_access_rule(cr, uid, [location.id], 'read', context=context)
-            source_location_id = location.id
-        except (orm.except_orm, ValueError):
-            # likely the user does not have read access on the location
-            source_location_id = False
-        try:
-            location = mod_obj.get_object(cr, uid, 'stock', location_dest_id)
-            location._model.check_access_rule(cr, uid, [location.id], 'read', context=context)
-            dest_location_id = location.id
-        except (orm.except_orm, ValueError):
-            # likely the user does not have read access on the location
-            dest_location_id = False
-        return {'value':{'location_id': source_location_id, 'location_dest_id': dest_location_id}}
->>>>>>> 1bf62e51
 
     def onchange_date(self, cr, uid, ids, date, date_expected, context=None):
         """ On change of Scheduled Date gives a Move date.
@@ -2937,21 +2902,11 @@
 
     def _default_stock_location(self, cr, uid, context=None):
         try:
-<<<<<<< HEAD
             location_model, location_id = self.pool.get('ir.model.data').get_object_reference(cr, uid, 'stock', 'stock_location_stock')
             self.pool.get('stock.location').check_access_rule(cr, uid, [location_id], 'read', context=context)
         except (orm.except_orm, ValueError):
             location_id = False
         return location_id
-=======
-            location = self.pool.get('ir.model.data').get_object(cr, uid, 'stock', 'stock_location_stock')
-            location._model.check_access_rule(cr, uid, [location.id], 'read', context=context)
-            stock_location_id = location.id
-        except (ValueError, orm.except_orm):
-            # likely the user does not have read access on the location
-            stock_location_id = False
-        return stock_location_id
->>>>>>> 1bf62e51
 
     _defaults = {
         'location_id': _default_stock_location
@@ -2991,21 +2946,19 @@
 
     def _default_lot_input_stock_id(self, cr, uid, context=None):
         try:
-            lot_input_stock = self.pool.get('ir.model.data').get_object(cr, uid, 'stock', 'stock_location_stock')
-            lot_input_stock._model.check_access_rule(cr, uid, [lot_input_stock.id], 'read', context=context)
-            lot_input_stock_id = lot_input_stock.id
+            lot_input_stock_model, lot_input_stock_id = self.pool.get('ir.model.data').get_object_reference(cr, uid, 'stock', 'stock_location_stock')
+            self.pool.get('stock.location').check_access_rule(cr, uid, [lot_input_stock_id], 'read', context=context)
         except (ValueError, orm.except_orm):
-            # likely the user does not have read access on the location
+            # the user does not have read access on the location or it does not exists
             lot_input_stock_id = False
         return lot_input_stock_id
 
     def _default_lot_output_id(self, cr, uid, context=None):
         try:
-            lot_output = self.pool.get('ir.model.data').get_object(cr, uid, 'stock', 'stock_location_output')
-            lot_output._model.check_access_rule(cr, uid, [lot_output.id], 'read', context=context)
-            lot_output_id = lot_output.id
+            lot_input_stock_model, lot_input_stock_id = self.pool.get('ir.model.data').get_object_reference(cr, uid, 'stock', 'stock_location_output')
+            self.pool.get('stock.location').check_access_rule(cr, uid, [lot_input_stock_id], 'read', context=context)
         except (ValueError, orm.except_orm):
-            # likely the user does not have read access on the location
+            # the user does not have read access on the location or it does not exists
             lot_output_id = False
         return lot_output_id
 

# -*- coding: utf-8 -*-
##############################################################################
#
#    OpenERP, Open Source Management Solution
#    Copyright (C) 2004-2010 Tiny SPRL (<http://tiny.be>).
#
#    This program is free software: you can redistribute it and/or modify
#    it under the terms of the GNU Affero General Public License as
#    published by the Free Software Foundation, either version 3 of the
#    License, or (at your option) any later version.
#
#    This program is distributed in the hope that it will be useful,
#    but WITHOUT ANY WARRANTY; without even the implied warranty of
#    MERCHANTABILITY or FITNESS FOR A PARTICULAR PURPOSE.  See the
#    GNU Affero General Public License for more details.
#
#    You should have received a copy of the GNU Affero General Public License
#    along with this program.  If not, see <http://www.gnu.org/licenses/>.
#
##############################################################################

from datetime import date, datetime
from dateutil import relativedelta
import json
import time
import sets

import openerp
from openerp.osv import fields, osv
from openerp.tools.float_utils import float_compare, float_round
from openerp.tools.translate import _
from openerp.tools import DEFAULT_SERVER_DATETIME_FORMAT, DEFAULT_SERVER_DATE_FORMAT
from openerp import SUPERUSER_ID, api, models, fields as new_fields
import openerp.addons.decimal_precision as dp
from openerp.addons.procurement import procurement
import logging
from openerp.exceptions import UserError


_logger = logging.getLogger(__name__)
#----------------------------------------------------------
# Incoterms
#----------------------------------------------------------
class stock_incoterms(osv.osv):
    _name = "stock.incoterms"
    _description = "Incoterms"
    _columns = {
        'name': fields.char('Name', required=True, help="Incoterms are series of sales terms. They are used to divide transaction costs and responsibilities between buyer and seller and reflect state-of-the-art transportation practices."),
        'code': fields.char('Code', size=3, required=True, help="Incoterm Standard Code"),
        'active': fields.boolean('Active', help="By unchecking the active field, you may hide an INCOTERM you will not use."),
    }
    _defaults = {
        'active': True,
    }

#----------------------------------------------------------
# Stock Location
#----------------------------------------------------------

class stock_location(osv.osv):
    _name = "stock.location"
    _description = "Inventory Locations"
    _parent_name = "location_id"
    _parent_store = True
    _parent_order = 'name'
    _order = 'parent_left'
    _rec_name = 'complete_name'

    def _location_owner(self, cr, uid, location, context=None):
        ''' Return the company owning the location if any '''
        return location and (location.usage == 'internal') and location.company_id or False

    def _complete_name(self, cr, uid, ids, name, args, context=None):
        """ Forms complete name of location from parent location to child location.
        @return: Dictionary of values
        """
        res = {}
        for m in self.browse(cr, uid, ids, context=context):
            res[m.id] = m.name
            parent = m.location_id
            while parent:
                res[m.id] = parent.name + ' / ' + res[m.id]
                parent = parent.location_id
        return res

    def _get_sublocations(self, cr, uid, ids, context=None):
        """ return all sublocations of the given stock locations (included) """
        if context is None:
            context = {}
        context_with_inactive = context.copy()
        context_with_inactive['active_test'] = False
        return self.search(cr, uid, [('id', 'child_of', ids)], context=context_with_inactive)

    def _name_get(self, cr, uid, location, context=None):
        name = location.name
        while location.location_id and location.usage != 'view':
            location = location.location_id
            name = location.name + '/' + name
        return name

    def name_get(self, cr, uid, ids, context=None):
        res = []
        for location in self.browse(cr, uid, ids, context=context):
            res.append((location.id, self._name_get(cr, uid, location, context=context)))
        return res

    _columns = {
        'name': fields.char('Location Name', required=True, translate=True),
        'active': fields.boolean('Active', help="By unchecking the active field, you may hide a location without deleting it."),
        'usage': fields.selection([
                        ('supplier', 'Supplier Location'),
                        ('view', 'View'),
                        ('internal', 'Internal Location'),
                        ('customer', 'Customer Location'),
                        ('inventory', 'Inventory'),
                        ('procurement', 'Procurement'),
                        ('production', 'Production'),
                        ('transit', 'Transit Location')],
                'Location Type', required=True,
                help="""* Supplier Location: Virtual location representing the source location for products coming from your suppliers
                       \n* View: Virtual location used to create a hierarchical structures for your warehouse, aggregating its child locations ; can't directly contain products
                       \n* Internal Location: Physical locations inside your own warehouses,
                       \n* Customer Location: Virtual location representing the destination location for products sent to your customers
                       \n* Inventory: Virtual location serving as counterpart for inventory operations used to correct stock levels (Physical inventories)
                       \n* Procurement: Virtual location serving as temporary counterpart for procurement operations when the source (supplier or production) is not known yet. This location should be empty when the procurement scheduler has finished running.
                       \n* Production: Virtual counterpart location for production operations: this location consumes the raw material and produces finished products
                       \n* Transit Location: Counterpart location that should be used in inter-companies or inter-warehouses operations
                      """, select=True),
        'complete_name': fields.function(_complete_name, type='char', string="Full Location Name",
                            store={'stock.location': (_get_sublocations, ['name', 'location_id', 'active'], 10)}),
        'location_id': fields.many2one('stock.location', 'Parent Location', select=True, ondelete='cascade'),
        'child_ids': fields.one2many('stock.location', 'location_id', 'Contains'),

        'partner_id': fields.many2one('res.partner', 'Owner', help="Owner of the location if not internal"),

        'comment': fields.text('Additional Information'),
        'posx': fields.integer('Corridor (X)', help="Optional localization details, for information purpose only"),
        'posy': fields.integer('Shelves (Y)', help="Optional localization details, for information purpose only"),
        'posz': fields.integer('Height (Z)', help="Optional localization details, for information purpose only"),

        'parent_left': fields.integer('Left Parent', select=1),
        'parent_right': fields.integer('Right Parent', select=1),

        'company_id': fields.many2one('res.company', 'Company', select=1, help='Let this field empty if this location is shared between companies'),
        'scrap_location': fields.boolean('Is a Scrap Location?', help='Check this box to allow using this location to put scrapped/damaged goods.'),
        'removal_strategy_id': fields.many2one('product.removal', 'Removal Strategy', help="Defines the default method used for suggesting the exact location (shelf) where to take the products from, which lot etc. for this location. This method can be enforced at the product category level, and a fallback is made on the parent locations if none is set here."),
        'putaway_strategy_id': fields.many2one('product.putaway', 'Put Away Strategy', help="Defines the default method used for suggesting the exact location (shelf) where to store the products. This method can be enforced at the product category level, and a fallback is made on the parent locations if none is set here."),
        'barcode': fields.char('Barcode', oldname='loc_barcode'),
    }
    _defaults = {
        'active': True,
        'usage': 'internal',
        'company_id': lambda self, cr, uid, c: self.pool.get('res.company')._company_default_get(cr, uid, 'stock.location', context=c),
        'posx': 0,
        'posy': 0,
        'posz': 0,
        'scrap_location': False,
    }
    _sql_constraints = [('barcode_company_uniq', 'unique (barcode,company_id)', 'The barcode for a location must be unique per company !')]

    def create(self, cr, uid, default, context=None):
        if not default.get('barcode', False):
            default.update({'barcode': default.get('complete_name', False)})
        return super(stock_location, self).create(cr, uid, default, context=context)

    def get_putaway_strategy(self, cr, uid, location, product, context=None):
        ''' Returns the location where the product has to be put, if any compliant putaway strategy is found. Otherwise returns None.'''
        putaway_obj = self.pool.get('product.putaway')
        loc = location
        while loc:
            if loc.putaway_strategy_id:
                res = putaway_obj.putaway_apply(cr, uid, loc.putaway_strategy_id, product, context=context)
                if res:
                    return res
            loc = loc.location_id

    def _default_removal_strategy(self, cr, uid, context=None):
        return 'fifo'

    def get_removal_strategy(self, cr, uid, location, product, context=None):
        ''' Returns the removal strategy to consider for the given product and location.
            :param location: browse record (stock.location)
            :param product: browse record (product.product)
            :rtype: char
        '''
        if product.categ_id.removal_strategy_id:
            return product.categ_id.removal_strategy_id.method
        loc = location
        while loc:
            if loc.removal_strategy_id:
                return loc.removal_strategy_id.method
            loc = loc.location_id
        return self._default_removal_strategy(cr, uid, context=context)


    def get_warehouse(self, cr, uid, location, context=None):
        """
            Returns warehouse id of warehouse that contains location
            :param location: browse record (stock.location)
        """
        wh_obj = self.pool.get("stock.warehouse")
        whs = wh_obj.search(cr, uid, [('view_location_id.parent_left', '<=', location.parent_left), 
                                ('view_location_id.parent_right', '>=', location.parent_left)], context=context)
        return whs and whs[0] or False

#----------------------------------------------------------
# Routes
#----------------------------------------------------------

class stock_location_route(osv.osv):
    _name = 'stock.location.route'
    _description = "Inventory Routes"
    _order = 'sequence'

    _columns = {
        'name': fields.char('Route Name', required=True, translate=True),
        'sequence': fields.integer('Sequence'),
        'pull_ids': fields.one2many('procurement.rule', 'route_id', 'Procurement Rules', copy=True),
        'active': fields.boolean('Active', help="If the active field is set to False, it will allow you to hide the route without removing it."),
        'push_ids': fields.one2many('stock.location.path', 'route_id', 'Push Rules', copy=True),
        'product_selectable': fields.boolean('Applicable on Product'),
        'product_categ_selectable': fields.boolean('Applicable on Product Category'),
        'warehouse_selectable': fields.boolean('Applicable on Warehouse'),
        'supplied_wh_id': fields.many2one('stock.warehouse', 'Supplied Warehouse'),
        'supplier_wh_id': fields.many2one('stock.warehouse', 'Supplier Warehouse'),
        'company_id': fields.many2one('res.company', 'Company', select=1, help='Let this field empty if this route is shared between all companies'),
    }

    _defaults = {
        'sequence': lambda self, cr, uid, ctx: 0,
        'active': True,
        'product_selectable': True,
        'company_id': lambda self, cr, uid, c: self.pool.get('res.company')._company_default_get(cr, uid, 'stock.location.route', context=c),
    }

    def write(self, cr, uid, ids, vals, context=None):
        '''when a route is deactivated, deactivate also its pull and push rules'''
        if isinstance(ids, (int, long)):
            ids = [ids]
        res = super(stock_location_route, self).write(cr, uid, ids, vals, context=context)
        if 'active' in vals:
            push_ids = []
            pull_ids = []
            for route in self.browse(cr, uid, ids, context=context):
                if route.push_ids:
                    push_ids += [r.id for r in route.push_ids if r.active != vals['active']]
                if route.pull_ids:
                    pull_ids += [r.id for r in route.pull_ids if r.active != vals['active']]
            if push_ids:
                self.pool.get('stock.location.path').write(cr, uid, push_ids, {'active': vals['active']}, context=context)
            if pull_ids:
                self.pool.get('procurement.rule').write(cr, uid, pull_ids, {'active': vals['active']}, context=context)
        return res

#----------------------------------------------------------
# Quants
#----------------------------------------------------------

class stock_quant(osv.osv):
    """
    Quants are the smallest unit of stock physical instances
    """
    _name = "stock.quant"
    _description = "Quants"

    def _get_quant_name(self, cr, uid, ids, name, args, context=None):
        """ Forms complete name of location from parent location to child location.
        @return: Dictionary of values
        """
        res = {}
        for q in self.browse(cr, uid, ids, context=context):

            res[q.id] = q.product_id.code or ''
            if q.lot_id:
                res[q.id] = q.lot_id.name
            res[q.id] += ': ' + str(q.qty) + q.product_id.uom_id.name
        return res

    def _calc_inventory_value(self, cr, uid, ids, name, attr, context=None):
        context = dict(context or {})
        res = {}
        uid_company_id = self.pool.get('res.users').browse(cr, uid, uid, context=context).company_id.id
        for quant in self.browse(cr, uid, ids, context=context):
            context.pop('force_company', None)
            if quant.company_id.id != uid_company_id:
                #if the company of the quant is different than the current user company, force the company in the context
                #then re-do a browse to read the property fields for the good company.
                context['force_company'] = quant.company_id.id
                quant = self.browse(cr, uid, quant.id, context=context)
            res[quant.id] = self._get_inventory_value(cr, uid, quant, context=context)
        return res

    def _get_inventory_value(self, cr, uid, quant, context=None):
        return quant.product_id.standard_price * quant.qty

    _columns = {
        'name': fields.function(_get_quant_name, type='char', string='Identifier'),
        'product_id': fields.many2one('product.product', 'Product', required=True, ondelete="restrict", readonly=True, select=True),
        'location_id': fields.many2one('stock.location', 'Location', required=True, ondelete="restrict", readonly=True, select=True, auto_join=True),
        'qty': fields.float('Quantity', required=True, help="Quantity of products in this quant, in the default unit of measure of the product", readonly=True, select=True),
        'product_uom_id': fields.related('product_id', 'uom_id', type='many2one', relation="product.uom", string='Unit of Measure', readonly=True),
        'package_id': fields.many2one('stock.quant.package', string='Package', help="The package containing this quant", readonly=True, select=True),
        'packaging_type_id': fields.related('package_id', 'packaging_id', type='many2one', relation='product.packaging', string='Type of packaging', readonly=True, store=True),
        'reservation_id': fields.many2one('stock.move', 'Reserved for Move', help="The move the quant is reserved for", readonly=True, select=True),
        'lot_id': fields.many2one('stock.production.lot', 'Lot', readonly=True, select=True, ondelete="restrict"),
        'cost': fields.float('Unit Cost'),
        'owner_id': fields.many2one('res.partner', 'Owner', help="This is the owner of the quant", readonly=True, select=True),

        'create_date': fields.datetime('Creation Date', readonly=True),
        'in_date': fields.datetime('Incoming Date', readonly=True, select=True),

        'history_ids': fields.many2many('stock.move', 'stock_quant_move_rel', 'quant_id', 'move_id', 'Moves', help='Moves that operate(d) on this quant', copy=False),
        'company_id': fields.many2one('res.company', 'Company', help="The company to which the quants belong", required=True, readonly=True, select=True),
        'inventory_value': fields.function(_calc_inventory_value, string="Inventory Value", type='float', readonly=True),

        # Used for negative quants to reconcile after compensated by a new positive one
        'propagated_from_id': fields.many2one('stock.quant', 'Linked Quant', help='The negative quant this is coming from', readonly=True, select=True),
        'negative_move_id': fields.many2one('stock.move', 'Move Negative Quant', help='If this is a negative quant, this will be the move that caused this negative quant.', readonly=True),
        'negative_dest_location_id': fields.related('negative_move_id', 'location_dest_id', type='many2one', relation='stock.location', string="Negative Destination Location", readonly=True, 
                                                    help="Technical field used to record the destination location of a move that created a negative quant"),
    }

    _defaults = {
        'company_id': lambda self, cr, uid, c: self.pool.get('res.company')._company_default_get(cr, uid, 'stock.quant', context=c),
    }

    def init(self, cr):
        cr.execute('SELECT indexname FROM pg_indexes WHERE indexname = %s', ('stock_quant_product_location_index',))
        if not cr.fetchone():
            cr.execute('CREATE INDEX stock_quant_product_location_index ON stock_quant (product_id, location_id, company_id, qty, in_date, reservation_id)')

    def read_group(self, cr, uid, domain, fields, groupby, offset=0, limit=None, context=None, orderby=False, lazy=True):
        ''' Overwrite the read_group in order to sum the function field 'inventory_value' in group by'''
        res = super(stock_quant, self).read_group(cr, uid, domain, fields, groupby, offset=offset, limit=limit, context=context, orderby=orderby, lazy=lazy)
        if 'inventory_value' in fields:
            for line in res:
                if '__domain' in line:
                    lines = self.search(cr, uid, line['__domain'], context=context)
                    inv_value = 0.0
                    for line2 in self.browse(cr, uid, lines, context=context):
                        inv_value += line2.inventory_value
                    line['inventory_value'] = inv_value
        return res

    def action_view_quant_history(self, cr, uid, ids, context=None):
        '''
        This function returns an action that display the history of the quant, which
        mean all the stock moves that lead to this quant creation with this quant quantity.
        '''
        mod_obj = self.pool.get('ir.model.data')
        act_obj = self.pool.get('ir.actions.act_window')

        result = mod_obj.get_object_reference(cr, uid, 'stock', 'action_move_form2')
        id = result and result[1] or False
        result = act_obj.read(cr, uid, [id], context={})[0]

        move_ids = []
        for quant in self.browse(cr, uid, ids, context=context):
            move_ids += [move.id for move in quant.history_ids]

        result['domain'] = "[('id','in',[" + ','.join(map(str, move_ids)) + "])]"
        return result

    def quants_reserve(self, cr, uid, quants, move, link=False, context=None):
        '''This function reserves quants for the given move (and optionally given link). If the total of quantity reserved is enough, the move's state
        is also set to 'assigned'

        :param quants: list of tuple(quant browse record or None, qty to reserve). If None is given as first tuple element, the item will be ignored. Negative quants should not be received as argument
        :param move: browse record
        :param link: browse record (stock.move.operation.link)
        '''
        toreserve = []
        reserved_availability = move.reserved_availability
        #split quants if needed
        for quant, qty in quants:
            if qty <= 0.0 or (quant and quant.qty <= 0.0):
                raise UserError(_('You can not reserve a negative quantity or a negative quant.'))
            if not quant:
                continue
            self._quant_split(cr, uid, quant, qty, context=context)
            toreserve.append(quant.id)
            reserved_availability += quant.qty
        #reserve quants
        if toreserve:
            self.write(cr, SUPERUSER_ID, toreserve, {'reservation_id': move.id}, context=context)
            #if move has a picking_id, write on that picking that pack_operation might have changed and need to be recomputed
            if move.picking_id:
                self.pool.get('stock.picking').write(cr, uid, [move.picking_id.id], {'recompute_pack_op': True}, context=context)
        #check if move'state needs to be set as 'assigned'
        rounding = move.product_id.uom_id.rounding
        if float_compare(reserved_availability, move.product_qty, precision_rounding=rounding) == 0 and move.state in ('confirmed', 'waiting')  :
            self.pool.get('stock.move').write(cr, uid, [move.id], {'state': 'assigned'}, context=context)
        elif float_compare(reserved_availability, 0, precision_rounding=rounding) > 0 and not move.partially_available:
            self.pool.get('stock.move').write(cr, uid, [move.id], {'partially_available': True}, context=context)

    def quants_move(self, cr, uid, quants, move, location_to, location_from=False, lot_id=False, owner_id=False, src_package_id=False, dest_package_id=False, context=None):
        """Moves all given stock.quant in the given destination location.  Unreserve from current move.
        :param quants: list of tuple(browse record(stock.quant) or None, quantity to move)
        :param move: browse record (stock.move)
        :param location_to: browse record (stock.location) depicting where the quants have to be moved
        :param location_from: optional browse record (stock.location) explaining where the quant has to be taken (may differ from the move source location in case a removal strategy applied). This parameter is only used to pass to _quant_create if a negative quant must be created
        :param lot_id: ID of the lot that must be set on the quants to move
        :param owner_id: ID of the partner that must own the quants to move
        :param src_package_id: ID of the package that contains the quants to move
        :param dest_package_id: ID of the package that must be set on the moved quant
        """
        quants_reconcile = []
        to_move_quants = []
        self._check_location(cr, uid, location_to, context=context)
        for quant, qty in quants:
            if not quant:
                #If quant is None, we will create a quant to move (and potentially a negative counterpart too)
                quant = self._quant_create(cr, uid, qty, move, lot_id=lot_id, owner_id=owner_id, src_package_id=src_package_id, dest_package_id=dest_package_id, force_location_from=location_from, force_location_to=location_to, context=context)
            else:
                self._quant_split(cr, uid, quant, qty, context=context)
                to_move_quants.append(quant)
            quants_reconcile.append(quant)
        if to_move_quants:
            to_recompute_move_ids = [x.reservation_id.id for x in to_move_quants if x.reservation_id and x.reservation_id.id != move.id]
            self.move_quants_write(cr, uid, to_move_quants, move, location_to, dest_package_id, context=context)
            self.pool.get('stock.move').recalculate_move_state(cr, uid, to_recompute_move_ids, context=context)
        if location_to.usage == 'internal':
            # Do manual search for quant to avoid full table scan (order by id)
            cr.execute("""
                SELECT 0 FROM stock_quant, stock_location WHERE product_id = %s AND stock_location.id = stock_quant.location_id AND
                ((stock_location.parent_left >= %s AND stock_location.parent_left < %s) OR stock_location.id = %s) AND qty < 0.0 LIMIT 1
            """, (move.product_id.id, location_to.parent_left, location_to.parent_right, location_to.id))
            if cr.fetchone():
                for quant in quants_reconcile:
                    self._quant_reconcile_negative(cr, uid, quant, move, context=context)

    def move_quants_write(self, cr, uid, quants, move, location_dest_id, dest_package_id, context=None):
        context=context or {}
        vals = {'location_id': location_dest_id.id,
                'history_ids': [(4, move.id)],
                'reservation_id': False}
        if not context.get('entire_pack'):
            vals.update({'package_id': dest_package_id})
        self.write(cr, SUPERUSER_ID, [q.id for q in quants], vals, context=context)

    def quants_get_prefered_domain(self, cr, uid, location, product, qty, domain=None, prefered_domain_list=[], restrict_lot_id=False, restrict_partner_id=False, context=None):
        ''' This function tries to find quants in the given location for the given domain, by trying to first limit
            the choice on the quants that match the first item of prefered_domain_list as well. But if the qty requested is not reached
            it tries to find the remaining quantity by looping on the prefered_domain_list (tries with the second item and so on).
            Make sure the quants aren't found twice => all the domains of prefered_domain_list should be orthogonal
        '''
        if domain is None:
            domain = []
        quants = [(None, qty)]
        #don't look for quants in location that are of type production, supplier or inventory.
        if location.usage in ['inventory', 'production', 'supplier']:
            return quants
        res_qty = qty
        if not prefered_domain_list:
            return self.quants_get(cr, uid, location, product, qty, domain=domain, restrict_lot_id=restrict_lot_id, restrict_partner_id=restrict_partner_id, context=context)
        for prefered_domain in prefered_domain_list:
            res_qty_cmp = float_compare(res_qty, 0, precision_rounding=product.uom_id.rounding)
            if res_qty_cmp > 0:
                #try to replace the last tuple (None, res_qty) with something that wasn't chosen at first because of the prefered order
                quants.pop()
                tmp_quants = self.quants_get(cr, uid, location, product, res_qty, domain=domain + prefered_domain, restrict_lot_id=restrict_lot_id, restrict_partner_id=restrict_partner_id, context=context)
                for quant in tmp_quants:
                    if quant[0]:
                        res_qty -= quant[1]
                quants += tmp_quants
        return quants

    def quants_get(self, cr, uid, location, product, qty, domain=None, restrict_lot_id=False, restrict_partner_id=False, context=None):
        """
        Use the removal strategies of product to search for the correct quants
        If you inherit, put the super at the end of your method.

        :location: browse record of the parent location where the quants have to be found
        :product: browse record of the product to find
        :qty in UoM of product
        """
        result = []
        domain = domain or [('qty', '>', 0.0)]
        if restrict_partner_id:
            domain += [('owner_id', '=', restrict_partner_id)]
        if restrict_lot_id:
            domain += [('lot_id', '=', restrict_lot_id)]
        if location:
            removal_strategy = self.pool.get('stock.location').get_removal_strategy(cr, uid, location, product, context=context)
            result += self.apply_removal_strategy(cr, uid, location, product, qty, domain, removal_strategy, context=context)
        return result

    def apply_removal_strategy(self, cr, uid, location, product, quantity, domain, removal_strategy, context=None):
        if removal_strategy == 'fifo':
            order = 'in_date, id'
            return self._quants_get_order(cr, uid, location, product, quantity, domain, order, context=context)
        elif removal_strategy == 'lifo':
            order = 'in_date desc, id desc'
            return self._quants_get_order(cr, uid, location, product, quantity, domain, order, context=context)
        raise UserError(_('Removal strategy %s not implemented.' % (removal_strategy,)))

    def _quant_create(self, cr, uid, qty, move, lot_id=False, owner_id=False, src_package_id=False, dest_package_id=False,
                      force_location_from=False, force_location_to=False, context=None):
        '''Create a quant in the destination location and create a negative quant in the source location if it's an internal location.
        '''
        if context is None:
            context = {}
        price_unit = self.pool.get('stock.move').get_price_unit(cr, uid, move, context=context)
        location = force_location_to or move.location_dest_id
        rounding = move.product_id.uom_id.rounding
        vals = {
            'product_id': move.product_id.id,
            'location_id': location.id,
            'qty': float_round(qty, precision_rounding=rounding),
            'cost': price_unit,
            'history_ids': [(4, move.id)],
            'in_date': datetime.now().strftime(DEFAULT_SERVER_DATETIME_FORMAT),
            'company_id': move.company_id.id,
            'lot_id': lot_id,
            'owner_id': owner_id,
            'package_id': dest_package_id,
        }

        if move.location_id.usage == 'internal':
            #if we were trying to move something from an internal location and reach here (quant creation),
            #it means that a negative quant has to be created as well.
            negative_vals = vals.copy()
            negative_vals['location_id'] = force_location_from and force_location_from.id or move.location_id.id
            negative_vals['qty'] = float_round(-qty, precision_rounding=rounding)
            negative_vals['cost'] = price_unit
            negative_vals['negative_move_id'] = move.id
            negative_vals['package_id'] = src_package_id
            negative_quant_id = self.create(cr, SUPERUSER_ID, negative_vals, context=context)
            vals.update({'propagated_from_id': negative_quant_id})

        #create the quant as superuser, because we want to restrict the creation of quant manually: we should always use this method to create quants
        quant_id = self.create(cr, SUPERUSER_ID, vals, context=context)
        return self.browse(cr, uid, quant_id, context=context)

    def _quant_split(self, cr, uid, quant, qty, context=None):
        context = context or {}
        rounding = quant.product_id.uom_id.rounding
        if float_compare(abs(quant.qty), abs(qty), precision_rounding=rounding) <= 0: # if quant <= qty in abs, take it entirely
            return False
        qty_round = float_round(qty, precision_rounding=rounding)
        new_qty_round = float_round(quant.qty - qty, precision_rounding=rounding)
        # Fetch the history_ids manually as it will not do a join with the stock moves then (=> a lot faster)
        cr.execute("""SELECT move_id FROM stock_quant_move_rel WHERE quant_id = %s""", (quant.id,))
        res = cr.fetchall()
        new_quant = self.copy(cr, SUPERUSER_ID, quant.id, default={'qty': new_qty_round, 'history_ids': [(4, x[0]) for x in res]}, context=context)
        self.write(cr, SUPERUSER_ID, quant.id, {'qty': qty_round}, context=context)
        return self.browse(cr, uid, new_quant, context=context)

    def _get_latest_move(self, cr, uid, quant, context=None):
        move = False
        for m in quant.history_ids:
            if not move or m.date > move.date:
                move = m
        return move

    @api.cr_uid_ids_context
    def _quants_merge(self, cr, uid, solved_quant_ids, solving_quant, context=None):
        path = []
        for move in solving_quant.history_ids:
            path.append((4, move.id))
        self.write(cr, SUPERUSER_ID, solved_quant_ids, {'history_ids': path}, context=context)

    def _quant_reconcile_negative(self, cr, uid, quant, move, context=None):
        """
            When new quant arrive in a location, try to reconcile it with
            negative quants. If it's possible, apply the cost of the new
            quant to the conter-part of the negative quant.
        """
        context = context or {}
        context = dict(context)
        context.update({'force_unlink': True})
        solving_quant = quant
        dom = [('qty', '<', 0)]
        if quant.lot_id:
            dom += [('lot_id', '=', quant.lot_id.id)]
        dom += [('owner_id', '=', quant.owner_id.id)]
        dom += [('package_id', '=', quant.package_id.id)]
        dom += [('id', '!=', quant.propagated_from_id.id)]
        quants = self.quants_get(cr, uid, quant.location_id, quant.product_id, quant.qty, dom, context=context)
        product_uom_rounding = quant.product_id.uom_id.rounding
        for quant_neg, qty in quants:
            if not quant_neg or not solving_quant:
                continue
            to_solve_quant_ids = self.search(cr, uid, [('propagated_from_id', '=', quant_neg.id)], context=context)
            if not to_solve_quant_ids:
                continue
            solving_qty = qty
            solved_quant_ids = []
            for to_solve_quant in self.browse(cr, uid, to_solve_quant_ids, context=context):
                if float_compare(solving_qty, 0, precision_rounding=product_uom_rounding) <= 0:
                    continue
                solved_quant_ids.append(to_solve_quant.id)
                self._quant_split(cr, uid, to_solve_quant, min(solving_qty, to_solve_quant.qty), context=context)
                solving_qty -= min(solving_qty, to_solve_quant.qty)
            remaining_solving_quant = self._quant_split(cr, uid, solving_quant, qty, context=context)
            remaining_neg_quant = self._quant_split(cr, uid, quant_neg, -qty, context=context)
            #if the reconciliation was not complete, we need to link together the remaining parts
            if remaining_neg_quant:
                remaining_to_solve_quant_ids = self.search(cr, uid, [('propagated_from_id', '=', quant_neg.id), ('id', 'not in', solved_quant_ids)], context=context)
                if remaining_to_solve_quant_ids:
                    self.write(cr, SUPERUSER_ID, remaining_to_solve_quant_ids, {'propagated_from_id': remaining_neg_quant.id}, context=context)
            if solving_quant.propagated_from_id and solved_quant_ids:
                self.write(cr, SUPERUSER_ID, solved_quant_ids, {'propagated_from_id': solving_quant.propagated_from_id.id}, context=context)
            #delete the reconciled quants, as it is replaced by the solved quants
            self.unlink(cr, SUPERUSER_ID, [quant_neg.id], context=context)
            if solved_quant_ids:
                #price update + accounting entries adjustments
                self._price_update(cr, uid, solved_quant_ids, solving_quant.cost, context=context)
                #merge history (and cost?)
                self._quants_merge(cr, uid, solved_quant_ids, solving_quant, context=context)
            self.unlink(cr, SUPERUSER_ID, [solving_quant.id], context=context)
            solving_quant = remaining_solving_quant

    def _price_update(self, cr, uid, ids, newprice, context=None):
        self.write(cr, SUPERUSER_ID, ids, {'cost': newprice}, context=context)

    def quants_unreserve(self, cr, uid, move, context=None):
        related_quants = [x.id for x in move.reserved_quant_ids]
        if related_quants:
            #if move has a picking_id, write on that picking that pack_operation might have changed and need to be recomputed
            if move.picking_id:
                self.pool.get('stock.picking').write(cr, uid, [move.picking_id.id], {'recompute_pack_op': True}, context=context)
            if move.partially_available:
                self.pool.get("stock.move").write(cr, uid, [move.id], {'partially_available': False}, context=context)
            self.write(cr, SUPERUSER_ID, related_quants, {'reservation_id': False}, context=context)

    def _quants_get_order(self, cr, uid, location, product, quantity, domain=[], orderby='in_date', context=None):
        ''' Implementation of removal strategies
            If it can not reserve, it will return a tuple (None, qty)
        '''
        if context is None:
            context = {}
        domain += location and [('location_id', 'child_of', location.id)] or []
        domain += [('product_id', '=', product.id)]
        if context.get('force_company'):
            domain += [('company_id', '=', context.get('force_company'))]
        else:
            domain += [('company_id', '=', self.pool.get('res.users').browse(cr, uid, uid, context=context).company_id.id)]
        res = []
        offset = 0
        while float_compare(quantity, 0, precision_rounding=product.uom_id.rounding) > 0:
            quants = self.search(cr, uid, domain, order=orderby, limit=10, offset=offset, context=context)
            if not quants:
                res.append((None, quantity))
                break
            for quant in self.browse(cr, uid, quants, context=context):
                rounding = product.uom_id.rounding
                if float_compare(quantity, abs(quant.qty), precision_rounding=rounding) >= 0:
                    res += [(quant, abs(quant.qty))]
                    quantity -= abs(quant.qty)
                elif float_compare(quantity, 0.0, precision_rounding=rounding) != 0:
                    res += [(quant, quantity)]
                    quantity = 0
                    break
            offset += 10
        return res

    def _check_location(self, cr, uid, location, context=None):
        if location.usage == 'view':
            raise UserError(_('You cannot move to a location of type view %s.') % (location.name))
        return True

    def unlink(self, cr, uid, ids, context=None):
        context = context or {}
        if not context.get('force_unlink'):
            raise UserError(_('Under no circumstances should you delete or change quants yourselves!'))
        super(stock_quant, self).unlink(cr, uid, ids, context=context)

#----------------------------------------------------------
# Stock Picking
#----------------------------------------------------------

class stock_picking(osv.osv):
    _name = "stock.picking"
    _inherit = ['mail.thread']
    _description = "Transfer"
    _order = "priority desc, date asc, id desc"

    def _set_min_date(self, cr, uid, id, field, value, arg, context=None):
        move_obj = self.pool.get("stock.move")
        if value:
            move_ids = [move.id for move in self.browse(cr, uid, id, context=context).move_lines]
            move_obj.write(cr, uid, move_ids, {'date_expected': value}, context=context)

    def _set_priority(self, cr, uid, id, field, value, arg, context=None):
        move_obj = self.pool.get("stock.move")
        if value:
            move_ids = [move.id for move in self.browse(cr, uid, id, context=context).move_lines]
            move_obj.write(cr, uid, move_ids, {'priority': value}, context=context)

    def get_min_max_date(self, cr, uid, ids, field_name, arg, context=None):
        """ Finds minimum and maximum dates for picking.
        @return: Dictionary of values
        """
        res = {}
        for id in ids:
            res[id] = {'min_date': False, 'max_date': False, 'priority': '1'}
        if not ids:
            return res
        cr.execute("""select
                picking_id,
                min(date_expected),
                max(date_expected),
                max(priority)
            from
                stock_move
            where
                picking_id IN %s
            group by
                picking_id""", (tuple(ids),))
        for pick, dt1, dt2, prio in cr.fetchall():
            res[pick]['min_date'] = dt1
            res[pick]['max_date'] = dt2
            res[pick]['priority'] = prio
        return res

    def create(self, cr, user, vals, context=None):
        context = context or {}
        if ('name' not in vals) or (vals.get('name') in ('/', False)):
            ptype_id = vals.get('picking_type_id', context.get('default_picking_type_id', False))
            sequence_id = self.pool.get('stock.picking.type').browse(cr, user, ptype_id, context=context).sequence_id.id
            vals['name'] = self.pool.get('ir.sequence').next_by_id(cr, user, sequence_id, context=context)
        return super(stock_picking, self).create(cr, user, vals, context)

    def _state_get(self, cr, uid, ids, field_name, arg, context=None):
        '''The state of a picking depends on the state of its related stock.move
            draft: the picking has no line or any one of the lines is draft
            done, draft, cancel: all lines are done / draft / cancel
            confirmed, waiting, assigned, partially_available depends on move_type (all at once or partial)
        '''
        res = {}
        for pick in self.browse(cr, uid, ids, context=context):
            if (not pick.move_lines) or any([x.state == 'draft' for x in pick.move_lines]):
                res[pick.id] = 'draft'
                continue
            if all([x.state == 'cancel' for x in pick.move_lines]):
                res[pick.id] = 'cancel'
                continue
            if all([x.state in ('cancel', 'done') for x in pick.move_lines]):
                res[pick.id] = 'done'
                continue

            order = {'confirmed': 0, 'waiting': 1, 'assigned': 2}
            order_inv = {0: 'confirmed', 1: 'waiting', 2: 'assigned'}
            lst = [order[x.state] for x in pick.move_lines if x.state not in ('cancel', 'done')]
            if pick.move_type == 'one':
                res[pick.id] = order_inv[min(lst)]
            else:
                #we are in the case of partial delivery, so if all move are assigned, picking
                #should be assign too, else if one of the move is assigned, or partially available, picking should be
                #in partially available state, otherwise, picking is in waiting or confirmed state
                res[pick.id] = order_inv[max(lst)]
                if not all(x == 2 for x in lst):
                    if any(x == 2 for x in lst):
                        res[pick.id] = 'partially_available'
                    else:
                        #if all moves aren't assigned, check if we have one product partially available
                        for move in pick.move_lines:
                            if move.partially_available:
                                res[pick.id] = 'partially_available'
                                break
        return res

    def _get_pickings(self, cr, uid, ids, context=None):
        res = set()
        for move in self.browse(cr, uid, ids, context=context):
            if move.picking_id:
                res.add(move.picking_id.id)
        return list(res)

    def _get_pickings_dates_priority(self, cr, uid, ids, context=None):
        res = set()
        for move in self.browse(cr, uid, ids, context=context):
            if move.picking_id and (not (move.picking_id.min_date < move.date_expected < move.picking_id.max_date) or move.priority > move.picking_id.priority):
                res.add(move.picking_id.id)
        return list(res)

    def _get_pack_operation_exist(self, cr, uid, ids, field_name, arg, context=None):
        res = {}
        for pick in self.browse(cr, uid, ids, context=context):
            res[pick.id] = False
            if pick.pack_operation_ids:
                res[pick.id] = True
        return res

    def _get_quant_reserved_exist(self, cr, uid, ids, field_name, arg, context=None):
        res = {}
        for pick in self.browse(cr, uid, ids, context=context):
            res[pick.id] = False
            for move in pick.move_lines:
                if move.reserved_quant_ids:
                    res[pick.id] = True
                    continue
        return res

    def check_group_lot(self, cr, uid, context=None):
        """ This function will return true if we have the setting to use lots activated. """
        return self.pool.get('res.users').has_group(cr, uid, 'stock.group_production_lot')

    def check_group_pack(self, cr, uid, context=None):
        """ This function will return true if we have the setting to use package activated. """
        return self.pool.get('res.users').has_group(cr, uid, 'stock.group_tracking_lot')

    def action_assign_owner(self, cr, uid, ids, context=None):
        for picking in self.browse(cr, uid, ids, context=context):
            packop_ids = [op.id for op in picking.pack_operation_ids]
            self.pool.get('stock.pack.operation').write(cr, uid, packop_ids, {'owner_id': picking.owner_id.id}, context=context)

    _columns = {
        'name': fields.char('Reference', select=True, states={'done': [('readonly', True)], 'cancel': [('readonly', True)]}, copy=False),
        'origin': fields.char('Source Document', states={'done': [('readonly', True)], 'cancel': [('readonly', True)]}, help="Reference of the document", select=True),
        'backorder_id': fields.many2one('stock.picking', 'Back Order of', states={'done': [('readonly', True)], 'cancel': [('readonly', True)]}, help="If this shipment was split, then this field links to the shipment which contains the already processed part.", select=True, copy=False),
        'note': fields.text('Notes'),
        'move_type': fields.selection([('direct', 'Partial'), ('one', 'All at once')], 'Delivery Method', required=True, states={'done': [('readonly', True)], 'cancel': [('readonly', True)]}, help="It specifies goods to be deliver partially or all at once"),
        'state': fields.function(_state_get, type="selection", copy=False,
            store={
                'stock.picking': (lambda self, cr, uid, ids, ctx: ids, ['move_type'], 20),
                'stock.move': (_get_pickings, ['state', 'picking_id', 'partially_available'], 20)},
            selection=[
                ('draft', 'Draft'),
                ('cancel', 'Cancelled'),
                ('waiting', 'Waiting Another Operation'),
                ('confirmed', 'Waiting Availability'),
                ('partially_available', 'Partially Available'),
                ('assigned', 'Ready to Transfer'),
                ('done', 'Transferred'),
                ], string='Status', readonly=True, select=True, track_visibility='onchange',
            help="""
                * Draft: not confirmed yet and will not be scheduled until confirmed\n
                * Waiting Another Operation: waiting for another move to proceed before it becomes automatically available (e.g. in Make-To-Order flows)\n
                * Waiting Availability: still waiting for the availability of products\n
                * Partially Available: some products are available and reserved\n
                * Ready to Transfer: products reserved, simply waiting for confirmation.\n
                * Transferred: has been processed, can't be modified or cancelled anymore\n
                * Cancelled: has been cancelled, can't be confirmed anymore"""
        ),
        'priority': fields.function(get_min_max_date, multi="min_max_date", fnct_inv=_set_priority, type='selection', selection=procurement.PROCUREMENT_PRIORITIES, string='Priority',
                                    store={'stock.move': (_get_pickings_dates_priority, ['priority', 'picking_id'], 20)}, states={'done': [('readonly', True)], 'cancel': [('readonly', True)]}, select=1, help="Priority for this picking. Setting manually a value here would set it as priority for all the moves",
                                    track_visibility='onchange', required=True),
        'min_date': fields.function(get_min_max_date, multi="min_max_date", fnct_inv=_set_min_date,
                 store={'stock.move': (_get_pickings_dates_priority, ['date_expected', 'picking_id'], 20)}, type='datetime', states={'done': [('readonly', True)], 'cancel': [('readonly', True)]}, string='Scheduled Date', select=1, help="Scheduled time for the first part of the shipment to be processed. Setting manually a value here would set it as expected date for all the stock moves.", track_visibility='onchange'),
        'max_date': fields.function(get_min_max_date, multi="min_max_date",
                 store={'stock.move': (_get_pickings_dates_priority, ['date_expected', 'picking_id'], 20)}, type='datetime', string='Max. Expected Date', select=2, help="Scheduled time for the last part of the shipment to be processed"),
        'date': fields.datetime('Creation Date', help="Creation Date, usually the time of the order", select=True, states={'done': [('readonly', True)], 'cancel': [('readonly', True)]}, track_visibility='onchange'),
        'date_done': fields.datetime('Date of Transfer', help="Date of Completion", states={'done': [('readonly', True)], 'cancel': [('readonly', True)]}, copy=False),
        'move_lines': fields.one2many('stock.move', 'picking_id', 'Internal Moves', states={'done': [('readonly', True)], 'cancel': [('readonly', True)]}, copy=True),
        'quant_reserved_exist': fields.function(_get_quant_reserved_exist, type='boolean', string='Quant already reserved ?', help='technical field used to know if there is already at least one quant reserved on moves of a given picking'),
        'partner_id': fields.many2one('res.partner', 'Partner', states={'done': [('readonly', True)], 'cancel': [('readonly', True)]}),
        'company_id': fields.many2one('res.company', 'Company', required=True, select=True, states={'done': [('readonly', True)], 'cancel': [('readonly', True)]}),
        'pack_operation_ids': fields.one2many('stock.pack.operation', 'picking_id', states={'done': [('readonly', True)], 'cancel': [('readonly', True)]}, string='Related Packing Operations'),
        'pack_operation_exist': fields.function(_get_pack_operation_exist, type='boolean', string='Pack Operation Exists?', help='technical field for attrs in view'),
        'picking_type_id': fields.many2one('stock.picking.type', 'Picking Type', states={'done': [('readonly', True)], 'cancel': [('readonly', True)]}, required=True),
        'picking_type_code': fields.related('picking_type_id', 'code', type='char', string='Picking Type Code', help="Technical field used to display the correct label on print button in the picking view"),

        'owner_id': fields.many2one('res.partner', 'Owner', states={'done': [('readonly', True)], 'cancel': [('readonly', True)]}, help="Default Owner"),
        # Used to search on pickings
        'product_id': fields.related('move_lines', 'product_id', type='many2one', relation='product.product', string='Product'),
        'recompute_pack_op': fields.boolean('Recompute pack operation?', help='True if reserved quants changed, which mean we might need to recompute the package operations', copy=False),
        'location_id': fields.related('move_lines', 'location_id', type='many2one', relation='stock.location', string='Location',
                                      readonly=True, store={'stock.picking': (lambda self, cr, uid, ids, ctx: ids, ['move_lines'], 10),
                                                            'stock.move': (_get_pickings, ['location_id', 'picking_id'], 10),}),
        'location_dest_id': fields.related('move_lines', 'location_dest_id', type='many2one', relation='stock.location', string='Destination Location',
                                           readonly=True, store={'stock.picking': (lambda self, cr, uid, ids, ctx: ids, ['move_lines'], 10),
                                                                'stock.move': (_get_pickings, ['location_dest_id', 'picking_id'], 10),}),
        'group_id': fields.related('move_lines', 'group_id', type='many2one', relation='procurement.group', string='Procurement Group', readonly=True,
              store={
                  'stock.picking': (lambda self, cr, uid, ids, ctx: ids, ['move_lines'], 10),
                  'stock.move': (_get_pickings, ['group_id', 'picking_id'], 10),
              }),
    }

    _defaults = {
        'name': '/',
        'state': 'draft',
        'move_type': 'direct',
        'priority': '1',  # normal
        'date': fields.datetime.now,
        'company_id': lambda self, cr, uid, c: self.pool.get('res.company')._company_default_get(cr, uid, 'stock.picking', context=c),
        'recompute_pack_op': True,
    }
    _sql_constraints = [
        ('name_uniq', 'unique(name, company_id)', 'Reference must be unique per company!'),
    ]

    def do_print_picking(self, cr, uid, ids, context=None):
        '''This function prints the picking list'''
        context = dict(context or {}, active_ids=ids)
        return self.pool.get("report").get_action(cr, uid, ids, 'stock.report_picking', context=context)

    def do_print_picking_operations(self, cr, uid, ids, context=None):
        '''This function prints the picking list with the pack operations and should be used in the bar code interface'''
        context = dict(context or {}, active_ids=ids)
        return self.pool.get("report").get_action(cr, uid, ids, 'stock.report_picking_operations', context=context)

    def action_confirm(self, cr, uid, ids, context=None):
        todo = []
        todo_force_assign = []
        for picking in self.browse(cr, uid, ids, context=context):
            if picking.location_id.usage in ('supplier', 'inventory', 'production'):
                todo_force_assign.append(picking.id)
            for r in picking.move_lines:
                if r.state == 'draft':
                    todo.append(r.id)
        if len(todo):
            self.pool.get('stock.move').action_confirm(cr, uid, todo, context=context)

        if todo_force_assign:
            self.force_assign(cr, uid, todo_force_assign, context=context)
        return True

    def action_assign(self, cr, uid, ids, context=None):
        """ Check availability of picking moves.
        This has the effect of changing the state and reserve quants on available moves, and may
        also impact the state of the picking as it is computed based on move's states.
        @return: True
        """
        for pick in self.browse(cr, uid, ids, context=context):
            if pick.state == 'draft':
                self.action_confirm(cr, uid, [pick.id], context=context)
            #skip the moves that don't need to be checked
            move_ids = [x.id for x in pick.move_lines if x.state not in ('draft', 'cancel', 'done')]
            if not move_ids:
                raise UserError(_('Nothing to check the availability for.'))
            self.pool.get('stock.move').action_assign(cr, uid, move_ids, context=context)
        return True

    def force_assign(self, cr, uid, ids, context=None):
        """ Changes state of picking to available if moves are confirmed or waiting.
        @return: True
        """
        for pick in self.browse(cr, uid, ids, context=context):
            move_ids = [x.id for x in pick.move_lines if x.state in ['confirmed', 'waiting']]
            self.pool.get('stock.move').force_assign(cr, uid, move_ids, context=context)
        #pack_operation might have changed and need to be recomputed
        self.write(cr, uid, ids, {'recompute_pack_op': True}, context=context)
        return True

    def action_cancel(self, cr, uid, ids, context=None):
        for pick in self.browse(cr, uid, ids, context=context):
            ids2 = [move.id for move in pick.move_lines]
            self.pool.get('stock.move').action_cancel(cr, uid, ids2, context)
        return True

    def action_done(self, cr, uid, ids, context=None):
        """Changes picking state to done by processing the Stock Moves of the Picking

        Normally that happens when the button "Done" is pressed on a Picking view.
        @return: True
        """
        for pick in self.browse(cr, uid, ids, context=context):
            todo = []
            for move in pick.move_lines:
                if move.state == 'draft':
                    todo.extend(self.pool.get('stock.move').action_confirm(cr, uid, [move.id], context=context))
                elif move.state in ('assigned', 'confirmed'):
                    todo.append(move.id)
            if len(todo):
                self.pool.get('stock.move').action_done(cr, uid, todo, context=context)
        return True

    def unlink(self, cr, uid, ids, context=None):
        #on picking deletion, cancel its move then unlink them too
        move_obj = self.pool.get('stock.move')
        context = context or {}
        for pick in self.browse(cr, uid, ids, context=context):
            move_ids = [move.id for move in pick.move_lines]
            move_obj.action_cancel(cr, uid, move_ids, context=context)
            move_obj.unlink(cr, uid, move_ids, context=context)
        return super(stock_picking, self).unlink(cr, uid, ids, context=context)

    def write(self, cr, uid, ids, vals, context=None):
        if vals.get('move_lines') and not vals.get('pack_operation_ids'):
            # pack operations are directly dependant of move lines, it needs to be recomputed
            pack_operation_obj = self.pool['stock.pack.operation']
            existing_package_ids = pack_operation_obj.search(cr, uid, [('picking_id', 'in', ids)], context=context)
            if existing_package_ids:
                pack_operation_obj.unlink(cr, uid, existing_package_ids, context)
        res = super(stock_picking, self).write(cr, uid, ids, vals, context=context)
        #if we changed the move lines or the pack operations, we need to recompute the remaining quantities of both
        if 'move_lines' in vals or 'pack_operation_ids' in vals:
            self.do_recompute_remaining_quantities(cr, uid, ids, context=context)
        return res

    def _create_backorder(self, cr, uid, picking, backorder_moves=[], context=None):
        """ Move all non-done lines into a new backorder picking. If the key 'do_only_split' is given in the context, then move all lines not in context.get('split', []) instead of all non-done lines.
        """
        if not backorder_moves:
            backorder_moves = picking.move_lines
        backorder_move_ids = [x.id for x in backorder_moves if x.state not in ('done', 'cancel')]
        if 'do_only_split' in context and context['do_only_split']:
            backorder_move_ids = [x.id for x in backorder_moves if x.id not in context.get('split', [])]

        if backorder_move_ids:
            backorder_id = self.copy(cr, uid, picking.id, {
                'name': '/',
                'move_lines': [],
                'pack_operation_ids': [],
                'backorder_id': picking.id,
            })
            backorder = self.browse(cr, uid, backorder_id, context=context)
            self.message_post(cr, uid, picking.id, body=_("Back order <em>%s</em> <b>created</b>.") % (backorder.name), context=context)
            move_obj = self.pool.get("stock.move")
            move_obj.write(cr, uid, backorder_move_ids, {'picking_id': backorder_id}, context=context)

            if not picking.date_done:
                self.write(cr, uid, [picking.id], {'date_done': time.strftime(DEFAULT_SERVER_DATETIME_FORMAT)}, context=context)
            self.action_confirm(cr, uid, [backorder_id], context=context)
            return backorder_id
        return False

    @api.cr_uid_ids_context
    def recheck_availability(self, cr, uid, picking_ids, context=None):
        self.action_assign(cr, uid, picking_ids, context=context)
        self.do_prepare_partial(cr, uid, picking_ids, context=context)

    def _get_top_level_packages(self, cr, uid, quants_suggested_locations, context=None):
        """This method searches for the higher level packages that can be moved as a single operation, given a list of quants
           to move and their suggested destination, and returns the list of matching packages.
        """
        # Try to find as much as possible top-level packages that can be moved
        pack_obj = self.pool.get("stock.quant.package")
        quant_obj = self.pool.get("stock.quant")
        top_lvl_packages = set()
        quants_to_compare = quants_suggested_locations.keys()
        for pack in list(set([x.package_id for x in quants_suggested_locations.keys() if x and x.package_id])):
            loop = True
            test_pack = pack
            good_pack = False
            pack_destination = False
            while loop:
                pack_quants = pack_obj.get_content(cr, uid, [test_pack.id], context=context)
                all_in = True
                for quant in quant_obj.browse(cr, uid, pack_quants, context=context):
                    # If the quant is not in the quants to compare and not in the common location
                    if not quant in quants_to_compare:
                        all_in = False
                        break
                    else:
                        #if putaway strat apply, the destination location of each quant may be different (and thus the package should not be taken as a single operation)
                        if not pack_destination:
                            pack_destination = quants_suggested_locations[quant]
                        elif pack_destination != quants_suggested_locations[quant]:
                            all_in = False
                            break
                if all_in:
                    good_pack = test_pack
                    if test_pack.parent_id:
                        test_pack = test_pack.parent_id
                    else:
                        #stop the loop when there's no parent package anymore
                        loop = False
                else:
                    #stop the loop when the package test_pack is not totally reserved for moves of this picking
                    #(some quants may be reserved for other picking or not reserved at all)
                    loop = False
            if good_pack:
                top_lvl_packages.add(good_pack)
        return list(top_lvl_packages)

    def _prepare_pack_ops(self, cr, uid, picking, quants, forced_qties, context=None):
        """ returns a list of dict, ready to be used in create() of stock.pack.operation.

        :param picking: browse record (stock.picking)
        :param quants: browse record list (stock.quant). List of quants associated to the picking
        :param forced_qties: dictionary showing for each product (keys) its corresponding quantity (value) that is not covered by the quants associated to the picking
        """
        def _picking_putaway_apply(product):
            location = False
            # Search putaway strategy
            if product_putaway_strats.get(product.id):
                location = product_putaway_strats[product.id]
            else:
                location = self.pool.get('stock.location').get_putaway_strategy(cr, uid, picking.location_dest_id, product, context=context)
                product_putaway_strats[product.id] = location
            return location or picking.location_dest_id.id

        # If we encounter an UoM that is smaller than the default UoM or the one already chosen, use the new one instead.
        product_uom = {} # Determines UoM used in pack operations
        location_dest_id = None
        location_id = None
        for move in [x for x in picking.move_lines if x.state not in ('done', 'cancel')]:
            if not product_uom.get(move.product_id.id):
                product_uom[move.product_id.id] = move.product_id.uom_id
            if move.product_uom.id != move.product_id.uom_id.id and move.product_uom.factor > product_uom[move.product_id.id].factor:
                product_uom[move.product_id.id] = move.product_uom
            if not move.scrapped:
                if location_dest_id and move.location_dest_id.id != location_dest_id:
                    raise UserError(_('The destination location must be the same for all the moves of the picking.'))
                location_dest_id = move.location_dest_id.id
                if location_id and move.location_id.id != location_id:
                    raise UserError(_('The source location must be the same for all the moves of the picking.'))
                location_id = move.location_id.id

        pack_obj = self.pool.get("stock.quant.package")
        quant_obj = self.pool.get("stock.quant")
        vals = []
        qtys_grouped = {}
        #for each quant of the picking, find the suggested location
        quants_suggested_locations = {}
        product_putaway_strats = {}
        for quant in quants:
            if quant.qty <= 0:
                continue
            suggested_location_id = _picking_putaway_apply(quant.product_id)
            quants_suggested_locations[quant] = suggested_location_id

        #find the packages we can movei as a whole
        top_lvl_packages = self._get_top_level_packages(cr, uid, quants_suggested_locations, context=context)
        # and then create pack operations for the top-level packages found
        for pack in top_lvl_packages:
            pack_quant_ids = pack_obj.get_content(cr, uid, [pack.id], context=context)
            pack_quants = quant_obj.browse(cr, uid, pack_quant_ids, context=context)
            vals.append({
                    'picking_id': picking.id,
                    'package_id': pack.id,
                    'product_qty': 1.0,
                    'location_id': pack.location_id.id,
                    'location_dest_id': quants_suggested_locations[pack_quants[0]],
                    'owner_id': pack.owner_id.id,
                })
            #remove the quants inside the package so that they are excluded from the rest of the computation
            for quant in pack_quants:
                del quants_suggested_locations[quant]

        # Go through all remaining reserved quants and group by product, package, lot, owner, source location and dest location
        for quant, dest_location_id in quants_suggested_locations.items():
            key = (quant.product_id.id, quant.package_id.id, quant.lot_id.id, quant.owner_id.id, quant.location_id.id, dest_location_id)
            if qtys_grouped.get(key):
                qtys_grouped[key] += quant.qty
            else:
                qtys_grouped[key] = quant.qty

        # Do the same for the forced quantities (in cases of force_assign or incomming shipment for example)
        for product, qty in forced_qties.items():
            if qty <= 0:
                continue
            suggested_location_id = _picking_putaway_apply(product)
            key = (product.id, False, False, picking.owner_id.id, picking.location_id.id, suggested_location_id)
            if qtys_grouped.get(key):
                qtys_grouped[key] += qty
            else:
                qtys_grouped[key] = qty

        # Create the necessary operations for the grouped quants and remaining qtys
        uom_obj = self.pool.get('product.uom')
        prevals = {}
        for key, qty in qtys_grouped.items():
            product = self.pool.get("product.product").browse(cr, uid, key[0], context=context)
            uom_id = product.uom_id.id
            qty_uom = qty
            if product_uom.get(key[0]):
                uom_id = product_uom[key[0]].id
                qty_uom = uom_obj._compute_qty(cr, uid, product.uom_id.id, qty, uom_id)
            val_dict = {
                'picking_id': picking.id,
                'product_qty': qty_uom,
                'product_id': key[0],
                'package_id': key[1],
                'lot_id': key[2],
                'owner_id': key[3],
                'location_id': key[4],
                'location_dest_id': key[5],
                'product_uom_id': uom_id,
            }
            if key[0] in prevals:
                prevals[key[0]].append(val_dict)
            else:
                prevals[key[0]] = [val_dict]
        # prevals var holds the operations in order to create them in the same order than the picking stock moves if possible
        processed_products = set()
        for move in [x for x in picking.move_lines if x.state not in ('done', 'cancel')]:
            if move.product_id.id not in processed_products:
                vals += prevals.get(move.product_id.id, [])
                processed_products.add(move.product_id.id)
        return vals

    @api.cr_uid_ids_context
    def open_barcode_interface(self, cr, uid, picking_ids, context=None):
        final_url="/stock/barcode/#action=stock.ui&picking_id="+str(picking_ids[0])
        return {'type': 'ir.actions.act_url', 'url':final_url, 'target': 'self',}

    @api.cr_uid_ids_context
    def do_partial_open_barcode(self, cr, uid, picking_ids, context=None):
        self.do_prepare_partial(cr, uid, picking_ids, context=context)
        return self.open_barcode_interface(cr, uid, picking_ids, context=context)

    @api.cr_uid_ids_context
    def do_prepare_partial(self, cr, uid, picking_ids, context=None):
        context = context or {}
        pack_operation_obj = self.pool.get('stock.pack.operation')
        #used to avoid recomputing the remaining quantities at each new pack operation created
        ctx = context.copy()
        ctx['no_recompute'] = True

        #get list of existing operations and delete them
        existing_package_ids = pack_operation_obj.search(cr, uid, [('picking_id', 'in', picking_ids)], context=context)
        if existing_package_ids:
            pack_operation_obj.unlink(cr, uid, existing_package_ids, context)
        for picking in self.browse(cr, uid, picking_ids, context=context):
            forced_qties = {}  # Quantity remaining after calculating reserved quants
            picking_quants = []
            #Calculate packages, reserved quants, qtys of this picking's moves
            for move in picking.move_lines:
                if move.state not in ('assigned', 'confirmed', 'waiting'):
                    continue
                move_quants = move.reserved_quant_ids
                picking_quants += move_quants
                forced_qty = (move.state == 'assigned') and move.product_qty - sum([x.qty for x in move_quants]) or 0
                #if we used force_assign() on the move, or if the move is incoming, forced_qty > 0
                if float_compare(forced_qty, 0, precision_rounding=move.product_id.uom_id.rounding) > 0:
                    if forced_qties.get(move.product_id):
                        forced_qties[move.product_id] += forced_qty
                    else:
                        forced_qties[move.product_id] = forced_qty
            for vals in self._prepare_pack_ops(cr, uid, picking, picking_quants, forced_qties, context=context):
                pack_operation_obj.create(cr, uid, vals, context=ctx)
        #recompute the remaining quantities all at once
        self.do_recompute_remaining_quantities(cr, uid, picking_ids, context=context)
        self.write(cr, uid, picking_ids, {'recompute_pack_op': False}, context=context)

    @api.cr_uid_ids_context
    def do_unreserve(self, cr, uid, picking_ids, context=None):
        """
          Will remove all quants for picking in picking_ids
        """
        moves_to_unreserve = []
        pack_line_to_unreserve = []
        for picking in self.browse(cr, uid, picking_ids, context=context):
            moves_to_unreserve += [m.id for m in picking.move_lines if m.state not in ('done', 'cancel')]
            pack_line_to_unreserve += [p.id for p in picking.pack_operation_ids]
        if moves_to_unreserve:
            if pack_line_to_unreserve:
                self.pool.get('stock.pack.operation').unlink(cr, uid, pack_line_to_unreserve, context=context)
            self.pool.get('stock.move').do_unreserve(cr, uid, moves_to_unreserve, context=context)

    def recompute_remaining_qty(self, cr, uid, picking, context=None):
        def _create_link_for_index(operation_id, index, product_id, qty_to_assign, quant_id=False):
            move_dict = prod2move_ids[product_id][index]
            qty_on_link = min(move_dict['remaining_qty'], qty_to_assign)
            self.pool.get('stock.move.operation.link').create(cr, uid, {'move_id': move_dict['move'].id, 'operation_id': operation_id, 'qty': qty_on_link, 'reserved_quant_id': quant_id}, context=context)
            if move_dict['remaining_qty'] == qty_on_link:
                prod2move_ids[product_id].pop(index)
            else:
                move_dict['remaining_qty'] -= qty_on_link
            return qty_on_link

        def _create_link_for_quant(operation_id, quant, qty):
            """create a link for given operation and reserved move of given quant, for the max quantity possible, and returns this quantity"""
            if not quant.reservation_id.id:
                return _create_link_for_product(operation_id, quant.product_id.id, qty)
            qty_on_link = 0
            for i in range(0, len(prod2move_ids[quant.product_id.id])):
                if prod2move_ids[quant.product_id.id][i]['move'].id != quant.reservation_id.id:
                    continue
                qty_on_link = _create_link_for_index(operation_id, i, quant.product_id.id, qty, quant_id=quant.id)
                break
            return qty_on_link

        def _create_link_for_product(operation_id, product_id, qty):
            '''method that creates the link between a given operation and move(s) of given product, for the given quantity.
            Returns True if it was possible to create links for the requested quantity (False if there was not enough quantity on stock moves)'''
            qty_to_assign = qty
            prod_obj = self.pool.get("product.product")
            product = prod_obj.browse(cr, uid, product_id)
            rounding = product.uom_id.rounding
            qtyassign_cmp = float_compare(qty_to_assign, 0.0, precision_rounding=rounding)
            if prod2move_ids.get(product_id):
                while prod2move_ids[product_id] and qtyassign_cmp > 0:
                    qty_on_link = _create_link_for_index(operation_id, 0, product_id, qty_to_assign, quant_id=False)
                    qty_to_assign -= qty_on_link
                    qtyassign_cmp = float_compare(qty_to_assign, 0.0, precision_rounding=rounding)
            return qtyassign_cmp == 0

        uom_obj = self.pool.get('product.uom')
        package_obj = self.pool.get('stock.quant.package')
        quant_obj = self.pool.get('stock.quant')
        link_obj = self.pool.get('stock.move.operation.link')
        quants_in_package_done = set()
        prod2move_ids = {}
        still_to_do = []
        #make a dictionary giving for each product, the moves and related quantity that can be used in operation links
        for move in [x for x in picking.move_lines if x.state not in ('done', 'cancel')]:
            if not prod2move_ids.get(move.product_id.id):
                prod2move_ids[move.product_id.id] = [{'move': move, 'remaining_qty': move.product_qty}]
            else:
                prod2move_ids[move.product_id.id].append({'move': move, 'remaining_qty': move.product_qty})

        need_rereserve = False
        #sort the operations in order to give higher priority to those with a package, then a serial number
        operations = picking.pack_operation_ids
        operations = sorted(operations, key=lambda x: ((x.package_id and not x.product_id) and -4 or 0) + (x.package_id and -2 or 0) + (x.lot_id and -1 or 0))
        #delete existing operations to start again from scratch
        links = link_obj.search(cr, uid, [('operation_id', 'in', [x.id for x in operations])], context=context)
        if links:
            link_obj.unlink(cr, uid, links, context=context)
        #1) first, try to create links when quants can be identified without any doubt
        for ops in operations:
            #for each operation, create the links with the stock move by seeking on the matching reserved quants,
            #and deffer the operation if there is some ambiguity on the move to select
            if ops.package_id and not ops.product_id:
                #entire package
                quant_ids = package_obj.get_content(cr, uid, [ops.package_id.id], context=context)
                for quant in quant_obj.browse(cr, uid, quant_ids, context=context):
                    remaining_qty_on_quant = quant.qty
                    if quant.reservation_id:
                        #avoid quants being counted twice
                        quants_in_package_done.add(quant.id)
                        qty_on_link = _create_link_for_quant(ops.id, quant, quant.qty)
                        remaining_qty_on_quant -= qty_on_link
                    if remaining_qty_on_quant:
                        still_to_do.append((ops, quant.product_id.id, remaining_qty_on_quant))
                        need_rereserve = True
            elif ops.product_id.id:
                #Check moves with same product
                qty_to_assign = uom_obj._compute_qty_obj(cr, uid, ops.product_uom_id, ops.product_qty, ops.product_id.uom_id, context=context)
                for move_dict in prod2move_ids.get(ops.product_id.id, []):
                    move = move_dict['move']
                    for quant in move.reserved_quant_ids:
                        if not qty_to_assign > 0:
                            break
                        if quant.id in quants_in_package_done:
                            continue

                        #check if the quant is matching the operation details
                        if ops.package_id:
                            flag = quant.package_id and bool(package_obj.search(cr, uid, [('id', 'child_of', [ops.package_id.id])], context=context)) or False
                        else:
                            flag = not quant.package_id.id
                        flag = flag and ((ops.lot_id and ops.lot_id.id == quant.lot_id.id) or not ops.lot_id)
                        flag = flag and (ops.owner_id.id == quant.owner_id.id)
                        if flag:
                            max_qty_on_link = min(quant.qty, qty_to_assign)
                            qty_on_link = _create_link_for_quant(ops.id, quant, max_qty_on_link)
                            qty_to_assign -= qty_on_link
                qty_assign_cmp = float_compare(qty_to_assign, 0, precision_rounding=ops.product_id.uom_id.rounding)
                if qty_assign_cmp > 0:
                    #qty reserved is less than qty put in operations. We need to create a link but it's deferred after we processed
                    #all the quants (because they leave no choice on their related move and needs to be processed with higher priority)
                    still_to_do += [(ops, ops.product_id.id, qty_to_assign)]
                    need_rereserve = True

        #2) then, process the remaining part
        all_op_processed = True
        for ops, product_id, remaining_qty in still_to_do:
            all_op_processed = _create_link_for_product(ops.id, product_id, remaining_qty) and all_op_processed
        return (need_rereserve, all_op_processed)

    def picking_recompute_remaining_quantities(self, cr, uid, picking, context=None):
        need_rereserve = False
        all_op_processed = True
        if picking.pack_operation_ids:
            need_rereserve, all_op_processed = self.recompute_remaining_qty(cr, uid, picking, context=context)
        return need_rereserve, all_op_processed

    @api.cr_uid_ids_context
    def do_recompute_remaining_quantities(self, cr, uid, picking_ids, context=None):
        for picking in self.browse(cr, uid, picking_ids, context=context):
            if picking.pack_operation_ids:
                self.recompute_remaining_qty(cr, uid, picking, context=context)

    def _prepare_values_extra_move(self, cr, uid, op, product, remaining_qty, context=None):
        """
        Creates an extra move when there is no corresponding original move to be copied
        """
        uom_obj = self.pool.get("product.uom")
        uom_id = product.uom_id.id
        qty = remaining_qty
        if op.product_id and op.product_uom_id and op.product_uom_id.id != product.uom_id.id:
            if op.product_uom_id.factor > product.uom_id.factor: #If the pack operation's is a smaller unit
                uom_id = op.product_uom_id.id
                #HALF-UP rounding as only rounding errors will be because of propagation of error from default UoM
                qty = uom_obj._compute_qty_obj(cr, uid, product.uom_id, remaining_qty, op.product_uom_id, rounding_method='HALF-UP')
        picking = op.picking_id
        ref = product.default_code
        name = '[' + ref + ']' + ' ' + product.name if ref else product.name
        res = {
            'picking_id': picking.id,
            'location_id': picking.location_id.id,
            'location_dest_id': picking.location_dest_id.id,
            'product_id': product.id,
            'product_uom': uom_id,
            'product_uom_qty': qty,
            'name': _('Extra Move: ') + name,
            'state': 'draft',
            'restrict_partner_id': op.owner_id,
            'group_id': picking.group_id.id,
            }
        return res

    def _create_extra_moves(self, cr, uid, picking, context=None):
        '''This function creates move lines on a picking, at the time of do_transfer, based on
        unexpected product transfers (or exceeding quantities) found in the pack operations.
        '''
        move_obj = self.pool.get('stock.move')
        operation_obj = self.pool.get('stock.pack.operation')
        moves = []
        for op in picking.pack_operation_ids:
            for product_id, remaining_qty in operation_obj._get_remaining_prod_quantities(cr, uid, op, context=context).items():
                product = self.pool.get('product.product').browse(cr, uid, product_id, context=context)
                if float_compare(remaining_qty, 0, precision_rounding=product.uom_id.rounding) > 0:
                    vals = self._prepare_values_extra_move(cr, uid, op, product, remaining_qty, context=context)
                    moves.append(move_obj.create(cr, uid, vals, context=context))
        if moves:
            move_obj.action_confirm(cr, uid, moves, context=context)
        return moves

    def rereserve_pick(self, cr, uid, ids, context=None):
        """
        This can be used to provide a button that rereserves taking into account the existing pack operations
        """
        for pick in self.browse(cr, uid, ids, context=context):
            self.rereserve_quants(cr, uid, pick, move_ids = [x.id for x in pick.move_lines
                                                             if x.state not in ('done', 'cancel')], context=context)

    def rereserve_quants(self, cr, uid, picking, move_ids=[], context=None):
        """ Unreserve quants then try to reassign quants."""
        stock_move_obj = self.pool.get('stock.move')
        if not move_ids:
            self.do_unreserve(cr, uid, [picking.id], context=context)
            self.action_assign(cr, uid, [picking.id], context=context)
        else:
            stock_move_obj.do_unreserve(cr, uid, move_ids, context=context)
            stock_move_obj.action_assign(cr, uid, move_ids, context=context)

    @api.cr_uid_ids_context
    def do_enter_transfer_details(self, cr, uid, picking, context=None):
        if not context:
            context = {}
        else:
            context = context.copy()
        context.update({
            'active_model': self._name,
            'active_ids': picking,
            'active_id': len(picking) and picking[0] or False
        })

        created_id = self.pool['stock.transfer_details'].create(cr, uid, {'picking_id': len(picking) and picking[0] or False}, context)
        return self.pool['stock.transfer_details'].wizard_view(cr, uid, created_id, context)


    @api.cr_uid_ids_context
    def do_transfer(self, cr, uid, picking_ids, context=None):
        """
            If no pack operation, we do simple action_done of the picking
            Otherwise, do the pack operations
        """
        if not context:
            context = {}
        notrack_context = dict(context, mail_notrack=True)
        stock_move_obj = self.pool.get('stock.move')
        for picking in self.browse(cr, uid, picking_ids, context=context):
            if not picking.pack_operation_ids:
                self.action_done(cr, uid, [picking.id], context=context)
                continue
            else:
                need_rereserve, all_op_processed = self.picking_recompute_remaining_quantities(cr, uid, picking, context=context)
                #create extra moves in the picking (unexpected product moves coming from pack operations)
                todo_move_ids = []
                if not all_op_processed:
                    todo_move_ids += self._create_extra_moves(cr, uid, picking, context=context)

                #split move lines if needed
                toassign_move_ids = []
                for move in picking.move_lines:
                    remaining_qty = move.remaining_qty
                    if move.state in ('done', 'cancel'):
                        #ignore stock moves cancelled or already done
                        continue
                    elif move.state == 'draft':
                        toassign_move_ids.append(move.id)
                    if float_compare(remaining_qty, 0,  precision_rounding = move.product_id.uom_id.rounding) == 0:
                        if move.state in ('draft', 'assigned', 'confirmed'):
                            todo_move_ids.append(move.id)
                    elif float_compare(remaining_qty,0, precision_rounding = move.product_id.uom_id.rounding) > 0 and \
                                float_compare(remaining_qty, move.product_qty, precision_rounding = move.product_id.uom_id.rounding) < 0:
                        new_move = stock_move_obj.split(cr, uid, move, remaining_qty, context=notrack_context)
                        todo_move_ids.append(move.id)
                        #Assign move as it was assigned before
                        toassign_move_ids.append(new_move)
                if need_rereserve or not all_op_processed: 
                    if not picking.location_id.usage in ("supplier", "production", "inventory"):
                        self.rereserve_quants(cr, uid, picking, move_ids=todo_move_ids, context=context)
                    self.do_recompute_remaining_quantities(cr, uid, [picking.id], context=context)
                if todo_move_ids and not context.get('do_only_split'):
                    self.pool.get('stock.move').action_done(cr, uid, todo_move_ids, context=notrack_context)
                elif context.get('do_only_split'):
                    context = dict(context, split=todo_move_ids)
            self._create_backorder(cr, uid, picking, context=context)
            if toassign_move_ids:
                stock_move_obj.action_assign(cr, uid, toassign_move_ids, context=context)
        return True

    @api.cr_uid_ids_context
    def do_split(self, cr, uid, picking_ids, context=None):
        """ just split the picking (create a backorder) without making it 'done' """
        if context is None:
            context = {}
        ctx = context.copy()
        ctx['do_only_split'] = True
        return self.do_transfer(cr, uid, picking_ids, context=ctx)

    def get_next_picking_for_ui(self, cr, uid, context=None):
        """ returns the next pickings to process. Used in the barcode scanner UI"""
        if context is None:
            context = {}
        domain = [('state', 'in', ('assigned', 'partially_available'))]
        if context.get('default_picking_type_id'):
            domain.append(('picking_type_id', '=', context['default_picking_type_id']))
        return self.search(cr, uid, domain, context=context)

    def action_done_from_ui(self, cr, uid, picking_id, context=None):
        """ called when button 'done' is pushed in the barcode scanner UI """
        #write qty_done into field product_qty for every package_operation before doing the transfer
        pack_op_obj = self.pool.get('stock.pack.operation')
        for operation in self.browse(cr, uid, picking_id, context=context).pack_operation_ids:
            pack_op_obj.write(cr, uid, operation.id, {'product_qty': operation.qty_done}, context=dict(context, no_recompute=True))
        self.do_transfer(cr, uid, [picking_id], context=context)
        #return id of next picking to work on
        return self.get_next_picking_for_ui(cr, uid, context=context)

    @api.cr_uid_ids_context
    def action_pack(self, cr, uid, picking_ids, operation_filter_ids=None, context=None):
        """ Create a package with the current pack_operation_ids of the picking that aren't yet in a pack.
        Used in the barcode scanner UI and the normal interface as well. 
        operation_filter_ids is used by barcode scanner interface to specify a subset of operation to pack"""
        if operation_filter_ids == None:
            operation_filter_ids = []
        stock_operation_obj = self.pool.get('stock.pack.operation')
        package_obj = self.pool.get('stock.quant.package')
        stock_move_obj = self.pool.get('stock.move')
        package_id = False
        for picking_id in picking_ids:
            operation_search_domain = [('picking_id', '=', picking_id), ('result_package_id', '=', False)]
            if operation_filter_ids != []:
                operation_search_domain.append(('id', 'in', operation_filter_ids))
            operation_ids = stock_operation_obj.search(cr, uid, operation_search_domain, context=context)
            pack_operation_ids = []
            if operation_ids:
                for operation in stock_operation_obj.browse(cr, uid, operation_ids, context=context):
                    #If we haven't done all qty in operation, we have to split into 2 operation
                    op = operation
                    if (operation.qty_done < operation.product_qty):
                        new_operation = stock_operation_obj.copy(cr, uid, operation.id, {'product_qty': operation.qty_done,'qty_done': operation.qty_done}, context=context)
                        stock_operation_obj.write(cr, uid, operation.id, {'product_qty': operation.product_qty - operation.qty_done,'qty_done': 0}, context=context)
                        op = stock_operation_obj.browse(cr, uid, new_operation, context=context)
                    pack_operation_ids.append(op.id)
                    if op.product_id and op.location_id and op.location_dest_id:
                        stock_move_obj.check_tracking_product(cr, uid, op.product_id, op.lot_id.id, op.location_id, op.location_dest_id, context=context)
                package_id = package_obj.create(cr, uid, {}, context=context)
                stock_operation_obj.write(cr, uid, pack_operation_ids, {'result_package_id': package_id}, context=context)
        return package_id

    def process_product_id_from_ui(self, cr, uid, picking_id, product_id, op_id, increment=1, context=None):
        return self.pool.get('stock.pack.operation')._search_and_increment(cr, uid, picking_id, [('product_id', '=', product_id),('id', '=', op_id)], increment=increment, context=context)

    def process_barcode_from_ui(self, cr, uid, picking_id, barcode_str, visible_op_ids, context=None):
        '''This function is called each time there barcode scanner reads an input'''
        stock_operation_obj = self.pool.get('stock.pack.operation')
        answer = {'filter_loc': False, 'operation_id': False}

        # Barcode Nomenclatures
        picking_type_id = self.browse(cr, uid, [picking_id], context=context).picking_type_id.id
        barcode_nom = self.pool.get('stock.picking.type').browse(cr, uid, [picking_type_id], context=context).barcode_nomenclature_id
        if barcode_nom:
            parsed_result = barcode_nom.parse_barcode(barcode_str)
            #check if the barcode is a weighted barcode or simply a product
            if parsed_result['type'] in ['weight', 'product', 'package']:
                weight=1
                if parsed_result['type'] == 'weight':
                    domain = ['|', ('barcode', '=', parsed_result['base_code']), ('default_code', '=', parsed_result['base_code'])]
                    weight=parsed_result['value']
                    obj = self.pool.get('product.product')
                    id_in_operation = 'product_id'
                elif parsed_result['type'] == 'product':
                    domain = ['|', ('barcode', '=', parsed_result['code']), ('default_code', '=', parsed_result['code'])]
                    obj = self.pool.get('product.product')
                    id_in_operation = 'product_id'
                else:
                    domain = [('name', '=', parsed_result['code'])]
                    obj = self.pool.get('stock.quant.package')
                    id_in_operation = 'package_id'

                matching_product_ids = obj.search(cr, uid, domain, context=context)
                if matching_product_ids:
                    op_id = stock_operation_obj._search_and_increment(cr, uid, picking_id, [(id_in_operation, '=', matching_product_ids[0])], filter_visible=True, visible_op_ids=visible_op_ids, increment=weight, context=context)
                    answer['operation_id'] = op_id
                    return answer
                #check if the barcode correspond to a lot
                elif parsed_result['type'] == 'lot':
                    lot_obj = self.pool.get('stock.production.lot')
                    matching_lot_ids = lot_obj.search(cr, uid, [('name', '=', parsed_result['code'])], context=context)
                    if matching_lot_ids:
                        lot = lot_obj.browse(cr, uid, matching_lot_ids[0], context=context)
                        op_id = stock_operation_obj._search_and_increment(cr, uid, picking_id, [('product_id', '=', lot.product_id.id), ('lot_id', '=', lot.id)], filter_visible=True, visible_op_ids=visible_op_ids, increment=1, context=context)
                        answer['operation_id'] = op_id
                        return answer

                #check if the barcode correspond to a location
                elif parsed_result['type'] == 'location':
                    stock_location_obj = self.pool.get('stock.location')
                    matching_location_ids = stock_location_obj.search(cr, uid, [('barcode', '=', parsed_result['code'])], context=context)
                    if matching_location_ids:
                        #if we have a location, return immediatly with the location name
                        location = stock_location_obj.browse(cr, uid, matching_location_ids[0], context=None)
                        answer['filter_loc'] = stock_location_obj._name_get(cr, uid, location, context=None)
                        answer['filter_loc_id'] = matching_location_ids[0]
                        return answer
            return answer
        else: #Fall back to old way (checking all objects) if no barcode nomenclature is defined
            stock_location_obj = self.pool['stock.location']
            product_obj = self.pool['product.product']
            lot_obj = self.pool['stock.production.lot']
            package_obj = self.pool['stock.quant.package']
            #check if the barcode correspond to a location
            matching_location_ids = stock_location_obj.search(cr, uid, [('barcode', '=', barcode_str)], context=context)
            if matching_location_ids:
                #if we have a location, return immediatly with the location name
                location = stock_location_obj.browse(cr, uid, matching_location_ids[0], context=None)
                answer['filter_loc'] = stock_location_obj._name_get(cr, uid, location, context=None)
                answer['filter_loc_id'] = matching_location_ids[0]
                return answer
            #check if the barcode correspond to a product
            matching_product_ids = product_obj.search(cr, uid, ['|', ('barcode', '=', barcode_str), ('default_code', '=', barcode_str)], context=context)
            if matching_product_ids:
                op_id = stock_operation_obj._search_and_increment(cr, uid, picking_id, [('product_id', '=', matching_product_ids[0])], filter_visible=True, visible_op_ids=visible_op_ids, increment=True, context=context)
                answer['operation_id'] = op_id
                return answer
            #check if the barcode correspond to a lot
            matching_lot_ids = lot_obj.search(cr, uid, [('name', '=', barcode_str)], context=context)
            if matching_lot_ids:
                lot = lot_obj.browse(cr, uid, matching_lot_ids[0], context=context)
                op_id = stock_operation_obj._search_and_increment(cr, uid, picking_id, [('product_id', '=', lot.product_id.id), ('lot_id', '=', lot.id)], filter_visible=True, visible_op_ids=visible_op_ids, increment=True, context=context)
                answer['operation_id'] = op_id
                return answer
            #check if the barcode correspond to a package
            matching_package_ids = package_obj.search(cr, uid, [('name', '=', barcode_str)], context=context)
            if matching_package_ids:
                op_id = stock_operation_obj._search_and_increment(cr, uid, picking_id, [('package_id', '=', matching_package_ids[0])], filter_visible=True, visible_op_ids=visible_op_ids, increment=True, context=context)
                answer['operation_id'] = op_id
                return answer
            return answer

class stock_production_lot(osv.osv):
    _name = 'stock.production.lot'
    _inherit = ['mail.thread']
    _description = 'Lot/Serial'
    _columns = {
        'name': fields.char('Serial Number', required=True, help="Unique Serial Number"),
        'ref': fields.char('Internal Reference', help="Internal reference number in case it differs from the manufacturer's serial number"),
        'product_id': fields.many2one('product.product', 'Product', required=True, domain=[('type', '<>', 'service')]),
        'quant_ids': fields.one2many('stock.quant', 'lot_id', 'Quants', readonly=True),
        'create_date': fields.datetime('Creation Date'),
    }
    _defaults = {
        'name': lambda x, y, z, c: x.pool.get('ir.sequence').next_by_code(y, z, 'stock.lot.serial'),
        'product_id': lambda x, y, z, c: c.get('product_id', False),
    }
    _sql_constraints = [
        ('name_ref_uniq', 'unique (name, product_id)', 'The combination of serial number and product must be unique !'),
    ]

    def action_traceability(self, cr, uid, ids, context=None):
        """ It traces the information of lots
        @param self: The object pointer.
        @param cr: A database cursor
        @param uid: ID of the user currently logged in
        @param ids: List of IDs selected
        @param context: A standard dictionary
        @return: A dictionary of values
        """
        quant_obj = self.pool.get("stock.quant")
        quants = quant_obj.search(cr, uid, [('lot_id', 'in', ids)], context=context)
        moves = set()
        for quant in quant_obj.browse(cr, uid, quants, context=context):
            moves |= {move.id for move in quant.history_ids}
        if moves:
            return {
                'domain': "[('id','in',[" + ','.join(map(str, list(moves))) + "])]",
                'name': _('Traceability'),
                'view_mode': 'tree,form',
                'view_type': 'form',
                'context': {'tree_view_ref': 'stock.view_move_tree'},
                'res_model': 'stock.move',
                'type': 'ir.actions.act_window',
                    }
        return False


# ----------------------------------------------------
# Move
# ----------------------------------------------------

class stock_move(osv.osv):
    _name = "stock.move"
    _description = "Stock Move"
    _order = 'picking_id, sequence, id'

    def get_price_unit(self, cr, uid, move, context=None):
        """ Returns the unit price to store on the quant """
        return move.price_unit or move.product_id.standard_price

    def name_get(self, cr, uid, ids, context=None):
        res = []
        for line in self.browse(cr, uid, ids, context=context):
            name = line.location_id.name + ' > ' + line.location_dest_id.name
            if line.product_id.code:
                name = line.product_id.code + ': ' + name
            if line.picking_id.origin:
                name = line.picking_id.origin + '/ ' + name
            res.append((line.id, name))
        return res

    def _quantity_normalize(self, cr, uid, ids, name, args, context=None):
        uom_obj = self.pool.get('product.uom')
        res = {}
        for m in self.browse(cr, uid, ids, context=context):
            res[m.id] = uom_obj._compute_qty_obj(cr, uid, m.product_uom, m.product_uom_qty, m.product_id.uom_id, context=context)
        return res

    def _get_remaining_qty(self, cr, uid, ids, field_name, args, context=None):
        uom_obj = self.pool.get('product.uom')
        res = {}
        for move in self.browse(cr, uid, ids, context=context):
            qty = move.product_qty
            for record in move.linked_move_operation_ids:
                qty -= record.qty
            # Keeping in product default UoM
            res[move.id] = float_round(qty, precision_rounding=move.product_id.uom_id.rounding)
        return res

    def _get_lot_ids(self, cr, uid, ids, field_name, args, context=None):
        res = dict.fromkeys(ids, False)
        for move in self.browse(cr, uid, ids, context=context):
            if move.state == 'done':
                res[move.id] = [q.lot_id.id for q in move.quant_ids if q.lot_id]
            else:
                res[move.id] = [q.lot_id.id for q in move.reserved_quant_ids if q.lot_id]
        return res

    def _get_product_availability(self, cr, uid, ids, field_name, args, context=None):
        quant_obj = self.pool.get('stock.quant')
        res = dict.fromkeys(ids, False)
        for move in self.browse(cr, uid, ids, context=context):
            if move.state == 'done':
                res[move.id] = move.product_qty
            else:
                sublocation_ids = self.pool.get('stock.location').search(cr, uid, [('id', 'child_of', [move.location_id.id])], context=context)
                quant_ids = quant_obj.search(cr, uid, [('location_id', 'in', sublocation_ids), ('product_id', '=', move.product_id.id), ('reservation_id', '=', False)], context=context)
                availability = 0
                for quant in quant_obj.browse(cr, uid, quant_ids, context=context):
                    availability += quant.qty
                res[move.id] = min(move.product_qty, availability)
        return res

    def _get_string_qty_information(self, cr, uid, ids, field_name, args, context=None):
        settings_obj = self.pool.get('stock.config.settings')
        uom_obj = self.pool.get('product.uom')
        res = dict.fromkeys(ids, '')
        precision = self.pool['decimal.precision'].precision_get(cr, uid, 'Product Unit of Measure')
        for move in self.browse(cr, uid, ids, context=context):
            if move.state in ('draft', 'done', 'cancel') or move.location_id.usage != 'internal':
                res[move.id] = ''  # 'not applicable' or 'n/a' could work too
                continue
            total_available = min(move.product_qty, move.reserved_availability + move.availability)
            total_available = uom_obj._compute_qty_obj(cr, uid, move.product_id.uom_id, total_available, move.product_uom, round=False, context=context)
            total_available = float_round(total_available, precision_digits=precision)
            info = str(total_available)
            #look in the settings if we need to display the UoM name or not
            config_ids = settings_obj.search(cr, uid, [], limit=1, order='id DESC', context=context)
            if config_ids:
                stock_settings = settings_obj.browse(cr, uid, config_ids[0], context=context)
                if stock_settings.group_uom:
                    info += ' ' + move.product_uom.name
            if move.reserved_availability:
                if move.reserved_availability != total_available:
                    #some of the available quantity is assigned and some are available but not reserved
                    reserved_available = uom_obj._compute_qty_obj(cr, uid, move.product_id.uom_id, move.reserved_availability, move.product_uom, round=False, context=context)
                    reserved_available = float_round(reserved_available, precision_digits=precision)
                    info += _(' (%s reserved)') % str(reserved_available)
                else:
                    #all available quantity is assigned
                    info += _(' (reserved)')
            res[move.id] = info
        return res

    def _get_reserved_availability(self, cr, uid, ids, field_name, args, context=None):
        res = dict.fromkeys(ids, 0)
        for move in self.browse(cr, uid, ids, context=context):
            res[move.id] = sum([quant.qty for quant in move.reserved_quant_ids])
        return res

    def _get_move(self, cr, uid, ids, context=None):
        res = set()
        for quant in self.browse(cr, uid, ids, context=context):
            if quant.reservation_id:
                res.add(quant.reservation_id.id)
        return list(res)

    def _get_move_ids(self, cr, uid, ids, context=None):
        res = []
        for picking in self.browse(cr, uid, ids, context=context):
            res += [x.id for x in picking.move_lines]
        return res

    def _get_moves_from_prod(self, cr, uid, ids, context=None):
        if ids:
            return self.pool.get('stock.move').search(cr, uid, [('product_id', 'in', ids)], context=context)
        return []

    def _set_product_qty(self, cr, uid, id, field, value, arg, context=None):
        """ The meaning of product_qty field changed lately and is now a functional field computing the quantity
            in the default product UoM. This code has been added to raise an error if a write is made given a value
            for `product_qty`, where the same write should set the `product_uom_qty` field instead, in order to
            detect errors.
        """
        raise UserError(_('The requested operation cannot be processed because of a programming error setting the `product_qty` field instead of the `product_uom_qty`.'))

    _columns = {
        'sequence': fields.integer('Sequence'),
        'name': fields.char('Description', required=True, select=True),
        'priority': fields.selection(procurement.PROCUREMENT_PRIORITIES, 'Priority'),
        'create_date': fields.datetime('Creation Date', readonly=True, select=True),
        'date': fields.datetime('Date', required=True, select=True, help="Move date: scheduled date until move is done, then date of actual move processing", states={'done': [('readonly', True)]}),
        'date_expected': fields.datetime('Expected Date', states={'done': [('readonly', True)]}, required=True, select=True, help="Scheduled date for the processing of this move"),
        'product_id': fields.many2one('product.product', 'Product', required=True, select=True, domain=[('type', '<>', 'service')], states={'done': [('readonly', True)]}),
        'product_qty': fields.function(_quantity_normalize, fnct_inv=_set_product_qty, type='float', digits=0, store={
            _name: (lambda self, cr, uid, ids, c={}: ids, ['product_id', 'product_uom', 'product_uom_qty'], 10),
        }, string='Quantity',
            help='Quantity in the default UoM of the product'),
        'product_uom_qty': fields.float('Quantity', digits_compute=dp.get_precision('Product Unit of Measure'),
            required=True, states={'done': [('readonly', True)]},
            help="This is the quantity of products from an inventory "
                "point of view. For moves in the state 'done', this is the "
                "quantity of products that were actually moved. For other "
                "moves, this is the quantity of product that is planned to "
                "be moved. Lowering this quantity does not generate a "
                "backorder. Changing this quantity on assigned moves affects "
                "the product reservation, and should be done with care."
        ),
        'product_uom': fields.many2one('product.uom', 'Unit of Measure', required=True, states={'done': [('readonly', True)]}),
        'product_uos_qty': fields.float('Quantity (UOS)', digits_compute=dp.get_precision('Product UoS'), states={'done': [('readonly', True)]}),
        'product_uos': fields.many2one('product.uom', 'Product UOS', states={'done': [('readonly', True)]}),
        'product_tmpl_id': fields.related('product_id', 'product_tmpl_id', type='many2one', relation='product.template', string='Product Template'),

        'product_packaging': fields.many2one('product.packaging', 'Prefered Packaging', help="It specifies attributes of packaging like type, quantity of packaging,etc."),

        'location_id': fields.many2one('stock.location', 'Source Location', required=True, select=True, auto_join=True,
                                       states={'done': [('readonly', True)]}, help="Sets a location if you produce at a fixed location. This can be a partner location if you subcontract the manufacturing operations."),
        'location_dest_id': fields.many2one('stock.location', 'Destination Location', required=True, states={'done': [('readonly', True)]}, select=True,
                                            auto_join=True, help="Location where the system will stock the finished products."),

        'partner_id': fields.many2one('res.partner', 'Destination Address ', states={'done': [('readonly', True)]}, help="Optional address where goods are to be delivered, specifically used for allotment"),


        'move_dest_id': fields.many2one('stock.move', 'Destination Move', help="Optional: next stock move when chaining them", select=True, copy=False),
        'move_orig_ids': fields.one2many('stock.move', 'move_dest_id', 'Original Move', help="Optional: previous stock move when chaining them", select=True),

        'picking_id': fields.many2one('stock.picking', 'Transfer Reference', select=True, states={'done': [('readonly', True)]}),
        'note': fields.text('Notes'),
        'state': fields.selection([('draft', 'New'),
                                   ('cancel', 'Cancelled'),
                                   ('waiting', 'Waiting Another Move'),
                                   ('confirmed', 'Waiting Availability'),
                                   ('assigned', 'Available'),
                                   ('done', 'Done'),
                                   ], 'Status', readonly=True, select=True, copy=False,
                 help= "* New: When the stock move is created and not yet confirmed.\n"\
                       "* Waiting Another Move: This state can be seen when a move is waiting for another one, for example in a chained flow.\n"\
                       "* Waiting Availability: This state is reached when the procurement resolution is not straight forward. It may need the scheduler to run, a component to me manufactured...\n"\
                       "* Available: When products are reserved, it is set to \'Available\'.\n"\
                       "* Done: When the shipment is processed, the state is \'Done\'."),
        'partially_available': fields.boolean('Partially Available', readonly=True, help="Checks if the move has some stock reserved", copy=False),
        'price_unit': fields.float('Unit Price', help="Technical field used to record the product cost set by the user during a picking confirmation (when costing method used is 'average price' or 'real'). Value given in company currency and in product uom."),  # as it's a technical field, we intentionally don't provide the digits attribute

        'company_id': fields.many2one('res.company', 'Company', required=True, select=True),
        'split_from': fields.many2one('stock.move', string="Move Split From", help="Technical field used to track the origin of a split move, which can be useful in case of debug", copy=False),
        'backorder_id': fields.related('picking_id', 'backorder_id', type='many2one', relation="stock.picking", string="Back Order of", select=True),
        'origin': fields.char("Source Document"),
        'procure_method': fields.selection([('make_to_stock', 'Default: Take From Stock'), ('make_to_order', 'Advanced: Apply Procurement Rules')], 'Supply Method', required=True, 
                                           help="""By default, the system will take from the stock in the source location and passively wait for availability. The other possibility allows you to directly create a procurement on the source location (and thus ignore its current stock) to gather products. If we want to chain moves and have this one to wait for the previous, this second option should be chosen."""),

        # used for colors in tree views:
        'scrapped': fields.related('location_dest_id', 'scrap_location', type='boolean', relation='stock.location', string='Scrapped', readonly=True),

        'quant_ids': fields.many2many('stock.quant', 'stock_quant_move_rel', 'move_id', 'quant_id', 'Moved Quants', copy=False),
        'reserved_quant_ids': fields.one2many('stock.quant', 'reservation_id', 'Reserved quants'),
        'linked_move_operation_ids': fields.one2many('stock.move.operation.link', 'move_id', string='Linked Operations', readonly=True, help='Operations that impact this move for the computation of the remaining quantities'),
        'remaining_qty': fields.function(_get_remaining_qty, type='float', string='Remaining Quantity', digits=0,
                                         states={'done': [('readonly', True)]}, help="Remaining Quantity in default UoM according to operations matched with this move"),
        'procurement_id': fields.many2one('procurement.order', 'Procurement'),
        'group_id': fields.many2one('procurement.group', 'Procurement Group'),
        'rule_id': fields.many2one('procurement.rule', 'Procurement Rule', help='The procurement rule that created this stock move'),
        'push_rule_id': fields.many2one('stock.location.path', 'Push Rule', help='The push rule that created this stock move'),
        'propagate': fields.boolean('Propagate cancel and split', help='If checked, when this move is cancelled, cancel the linked move too'),
        'picking_type_id': fields.many2one('stock.picking.type', 'Picking Type'),
        'inventory_id': fields.many2one('stock.inventory', 'Inventory'),
        'lot_ids': fields.function(_get_lot_ids, type='many2many', relation='stock.production.lot', string='Lots'),
        'origin_returned_move_id': fields.many2one('stock.move', 'Origin return move', help='move that created the return move', copy=False),
        'returned_move_ids': fields.one2many('stock.move', 'origin_returned_move_id', 'All returned moves', help='Optional: all returned moves created from this move'),
        'reserved_availability': fields.function(_get_reserved_availability, type='float', string='Quantity Reserved', readonly=True, help='Quantity that has already been reserved for this move'),
        'availability': fields.function(_get_product_availability, type='float', string='Quantity Available', readonly=True, help='Quantity in stock that can still be reserved for this move'),
        'string_availability_info': fields.function(_get_string_qty_information, type='text', string='Availability', readonly=True, help='Show various information on stock availability for this move'),
        'restrict_lot_id': fields.many2one('stock.production.lot', 'Lot', help="Technical field used to depict a restriction on the lot of quants to consider when marking this move as 'done'"),
        'restrict_partner_id': fields.many2one('res.partner', 'Owner ', help="Technical field used to depict a restriction on the ownership of quants to consider when marking this move as 'done'"),
        'route_ids': fields.many2many('stock.location.route', 'stock_location_route_move', 'move_id', 'route_id', 'Destination route', help="Preferred route to be followed by the procurement order"),
        'warehouse_id': fields.many2one('stock.warehouse', 'Warehouse', help="Technical field depicting the warehouse to consider for the route selection on the next procurement (if any)."),
    }

    def _default_location_destination(self, cr, uid, context=None):
        context = context or {}
        if context.get('default_picking_type_id', False):
            pick_type = self.pool.get('stock.picking.type').browse(cr, uid, context['default_picking_type_id'], context=context)
            return pick_type.default_location_dest_id and pick_type.default_location_dest_id.id or False
        return False

    def _default_location_source(self, cr, uid, context=None):
        context = context or {}
        if context.get('default_picking_type_id', False):
            pick_type = self.pool.get('stock.picking.type').browse(cr, uid, context['default_picking_type_id'], context=context)
            return pick_type.default_location_src_id and pick_type.default_location_src_id.id or False
        return False

    def _default_destination_address(self, cr, uid, context=None):
        return False

    def _default_group_id(self, cr, uid, context=None):
        context = context or {}
        if context.get('default_picking_id', False):
            picking = self.pool.get('stock.picking').browse(cr, uid, context['default_picking_id'], context=context)
            return picking.group_id.id
        return False

    _defaults = {
        'location_id': _default_location_source,
        'location_dest_id': _default_location_destination,
        'partner_id': _default_destination_address,
        'state': 'draft',
        'priority': '1',
        'product_uom_qty': 1.0,
        'sequence': 10,
        'scrapped': False,
        'date': fields.datetime.now,
        'company_id': lambda self, cr, uid, c: self.pool.get('res.company')._company_default_get(cr, uid, 'stock.move', context=c),
        'date_expected': fields.datetime.now,
        'procure_method': 'make_to_stock',
        'propagate': True,
        'partially_available': False,
        'group_id': _default_group_id,
    }

    def _check_uom(self, cr, uid, ids, context=None):
        for move in self.browse(cr, uid, ids, context=context):
            if move.product_id.uom_id.category_id.id != move.product_uom.category_id.id:
                return False
        return True

    _constraints = [
        (_check_uom,
            'You try to move a product using a UoM that is not compatible with the UoM of the product moved. Please use an UoM in the same UoM category.',
            ['product_uom']),
    ]
    def init(self, cr):
        cr.execute('SELECT indexname FROM pg_indexes WHERE indexname = %s', ('stock_move_product_location_index',))
        if not cr.fetchone():
            cr.execute('CREATE INDEX stock_move_product_location_index ON stock_move (product_id, location_id, location_dest_id, company_id, state)')

    @api.cr_uid_ids_context
    def do_unreserve(self, cr, uid, move_ids, context=None):
        quant_obj = self.pool.get("stock.quant")
        for move in self.browse(cr, uid, move_ids, context=context):
            if move.state in ('done', 'cancel'):
                raise UserError(_('Cannot unreserve a done move'))
            quant_obj.quants_unreserve(cr, uid, move, context=context)
            if self.find_move_ancestors(cr, uid, move, context=context):
                self.write(cr, uid, [move.id], {'state': 'waiting'}, context=context)
            else:
                self.write(cr, uid, [move.id], {'state': 'confirmed'}, context=context)

    def _prepare_procurement_from_move(self, cr, uid, move, context=None):
        origin = (move.group_id and (move.group_id.name + ":") or "") + (move.rule_id and move.rule_id.name or move.origin or move.picking_id.name or "/")
        group_id = move.group_id and move.group_id.id or False
        if move.rule_id:
            if move.rule_id.group_propagation_option == 'fixed' and move.rule_id.group_id:
                group_id = move.rule_id.group_id.id
            elif move.rule_id.group_propagation_option == 'none':
                group_id = False
        return {
            'name': move.rule_id and move.rule_id.name or "/",
            'origin': origin,
            'company_id': move.company_id and move.company_id.id or False,
            'date_planned': move.date,
            'product_id': move.product_id.id,
            'product_qty': move.product_uom_qty,
            'product_uom': move.product_uom.id,
            'product_uos_qty': (move.product_uos and move.product_uos_qty) or move.product_uom_qty,
            'product_uos': (move.product_uos and move.product_uos.id) or move.product_uom.id,
            'location_id': move.location_id.id,
            'move_dest_id': move.id,
            'group_id': group_id,
            'route_ids': [(4, x.id) for x in move.route_ids],
            'warehouse_id': move.warehouse_id.id or (move.picking_type_id and move.picking_type_id.warehouse_id.id or False),
            'priority': move.priority,
        }

    def _push_apply(self, cr, uid, moves, context=None):
        push_obj = self.pool.get("stock.location.path")
        for move in moves:
            #1) if the move is already chained, there is no need to check push rules
            #2) if the move is a returned move, we don't want to check push rules, as returning a returned move is the only decent way
            #   to receive goods without triggering the push rules again (which would duplicate chained operations)
            if not move.move_dest_id and not move.origin_returned_move_id:
                domain = [('location_from_id', '=', move.location_dest_id.id)]
                #priority goes to the route defined on the product and product category
                route_ids = [x.id for x in move.product_id.route_ids + move.product_id.categ_id.total_route_ids]
                rules = push_obj.search(cr, uid, domain + [('route_id', 'in', route_ids)], order='route_sequence, sequence', context=context)
                if not rules:
                    #then we search on the warehouse if a rule can apply
                    wh_route_ids = []
                    if move.warehouse_id:
                        wh_route_ids = [x.id for x in move.warehouse_id.route_ids]
                    elif move.picking_type_id and move.picking_type_id.warehouse_id:
                        wh_route_ids = [x.id for x in move.picking_type_id.warehouse_id.route_ids]
                    if wh_route_ids:
                        rules = push_obj.search(cr, uid, domain + [('route_id', 'in', wh_route_ids)], order='route_sequence, sequence', context=context)
                    if not rules:
                        #if no specialized push rule has been found yet, we try to find a general one (without route)
                        rules = push_obj.search(cr, uid, domain + [('route_id', '=', False)], order='sequence', context=context)
                if rules:
                    rule = push_obj.browse(cr, uid, rules[0], context=context)
                    push_obj._apply(cr, uid, rule, move, context=context)
        return True

    def _create_procurement(self, cr, uid, move, context=None):
        """ This will create a procurement order """
        return self.pool.get("procurement.order").create(cr, uid, self._prepare_procurement_from_move(cr, uid, move, context=context), context=context)

    def _create_procurements(self, cr, uid, moves, context=None):
        res = []
        for move in moves:
            res.append(self._create_procurement(cr, uid, move, context=context))
        return res

    def create(self, cr, uid, vals, context=None):
        if context is None:
            context = {}
        picking_obj = self.pool['stock.picking']
        track = not context.get('mail_notrack') and vals.get('picking_id')
        if track:
            picking = picking_obj.browse(cr, uid, vals['picking_id'], context=context)
            initial_values = {picking.id: {'state': picking.state}}
        res = super(stock_move, self).create(cr, uid, vals, context=context)
        if track:
            picking_obj.message_track(cr, uid, [vals['picking_id']], picking_obj.fields_get(cr, uid, ['state'], context=context), initial_values, context=context)
        return res

    def write(self, cr, uid, ids, vals, context=None):
        if context is None:
            context = {}
        if isinstance(ids, (int, long)):
            ids = [ids]
        picking_obj = self.pool['stock.picking']
        # Check that we do not modify a stock.move which is done
        frozen_fields = set(['product_qty', 'product_uom', 'product_uos_qty', 'product_uos', 'location_id', 'location_dest_id', 'product_id'])
        moves = self.browse(cr, uid, ids, context=context)
        for move in moves:
            if move.state == 'done':
                if frozen_fields.intersection(vals):
                    raise UserError(_('Quantities, Units of Measure, Products and Locations cannot be modified on stock moves that have already been processed (except by the Administrator).'))
        propagated_changes_dict = {}
        #propagation of quantity change
        if vals.get('product_uom_qty'):
            propagated_changes_dict['product_uom_qty'] = vals['product_uom_qty']
        if vals.get('product_uom_id'):
            propagated_changes_dict['product_uom_id'] = vals['product_uom_id']
        if vals.get('product_uos_qty'):
            propagated_changes_dict['product_uos_qty'] = vals['product_uos_qty']
        if vals.get('product_uos_id'):
            propagated_changes_dict['product_uos_id'] = vals['product_uos_id']
        #propagation of expected date:
        propagated_date_field = False
        if vals.get('date_expected'):
            #propagate any manual change of the expected date
            propagated_date_field = 'date_expected'
        elif (vals.get('state', '') == 'done' and vals.get('date')):
            #propagate also any delta observed when setting the move as done
            propagated_date_field = 'date'

        if not context.get('do_not_propagate', False) and (propagated_date_field or propagated_changes_dict):
            #any propagation is (maybe) needed
            for move in self.browse(cr, uid, ids, context=context):
                if move.move_dest_id and move.propagate:
                    if 'date_expected' in propagated_changes_dict:
                        propagated_changes_dict.pop('date_expected')
                    if propagated_date_field:
                        current_date = datetime.strptime(move.date_expected, DEFAULT_SERVER_DATETIME_FORMAT)
                        new_date = datetime.strptime(vals.get(propagated_date_field), DEFAULT_SERVER_DATETIME_FORMAT)
                        delta = new_date - current_date
                        if abs(delta.days) >= move.company_id.propagation_minimum_delta:
                            old_move_date = datetime.strptime(move.move_dest_id.date_expected, DEFAULT_SERVER_DATETIME_FORMAT)
                            new_move_date = (old_move_date + relativedelta.relativedelta(days=delta.days or 0)).strftime(DEFAULT_SERVER_DATETIME_FORMAT)
                            propagated_changes_dict['date_expected'] = new_move_date
                    #For pushed moves as well as for pulled moves, propagate by recursive call of write().
                    #Note that, for pulled moves we intentionally don't propagate on the procurement.
                    if propagated_changes_dict:
                        self.write(cr, uid, [move.move_dest_id.id], propagated_changes_dict, context=context)
        track_pickings = not context.get('mail_notrack') and any(field in vals for field in ['state', 'picking_id', 'partially_available'])
        if track_pickings:
            to_track_picking_ids = set([move.picking_id.id for move in moves if move.picking_id])
            if vals.get('picking_id'):
                to_track_picking_ids.add(vals['picking_id'])
            to_track_picking_ids = list(to_track_picking_ids)
            pickings = picking_obj.browse(cr, uid, to_track_picking_ids, context=context)
            initial_values = dict((picking.id, {'state': picking.state}) for picking in pickings)
        res = super(stock_move, self).write(cr, uid, ids, vals, context=context)
        if track_pickings:
            picking_obj.message_track(cr, uid, to_track_picking_ids, picking_obj.fields_get(cr, uid, ['state'], context=context), initial_values, context=context)
        return res

    def onchange_quantity(self, cr, uid, ids, product_id, product_qty, product_uom, product_uos):
        """ On change of product quantity finds UoM and UoS quantities
        @param product_id: Product id
        @param product_qty: Changed Quantity of product
        @param product_uom: Unit of measure of product
        @param product_uos: Unit of sale of product
        @return: Dictionary of values
        """
        result = {
            'product_uos_qty': 0.00
        }
        warning = {}

        if (not product_id) or (product_qty <= 0.0):
            result['product_qty'] = 0.0
            return {'value': result}

        product_obj = self.pool.get('product.product')
        uos_coeff = product_obj.read(cr, uid, product_id, ['uos_coeff'])

        # Warn if the quantity was decreased
        if ids:
            for move in self.read(cr, uid, ids, ['product_qty']):
                if product_qty < move['product_qty']:
                    warning.update({
                        'title': _('Information'),
                        'message': _("By changing this quantity here, you accept the "
                                "new quantity as complete: Odoo will not "
                                "automatically generate a back order.")})
                break

        if product_uos and product_uom and (product_uom != product_uos):
            precision = self.pool.get('decimal.precision').precision_get(cr, uid, 'Product UoS')
            result['product_uos_qty'] = float_round(product_qty * uos_coeff['uos_coeff'], precision_digits=precision)
        else:
            result['product_uos_qty'] = product_qty

        return {'value': result, 'warning': warning}

    def onchange_uos_quantity(self, cr, uid, ids, product_id, product_uos_qty,
                          product_uos, product_uom):
        """ On change of product quantity finds UoM and UoS quantities
        @param product_id: Product id
        @param product_uos_qty: Changed UoS Quantity of product
        @param product_uom: Unit of measure of product
        @param product_uos: Unit of sale of product
        @return: Dictionary of values
        """
        result = {
            'product_uom_qty': 0.00
        }

        if (not product_id) or (product_uos_qty <= 0.0):
            result['product_uos_qty'] = 0.0
            return {'value': result}

        product_obj = self.pool.get('product.product')
        uos_coeff = product_obj.read(cr, uid, product_id, ['uos_coeff'])

        # No warning if the quantity was decreased to avoid double warnings:
        # The clients should call onchange_quantity too anyway

        if product_uos and product_uom and (product_uom != product_uos):
            precision = self.pool.get('decimal.precision').precision_get(cr, uid, 'Product Unit of Measure')
            result['product_uom_qty'] = float_round(product_uos_qty / uos_coeff['uos_coeff'], precision_digits=precision)
        else:
            result['product_uom_qty'] = product_uos_qty
        return {'value': result}

    def onchange_product_id(self, cr, uid, ids, prod_id=False, loc_id=False, loc_dest_id=False, partner_id=False):
        """ On change of product id, if finds UoM, UoS, quantity and UoS quantity.
        @param prod_id: Changed Product id
        @param loc_id: Source location id
        @param loc_dest_id: Destination location id
        @param partner_id: Address id of partner
        @return: Dictionary of values
        """
        if not prod_id:
            return {}
        user = self.pool.get('res.users').browse(cr, uid, uid)
        lang = user and user.lang or False
        if partner_id:
            addr_rec = self.pool.get('res.partner').browse(cr, uid, partner_id)
            if addr_rec:
                lang = addr_rec and addr_rec.lang or False
        ctx = {'lang': lang}

        product = self.pool.get('product.product').browse(cr, uid, [prod_id], context=ctx)[0]
        uos_id = product.uos_id and product.uos_id.id or False
        result = {
            'name': product.partner_ref,
            'product_uom': product.uom_id.id,
            'product_uos': uos_id,
            'product_uom_qty': 1.00,
            'product_uos_qty': self.pool.get('stock.move').onchange_quantity(cr, uid, ids, prod_id, 1.00, product.uom_id.id, uos_id)['value']['product_uos_qty'],
        }
        if loc_id:
            result['location_id'] = loc_id
        if loc_dest_id:
            result['location_dest_id'] = loc_dest_id
        return {'value': result}

    def _prepare_picking_assign(self, cr, uid, move, context=None):
        """ Prepares a new picking for this move as it could not be assigned to
        another picking. This method is designed to be inherited.
        """
        values = {
            'origin': move.origin,
            'company_id': move.company_id and move.company_id.id or False,
            'move_type': move.group_id and move.group_id.move_type or 'direct',
            'partner_id': move.partner_id.id or False,
            'picking_type_id': move.picking_type_id and move.picking_type_id.id or False,
            }
        return values

    @api.cr_uid_ids_context
    def _picking_assign(self, cr, uid, move_ids, procurement_group, location_from, location_to, context=None):
        """Assign a picking on the given move_ids, which is a list of move supposed to share the same procurement_group, location_from and location_to
        (and company). Those attributes are also given as parameters.
        """
        pick_obj = self.pool.get("stock.picking")
        picks = pick_obj.search(cr, uid, [
                ('group_id', '=', procurement_group),
                ('location_id', '=', location_from),
                ('location_dest_id', '=', location_to),
                ('state', 'in', ['draft', 'confirmed', 'waiting'])], limit=1, context=context)
        if picks:
            pick = picks[0]
        else:
            move = self.browse(cr, uid, move_ids, context=context)[0]
            values = self._prepare_picking_assign(cr, uid, move, context=context)
            pick = pick_obj.create(cr, uid, values, context=context)
        return self.write(cr, uid, move_ids, {'picking_id': pick}, context=context)

    def onchange_date(self, cr, uid, ids, date, date_expected, context=None):
        """ On change of Scheduled Date gives a Move date.
        @param date_expected: Scheduled Date
        @param date: Move Date
        @return: Move Date
        """
        if not date_expected:
            date_expected = time.strftime(DEFAULT_SERVER_DATETIME_FORMAT)
        return {'value': {'date': date_expected}}

    def attribute_price(self, cr, uid, move, context=None):
        """
            Attribute price to move, important in inter-company moves or receipts with only one partner
        """
        if not move.price_unit:
            price = move.product_id.standard_price
            self.write(cr, uid, [move.id], {'price_unit': price})

    def action_confirm(self, cr, uid, ids, context=None):
        """ Confirms stock move or put it in waiting if it's linked to another move.
        @return: List of ids.
        """
        if not context:
            context = {}
        if isinstance(ids, (int, long)):
            ids = [ids]
        states = {
            'confirmed': [],
            'waiting': []
        }
        to_assign = {}
        for move in self.browse(cr, uid, ids, context=context):
            self.attribute_price(cr, uid, move, context=context)
            state = 'confirmed'
            #if the move is preceeded, then it's waiting (if preceeding move is done, then action_assign has been called already and its state is already available)
            if move.move_orig_ids:
                state = 'waiting'
            #if the move is split and some of the ancestor was preceeded, then it's waiting as well
            elif move.split_from:
                move2 = move.split_from
                while move2 and state != 'waiting':
                    if move2.move_orig_ids:
                        state = 'waiting'
                    move2 = move2.split_from
            states[state].append(move.id)

            if not move.picking_id and move.picking_type_id:
                key = (move.group_id.id, move.location_id.id, move.location_dest_id.id)
                if key not in to_assign:
                    to_assign[key] = []
                to_assign[key].append(move.id)
        moves = [move for move in self.browse(cr, uid, states['confirmed'], context=context) if move.procure_method == 'make_to_order']
        self._create_procurements(cr, uid, moves, context=context)
        for move in moves:
            states['waiting'].append(move.id)
            states['confirmed'].remove(move.id)

        for state, write_ids in states.items():
            if len(write_ids):
                self.write(cr, uid, write_ids, {'state': state}, context=context)
        #assign picking in batch for all confirmed move that share the same details
        for key, move_ids in to_assign.items():
            procurement_group, location_from, location_to = key
            self._picking_assign(cr, uid, move_ids, procurement_group, location_from, location_to, context=context)
        moves = self.browse(cr, uid, ids, context=context)
        self._push_apply(cr, uid, moves, context=context)
        return ids

    def force_assign(self, cr, uid, ids, context=None):
        """ Changes the state to assigned.
        @return: True
        """
        return self.write(cr, uid, ids, {'state': 'assigned'}, context=context)

    def check_tracking_product(self, cr, uid, product, lot_id, location, location_dest, context=None):
        check = False
        if product.track_all and not location_dest.usage == 'inventory':
            check = True
        elif product.track_incoming and location.usage in ('supplier', 'transit', 'inventory') and location_dest.usage == 'internal':
            check = True
        elif product.track_outgoing and location_dest.usage in ('customer', 'transit') and location.usage == 'internal':
            check = True
        if check and not lot_id:
            raise UserError(_('You must assign a serial number for the product %s') % (product.name))


    def check_tracking(self, cr, uid, move, lot_id, context=None):
        """ Checks if serial number is assigned to stock move or not and raise an error if it had to.
        """
        self.check_tracking_product(cr, uid, move.product_id, lot_id, move.location_id, move.location_dest_id, context=context)
        

    def action_assign(self, cr, uid, ids, context=None):
        """ Checks the product type and accordingly writes the state.
        """
        context = context or {}
        quant_obj = self.pool.get("stock.quant")
        to_assign_moves = set()
        main_domain = {}
        todo_moves = []
        operations = set()
        for move in self.browse(cr, uid, ids, context=context):
            if move.state not in ('confirmed', 'waiting', 'assigned'):
                continue
            if move.location_id.usage in ('supplier', 'inventory', 'production'):
                to_assign_moves.add(move.id)
                #in case the move is returned, we want to try to find quants before forcing the assignment
                if not move.origin_returned_move_id:
                    continue
            if move.product_id.type == 'consu':
                to_assign_moves.add(move.id)
                continue
            else:
                todo_moves.append(move)

                #we always keep the quants already assigned and try to find the remaining quantity on quants not assigned only
                main_domain[move.id] = [('reservation_id', '=', False), ('qty', '>', 0)]

                #if the move is preceeded, restrict the choice of quants in the ones moved previously in original move
                ancestors = self.find_move_ancestors(cr, uid, move, context=context)
                if move.state == 'waiting' and not ancestors:
                    #if the waiting move hasn't yet any ancestor (PO/MO not confirmed yet), don't find any quant available in stock
                    main_domain[move.id] += [('id', '=', False)]
                elif ancestors:
                    main_domain[move.id] += [('history_ids', 'in', ancestors)]

                #if the move is returned from another, restrict the choice of quants to the ones that follow the returned move
                if move.origin_returned_move_id:
                    main_domain[move.id] += [('history_ids', 'in', move.origin_returned_move_id.id)]
                for link in move.linked_move_operation_ids:
                    operations.add(link.operation_id)
        # Check all ops and sort them: we want to process first the packages, then operations with lot then the rest
        operations = list(operations)
        operations.sort(key=lambda x: ((x.package_id and not x.product_id) and -4 or 0) + (x.package_id and -2 or 0) + (x.lot_id and -1 or 0))
        for ops in operations:
            #first try to find quants based on specific domains given by linked operations
            for record in ops.linked_move_operation_ids:
                move = record.move_id
                if move.id in main_domain:
                    domain = main_domain[move.id] + self.pool.get('stock.move.operation.link').get_specific_domain(cr, uid, record, context=context)
                    qty = record.qty
                    if qty:
                        quants = quant_obj.quants_get_prefered_domain(cr, uid, ops.location_id, move.product_id, qty, domain=domain, prefered_domain_list=[], restrict_lot_id=move.restrict_lot_id.id, restrict_partner_id=move.restrict_partner_id.id, context=context)
                        quant_obj.quants_reserve(cr, uid, quants, move, record, context=context)
        for move in todo_moves:
            if move.linked_move_operation_ids:
                continue
            #then if the move isn't totally assigned, try to find quants without any specific domain
            if move.state != 'assigned':
                qty_already_assigned = move.reserved_availability
                qty = move.product_qty - qty_already_assigned
                quants = quant_obj.quants_get_prefered_domain(cr, uid, move.location_id, move.product_id, qty, domain=main_domain[move.id], prefered_domain_list=[], restrict_lot_id=move.restrict_lot_id.id, restrict_partner_id=move.restrict_partner_id.id, context=context)
                quant_obj.quants_reserve(cr, uid, quants, move, context=context)

        #force assignation of consumable products and incoming from supplier/inventory/production
        if to_assign_moves:
            self.force_assign(cr, uid, list(to_assign_moves), context=context)

    def action_cancel(self, cr, uid, ids, context=None):
        """ Cancels the moves and if all moves are cancelled it cancels the picking.
        @return: True
        """
        procurement_obj = self.pool.get('procurement.order')
        context = context or {}
        procs_to_check = set()
        for move in self.browse(cr, uid, ids, context=context):
            if move.state == 'done':
                raise UserError(_('You cannot cancel a stock move that has been set to \'Done\'.'))
            if move.reserved_quant_ids:
                self.pool.get("stock.quant").quants_unreserve(cr, uid, move, context=context)
            if context.get('cancel_procurement'):
                if move.propagate:
                    procurement_ids = procurement_obj.search(cr, uid, [('move_dest_id', '=', move.id)], context=context)
                    procurement_obj.cancel(cr, uid, procurement_ids, context=context)
            else:
                if move.move_dest_id:
                    if move.propagate:
                        self.action_cancel(cr, uid, [move.move_dest_id.id], context=context)
                    elif move.move_dest_id.state == 'waiting':
                        #If waiting, the chain will be broken and we are not sure if we can still wait for it (=> could take from stock instead)
                        self.write(cr, uid, [move.move_dest_id.id], {'state': 'confirmed'}, context=context)
                if move.procurement_id:
                    # Does the same as procurement check, only eliminating a refresh
                    procs_to_check.add(move.procurement_id.id)
                    
        res = self.write(cr, uid, ids, {'state': 'cancel', 'move_dest_id': False}, context=context)
        if procs_to_check:
            procurement_obj.check(cr, uid, list(procs_to_check), context=context)
        return res

    def _check_package_from_moves(self, cr, uid, ids, context=None):
        pack_obj = self.pool.get("stock.quant.package")
        packs = set()
        for move in self.browse(cr, uid, ids, context=context):
            packs |= set([q.package_id for q in move.quant_ids if q.package_id and q.qty > 0])
        return pack_obj._check_location_constraint(cr, uid, list(packs), context=context)

    def find_move_ancestors(self, cr, uid, move, context=None):
        '''Find the first level ancestors of given move '''
        ancestors = []
        move2 = move
        while move2:
            ancestors += [x.id for x in move2.move_orig_ids]
            #loop on the split_from to find the ancestor of split moves only if the move has not direct ancestor (priority goes to them)
            move2 = not move2.move_orig_ids and move2.split_from or False
        return ancestors

    @api.cr_uid_ids_context
    def recalculate_move_state(self, cr, uid, move_ids, context=None):
        '''Recompute the state of moves given because their reserved quants were used to fulfill another operation'''
        for move in self.browse(cr, uid, move_ids, context=context):
            vals = {}
            reserved_quant_ids = move.reserved_quant_ids
            if len(reserved_quant_ids) > 0 and not move.partially_available:
                vals['partially_available'] = True
            if len(reserved_quant_ids) == 0 and move.partially_available:
                vals['partially_available'] = False
            if move.state == 'assigned':
                if self.find_move_ancestors(cr, uid, move, context=context):
                    vals['state'] = 'waiting'
                else:
                    vals['state'] = 'confirmed'
            if vals:
                self.write(cr, uid, [move.id], vals, context=context)

    def action_done(self, cr, uid, ids, context=None):
        """ Process completely the moves given as ids and if all moves are done, it will finish the picking.
        """
        context = context or {}
        picking_obj = self.pool.get("stock.picking")
        quant_obj = self.pool.get("stock.quant")
        todo = [move.id for move in self.browse(cr, uid, ids, context=context) if move.state == "draft"]
        if todo:
            ids = self.action_confirm(cr, uid, todo, context=context)
        pickings = set()
        procurement_ids = set()
        #Search operations that are linked to the moves
        operations = set()
        move_qty = {}
        for move in self.browse(cr, uid, ids, context=context):
            move_qty[move.id] = move.product_qty
            for link in move.linked_move_operation_ids:
                operations.add(link.operation_id)

        #Sort operations according to entire packages first, then package + lot, package only, lot only
        operations = list(operations)
        operations.sort(key=lambda x: ((x.package_id and not x.product_id) and -4 or 0) + (x.package_id and -2 or 0) + (x.lot_id and -1 or 0))

        for ops in operations:
            if ops.picking_id:
                pickings.add(ops.picking_id.id)
            main_domain = [('qty', '>', 0)]
            for record in ops.linked_move_operation_ids:
                move = record.move_id
                self.check_tracking(cr, uid, move, not ops.product_id and ops.package_id.id or ops.lot_id.id, context=context)
                prefered_domain = [('reservation_id', '=', move.id)]
                fallback_domain = [('reservation_id', '=', False)]
                fallback_domain2 = ['&', ('reservation_id', '!=', move.id), ('reservation_id', '!=', False)]
                prefered_domain_list = [prefered_domain] + [fallback_domain] + [fallback_domain2]
                dom = main_domain + self.pool.get('stock.move.operation.link').get_specific_domain(cr, uid, record, context=context)
                quants = quant_obj.quants_get_prefered_domain(cr, uid, ops.location_id, move.product_id, record.qty, domain=dom, prefered_domain_list=prefered_domain_list,
                                                          restrict_lot_id=move.restrict_lot_id.id, restrict_partner_id=move.restrict_partner_id.id, context=context)
                if ops.product_id:
                    #If a product is given, the result is always put immediately in the result package (if it is False, they are without package)
                    quant_dest_package_id  = ops.result_package_id.id
                    ctx = context
                else:
                    # When a pack is moved entirely, the quants should not be written anything for the destination package
                    quant_dest_package_id = False
                    ctx = context.copy()
                    ctx['entire_pack'] = True
                quant_obj.quants_move(cr, uid, quants, move, ops.location_dest_id, location_from=ops.location_id, lot_id=ops.lot_id.id, owner_id=ops.owner_id.id, src_package_id=ops.package_id.id, dest_package_id=quant_dest_package_id, context=ctx)

                # Handle pack in pack
                if not ops.product_id and ops.package_id and ops.result_package_id.id != ops.package_id.parent_id.id:
                    self.pool.get('stock.quant.package').write(cr, SUPERUSER_ID, [ops.package_id.id], {'parent_id': ops.result_package_id.id}, context=context)
                if not move_qty.get(move.id):
                    raise UserError(_("The roundings of your Unit of Measures %s on the move vs. %s on the product don't allow to do these operations or you are not transferring the picking at once. ") % (move.product_uom.name, move.product_id.uom_id.name))
                move_qty[move.id] -= record.qty
        #Check for remaining qtys and unreserve/check move_dest_id in
        move_dest_ids = set()
        for move in self.browse(cr, uid, ids, context=context):
            move_qty_cmp = float_compare(move_qty[move.id], 0, precision_rounding=move.product_id.uom_id.rounding)
            if move_qty_cmp > 0:  # (=In case no pack operations in picking)
                main_domain = [('qty', '>', 0)]
                prefered_domain = [('reservation_id', '=', move.id)]
                fallback_domain = [('reservation_id', '=', False)]
                fallback_domain2 = ['&', ('reservation_id', '!=', move.id), ('reservation_id', '!=', False)]
                prefered_domain_list = [prefered_domain] + [fallback_domain] + [fallback_domain2]
                self.check_tracking(cr, uid, move, move.restrict_lot_id.id, context=context)
                qty = move_qty[move.id]
                quants = quant_obj.quants_get_prefered_domain(cr, uid, move.location_id, move.product_id, qty, domain=main_domain, prefered_domain_list=prefered_domain_list, restrict_lot_id=move.restrict_lot_id.id, restrict_partner_id=move.restrict_partner_id.id, context=context)
                quant_obj.quants_move(cr, uid, quants, move, move.location_dest_id, lot_id=move.restrict_lot_id.id, owner_id=move.restrict_partner_id.id, context=context)

            # If the move has a destination, add it to the list to reserve
            if move.move_dest_id and move.move_dest_id.state in ('waiting', 'confirmed'):
                move_dest_ids.add(move.move_dest_id.id)

            if move.procurement_id:
                procurement_ids.add(move.procurement_id.id)

            #unreserve the quants and make them available for other operations/moves
            quant_obj.quants_unreserve(cr, uid, move, context=context)
        # Check the packages have been placed in the correct locations
        self._check_package_from_moves(cr, uid, ids, context=context)
        #set the move as done
        self.write(cr, uid, ids, {'state': 'done', 'date': time.strftime(DEFAULT_SERVER_DATETIME_FORMAT)}, context=context)
        self.pool.get('procurement.order').check(cr, uid, list(procurement_ids), context=context)
        #assign destination moves
        if move_dest_ids:
            self.action_assign(cr, uid, list(move_dest_ids), context=context)
        #check picking state to set the date_done is needed
        done_picking = []
        for picking in picking_obj.browse(cr, uid, list(pickings), context=context):
            if picking.state == 'done' and not picking.date_done:
                done_picking.append(picking.id)
        if done_picking:
            picking_obj.write(cr, uid, done_picking, {'date_done': time.strftime(DEFAULT_SERVER_DATETIME_FORMAT)}, context=context)
        return True

    def unlink(self, cr, uid, ids, context=None):
        context = context or {}
        for move in self.browse(cr, uid, ids, context=context):
            if move.state not in ('draft', 'cancel'):
                raise UserError(_('You can only delete draft moves.'))
        return super(stock_move, self).unlink(cr, uid, ids, context=context)

    def action_scrap(self, cr, uid, ids, quantity, location_id, restrict_lot_id=False, restrict_partner_id=False, context=None):
        """ Move the scrap/damaged product into scrap location
        @param cr: the database cursor
        @param uid: the user id
        @param ids: ids of stock move object to be scrapped
        @param quantity : specify scrap qty
        @param location_id : specify scrap location
        @param context: context arguments
        @return: Scraped lines
        """
        quant_obj = self.pool.get("stock.quant")
        #quantity should be given in MOVE UOM
        if quantity <= 0:
            raise UserError(_('Please provide a positive quantity to scrap.'))
        res = []
        for move in self.browse(cr, uid, ids, context=context):
            source_location = move.location_id
            if move.state == 'done':
                source_location = move.location_dest_id
            #Previously used to prevent scraping from virtual location but not necessary anymore
            #if source_location.usage != 'internal':
                #restrict to scrap from a virtual location because it's meaningless and it may introduce errors in stock ('creating' new products from nowhere)
                #raise UserError(_('Forbidden operation: it is not allowed to scrap products from a virtual location.'))
            move_qty = move.product_qty
            uos_qty = quantity / move_qty * move.product_uos_qty
            default_val = {
                'location_id': source_location.id,
                'product_uom_qty': quantity,
                'product_uos_qty': uos_qty,
                'state': move.state,
                'scrapped': True,
                'location_dest_id': location_id,
                'restrict_lot_id': restrict_lot_id,
                'restrict_partner_id': restrict_partner_id,
            }
            new_move = self.copy(cr, uid, move.id, default_val)

            res += [new_move]
            product_obj = self.pool.get('product.product')
            for product in product_obj.browse(cr, uid, [move.product_id.id], context=context):
                if move.picking_id:
                    uom = product.uom_id.name if product.uom_id else ''
                    message = _("%s %s %s has been <b>moved to</b> scrap.") % (quantity, uom, product.name)
                    move.picking_id.message_post(body=message)

            # We "flag" the quant from which we want to scrap the products. To do so:
            #    - we select the quants related to the move we scrap from
            #    - we reserve the quants with the scrapped move
            # See self.action_done, et particularly how is defined the "prefered_domain" for clarification
            scrap_move = self.browse(cr, uid, new_move, context=context)
            if move.state == 'done' and scrap_move.location_id.usage not in ('supplier', 'inventory', 'production'):
                domain = [('qty', '>', 0), ('history_ids', 'in', [move.id])]
                # We use scrap_move data since a reservation makes sense for a move not already done
                quants = quant_obj.quants_get_prefered_domain(cr, uid, scrap_move.location_id,
                        scrap_move.product_id, quantity, domain=domain, prefered_domain_list=[],
                        restrict_lot_id=scrap_move.restrict_lot_id.id, restrict_partner_id=scrap_move.restrict_partner_id.id, context=context)
                quant_obj.quants_reserve(cr, uid, quants, scrap_move, context=context)
        self.action_done(cr, uid, res, context=context)
        return res

    def split(self, cr, uid, move, qty, restrict_lot_id=False, restrict_partner_id=False, context=None):
        """ Splits qty from move move into a new move
        :param move: browse record
        :param qty: float. quantity to split (given in product UoM)
        :param restrict_lot_id: optional production lot that can be given in order to force the new move to restrict its choice of quants to this lot.
        :param restrict_partner_id: optional partner that can be given in order to force the new move to restrict its choice of quants to the ones belonging to this partner.
        :param context: dictionay. can contains the special key 'source_location_id' in order to force the source location when copying the move

        returns the ID of the backorder move created
        """
        if move.state in ('done', 'cancel'):
            raise UserError(_('You cannot split a move done'))
        if move.state == 'draft':
            #we restrict the split of a draft move because if not confirmed yet, it may be replaced by several other moves in
            #case of phantom bom (with mrp module). And we don't want to deal with this complexity by copying the product that will explode.
            raise UserError(_('You cannot split a draft move. It needs to be confirmed first.'))

        if move.product_qty <= qty or qty == 0:
            return move.id

        uom_obj = self.pool.get('product.uom')
        context = context or {}

        #HALF-UP rounding as only rounding errors will be because of propagation of error from default UoM
        uom_qty = uom_obj._compute_qty_obj(cr, uid, move.product_id.uom_id, qty, move.product_uom, rounding_method='HALF-UP', context=context)
        uos_qty = uom_qty * move.product_uos_qty / move.product_uom_qty

        defaults = {
            'product_uom_qty': uom_qty,
            'product_uos_qty': uos_qty,
            'procure_method': 'make_to_stock',
            'restrict_lot_id': restrict_lot_id,
            'split_from': move.id,
            'procurement_id': move.procurement_id.id,
            'move_dest_id': move.move_dest_id.id,
            'origin_returned_move_id': move.origin_returned_move_id.id,
        }

        if restrict_partner_id:
            defaults['restrict_partner_id'] = restrict_partner_id

        if context.get('source_location_id'):
            defaults['location_id'] = context['source_location_id']
        new_move = self.copy(cr, uid, move.id, defaults, context=context)

        ctx = context.copy()
        ctx['do_not_propagate'] = True
        self.write(cr, uid, [move.id], {
            'product_uom_qty': move.product_uom_qty - uom_qty,
            'product_uos_qty': move.product_uos_qty - uos_qty,
        }, context=ctx)

        if move.move_dest_id and move.propagate and move.move_dest_id.state not in ('done', 'cancel'):
            new_move_prop = self.split(cr, uid, move.move_dest_id, qty, context=context)
            self.write(cr, uid, [new_move], {'move_dest_id': new_move_prop}, context=context)
        #returning the first element of list returned by action_confirm is ok because we checked it wouldn't be exploded (and
        #thus the result of action_confirm should always be a list of 1 element length)
        return self.action_confirm(cr, uid, [new_move], context=context)[0]


    def get_code_from_locs(self, cr, uid, move, location_id=False, location_dest_id=False, context=None):
        """
        Returns the code the picking type should have.  This can easily be used
        to check if a move is internal or not
        move, location_id and location_dest_id are browse records
        """
        code = 'internal'
        src_loc = location_id or move.location_id
        dest_loc = location_dest_id or move.location_dest_id
        if src_loc.usage == 'internal' and dest_loc.usage != 'internal':
            code = 'outgoing'
        if src_loc.usage != 'internal' and dest_loc.usage == 'internal':
            code = 'incoming'
        return code

    def _get_taxes(self, cr, uid, move, context=None):
        return []

class stock_inventory(osv.osv):
    _name = "stock.inventory"
    _description = "Inventory"

    def _get_move_ids_exist(self, cr, uid, ids, field_name, arg, context=None):
        res = {}
        for inv in self.browse(cr, uid, ids, context=context):
            res[inv.id] = False
            if inv.move_ids:
                res[inv.id] = True
        return res

    def _get_available_filters(self, cr, uid, context=None):
        """
           This function will return the list of filter allowed according to the options checked
           in 'Settings\Warehouse'.

           :rtype: list of tuple
        """
        #default available choices
        res_filter = [('none', _('All products')), ('partial', _('Manual Selection of Products')), ('product', _('One product only'))]
        settings_obj = self.pool.get('stock.config.settings')
        config_ids = settings_obj.search(cr, uid, [], limit=1, order='id DESC', context=context)
        #If we don't have updated config until now, all fields are by default false and so should be not dipslayed
        if not config_ids:
            return res_filter

        stock_settings = settings_obj.browse(cr, uid, config_ids[0], context=context)
        if stock_settings.group_stock_tracking_owner:
            res_filter.append(('owner', _('One owner only')))
            res_filter.append(('product_owner', _('One product for a specific owner')))
        if stock_settings.group_stock_production_lot:
            res_filter.append(('lot', _('One Lot/Serial Number')))
        if stock_settings.group_stock_tracking_lot:
            res_filter.append(('pack', _('A Pack')))
        return res_filter

    def _get_total_qty(self, cr, uid, ids, field_name, args, context=None):
        res = {}
        for inv in self.browse(cr, uid, ids, context=context):
            res[inv.id] = sum([x.product_qty for x in inv.line_ids])
        return res

    INVENTORY_STATE_SELECTION = [
        ('draft', 'Draft'),
        ('cancel', 'Cancelled'),
        ('confirm', 'In Progress'),
        ('done', 'Validated'),
    ]

    _columns = {
        'name': fields.char('Inventory Reference', required=True, readonly=True, states={'draft': [('readonly', False)]}, help="Inventory Name."),
        'date': fields.datetime('Inventory Date', required=True, readonly=True, help="The date that will be used for the stock level check of the products and the validation of the stock move related to this inventory."),
        'line_ids': fields.one2many('stock.inventory.line', 'inventory_id', 'Inventories', readonly=False, states={'done': [('readonly', True)]}, help="Inventory Lines.", copy=True),
        'move_ids': fields.one2many('stock.move', 'inventory_id', 'Created Moves', help="Inventory Moves.", states={'done': [('readonly', True)]}),
        'state': fields.selection(INVENTORY_STATE_SELECTION, 'Status', readonly=True, select=True, copy=False),
        'company_id': fields.many2one('res.company', 'Company', required=True, select=True, readonly=True, states={'draft': [('readonly', False)]}),
        'location_id': fields.many2one('stock.location', 'Inventoried Location', required=True, readonly=True, states={'draft': [('readonly', False)]}),
        'product_id': fields.many2one('product.product', 'Inventoried Product', readonly=True, states={'draft': [('readonly', False)]}, help="Specify Product to focus your inventory on a particular Product."),
        'package_id': fields.many2one('stock.quant.package', 'Inventoried Pack', readonly=True, states={'draft': [('readonly', False)]}, help="Specify Pack to focus your inventory on a particular Pack."),
        'partner_id': fields.many2one('res.partner', 'Inventoried Owner', readonly=True, states={'draft': [('readonly', False)]}, help="Specify Owner to focus your inventory on a particular Owner."),
        'lot_id': fields.many2one('stock.production.lot', 'Inventoried Lot/Serial Number', readonly=True, states={'draft': [('readonly', False)]}, help="Specify Lot/Serial Number to focus your inventory on a particular Lot/Serial Number.", copy=False),
        'move_ids_exist': fields.function(_get_move_ids_exist, type='boolean', string=' Stock Move Exists?', help='technical field for attrs in view'),
        'filter': fields.selection(_get_available_filters, 'Inventory of', required=True,
                                   help="If you do an entire inventory, you can choose 'All Products' and it will prefill the inventory with the current stock.  If you only do some products  "\
                                      "(e.g. Cycle Counting) you can choose 'Manual Selection of Products' and the system won't propose anything.  You can also let the "\
                                      "system propose for a single product / lot /... "),
        'total_qty': fields.function(_get_total_qty, type="float"),
    }

    def _default_stock_location(self, cr, uid, context=None):
        try:
            warehouse = self.pool.get('ir.model.data').get_object(cr, uid, 'stock', 'warehouse0')
            return warehouse.lot_stock_id.id
        except:
            return False

    _defaults = {
        'date': fields.datetime.now,
        'state': 'draft',
        'company_id': lambda self, cr, uid, c: self.pool.get('res.company')._company_default_get(cr, uid, 'stock.inventory', context=c),
        'location_id': _default_stock_location,
        'filter': 'none',
    }

    def reset_real_qty(self, cr, uid, ids, context=None):
        inventory = self.browse(cr, uid, ids[0], context=context)
        line_ids = [line.id for line in inventory.line_ids]
        self.pool.get('stock.inventory.line').write(cr, uid, line_ids, {'product_qty': 0})
        return True

    def action_done(self, cr, uid, ids, context=None):
        """ Finish the inventory
        @return: True
        """
        for inv in self.browse(cr, uid, ids, context=context):
            for inventory_line in inv.line_ids:
                if inventory_line.product_qty < 0 and inventory_line.product_qty != inventory_line.theoretical_qty:
                    raise UserError(_('You cannot set a negative product quantity in an inventory line:\n\t%s - qty: %s' % (inventory_line.product_id.name, inventory_line.product_qty)))
            self.action_check(cr, uid, [inv.id], context=context)
            self.write(cr, uid, [inv.id], {'state': 'done'}, context=context)
            self.post_inventory(cr, uid, inv, context=context)
        return True

    def post_inventory(self, cr, uid, inv, context=None):
        #The inventory is posted as a single step which means quants cannot be moved from an internal location to another using an inventory
        #as they will be moved to inventory loss, and other quants will be created to the encoded quant location. This is a normal behavior
        #as quants cannot be reuse from inventory location (users can still manually move the products before/after the inventory if they want).
        move_obj = self.pool.get('stock.move')
        move_obj.action_done(cr, uid, [x.id for x in inv.move_ids if x.state != 'done'], context=context)

    def action_check(self, cr, uid, ids, context=None):
        """ Checks the inventory and computes the stock move to do
        @return: True
        """
        inventory_line_obj = self.pool.get('stock.inventory.line')
        stock_move_obj = self.pool.get('stock.move')
        for inventory in self.browse(cr, uid, ids, context=context):
            #first remove the existing stock moves linked to this inventory
            move_ids = [move.id for move in inventory.move_ids]
            stock_move_obj.unlink(cr, uid, move_ids, context=context)
            for line in inventory.line_ids:
                #compare the checked quantities on inventory lines to the theorical one
                stock_move = inventory_line_obj._resolve_inventory_line(cr, uid, line, context=context)

    def action_cancel_draft(self, cr, uid, ids, context=None):
        """ Cancels the stock move and change inventory state to draft.
        @return: True
        """
        for inv in self.browse(cr, uid, ids, context=context):
            self.write(cr, uid, [inv.id], {'line_ids': [(5,)]}, context=context)
            self.pool.get('stock.move').action_cancel(cr, uid, [x.id for x in inv.move_ids], context=context)
            self.write(cr, uid, [inv.id], {'state': 'draft'}, context=context)
        return True

    def action_cancel_inventory(self, cr, uid, ids, context=None):
        self.action_cancel_draft(cr, uid, ids, context=context)

    def prepare_inventory(self, cr, uid, ids, context=None):
        inventory_line_obj = self.pool.get('stock.inventory.line')
        for inventory in self.browse(cr, uid, ids, context=context):
            # If there are inventory lines already (e.g. from import), respect those and set their theoretical qty
            line_ids = [line.id for line in inventory.line_ids]
            if not line_ids and inventory.filter != 'partial':
                #compute the inventory lines and create them
                vals = self._get_inventory_lines(cr, uid, inventory, context=context)
                for product_line in vals:
                    inventory_line_obj.create(cr, uid, product_line, context=context)
        return self.write(cr, uid, ids, {'state': 'confirm', 'date': time.strftime(DEFAULT_SERVER_DATETIME_FORMAT)})

    def _get_inventory_lines(self, cr, uid, inventory, context=None):
        location_obj = self.pool.get('stock.location')
        product_obj = self.pool.get('product.product')
        location_ids = location_obj.search(cr, uid, [('id', 'child_of', [inventory.location_id.id])], context=context)
        domain = ' location_id in %s'
        args = (tuple(location_ids),)
        if inventory.partner_id:
            domain += ' and owner_id = %s'
            args += (inventory.partner_id.id,)
        if inventory.lot_id:
            domain += ' and lot_id = %s'
            args += (inventory.lot_id.id,)
        if inventory.product_id:
            domain += ' and product_id = %s'
            args += (inventory.product_id.id,)
        if inventory.package_id:
            domain += ' and package_id = %s'
            args += (inventory.package_id.id,)

        cr.execute('''
           SELECT product_id, sum(qty) as product_qty, location_id, lot_id as prod_lot_id, package_id, owner_id as partner_id
           FROM stock_quant WHERE''' + domain + '''
           GROUP BY product_id, location_id, lot_id, package_id, partner_id
        ''', args)
        vals = []
        for product_line in cr.dictfetchall():
            #replace the None the dictionary by False, because falsy values are tested later on
            for key, value in product_line.items():
                if not value:
                    product_line[key] = False
            product_line['inventory_id'] = inventory.id
            product_line['theoretical_qty'] = product_line['product_qty']
            if product_line['product_id']:
                product = product_obj.browse(cr, uid, product_line['product_id'], context=context)
                product_line['product_uom_id'] = product.uom_id.id
            vals.append(product_line)
        return vals

    def _check_filter_product(self, cr, uid, ids, context=None):
        for inventory in self.browse(cr, uid, ids, context=context):
            if inventory.filter == 'none' and inventory.product_id and inventory.location_id and inventory.lot_id:
                return True
            if inventory.filter not in ('product', 'product_owner') and inventory.product_id:
                return False
            if inventory.filter != 'lot' and inventory.lot_id:
                return False
            if inventory.filter not in ('owner', 'product_owner') and inventory.partner_id:
                return False
            if inventory.filter != 'pack' and inventory.package_id:
                return False
        return True

    def onchange_filter(self, cr, uid, ids, filter, context=None):
        to_clean = { 'value': {} }
        if filter not in ('product', 'product_owner'):
            to_clean['value']['product_id'] = False
        if filter != 'lot':
            to_clean['value']['lot_id'] = False
        if filter not in ('owner', 'product_owner'):
            to_clean['value']['partner_id'] = False
        if filter != 'pack':
            to_clean['value']['package_id'] = False
        return to_clean

    _constraints = [
        (_check_filter_product, 'The selected inventory options are not coherent.',
            ['filter', 'product_id', 'lot_id', 'partner_id', 'package_id']),
    ]

class stock_inventory_line(osv.osv):
    _name = "stock.inventory.line"
    _description = "Inventory Line"
    _order = "inventory_id, location_name, product_code, product_name, prodlot_name"

    def _get_product_name_change(self, cr, uid, ids, context=None):
        return self.pool.get('stock.inventory.line').search(cr, uid, [('product_id', 'in', ids)], context=context)

    def _get_location_change(self, cr, uid, ids, context=None):
        return self.pool.get('stock.inventory.line').search(cr, uid, [('location_id', 'in', ids)], context=context)

    def _get_prodlot_change(self, cr, uid, ids, context=None):
        return self.pool.get('stock.inventory.line').search(cr, uid, [('prod_lot_id', 'in', ids)], context=context)

    def _get_theoretical_qty(self, cr, uid, ids, name, args, context=None):
        res = {}
        quant_obj = self.pool["stock.quant"]
        uom_obj = self.pool["product.uom"]
        for line in self.browse(cr, uid, ids, context=context):
            quant_ids = self._get_quants(cr, uid, line, context=context)
            quants = quant_obj.browse(cr, uid, quant_ids, context=context)
            tot_qty = sum([x.qty for x in quants])
            if line.product_uom_id and line.product_id.uom_id.id != line.product_uom_id.id:
                tot_qty = uom_obj._compute_qty_obj(cr, uid, line.product_id.uom_id, tot_qty, line.product_uom_id, context=context)
            res[line.id] = tot_qty
        return res

    _columns = {
        'inventory_id': fields.many2one('stock.inventory', 'Inventory', ondelete='cascade', select=True),
        'location_id': fields.many2one('stock.location', 'Location', required=True, select=True),
        'product_id': fields.many2one('product.product', 'Product', required=True, select=True),
        'package_id': fields.many2one('stock.quant.package', 'Pack', select=True),
        'product_uom_id': fields.many2one('product.uom', 'Product Unit of Measure', required=True),
        'product_qty': fields.float('Checked Quantity', digits_compute=dp.get_precision('Product Unit of Measure')),
        'company_id': fields.related('inventory_id', 'company_id', type='many2one', relation='res.company', string='Company', store=True, select=True, readonly=True),
        'prod_lot_id': fields.many2one('stock.production.lot', 'Serial Number', domain="[('product_id','=',product_id)]"),
        'state': fields.related('inventory_id', 'state', type='char', string='Status', readonly=True),
        'theoretical_qty': fields.function(_get_theoretical_qty, type='float', digits_compute=dp.get_precision('Product Unit of Measure'),
                                           store={'stock.inventory.line': (lambda self, cr, uid, ids, c={}: ids, ['location_id', 'product_id', 'package_id', 'product_uom_id', 'company_id', 'prod_lot_id', 'partner_id'], 20),},
                                           readonly=True, string="Theoretical Quantity"),
        'partner_id': fields.many2one('res.partner', 'Owner'),
        'product_name': fields.related('product_id', 'name', type='char', string='Product Name', store={
                                                                                            'product.product': (_get_product_name_change, ['name', 'default_code'], 20),
                                                                                            'stock.inventory.line': (lambda self, cr, uid, ids, c={}: ids, ['product_id'], 20),}),
        'product_code': fields.related('product_id', 'default_code', type='char', string='Product Code', store={
                                                                                            'product.product': (_get_product_name_change, ['name', 'default_code'], 20),
                                                                                            'stock.inventory.line': (lambda self, cr, uid, ids, c={}: ids, ['product_id'], 20),}),
        'location_name': fields.related('location_id', 'complete_name', type='char', string='Location Name', store={
                                                                                            'stock.location': (_get_location_change, ['name', 'location_id', 'active'], 20),
                                                                                            'stock.inventory.line': (lambda self, cr, uid, ids, c={}: ids, ['location_id'], 20),}),
        'prodlot_name': fields.related('prod_lot_id', 'name', type='char', string='Serial Number Name', store={
                                                                                            'stock.production.lot': (_get_prodlot_change, ['name'], 20),
                                                                                            'stock.inventory.line': (lambda self, cr, uid, ids, c={}: ids, ['prod_lot_id'], 20),}),
    }

    _defaults = {
        'product_qty': 0,
        'product_uom_id': lambda self, cr, uid, ctx=None: self.pool['ir.model.data'].get_object_reference(cr, uid, 'product', 'product_uom_unit')[1]
    }

    def create(self, cr, uid, values, context=None):
        product_obj = self.pool.get('product.product')
        dom = [('product_id', '=', values.get('product_id')), ('inventory_id.state', '=', 'confirm'),
               ('location_id', '=', values.get('location_id')), ('partner_id', '=', values.get('partner_id')),
               ('package_id', '=', values.get('package_id')), ('prod_lot_id', '=', values.get('prod_lot_id'))]
        res = self.search(cr, uid, dom, context=context)
        if res:
            location = self.pool['stock.location'].browse(cr, uid, values.get('location_id'), context=context)
            product = product_obj.browse(cr, uid, values.get('product_id'), context=context)
            raise Warning(_("You cannot have two inventory adjustements in state 'in Progess' with the same product(%s), same location(%s), same package, same owner and same lot. Please first validate the first inventory adjustement with this product before creating another one.") % (product.name, location.name))
        if 'product_id' in values and not 'product_uom_id' in values:
            values['product_uom_id'] = product_obj.browse(cr, uid, values.get('product_id'), context=context).uom_id.id
        return super(stock_inventory_line, self).create(cr, uid, values, context=context)

    def _get_quants(self, cr, uid, line, context=None):
        quant_obj = self.pool["stock.quant"]
        dom = [('company_id', '=', line.company_id.id), ('location_id', '=', line.location_id.id), ('lot_id', '=', line.prod_lot_id.id),
                        ('product_id','=', line.product_id.id), ('owner_id', '=', line.partner_id.id), ('package_id', '=', line.package_id.id)]
        quants = quant_obj.search(cr, uid, dom, context=context)
        return quants

    def onchange_createline(self, cr, uid, ids, location_id=False, product_id=False, uom_id=False, package_id=False, prod_lot_id=False, partner_id=False, company_id=False, context=None):
        quant_obj = self.pool["stock.quant"]
        uom_obj = self.pool["product.uom"]
        res = {'value': {}}
        # If no UoM already put the default UoM of the product
        if product_id:
            product = self.pool.get('product.product').browse(cr, uid, product_id, context=context)
            uom = self.pool['product.uom'].browse(cr, uid, uom_id, context=context)
            if product.uom_id.category_id.id != uom.category_id.id:
                res['value']['product_uom_id'] = product.uom_id.id
                res['domain'] = {'product_uom_id': [('category_id','=',product.uom_id.category_id.id)]}
                uom_id = product.uom_id.id
        # Calculate theoretical quantity by searching the quants as in quants_get
        if product_id and location_id:
            product = self.pool.get('product.product').browse(cr, uid, product_id, context=context)
            if not company_id:
                company_id = self.pool.get('res.users').browse(cr, uid, uid, context=context).company_id.id
            dom = [('company_id', '=', company_id), ('location_id', '=', location_id), ('lot_id', '=', prod_lot_id),
                        ('product_id','=', product_id), ('owner_id', '=', partner_id), ('package_id', '=', package_id)]
            quants = quant_obj.search(cr, uid, dom, context=context)
            th_qty = sum([x.qty for x in quant_obj.browse(cr, uid, quants, context=context)])
            if product_id and uom_id and product.uom_id.id != uom_id:
                th_qty = uom_obj._compute_qty(cr, uid, product.uom_id.id, th_qty, uom_id)
            res['value']['theoretical_qty'] = th_qty
            res['value']['product_qty'] = th_qty
        return res

    def _resolve_inventory_line(self, cr, uid, inventory_line, context=None):
        stock_move_obj = self.pool.get('stock.move')
        quant_obj = self.pool.get('stock.quant')
        diff = inventory_line.theoretical_qty - inventory_line.product_qty
        if not diff:
            return
        #each theorical_lines where difference between theoretical and checked quantities is not 0 is a line for which we need to create a stock move
        vals = {
            'name': _('INV:') + (inventory_line.inventory_id.name or ''),
            'product_id': inventory_line.product_id.id,
            'product_uom': inventory_line.product_uom_id.id,
            'date': inventory_line.inventory_id.date,
            'company_id': inventory_line.inventory_id.company_id.id,
            'inventory_id': inventory_line.inventory_id.id,
            'state': 'confirmed',
            'restrict_lot_id': inventory_line.prod_lot_id.id,
            'restrict_partner_id': inventory_line.partner_id.id,
         }
        inventory_location_id = inventory_line.product_id.property_stock_inventory.id
        if diff < 0:
            #found more than expected
            vals['location_id'] = inventory_location_id
            vals['location_dest_id'] = inventory_line.location_id.id
            vals['product_uom_qty'] = -diff
        else:
            #found less than expected
            vals['location_id'] = inventory_line.location_id.id
            vals['location_dest_id'] = inventory_location_id
            vals['product_uom_qty'] = diff
        move_id = stock_move_obj.create(cr, uid, vals, context=context)
        move = stock_move_obj.browse(cr, uid, move_id, context=context)
        if diff > 0:
            domain = [('qty', '>', 0.0), ('package_id', '=', inventory_line.package_id.id), ('lot_id', '=', inventory_line.prod_lot_id.id), ('location_id', '=', inventory_line.location_id.id)]
            preferred_domain_list = [[('reservation_id', '=', False)], [('reservation_id.inventory_id', '!=', inventory_line.inventory_id.id)]]
            quants = quant_obj.quants_get_prefered_domain(cr, uid, move.location_id, move.product_id, move.product_qty, domain=domain, prefered_domain_list=preferred_domain_list, restrict_partner_id=move.restrict_partner_id.id, context=context)
            quant_obj.quants_reserve(cr, uid, quants, move, context=context)
        elif inventory_line.package_id:
            stock_move_obj.action_done(cr, uid, move_id, context=context)
            quants = [x.id for x in move.quant_ids]
            quant_obj.write(cr, uid, quants, {'package_id': inventory_line.package_id.id}, context=context)
            res = quant_obj.search(cr, uid, [('qty', '<', 0.0), ('product_id', '=', move.product_id.id),
                                    ('location_id', '=', move.location_dest_id.id), ('package_id', '!=', False)], limit=1, context=context)
            if res:
                for quant in move.quant_ids:
                    if quant.location_id.id == move.location_dest_id.id: #To avoid we take a quant that was reconcile already
                        quant_obj._quant_reconcile_negative(cr, uid, quant, move, context=context)
        return move_id

    # Should be left out in next version
    def restrict_change(self, cr, uid, ids, theoretical_qty, context=None):
        return {}

    # Should be left out in next version
    def on_change_product_id(self, cr, uid, ids, product, uom, theoretical_qty, context=None):
        """ Changes UoM
        @param location_id: Location id
        @param product: Changed product_id
        @param uom: UoM product
        @return:  Dictionary of changed values
        """
        if not product:
            return {'value': {'product_uom_id': False}}
        obj_product = self.pool.get('product.product').browse(cr, uid, product, context=context)
        return {'value': {'product_uom_id': uom or obj_product.uom_id.id}}


#----------------------------------------------------------
# Stock Warehouse
#----------------------------------------------------------
class stock_warehouse(osv.osv):
    _name = "stock.warehouse"
    _description = "Warehouse"

    _columns = {
        'name': fields.char('Warehouse Name', required=True, select=True),
        'company_id': fields.many2one('res.company', 'Company', required=True, readonly=True, select=True),
        'partner_id': fields.many2one('res.partner', 'Address'),
        'view_location_id': fields.many2one('stock.location', 'View Location', required=True, domain=[('usage', '=', 'view')]),
        'lot_stock_id': fields.many2one('stock.location', 'Location Stock', domain=[('usage', '=', 'internal')], required=True),
        'code': fields.char('Short Name', size=5, required=True, help="Short name used to identify your warehouse"),
        'route_ids': fields.many2many('stock.location.route', 'stock_route_warehouse', 'warehouse_id', 'route_id', 'Routes', domain="[('warehouse_selectable', '=', True)]", help='Defaults routes through the warehouse'),
        'reception_steps': fields.selection([
            ('one_step', 'Receive goods directly in stock (1 step)'),
            ('two_steps', 'Unload in input location then go to stock (2 steps)'),
            ('three_steps', 'Unload in input location, go through a quality control before being admitted in stock (3 steps)')], 'Incoming Shipments', 
                                            help="Default incoming route to follow", required=True),
        'delivery_steps': fields.selection([
            ('ship_only', 'Ship directly from stock (Ship only)'),
            ('pick_ship', 'Bring goods to output location before shipping (Pick + Ship)'),
            ('pick_pack_ship', 'Make packages into a dedicated location, then bring them to the output location for shipping (Pick + Pack + Ship)')], 'Outgoing Shippings', 
                                           help="Default outgoing route to follow", required=True),
        'wh_input_stock_loc_id': fields.many2one('stock.location', 'Input Location'),
        'wh_qc_stock_loc_id': fields.many2one('stock.location', 'Quality Control Location'),
        'wh_output_stock_loc_id': fields.many2one('stock.location', 'Output Location'),
        'wh_pack_stock_loc_id': fields.many2one('stock.location', 'Packing Location'),
        'mto_pull_id': fields.many2one('procurement.rule', 'MTO rule'),
        'pick_type_id': fields.many2one('stock.picking.type', 'Pick Type'),
        'pack_type_id': fields.many2one('stock.picking.type', 'Pack Type'),
        'out_type_id': fields.many2one('stock.picking.type', 'Out Type'),
        'in_type_id': fields.many2one('stock.picking.type', 'In Type'),
        'int_type_id': fields.many2one('stock.picking.type', 'Internal Type'),
        'crossdock_route_id': fields.many2one('stock.location.route', 'Crossdock Route'),
        'reception_route_id': fields.many2one('stock.location.route', 'Receipt Route'),
        'delivery_route_id': fields.many2one('stock.location.route', 'Delivery Route'),
        'resupply_from_wh': fields.boolean('Resupply From Other Warehouses', help='Unused field'),
        'resupply_wh_ids': fields.many2many('stock.warehouse', 'stock_wh_resupply_table', 'supplied_wh_id', 'supplier_wh_id', 'Resupply Warehouses'),
        'resupply_route_ids': fields.one2many('stock.location.route', 'supplied_wh_id', 'Resupply Routes', 
                                              help="Routes will be created for these resupply warehouses and you can select them on products and product categories"),
        'default_resupply_wh_id': fields.many2one('stock.warehouse', 'Default Resupply Warehouse', help="Goods will always be resupplied from this warehouse"),
    }

    def onchange_filter_default_resupply_wh_id(self, cr, uid, ids, default_resupply_wh_id, resupply_wh_ids, context=None):
        resupply_wh_ids = set([x['id'] for x in (self.resolve_2many_commands(cr, uid, 'resupply_wh_ids', resupply_wh_ids, ['id']))])
        if default_resupply_wh_id: #If we are removing the default resupply, we don't have default_resupply_wh_id 
            resupply_wh_ids.add(default_resupply_wh_id)
        resupply_wh_ids = list(resupply_wh_ids)        
        return {'value': {'resupply_wh_ids': resupply_wh_ids}}

    def _get_external_transit_location(self, cr, uid, warehouse, context=None):
        ''' returns browse record of inter company transit location, if found'''
        data_obj = self.pool.get('ir.model.data')
        location_obj = self.pool.get('stock.location')
        try:
            inter_wh_loc = data_obj.get_object_reference(cr, uid, 'stock', 'stock_location_inter_wh')[1]
        except:
            return False
        return location_obj.browse(cr, uid, inter_wh_loc, context=context)

    def _get_inter_wh_route(self, cr, uid, warehouse, wh, context=None):
        return {
            'name': _('%s: Supply Product from %s') % (warehouse.name, wh.name),
            'warehouse_selectable': False,
            'product_selectable': True,
            'product_categ_selectable': True,
            'supplied_wh_id': warehouse.id,
            'supplier_wh_id': wh.id,
        }

    def _create_resupply_routes(self, cr, uid, warehouse, supplier_warehouses, default_resupply_wh, context=None):
        route_obj = self.pool.get('stock.location.route')
        pull_obj = self.pool.get('procurement.rule')
        #create route selectable on the product to resupply the warehouse from another one
        external_transit_location = self._get_external_transit_location(cr, uid, warehouse, context=context)
        internal_transit_location = warehouse.company_id.internal_transit_location_id
        input_loc = warehouse.wh_input_stock_loc_id
        if warehouse.reception_steps == 'one_step':
            input_loc = warehouse.lot_stock_id
        for wh in supplier_warehouses:
            transit_location = wh.company_id.id == warehouse.company_id.id and internal_transit_location or external_transit_location
            if transit_location:
                output_loc = wh.wh_output_stock_loc_id
                if wh.delivery_steps == 'ship_only':
                    output_loc = wh.lot_stock_id
                    # Create extra MTO rule (only for 'ship only' because in the other cases MTO rules already exists)
                    mto_pull_vals = self._get_mto_pull_rule(cr, uid, wh, [(output_loc, transit_location, wh.out_type_id.id)], context=context)[0]
                    pull_obj.create(cr, uid, mto_pull_vals, context=context)
                inter_wh_route_vals = self._get_inter_wh_route(cr, uid, warehouse, wh, context=context)
                inter_wh_route_id = route_obj.create(cr, uid, vals=inter_wh_route_vals, context=context)
                values = [(output_loc, transit_location, wh.out_type_id.id, wh), (transit_location, input_loc, warehouse.in_type_id.id, warehouse)]
                pull_rules_list = self._get_supply_pull_rules(cr, uid, wh.id, values, inter_wh_route_id, context=context)
                for pull_rule in pull_rules_list:
                    pull_obj.create(cr, uid, vals=pull_rule, context=context)
                #if the warehouse is also set as default resupply method, assign this route automatically to the warehouse
                if default_resupply_wh and default_resupply_wh.id == wh.id:
                    self.write(cr, uid, [warehouse.id, wh.id], {'route_ids': [(4, inter_wh_route_id)]}, context=context)

    _defaults = {
        'company_id': lambda self, cr, uid, c: self.pool.get('res.company')._company_default_get(cr, uid, 'stock.inventory', context=c),
        'reception_steps': 'one_step',
        'delivery_steps': 'ship_only',
    }
    _sql_constraints = [
        ('warehouse_name_uniq', 'unique(name, company_id)', 'The name of the warehouse must be unique per company!'),
        ('warehouse_code_uniq', 'unique(code, company_id)', 'The code of the warehouse must be unique per company!'),
    ]

    def _get_partner_locations(self, cr, uid, ids, context=None):
        ''' returns a tuple made of the browse record of customer location and the browse record of supplier location'''
        data_obj = self.pool.get('ir.model.data')
        location_obj = self.pool.get('stock.location')
        try:
            customer_loc = data_obj.get_object_reference(cr, uid, 'stock', 'stock_location_customers')[1]
            supplier_loc = data_obj.get_object_reference(cr, uid, 'stock', 'stock_location_suppliers')[1]
        except:
            customer_loc = location_obj.search(cr, uid, [('usage', '=', 'customer')], context=context)
            customer_loc = customer_loc and customer_loc[0] or False
            supplier_loc = location_obj.search(cr, uid, [('usage', '=', 'supplier')], context=context)
            supplier_loc = supplier_loc and supplier_loc[0] or False
        if not (customer_loc and supplier_loc):
            raise UserError(_('Can\'t find any customer or supplier location.'))
        return location_obj.browse(cr, uid, [customer_loc, supplier_loc], context=context)

    def _location_used(self, cr, uid, location_id, warehouse, context=None):
        pull_obj = self.pool['procurement.rule']
        push_obj = self.pool['stock.location.path']

        domain = ['&', ('route_id', 'not in', [x.id for x in warehouse.route_ids]),
                       '|', ('location_src_id', '=', location_id),                      # noqa
                            ('location_id', '=', location_id)
                  ]
        pulls = pull_obj.search_count(cr, uid, domain, context=context)

        domain = ['&', ('route_id', 'not in', [x.id for x in warehouse.route_ids]),
                       '|', ('location_from_id', '=', location_id),                     # noqa
                            ('location_dest_id', '=', location_id)
                  ]
        pushs = push_obj.search_count(cr, uid, domain, context=context)
        if pulls or pushs:
            return True
        return False

    def switch_location(self, cr, uid, ids, warehouse, new_reception_step=False, new_delivery_step=False, context=None):
        location_obj = self.pool.get('stock.location')

        new_reception_step = new_reception_step or warehouse.reception_steps
        new_delivery_step = new_delivery_step or warehouse.delivery_steps
        if warehouse.reception_steps != new_reception_step:
            if not self._location_used(cr, uid, warehouse.wh_input_stock_loc_id.id, warehouse, context=context):
                location_obj.write(cr, uid, [warehouse.wh_input_stock_loc_id.id, warehouse.wh_qc_stock_loc_id.id], {'active': False}, context=context)
            if new_reception_step != 'one_step':
                location_obj.write(cr, uid, warehouse.wh_input_stock_loc_id.id, {'active': True}, context=context)
            if new_reception_step == 'three_steps':
                location_obj.write(cr, uid, warehouse.wh_qc_stock_loc_id.id, {'active': True}, context=context)

        if warehouse.delivery_steps != new_delivery_step:
            if not self._location_used(cr, uid, warehouse.wh_output_stock_loc_id.id, warehouse, context=context):
                location_obj.write(cr, uid, [warehouse.wh_output_stock_loc_id.id], {'active': False}, context=context)
            if not self._location_used(cr, uid, warehouse.wh_pack_stock_loc_id.id, warehouse, context=context):
                location_obj.write(cr, uid, [warehouse.wh_pack_stock_loc_id.id], {'active': False}, context=context)
            if new_delivery_step != 'ship_only':
                location_obj.write(cr, uid, warehouse.wh_output_stock_loc_id.id, {'active': True}, context=context)
            if new_delivery_step == 'pick_pack_ship':
                location_obj.write(cr, uid, warehouse.wh_pack_stock_loc_id.id, {'active': True}, context=context)
        return True

    def _get_reception_delivery_route(self, cr, uid, warehouse, route_name, context=None):
        return {
            'name': self._format_routename(cr, uid, warehouse, route_name, context=context),
            'product_categ_selectable': True,
            'product_selectable': False,
            'sequence': 10,
        }

    def _get_supply_pull_rules(self, cr, uid, supply_warehouse, values, new_route_id, context=None):
        pull_rules_list = []
        for from_loc, dest_loc, pick_type_id, warehouse in values:
            pull_rules_list.append({
                'name': self._format_rulename(cr, uid, warehouse, from_loc, dest_loc, context=context),
                'location_src_id': from_loc.id,
                'location_id': dest_loc.id,
                'route_id': new_route_id,
                'action': 'move',
                'picking_type_id': pick_type_id,
                'procure_method': warehouse.lot_stock_id.id != from_loc.id and 'make_to_order' or 'make_to_stock', # first part of the resuply route is MTS
                'warehouse_id': warehouse.id,
                'propagate_warehouse_id': supply_warehouse,
            })
        return pull_rules_list

    def _get_push_pull_rules(self, cr, uid, warehouse, active, values, new_route_id, context=None):
        first_rule = True
        push_rules_list = []
        pull_rules_list = []
        for from_loc, dest_loc, pick_type_id in values:
            push_rules_list.append({
                'name': self._format_rulename(cr, uid, warehouse, from_loc, dest_loc, context=context),
                'location_from_id': from_loc.id,
                'location_dest_id': dest_loc.id,
                'route_id': new_route_id,
                'auto': 'manual',
                'picking_type_id': pick_type_id,
                'active': active,
                'warehouse_id': warehouse.id,
            })
            pull_rules_list.append({
                'name': self._format_rulename(cr, uid, warehouse, from_loc, dest_loc, context=context),
                'location_src_id': from_loc.id,
                'location_id': dest_loc.id,
                'route_id': new_route_id,
                'action': 'move',
                'picking_type_id': pick_type_id,
                'procure_method': first_rule is True and 'make_to_stock' or 'make_to_order',
                'active': active,
                'warehouse_id': warehouse.id,
            })
            first_rule = False
        return push_rules_list, pull_rules_list

    def _get_mto_route(self, cr, uid, context=None):
        route_obj = self.pool.get('stock.location.route')
        data_obj = self.pool.get('ir.model.data')
        try:
            mto_route_id = data_obj.get_object_reference(cr, uid, 'stock', 'route_warehouse0_mto')[1]
        except:
            mto_route_id = route_obj.search(cr, uid, [('name', 'like', _('Make To Order'))], context=context)
            mto_route_id = mto_route_id and mto_route_id[0] or False
        if not mto_route_id:
            raise UserError(_('Can\'t find any generic Make To Order route.'))
        return mto_route_id

    def _check_remove_mto_resupply_rules(self, cr, uid, warehouse, context=None):
        """ Checks that the moves from the different """
        pull_obj = self.pool.get('procurement.rule')
        mto_route_id = self._get_mto_route(cr, uid, context=context)
        rules = pull_obj.search(cr, uid, ['&', ('location_src_id', '=', warehouse.lot_stock_id.id), ('location_id.usage', '=', 'transit')], context=context)
        pull_obj.unlink(cr, uid, rules, context=context)

    def _get_mto_pull_rule(self, cr, uid, warehouse, values, context=None):
        mto_route_id = self._get_mto_route(cr, uid, context=context)
        res = []
        for value in values:
            from_loc, dest_loc, pick_type_id = value
            res += [{
            'name': self._format_rulename(cr, uid, warehouse, from_loc, dest_loc, context=context) + _(' MTO'),
            'location_src_id': from_loc.id,
            'location_id': dest_loc.id,
            'route_id': mto_route_id,
            'action': 'move',
            'picking_type_id': pick_type_id,
            'procure_method': 'make_to_order',
            'active': True,
            'warehouse_id': warehouse.id,
            }]
        return res

    def _get_crossdock_route(self, cr, uid, warehouse, route_name, context=None):
        return {
            'name': self._format_routename(cr, uid, warehouse, route_name, context=context),
            'warehouse_selectable': False,
            'product_selectable': True,
            'product_categ_selectable': True,
            'active': warehouse.delivery_steps != 'ship_only' and warehouse.reception_steps != 'one_step',
            'sequence': 20,
        }

    def create_routes(self, cr, uid, ids, warehouse, context=None):
        wh_route_ids = []
        route_obj = self.pool.get('stock.location.route')
        pull_obj = self.pool.get('procurement.rule')
        push_obj = self.pool.get('stock.location.path')
        routes_dict = self.get_routes_dict(cr, uid, ids, warehouse, context=context)
        #create reception route and rules
        route_name, values = routes_dict[warehouse.reception_steps]
        route_vals = self._get_reception_delivery_route(cr, uid, warehouse, route_name, context=context)
        reception_route_id = route_obj.create(cr, uid, route_vals, context=context)
        wh_route_ids.append((4, reception_route_id))
        push_rules_list, pull_rules_list = self._get_push_pull_rules(cr, uid, warehouse, True, values, reception_route_id, context=context)
        #create the push/procurement rules
        for push_rule in push_rules_list:
            push_obj.create(cr, uid, vals=push_rule, context=context)
        for pull_rule in pull_rules_list:
            #all procurement rules in reception route are mto, because we don't want to wait for the scheduler to trigger an orderpoint on input location
            pull_rule['procure_method'] = 'make_to_order'
            pull_obj.create(cr, uid, vals=pull_rule, context=context)

        #create MTS route and procurement rules for delivery and a specific route MTO to be set on the product
        route_name, values = routes_dict[warehouse.delivery_steps]
        route_vals = self._get_reception_delivery_route(cr, uid, warehouse, route_name, context=context)
        #create the route and its procurement rules
        delivery_route_id = route_obj.create(cr, uid, route_vals, context=context)
        wh_route_ids.append((4, delivery_route_id))
        dummy, pull_rules_list = self._get_push_pull_rules(cr, uid, warehouse, True, values, delivery_route_id, context=context)
        for pull_rule in pull_rules_list:
            pull_obj.create(cr, uid, vals=pull_rule, context=context)
        #create MTO procurement rule and link it to the generic MTO route
        mto_pull_vals = self._get_mto_pull_rule(cr, uid, warehouse, values, context=context)[0]
        mto_pull_id = pull_obj.create(cr, uid, mto_pull_vals, context=context)

        #create a route for cross dock operations, that can be set on products and product categories
        route_name, values = routes_dict['crossdock']
        crossdock_route_vals = self._get_crossdock_route(cr, uid, warehouse, route_name, context=context)
        crossdock_route_id = route_obj.create(cr, uid, vals=crossdock_route_vals, context=context)
        wh_route_ids.append((4, crossdock_route_id))
        dummy, pull_rules_list = self._get_push_pull_rules(cr, uid, warehouse, warehouse.delivery_steps != 'ship_only' and warehouse.reception_steps != 'one_step', values, crossdock_route_id, context=context)
        for pull_rule in pull_rules_list:
            # Fixed cross-dock is logically mto
            pull_rule['procure_method'] = 'make_to_order'
            pull_obj.create(cr, uid, vals=pull_rule, context=context)

        #create route selectable on the product to resupply the warehouse from another one
        self._create_resupply_routes(cr, uid, warehouse, warehouse.resupply_wh_ids, warehouse.default_resupply_wh_id, context=context)

        #return routes and mto procurement rule to store on the warehouse
        return {
            'route_ids': wh_route_ids,
            'mto_pull_id': mto_pull_id,
            'reception_route_id': reception_route_id,
            'delivery_route_id': delivery_route_id,
            'crossdock_route_id': crossdock_route_id,
        }

    def change_route(self, cr, uid, ids, warehouse, new_reception_step=False, new_delivery_step=False, context=None):
        picking_type_obj = self.pool.get('stock.picking.type')
        pull_obj = self.pool.get('procurement.rule')
        push_obj = self.pool.get('stock.location.path')
        route_obj = self.pool.get('stock.location.route')
        new_reception_step = new_reception_step or warehouse.reception_steps
        new_delivery_step = new_delivery_step or warehouse.delivery_steps

        #change the default source and destination location and (de)activate picking types
        input_loc = warehouse.wh_input_stock_loc_id
        if new_reception_step == 'one_step':
            input_loc = warehouse.lot_stock_id
        output_loc = warehouse.wh_output_stock_loc_id
        if new_delivery_step == 'ship_only':
            output_loc = warehouse.lot_stock_id
        picking_type_obj.write(cr, uid, warehouse.in_type_id.id, {'default_location_dest_id': input_loc.id}, context=context)
        picking_type_obj.write(cr, uid, warehouse.out_type_id.id, {'default_location_src_id': output_loc.id}, context=context)
        picking_type_obj.write(cr, uid, warehouse.pick_type_id.id, {
                'active': new_delivery_step != 'ship_only',
                'default_location_dest_id': output_loc.id if new_delivery_step == 'pick_ship' else warehouse.wh_pack_stock_loc_id.id,
            }, context=context)
        picking_type_obj.write(cr, uid, warehouse.pack_type_id.id, {'active': new_delivery_step == 'pick_pack_ship'}, context=context)

        routes_dict = self.get_routes_dict(cr, uid, ids, warehouse, context=context)
        #update delivery route and rules: unlink the existing rules of the warehouse delivery route and recreate it
        pull_obj.unlink(cr, uid, [pu.id for pu in warehouse.delivery_route_id.pull_ids], context=context)
        route_name, values = routes_dict[new_delivery_step]
        route_obj.write(cr, uid, warehouse.delivery_route_id.id, {'name': self._format_routename(cr, uid, warehouse, route_name, context=context)}, context=context)
        dummy, pull_rules_list = self._get_push_pull_rules(cr, uid, warehouse, True, values, warehouse.delivery_route_id.id, context=context)
        #create the procurement rules
        for pull_rule in pull_rules_list:
            pull_obj.create(cr, uid, vals=pull_rule, context=context)

        #update receipt route and rules: unlink the existing rules of the warehouse receipt route and recreate it
        pull_obj.unlink(cr, uid, [pu.id for pu in warehouse.reception_route_id.pull_ids], context=context)
        push_obj.unlink(cr, uid, [pu.id for pu in warehouse.reception_route_id.push_ids], context=context)
        route_name, values = routes_dict[new_reception_step]
        route_obj.write(cr, uid, warehouse.reception_route_id.id, {'name': self._format_routename(cr, uid, warehouse, route_name, context=context)}, context=context)
        push_rules_list, pull_rules_list = self._get_push_pull_rules(cr, uid, warehouse, True, values, warehouse.reception_route_id.id, context=context)
        #create the push/procurement rules
        for push_rule in push_rules_list:
            push_obj.create(cr, uid, vals=push_rule, context=context)
        for pull_rule in pull_rules_list:
            #all procurement rules in receipt route are mto, because we don't want to wait for the scheduler to trigger an orderpoint on input location
            pull_rule['procure_method'] = 'make_to_order'
            pull_obj.create(cr, uid, vals=pull_rule, context=context)

        route_obj.write(cr, uid, warehouse.crossdock_route_id.id, {'active': new_reception_step != 'one_step' and new_delivery_step != 'ship_only'}, context=context)

        #change MTO rule
        dummy, values = routes_dict[new_delivery_step]
        mto_pull_vals = self._get_mto_pull_rule(cr, uid, warehouse, values, context=context)[0]
        pull_obj.write(cr, uid, warehouse.mto_pull_id.id, mto_pull_vals, context=context)
        return True

    def create_sequences_and_picking_types(self, cr, uid, warehouse, context=None):
        seq_obj = self.pool.get('ir.sequence')
        picking_type_obj = self.pool.get('stock.picking.type')
        #create new sequences
        in_seq_id = seq_obj.create(cr, SUPERUSER_ID, {'name': warehouse.name + _(' Sequence in'), 'prefix': warehouse.code + '/IN/', 'padding': 5}, context=context)
        out_seq_id = seq_obj.create(cr, SUPERUSER_ID, {'name': warehouse.name + _(' Sequence out'), 'prefix': warehouse.code + '/OUT/', 'padding': 5}, context=context)
        pack_seq_id = seq_obj.create(cr, SUPERUSER_ID, {'name': warehouse.name + _(' Sequence packing'), 'prefix': warehouse.code + '/PACK/', 'padding': 5}, context=context)
        pick_seq_id = seq_obj.create(cr, SUPERUSER_ID, {'name': warehouse.name + _(' Sequence picking'), 'prefix': warehouse.code + '/PICK/', 'padding': 5}, context=context)
        int_seq_id = seq_obj.create(cr, SUPERUSER_ID, {'name': warehouse.name + _(' Sequence internal'), 'prefix': warehouse.code + '/INT/', 'padding': 5}, context=context)

        wh_stock_loc = warehouse.lot_stock_id
        wh_input_stock_loc = warehouse.wh_input_stock_loc_id
        wh_output_stock_loc = warehouse.wh_output_stock_loc_id
        wh_pack_stock_loc = warehouse.wh_pack_stock_loc_id

        #fetch customer and supplier locations, for references
        customer_loc, supplier_loc = self._get_partner_locations(cr, uid, warehouse.id, context=context)

        #create in, out, internal picking types for warehouse
        input_loc = wh_input_stock_loc
        if warehouse.reception_steps == 'one_step':
            input_loc = wh_stock_loc
        output_loc = wh_output_stock_loc
        if warehouse.delivery_steps == 'ship_only':
            output_loc = wh_stock_loc

        #choose the next available color for the picking types of this warehouse
        color = 0
        available_colors = [c%9 for c in range(3, 12)]  # put flashy colors first
        all_used_colors = self.pool.get('stock.picking.type').search_read(cr, uid, [('warehouse_id', '!=', False), ('color', '!=', False)], ['color'], order='color')
        #don't use sets to preserve the list order
        for x in all_used_colors:
            if x['color'] in available_colors:
                available_colors.remove(x['color'])
        if available_colors:
            color = available_colors[0]

        #order the picking types with a sequence allowing to have the following suit for each warehouse: reception, internal, pick, pack, ship. 
        max_sequence = self.pool.get('stock.picking.type').search_read(cr, uid, [], ['sequence'], order='sequence desc')
        max_sequence = max_sequence and max_sequence[0]['sequence'] or 0

        in_type_id = picking_type_obj.create(cr, uid, vals={
            'name': _('Receipts'),
            'warehouse_id': warehouse.id,
            'code': 'incoming',
            'sequence_id': in_seq_id,
            'default_location_src_id': supplier_loc.id,
            'default_location_dest_id': input_loc.id,
            'sequence': max_sequence + 1,
            'color': color}, context=context)
        out_type_id = picking_type_obj.create(cr, uid, vals={
            'name': _('Delivery Orders'),
            'warehouse_id': warehouse.id,
            'code': 'outgoing',
            'sequence_id': out_seq_id,
            'return_picking_type_id': in_type_id,
            'default_location_src_id': output_loc.id,
            'default_location_dest_id': customer_loc.id,
            'sequence': max_sequence + 4,
            'color': color}, context=context)
        picking_type_obj.write(cr, uid, [in_type_id], {'return_picking_type_id': out_type_id}, context=context)
        int_type_id = picking_type_obj.create(cr, uid, vals={
            'name': _('Internal Transfers'),
            'warehouse_id': warehouse.id,
            'code': 'internal',
            'sequence_id': int_seq_id,
            'default_location_src_id': wh_stock_loc.id,
            'default_location_dest_id': wh_stock_loc.id,
            'active': True,
            'sequence': max_sequence + 2,
            'color': color}, context=context)
        pack_type_id = picking_type_obj.create(cr, uid, vals={
            'name': _('Pack'),
            'warehouse_id': warehouse.id,
            'code': 'internal',
            'sequence_id': pack_seq_id,
            'default_location_src_id': wh_pack_stock_loc.id,
            'default_location_dest_id': output_loc.id,
            'active': warehouse.delivery_steps == 'pick_pack_ship',
            'sequence': max_sequence + 3,
            'color': color}, context=context)
        pick_type_id = picking_type_obj.create(cr, uid, vals={
            'name': _('Pick'),
            'warehouse_id': warehouse.id,
            'code': 'internal',
            'sequence_id': pick_seq_id,
            'default_location_src_id': wh_stock_loc.id,
            'default_location_dest_id': output_loc.id if warehouse.delivery_steps == 'pick_ship' else wh_pack_stock_loc.id,
            'active': warehouse.delivery_steps != 'ship_only',
            'sequence': max_sequence + 2,
            'color': color}, context=context)

        #write picking types on WH
        vals = {
            'in_type_id': in_type_id,
            'out_type_id': out_type_id,
            'pack_type_id': pack_type_id,
            'pick_type_id': pick_type_id,
            'int_type_id': int_type_id,
        }
        super(stock_warehouse, self).write(cr, uid, warehouse.id, vals=vals, context=context)


    def create(self, cr, uid, vals, context=None):
        if context is None:
            context = {}
        if vals is None:
            vals = {}
        data_obj = self.pool.get('ir.model.data')
        seq_obj = self.pool.get('ir.sequence')
        picking_type_obj = self.pool.get('stock.picking.type')
        location_obj = self.pool.get('stock.location')

        #create view location for warehouse
        loc_vals = {
                'name': _(vals.get('code')),
                'usage': 'view',
                'location_id': data_obj.get_object_reference(cr, uid, 'stock', 'stock_location_locations')[1],
        }
        if vals.get('company_id'):
            loc_vals['company_id'] = vals.get('company_id')
        wh_loc_id = location_obj.create(cr, uid, loc_vals, context=context)
        vals['view_location_id'] = wh_loc_id
        #create all location
        def_values = self.default_get(cr, uid, {'reception_steps', 'delivery_steps'})
        reception_steps = vals.get('reception_steps',  def_values['reception_steps'])
        delivery_steps = vals.get('delivery_steps', def_values['delivery_steps'])
        context_with_inactive = context.copy()
        context_with_inactive['active_test'] = False
        sub_locations = [
            {'name': _('Stock'), 'active': True, 'field': 'lot_stock_id'},
            {'name': _('Input'), 'active': reception_steps != 'one_step', 'field': 'wh_input_stock_loc_id'},
            {'name': _('Quality Control'), 'active': reception_steps == 'three_steps', 'field': 'wh_qc_stock_loc_id'},
            {'name': _('Output'), 'active': delivery_steps != 'ship_only', 'field': 'wh_output_stock_loc_id'},
            {'name': _('Packing Zone'), 'active': delivery_steps == 'pick_pack_ship', 'field': 'wh_pack_stock_loc_id'},
        ]
        for values in sub_locations:
            loc_vals = {
                'name': values['name'],
                'usage': 'internal',
                'location_id': wh_loc_id,
                'active': values['active'],
            }
            if vals.get('company_id'):
                loc_vals['company_id'] = vals.get('company_id')
            location_id = location_obj.create(cr, uid, loc_vals, context=context_with_inactive)
            vals[values['field']] = location_id

        #create WH
        new_id = super(stock_warehouse, self).create(cr, uid, vals=vals, context=context)
        warehouse = self.browse(cr, uid, new_id, context=context)
        self.create_sequences_and_picking_types(cr, uid, warehouse, context=context)

        #create routes and push/procurement rules
        new_objects_dict = self.create_routes(cr, uid, new_id, warehouse, context=context)
        self.write(cr, uid, warehouse.id, new_objects_dict, context=context)
        return new_id

    def _format_rulename(self, cr, uid, obj, from_loc, dest_loc, context=None):
        return obj.code + ': ' + from_loc.name + ' -> ' + dest_loc.name

    def _format_routename(self, cr, uid, obj, name, context=None):
        return obj.name + ': ' + name

    def get_routes_dict(self, cr, uid, ids, warehouse, context=None):
        #fetch customer and supplier locations, for references
        customer_loc, supplier_loc = self._get_partner_locations(cr, uid, ids, context=context)

        return {
            'one_step': (_('Receipt in 1 step'), []),
            'two_steps': (_('Receipt in 2 steps'), [(warehouse.wh_input_stock_loc_id, warehouse.lot_stock_id, warehouse.int_type_id.id)]),
            'three_steps': (_('Receipt in 3 steps'), [(warehouse.wh_input_stock_loc_id, warehouse.wh_qc_stock_loc_id, warehouse.int_type_id.id), (warehouse.wh_qc_stock_loc_id, warehouse.lot_stock_id, warehouse.int_type_id.id)]),
            'crossdock': (_('Cross-Dock'), [(warehouse.wh_input_stock_loc_id, warehouse.wh_output_stock_loc_id, warehouse.int_type_id.id), (warehouse.wh_output_stock_loc_id, customer_loc, warehouse.out_type_id.id)]),
            'ship_only': (_('Ship Only'), [(warehouse.lot_stock_id, customer_loc, warehouse.out_type_id.id)]),
            'pick_ship': (_('Pick + Ship'), [(warehouse.lot_stock_id, warehouse.wh_output_stock_loc_id, warehouse.pick_type_id.id), (warehouse.wh_output_stock_loc_id, customer_loc, warehouse.out_type_id.id)]),
            'pick_pack_ship': (_('Pick + Pack + Ship'), [(warehouse.lot_stock_id, warehouse.wh_pack_stock_loc_id, warehouse.pick_type_id.id), (warehouse.wh_pack_stock_loc_id, warehouse.wh_output_stock_loc_id, warehouse.pack_type_id.id), (warehouse.wh_output_stock_loc_id, customer_loc, warehouse.out_type_id.id)]),
        }

    def _handle_renaming(self, cr, uid, warehouse, name, code, context=None):
        location_obj = self.pool.get('stock.location')
        route_obj = self.pool.get('stock.location.route')
        pull_obj = self.pool.get('procurement.rule')
        push_obj = self.pool.get('stock.location.path')
        #rename location
        location_id = warehouse.lot_stock_id.location_id.id
        location_obj.write(cr, uid, location_id, {'name': code}, context=context)
        #rename route and push-procurement rules
        for route in warehouse.route_ids:
            route_obj.write(cr, uid, route.id, {'name': route.name.replace(warehouse.name, name, 1)}, context=context)
            for pull in route.pull_ids:
                pull_obj.write(cr, uid, pull.id, {'name': pull.name.replace(warehouse.name, name, 1)}, context=context)
            for push in route.push_ids:
<<<<<<< HEAD
                push_obj.write(cr, uid, push.id, {'name': pull.name.replace(warehouse.name, name, 1)}, context=context)
        #change the mto procurement rule name
=======
                push_obj.write(cr, uid, push.id, {'name': push.name.replace(warehouse.name, name, 1)}, context=context)
        #change the mto pull rule name
>>>>>>> 67a63e2c
        if warehouse.mto_pull_id.id:
            pull_obj.write(cr, uid, warehouse.mto_pull_id.id, {'name': warehouse.mto_pull_id.name.replace(warehouse.name, name, 1)}, context=context)

    def _check_delivery_resupply(self, cr, uid, warehouse, new_location, change_to_multiple, context=None):
        """ Will check if the resupply routes from this warehouse follow the changes of number of delivery steps """
        #Check routes that are being delivered by this warehouse and change the rule going to transit location
        route_obj = self.pool.get("stock.location.route")
        pull_obj = self.pool.get("procurement.rule")
        routes = route_obj.search(cr, uid, [('supplier_wh_id','=', warehouse.id)], context=context)
        pulls = pull_obj.search(cr, uid, ['&', ('route_id', 'in', routes), ('location_id.usage', '=', 'transit')], context=context)
        if pulls:
            pull_obj.write(cr, uid, pulls, {'location_src_id': new_location, 'procure_method': change_to_multiple and "make_to_order" or "make_to_stock"}, context=context)
        # Create or clean MTO rules
        mto_route_id = self._get_mto_route(cr, uid, context=context)
        if not change_to_multiple:
            # If single delivery we should create the necessary MTO rules for the resupply 
            # pulls = pull_obj.search(cr, uid, ['&', ('route_id', '=', mto_route_id), ('location_id.usage', '=', 'transit'), ('location_src_id', '=', warehouse.lot_stock_id.id)], context=context)
            pull_recs = pull_obj.browse(cr, uid, pulls, context=context)
            transfer_locs = list(set([x.location_id for x in pull_recs]))
            vals = [(warehouse.lot_stock_id , x, warehouse.out_type_id.id) for x in transfer_locs]
            mto_pull_vals = self._get_mto_pull_rule(cr, uid, warehouse, vals, context=context)
            for mto_pull_val in mto_pull_vals:
                pull_obj.create(cr, uid, mto_pull_val, context=context)
        else:
            # We need to delete all the MTO procurement rules, otherwise they risk to be used in the system
            pulls = pull_obj.search(cr, uid, ['&', ('route_id', '=', mto_route_id), ('location_id.usage', '=', 'transit'), ('location_src_id', '=', warehouse.lot_stock_id.id)], context=context)
            if pulls:
                pull_obj.unlink(cr, uid, pulls, context=context)

    def _check_reception_resupply(self, cr, uid, warehouse, new_location, context=None):
        """
            Will check if the resupply routes to this warehouse follow the changes of number of receipt steps
        """
        #Check routes that are being delivered by this warehouse and change the rule coming from transit location
        route_obj = self.pool.get("stock.location.route")
        pull_obj = self.pool.get("procurement.rule")
        routes = route_obj.search(cr, uid, [('supplied_wh_id','=', warehouse.id)], context=context)
        pulls= pull_obj.search(cr, uid, ['&', ('route_id', 'in', routes), ('location_src_id.usage', '=', 'transit')])
        if pulls:
            pull_obj.write(cr, uid, pulls, {'location_id': new_location}, context=context)

    def _check_resupply(self, cr, uid, warehouse, reception_new, delivery_new, context=None):
        if reception_new:
            old_val = warehouse.reception_steps
            new_val = reception_new
            change_to_one = (old_val != 'one_step' and new_val == 'one_step')
            change_to_multiple = (old_val == 'one_step' and new_val != 'one_step')
            if change_to_one or change_to_multiple:
                new_location = change_to_one and warehouse.lot_stock_id.id or warehouse.wh_input_stock_loc_id.id
                self._check_reception_resupply(cr, uid, warehouse, new_location, context=context)
        if delivery_new:
            old_val = warehouse.delivery_steps
            new_val = delivery_new
            change_to_one = (old_val != 'ship_only' and new_val == 'ship_only')
            change_to_multiple = (old_val == 'ship_only' and new_val != 'ship_only')
            if change_to_one or change_to_multiple:
                new_location = change_to_one and warehouse.lot_stock_id.id or warehouse.wh_output_stock_loc_id.id 
                self._check_delivery_resupply(cr, uid, warehouse, new_location, change_to_multiple, context=context)

    def write(self, cr, uid, ids, vals, context=None):
        if context is None:
            context = {}
        if isinstance(ids, (int, long)):
            ids = [ids]
        seq_obj = self.pool.get('ir.sequence')
        route_obj = self.pool.get('stock.location.route')
        context_with_inactive = context.copy()
        context_with_inactive['active_test'] = False
        for warehouse in self.browse(cr, uid, ids, context=context_with_inactive):
            #first of all, check if we need to delete and recreate route
            if vals.get('reception_steps') or vals.get('delivery_steps'):
                #activate and deactivate location according to reception and delivery option
                self.switch_location(cr, uid, warehouse.id, warehouse, vals.get('reception_steps', False), vals.get('delivery_steps', False), context=context)
                # switch between route
                self.change_route(cr, uid, ids, warehouse, vals.get('reception_steps', False), vals.get('delivery_steps', False), context=context_with_inactive)
                # Check if we need to change something to resupply warehouses and associated MTO rules
                self._check_resupply(cr, uid, warehouse, vals.get('reception_steps'), vals.get('delivery_steps'), context=context)
            if vals.get('code') or vals.get('name'):
                name = warehouse.name
                #rename sequence
                if vals.get('name'):
                    name = vals.get('name', warehouse.name)
                self._handle_renaming(cr, uid, warehouse, name, vals.get('code', warehouse.code), context=context_with_inactive)
                if warehouse.in_type_id:
                    seq_obj.write(cr, uid, warehouse.in_type_id.sequence_id.id, {'name': name + _(' Sequence in'), 'prefix': vals.get('code', warehouse.code) + '\IN\\'}, context=context)
                if warehouse.out_type_id:
                    seq_obj.write(cr, uid, warehouse.out_type_id.sequence_id.id, {'name': name + _(' Sequence out'), 'prefix': vals.get('code', warehouse.code) + '\OUT\\'}, context=context)
                if warehouse.pack_type_id:
                    seq_obj.write(cr, uid, warehouse.pack_type_id.sequence_id.id, {'name': name + _(' Sequence packing'), 'prefix': vals.get('code', warehouse.code) + '\PACK\\'}, context=context)
                if warehouse.pick_type_id:
                    seq_obj.write(cr, uid, warehouse.pick_type_id.sequence_id.id, {'name': name + _(' Sequence picking'), 'prefix': vals.get('code', warehouse.code) + '\PICK\\'}, context=context)
                if warehouse.int_type_id:
                    seq_obj.write(cr, uid, warehouse.int_type_id.sequence_id.id, {'name': name + _(' Sequence internal'), 'prefix': vals.get('code', warehouse.code) + '\INT\\'}, context=context)
        if vals.get('resupply_wh_ids') and not vals.get('resupply_route_ids'):
            for cmd in vals.get('resupply_wh_ids'):
                if cmd[0] == 6:
                    new_ids = set(cmd[2])
                    old_ids = set([wh.id for wh in warehouse.resupply_wh_ids])
                    to_add_wh_ids = new_ids - old_ids
                    if to_add_wh_ids:
                        supplier_warehouses = self.browse(cr, uid, list(to_add_wh_ids), context=context)
                        self._create_resupply_routes(cr, uid, warehouse, supplier_warehouses, warehouse.default_resupply_wh_id, context=context)
                    to_remove_wh_ids = old_ids - new_ids
                    if to_remove_wh_ids:
                        to_remove_route_ids = route_obj.search(cr, uid, [('supplied_wh_id', '=', warehouse.id), ('supplier_wh_id', 'in', list(to_remove_wh_ids))], context=context)
                        if to_remove_route_ids:
                            route_obj.unlink(cr, uid, to_remove_route_ids, context=context)
                else:
                    #not implemented
                    pass
        if 'default_resupply_wh_id' in vals:
            if vals.get('default_resupply_wh_id') == warehouse.id:
                raise UserError(_('The default resupply warehouse should be different than the warehouse itself!'))
            if warehouse.default_resupply_wh_id:
                #remove the existing resupplying route on the warehouse
                to_remove_route_ids = route_obj.search(cr, uid, [('supplied_wh_id', '=', warehouse.id), ('supplier_wh_id', '=', warehouse.default_resupply_wh_id.id)], context=context)
                for inter_wh_route_id in to_remove_route_ids:
                    self.write(cr, uid, [warehouse.id], {'route_ids': [(3, inter_wh_route_id)]})
            if vals.get('default_resupply_wh_id'):
                #assign the new resupplying route on all products
                to_assign_route_ids = route_obj.search(cr, uid, [('supplied_wh_id', '=', warehouse.id), ('supplier_wh_id', '=', vals.get('default_resupply_wh_id'))], context=context)
                for inter_wh_route_id in to_assign_route_ids:
                    self.write(cr, uid, [warehouse.id], {'route_ids': [(4, inter_wh_route_id)]})

        return super(stock_warehouse, self).write(cr, uid, ids, vals=vals, context=context)

    def get_all_routes_for_wh(self, cr, uid, warehouse, context=None):
        route_obj = self.pool.get("stock.location.route")
        all_routes = [route.id for route in warehouse.route_ids]
        all_routes += route_obj.search(cr, uid, [('supplied_wh_id', '=', warehouse.id)], context=context)
        all_routes += [warehouse.mto_pull_id.route_id.id]
        return all_routes

    def view_all_routes_for_wh(self, cr, uid, ids, context=None):
        all_routes = []
        for wh in self.browse(cr, uid, ids, context=context):
            all_routes += self.get_all_routes_for_wh(cr, uid, wh, context=context)

        domain = [('id', 'in', all_routes)]
        return {
            'name': _('Warehouse\'s Routes'),
            'domain': domain,
            'res_model': 'stock.location.route',
            'type': 'ir.actions.act_window',
            'view_id': False,
            'view_mode': 'tree,form',
            'view_type': 'form',
            'limit': 20
        }


class stock_location_path(osv.osv):
    _name = "stock.location.path"
    _description = "Pushed Flows"
    _order = "name"

    def _get_rules(self, cr, uid, ids, context=None):
        res = []
        for route in self.browse(cr, uid, ids, context=context):
            res += [x.id for x in route.push_ids]
        return res

    _columns = {
        'name': fields.char('Operation Name', required=True),
        'company_id': fields.many2one('res.company', 'Company'),
        'route_id': fields.many2one('stock.location.route', 'Route'),
        'location_from_id': fields.many2one('stock.location', 'Source Location', ondelete='cascade', select=1, required=True),
        'location_dest_id': fields.many2one('stock.location', 'Destination Location', ondelete='cascade', select=1, required=True),
        'delay': fields.integer('Delay (days)', help="Number of days to do this transition"),
        'picking_type_id': fields.many2one('stock.picking.type', 'Type of the new Operation', required=True, help="This is the picking type associated with the different pickings"), 
        'auto': fields.selection(
            [('auto','Automatic Move'), ('manual','Manual Operation'),('transparent','Automatic No Step Added')],
            'Automatic Move',
            required=True, select=1,
            help="This is used to define paths the product has to follow within the location tree.\n" \
                "The 'Automatic Move' value will create a stock move after the current one that will be "\
                "validated automatically. With 'Manual Operation', the stock move has to be validated "\
                "by a worker. With 'Automatic No Step Added', the location is replaced in the original move."
            ),
        'propagate': fields.boolean('Propagate cancel and split', help='If checked, when the previous move is cancelled or split, the move generated by this move will too'),
        'active': fields.boolean('Active', help="If unchecked, it will allow you to hide the rule without removing it."),
        'warehouse_id': fields.many2one('stock.warehouse', 'Warehouse'),
        'route_sequence': fields.related('route_id', 'sequence', string='Route Sequence',
            store={
                'stock.location.route': (_get_rules, ['sequence'], 10),
                'stock.location.path': (lambda self, cr, uid, ids, c={}: ids, ['route_id'], 10),
        }),
        'sequence': fields.integer('Sequence'),
    }
    _defaults = {
        'auto': 'auto',
        'delay': 0,
        'company_id': lambda self, cr, uid, c: self.pool.get('res.company')._company_default_get(cr, uid, 'procurement.order', context=c),
        'propagate': True,
        'active': True,
    }

    def _prepare_push_apply(self, cr, uid, rule, move, context=None):
        newdate = (datetime.strptime(move.date_expected, DEFAULT_SERVER_DATETIME_FORMAT) + relativedelta.relativedelta(days=rule.delay or 0)).strftime(DEFAULT_SERVER_DATETIME_FORMAT)
        return {
                'origin': move.origin or move.picking_id.name or "/",
                'location_id': move.location_dest_id.id,
                'location_dest_id': rule.location_dest_id.id,
                'date': newdate,
                'company_id': rule.company_id and rule.company_id.id or False,
                'date_expected': newdate,
                'picking_id': False,
                'picking_type_id': rule.picking_type_id and rule.picking_type_id.id or False,
                'propagate': rule.propagate,
                'push_rule_id': rule.id,
                'warehouse_id': rule.warehouse_id and rule.warehouse_id.id or False,
            }

    def _apply(self, cr, uid, rule, move, context=None):
        move_obj = self.pool.get('stock.move')
        newdate = (datetime.strptime(move.date_expected, DEFAULT_SERVER_DATETIME_FORMAT) + relativedelta.relativedelta(days=rule.delay or 0)).strftime(DEFAULT_SERVER_DATETIME_FORMAT)
        if rule.auto == 'transparent':
            old_dest_location = move.location_dest_id.id
            move_obj.write(cr, uid, [move.id], {
                'date': newdate,
                'date_expected': newdate,
                'location_dest_id': rule.location_dest_id.id
            })
            #avoid looping if a push rule is not well configured
            if rule.location_dest_id.id != old_dest_location:
                #call again push_apply to see if a next step is defined
                move_obj._push_apply(cr, uid, [move], context=context)
        else:
            vals = self._prepare_push_apply(cr, uid, rule, move, context=context)
            move_id = move_obj.copy(cr, uid, move.id, vals, context=context)
            move_obj.write(cr, uid, [move.id], {
                'move_dest_id': move_id,
            })
            move_obj.action_confirm(cr, uid, [move_id], context=None)


# -------------------------
# Packaging related stuff
# -------------------------

from openerp.report import report_sxw

class stock_package(osv.osv):
    """
    These are the packages, containing quants and/or other packages
    """
    _name = "stock.quant.package"
    _description = "Physical Packages"
    _parent_name = "parent_id"
    _parent_store = True
    _parent_order = 'name'
    _order = 'parent_left'

    def name_get(self, cr, uid, ids, context=None):
        res = self._complete_name(cr, uid, ids, 'complete_name', None, context=context)
        return res.items()

    def _complete_name(self, cr, uid, ids, name, args, context=None):
        """ Forms complete name of location from parent location to child location.
        @return: Dictionary of values
        """
        res = {}
        for m in self.browse(cr, uid, ids, context=context):
            res[m.id] = m.name
            parent = m.parent_id
            while parent:
                res[m.id] = parent.name + ' / ' + res[m.id]
                parent = parent.parent_id
        return res

    def _get_packages(self, cr, uid, ids, context=None):
        """Returns packages from quants for store"""
        res = set()
        for quant in self.browse(cr, uid, ids, context=context):
            pack = quant.package_id
            while pack:
                res.add(pack.id)
                pack = pack.parent_id
        return list(res)

    def _get_package_info(self, cr, uid, ids, name, args, context=None):
        quant_obj = self.pool.get("stock.quant")
        default_company_id = self.pool.get('res.users').browse(cr, uid, uid, context=context).company_id.id
        res = dict((res_id, {'location_id': False, 'company_id': default_company_id, 'owner_id': False}) for res_id in ids)
        for pack in self.browse(cr, uid, ids, context=context):
            quants = quant_obj.search(cr, uid, [('package_id', 'child_of', pack.id)], context=context)
            if quants:
                quant = quant_obj.browse(cr, uid, quants[0], context=context)
                res[pack.id]['location_id'] = quant.location_id.id
                res[pack.id]['owner_id'] = quant.owner_id.id
                res[pack.id]['company_id'] = quant.company_id.id
            else:
                res[pack.id]['location_id'] = False
                res[pack.id]['owner_id'] = False
                res[pack.id]['company_id'] = False
        return res

    def _get_packages_to_relocate(self, cr, uid, ids, context=None):
        res = set()
        for pack in self.browse(cr, uid, ids, context=context):
            res.add(pack.id)
            if pack.parent_id:
                res.add(pack.parent_id.id)
        return list(res)

    _columns = {
        'name': fields.char('Package Reference', select=True, copy=False),
        'complete_name': fields.function(_complete_name, type='char', string="Package Name",),
        'parent_left': fields.integer('Left Parent', select=1),
        'parent_right': fields.integer('Right Parent', select=1),
        'packaging_id': fields.many2one('product.packaging', 'Packaging', help="This field should be completed only if everything inside the package share the same product, otherwise it doesn't really makes sense.", select=True),
        'ul_id': fields.many2one('product.ul', 'Logistic Unit'),
        'location_id': fields.function(_get_package_info, type='many2one', relation='stock.location', string='Location', multi="package",
                                    store={
                                       'stock.quant': (_get_packages, ['location_id'], 10),
                                       'stock.quant.package': (_get_packages_to_relocate, ['quant_ids', 'children_ids', 'parent_id'], 10),
                                    }, readonly=True, select=True),
        'quant_ids': fields.one2many('stock.quant', 'package_id', 'Bulk Content', readonly=True),
        'parent_id': fields.many2one('stock.quant.package', 'Parent Package', help="The package containing this item", ondelete='restrict', readonly=True),
        'children_ids': fields.one2many('stock.quant.package', 'parent_id', 'Contained Packages', readonly=True),
        'company_id': fields.function(_get_package_info, type="many2one", relation='res.company', string='Company', multi="package", 
                                    store={
                                       'stock.quant': (_get_packages, ['company_id'], 10),
                                       'stock.quant.package': (_get_packages_to_relocate, ['quant_ids', 'children_ids', 'parent_id'], 10),
                                    }, readonly=True, select=True),
        'owner_id': fields.function(_get_package_info, type='many2one', relation='res.partner', string='Owner', multi="package",
                                store={
                                       'stock.quant': (_get_packages, ['owner_id'], 10),
                                       'stock.quant.package': (_get_packages_to_relocate, ['quant_ids', 'children_ids', 'parent_id'], 10),
                                    }, readonly=True, select=True),
    }
    _defaults = {
        'name': lambda self, cr, uid, context: self.pool.get('ir.sequence').next_by_code(cr, uid, 'stock.quant.package') or _('Unknown Pack')
    }

    def _check_location_constraint(self, cr, uid, packs, context=None):
        '''checks that all quants in a package are stored in the same location. This function cannot be used
           as a constraint because it needs to be checked on pack operations (they may not call write on the
           package)
        '''
        quant_obj = self.pool.get('stock.quant')
        for pack in packs:
            parent = pack
            while parent.parent_id:
                parent = parent.parent_id
            quant_ids = self.get_content(cr, uid, [parent.id], context=context)
            quants = [x for x in quant_obj.browse(cr, uid, quant_ids, context=context) if x.qty > 0]
            location_id = quants and quants[0].location_id.id or False
            if not [quant.location_id.id == location_id for quant in quants]:
                raise UserError(_('Everything inside a package should be in the same location'))
        return True

    def action_print(self, cr, uid, ids, context=None):
        context = dict(context or {}, active_ids=ids)
        return self.pool.get("report").get_action(cr, uid, ids, 'stock.report_package_barcode_small', context=context)
    
    
    def unpack(self, cr, uid, ids, context=None):
        quant_obj = self.pool.get('stock.quant')
        for package in self.browse(cr, uid, ids, context=context):
            quant_ids = [quant.id for quant in package.quant_ids]
            quant_obj.write(cr, SUPERUSER_ID, quant_ids, {'package_id': package.parent_id.id or False}, context=context)
            children_package_ids = [child_package.id for child_package in package.children_ids]
            self.write(cr, uid, children_package_ids, {'parent_id': package.parent_id.id or False}, context=context)
        #delete current package since it contains nothing anymore
        self.unlink(cr, uid, ids, context=context)
        return self.pool.get('ir.actions.act_window').for_xml_id(cr, uid, 'stock', 'action_package_view', context=context)

    def get_content(self, cr, uid, ids, context=None):
        child_package_ids = self.search(cr, uid, [('id', 'child_of', ids)], context=context)
        return self.pool.get('stock.quant').search(cr, uid, [('package_id', 'in', child_package_ids)], context=context)

    def get_content_package(self, cr, uid, ids, context=None):
        quants_ids = self.get_content(cr, uid, ids, context=context)
        res = self.pool.get('ir.actions.act_window').for_xml_id(cr, uid, 'stock', 'quantsact', context=context)
        res['domain'] = [('id', 'in', quants_ids)]
        return res

    def _get_product_total_qty(self, cr, uid, package_record, product_id, context=None):
        ''' find the total of given product 'product_id' inside the given package 'package_id'''
        quant_obj = self.pool.get('stock.quant')
        all_quant_ids = self.get_content(cr, uid, [package_record.id], context=context)
        total = 0
        for quant in quant_obj.browse(cr, uid, all_quant_ids, context=context):
            if quant.product_id.id == product_id:
                total += quant.qty
        return total

    def _get_all_products_quantities(self, cr, uid, package_id, context=None):
        '''This function computes the different product quantities for the given package
        '''
        quant_obj = self.pool.get('stock.quant')
        res = {}
        for quant in quant_obj.browse(cr, uid, self.get_content(cr, uid, package_id, context=context)):
            if quant.product_id.id not in res:
                res[quant.product_id.id] = 0
            res[quant.product_id.id] += quant.qty
        return res

    def copy_pack(self, cr, uid, id, default_pack_values=None, default=None, context=None):
        stock_pack_operation_obj = self.pool.get('stock.pack.operation')
        if default is None:
            default = {}
        new_package_id = self.copy(cr, uid, id, default_pack_values, context=context)
        default['result_package_id'] = new_package_id
        op_ids = stock_pack_operation_obj.search(cr, uid, [('result_package_id', '=', id)], context=context)
        for op_id in op_ids:
            stock_pack_operation_obj.copy(cr, uid, op_id, default, context=context)


class stock_pack_operation(osv.osv):
    _name = "stock.pack.operation"
    _description = "Packing Operation"

    def _get_remaining_prod_quantities(self, cr, uid, operation, context=None):
        '''Get the remaining quantities per product on an operation with a package. This function returns a dictionary'''
        #if the operation doesn't concern a package, it's not relevant to call this function
        if not operation.package_id or operation.product_id:
            return {operation.product_id.id: operation.remaining_qty}
        #get the total of products the package contains
        res = self.pool.get('stock.quant.package')._get_all_products_quantities(cr, uid, operation.package_id.id, context=context)
        #reduce by the quantities linked to a move
        for record in operation.linked_move_operation_ids:
            if record.move_id.product_id.id not in res:
                res[record.move_id.product_id.id] = 0
            res[record.move_id.product_id.id] -= record.qty
        return res

    def _get_remaining_qty(self, cr, uid, ids, name, args, context=None):
        uom_obj = self.pool.get('product.uom')
        res = {}
        for ops in self.browse(cr, uid, ids, context=context):
            res[ops.id] = 0
            if ops.package_id and not ops.product_id:
                #dont try to compute the remaining quantity for packages because it's not relevant (a package could include different products).
                #should use _get_remaining_prod_quantities instead
                continue
            else:
                qty = ops.product_qty
                if ops.product_uom_id:
                    qty = uom_obj._compute_qty_obj(cr, uid, ops.product_uom_id, ops.product_qty, ops.product_id.uom_id, context=context)
                for record in ops.linked_move_operation_ids:
                    qty -= record.qty
                res[ops.id] = float_round(qty, precision_rounding=ops.product_id.uom_id.rounding)
        return res

    def product_id_change(self, cr, uid, ids, product_id, product_uom_id, product_qty, context=None):
        res = self.on_change_tests(cr, uid, ids, product_id, product_uom_id, product_qty, context=context)
        if product_id and not product_uom_id:
            product = self.pool.get('product.product').browse(cr, uid, product_id, context=context)
            res['value']['product_uom_id'] = product.uom_id.id
        return res

    def on_change_tests(self, cr, uid, ids, product_id, product_uom_id, product_qty, context=None):
        res = {'value': {}}
        uom_obj = self.pool.get('product.uom')
        if product_id:
            product = self.pool.get('product.product').browse(cr, uid, product_id, context=context)
            product_uom_id = product_uom_id or product.uom_id.id
            selected_uom = uom_obj.browse(cr, uid, product_uom_id, context=context)
            if selected_uom.category_id.id != product.uom_id.category_id.id:
                res['warning'] = {
                    'title': _('Warning: wrong UoM!'),
                    'message': _('The selected UoM for product %s is not compatible with the UoM set on the product form. \nPlease choose an UoM within the same UoM category.') % (product.name)
                }
            if product_qty and 'warning' not in res:
                rounded_qty = uom_obj._compute_qty(cr, uid, product_uom_id, product_qty, product_uom_id, round=True)
                if rounded_qty != product_qty:
                    res['warning'] = {
                        'title': _('Warning: wrong quantity!'),
                        'message': _('The chosen quantity for product %s is not compatible with the UoM rounding. It will be automatically converted at confirmation') % (product.name)
                    }
        return res

    _columns = {
        'picking_id': fields.many2one('stock.picking', 'Stock Picking', help='The stock operation where the packing has been made', required=True),
        'product_id': fields.many2one('product.product', 'Product', ondelete="CASCADE"),  # 1
        'product_uom_id': fields.many2one('product.uom', 'Product Unit of Measure'),
        'product_qty': fields.float('Quantity', digits_compute=dp.get_precision('Product Unit of Measure'), required=True),
        'qty_done': fields.float('Quantity Processed', digits_compute=dp.get_precision('Product Unit of Measure')),
        'package_id': fields.many2one('stock.quant.package', 'Source Package'),  # 2
        'lot_id': fields.many2one('stock.production.lot', 'Lot/Serial Number'),
        'result_package_id': fields.many2one('stock.quant.package', 'Destination Package', help="If set, the operations are packed into this package", required=False, ondelete='cascade'),
        'date': fields.datetime('Date', required=True),
        'owner_id': fields.many2one('res.partner', 'Owner', help="Owner of the quants"),
        #'update_cost': fields.boolean('Need cost update'),
        'cost': fields.float("Cost", help="Unit Cost for this product line"),
        'currency': fields.many2one('res.currency', string="Currency", help="Currency in which Unit cost is expressed", ondelete='CASCADE'),
        'linked_move_operation_ids': fields.one2many('stock.move.operation.link', 'operation_id', string='Linked Moves', readonly=True, help='Moves impacted by this operation for the computation of the remaining quantities'),
        'remaining_qty': fields.function(_get_remaining_qty, type='float', digits = 0, string="Remaining Qty", help="Remaining quantity in default UoM according to moves matched with this operation. "),
        'location_id': fields.many2one('stock.location', 'Source Location', required=True),
        'location_dest_id': fields.many2one('stock.location', 'Destination Location', required=True),
        'processed': fields.selection([('true','Yes'), ('false','No')],'Has been processed?', required=True),
    }

    _defaults = {
        'date': fields.date.context_today,
        'qty_done': 0,
        'processed': lambda *a: 'false',
    }

    def write(self, cr, uid, ids, vals, context=None):
        context = context or {}
        res = super(stock_pack_operation, self).write(cr, uid, ids, vals, context=context)
        if isinstance(ids, (int, long)):
            ids = [ids]
        if not context.get("no_recompute"):
            pickings = vals.get('picking_id') and [vals['picking_id']] or list(set([x.picking_id.id for x in self.browse(cr, uid, ids, context=context)]))
            self.pool.get("stock.picking").do_recompute_remaining_quantities(cr, uid, pickings, context=context)
        return res

    def create(self, cr, uid, vals, context=None):
        context = context or {}
        res_id = super(stock_pack_operation, self).create(cr, uid, vals, context=context)
        if vals.get("picking_id") and not context.get("no_recompute"):
            self.pool.get("stock.picking").do_recompute_remaining_quantities(cr, uid, [vals['picking_id']], context=context)
        return res_id

    def action_drop_down(self, cr, uid, ids, context=None):
        ''' Used by barcode interface to say that pack_operation has been moved from src location 
            to destination location, if qty_done is less than product_qty than we have to split the
            operation in two to process the one with the qty moved
        '''
        processed_ids = []
        move_obj = self.pool.get("stock.move")
        for pack_op in self.browse(cr, uid, ids, context=None):
            if pack_op.product_id and pack_op.location_id and pack_op.location_dest_id:
                move_obj.check_tracking_product(cr, uid, pack_op.product_id, pack_op.lot_id.id, pack_op.location_id, pack_op.location_dest_id, context=context)
            op = pack_op.id
            if pack_op.qty_done < pack_op.product_qty:
                # we split the operation in two
                op = self.copy(cr, uid, pack_op.id, {'product_qty': pack_op.qty_done, 'qty_done': pack_op.qty_done}, context=context)
                self.write(cr, uid, [pack_op.id], {'product_qty': pack_op.product_qty - pack_op.qty_done, 'qty_done': 0}, context=context)
            processed_ids.append(op)
        self.write(cr, uid, processed_ids, {'processed': 'true'}, context=context)

    def create_and_assign_lot(self, cr, uid, id, name, context=None):
        ''' Used by barcode interface to create a new lot and assign it to the operation
        '''
        obj = self.browse(cr,uid,id,context)
        product_id = obj.product_id.id
        val = {'product_id': product_id}
        new_lot_id = False
        if name:
            lots = self.pool.get('stock.production.lot').search(cr, uid, ['&', ('name', '=', name), ('product_id', '=', product_id)], context=context)
            if lots:
                new_lot_id = lots[0]
            val.update({'name': name})

        if not new_lot_id:
            new_lot_id = self.pool.get('stock.production.lot').create(cr, uid, val, context=context)
        self.write(cr, uid, id, {'lot_id': new_lot_id}, context=context)

    def _search_and_increment(self, cr, uid, picking_id, domain, filter_visible=False, visible_op_ids=False, increment=1, context=None):
        '''Search for an operation with given 'domain' in a picking, if it exists increment the qty by the value of increment otherwise create it

        :param domain: list of tuple directly reusable as a domain
        context can receive a key 'current_package_id' with the package to consider for this operation
        returns True
        '''
        if context is None:
            context = {}

        #if current_package_id is given in the context, we increase the number of items in this package
        package_clause = [('result_package_id', '=', context.get('current_package_id', False))]
        existing_operation_ids = self.search(cr, uid, [('picking_id', '=', picking_id)] + domain + package_clause, context=context)
        todo_operation_ids = []
        if existing_operation_ids:
            if filter_visible:
                todo_operation_ids = [val for val in existing_operation_ids if val in visible_op_ids]
            else:
                todo_operation_ids = existing_operation_ids
        if todo_operation_ids:
            #existing operation found for the given domain and picking => increment its quantity
            operation_id = todo_operation_ids[0]
            op_obj = self.browse(cr, uid, operation_id, context=context)
            qty = op_obj.qty_done
            if increment > 0:
                qty += increment 
            elif increment < 0:
                if qty == 0 and op_obj.product_qty == 0:
                    #we have a line with 0 qty set, so delete it
                    self.unlink(cr, uid, [operation_id], context=context)
                    return False
                else:
                    qty = max(0, qty-1)
            self.write(cr, uid, [operation_id], {'qty_done': qty}, context=context)
        else:
            #no existing operation found for the given domain and picking => create a new one
            picking_obj = self.pool.get("stock.picking")
            picking = picking_obj.browse(cr, uid, picking_id, context=context)
            values = {
                'picking_id': picking_id,
                'product_qty': 0,
                'location_id': picking.location_id.id, 
                'location_dest_id': picking.location_dest_id.id,
                'qty_done': increment,
                }
            for key in domain:
                var_name, dummy, value = key
                uom_id = False
                if var_name == 'product_id':
                    uom_id = self.pool.get('product.product').browse(cr, uid, value, context=context).uom_id.id
                update_dict = {var_name: value}
                if uom_id:
                    update_dict['product_uom_id'] = uom_id
                values.update(update_dict)
            operation_id = self.create(cr, uid, values, context=context)
        return operation_id


class stock_move_operation_link(osv.osv):
    """
    Table making the link between stock.moves and stock.pack.operations to compute the remaining quantities on each of these objects
    """
    _name = "stock.move.operation.link"
    _description = "Link between stock moves and pack operations"

    _columns = {
        'qty': fields.float('Quantity', help="Quantity of products to consider when talking about the contribution of this pack operation towards the remaining quantity of the move (and inverse). Given in the product main uom."),
        'operation_id': fields.many2one('stock.pack.operation', 'Operation', required=True, ondelete="cascade"),
        'move_id': fields.many2one('stock.move', 'Move', required=True, ondelete="cascade"),
        'reserved_quant_id': fields.many2one('stock.quant', 'Reserved Quant', help="Technical field containing the quant that created this link between an operation and a stock move. Used at the stock_move_obj.action_done() time to avoid seeking a matching quant again"),
    }

    def get_specific_domain(self, cr, uid, record, context=None):
        '''Returns the specific domain to consider for quant selection in action_assign() or action_done() of stock.move,
        having the record given as parameter making the link between the stock move and a pack operation'''

        op = record.operation_id
        domain = []
        if op.package_id and op.product_id:
            #if removing a product from a box, we restrict the choice of quants to this box
            domain.append(('package_id', '=', op.package_id.id))
        elif op.package_id:
            #if moving a box, we allow to take everything from inside boxes as well
            domain.append(('package_id', 'child_of', [op.package_id.id]))
        else:
            #if not given any information about package, we don't open boxes
            domain.append(('package_id', '=', False))
        #if lot info is given, we restrict choice to this lot otherwise we can take any
        if op.lot_id:
            domain.append(('lot_id', '=', op.lot_id.id))
        #if owner info is given, we restrict to this owner otherwise we restrict to no owner
        if op.owner_id:
            domain.append(('owner_id', '=', op.owner_id.id))
        else:
            domain.append(('owner_id', '=', False))
        return domain

class stock_warehouse_orderpoint(osv.osv):
    """
    Defines Minimum stock rules.
    """
    _name = "stock.warehouse.orderpoint"
    _description = "Minimum Inventory Rule"

    def subtract_procurements_from_orderpoints(self, cr, uid, orderpoint_ids, context=None):
        '''This function returns quantity of product that needs to be deducted from the orderpoint computed quantity because there's already a procurement created with aim to fulfill it.
        '''

        cr.execute("""select op.id, p.id, p.product_uom, p.product_qty, pt.uom_id, sm.product_qty from procurement_order as p left join stock_move as sm ON sm.procurement_id = p.id,
                                    stock_warehouse_orderpoint op, product_product pp, product_template pt
                                WHERE p.orderpoint_id = op.id AND p.state not in ('done', 'cancel') AND (sm.state IS NULL OR sm.state not in ('draft'))
                                AND pp.id = p.product_id AND pp.product_tmpl_id = pt.id
                                AND op.id IN %s
                                ORDER BY op.id, p.id
                    """, (tuple(orderpoint_ids),))
        results = cr.fetchall()
        current_proc = False
        current_op = False
        uom_obj = self.pool.get("product.uom")
        op_qty = 0
        res = dict.fromkeys(orderpoint_ids, 0.0)
        for move_result in results:
            op = move_result[0]
            if current_op != op:
                if current_op:
                    res[current_op] = op_qty
                current_op = op
                op_qty = 0
            proc = move_result[1]
            if proc != current_proc:
                op_qty += uom_obj._compute_qty(cr, uid, move_result[2], move_result[3], move_result[4], round=False)
                current_proc = proc
            if move_result[5]: #If a move is associated (is move qty)
                op_qty -= move_result[5]
        if current_op:
            res[current_op] = op_qty
        return res

    def _check_product_uom(self, cr, uid, ids, context=None):
        '''
        Check if the UoM has the same category as the product standard UoM
        '''
        if not context:
            context = {}

        for rule in self.browse(cr, uid, ids, context=context):
            if rule.product_id.uom_id.category_id.id != rule.product_uom.category_id.id:
                return False
        return True

    def action_view_proc_to_process(self, cr, uid, ids, context=None):
        act_obj = self.pool.get('ir.actions.act_window')
        mod_obj = self.pool.get('ir.model.data')
        proc_ids = self.pool.get('procurement.order').search(cr, uid, [('orderpoint_id', 'in', ids), ('state', 'not in', ('done', 'cancel'))], context=context)
        result = mod_obj.get_object_reference(cr, uid, 'procurement', 'do_view_procurements')
        if not result:
            return False

        result = act_obj.read(cr, uid, [result[1]], context=context)[0]
        result['domain'] = "[('id', 'in', [" + ','.join(map(str, proc_ids)) + "])]"
        return result

    _columns = {
        'name': fields.char('Name', required=True, copy=False),
        'active': fields.boolean('Active', help="If the active field is set to False, it will allow you to hide the orderpoint without removing it."),
        'logic': fields.selection([('max', 'Order to Max'), ('price', 'Best price (not yet active!)')], 'Reordering Mode', required=True),
        'warehouse_id': fields.many2one('stock.warehouse', 'Warehouse', required=True, ondelete="cascade"),
        'location_id': fields.many2one('stock.location', 'Location', required=True, ondelete="cascade"),
        'product_id': fields.many2one('product.product', 'Product', required=True, ondelete='cascade', domain=[('type', '=', 'product')]),
        'product_uom': fields.related('product_id', 'uom_id', type='many2one', relation='product.uom', string='Product Unit of Measure', readonly=True, required=True),
        'product_min_qty': fields.float('Minimum Quantity', required=True,
            digits_compute=dp.get_precision('Product Unit of Measure'),
            help="When the virtual stock goes below the Min Quantity specified for this field, Odoo generates "\
            "a procurement to bring the forecasted quantity to the Max Quantity."),
        'product_max_qty': fields.float('Maximum Quantity', required=True,
            digits_compute=dp.get_precision('Product Unit of Measure'),
            help="When the virtual stock goes below the Min Quantity, Odoo generates "\
            "a procurement to bring the forecasted quantity to the Quantity specified as Max Quantity."),
        'qty_multiple': fields.float('Qty Multiple', required=True,
            digits_compute=dp.get_precision('Product Unit of Measure'),
            help="The procurement quantity will be rounded up to this multiple.  If it is 0, the exact quantity will be used.  "),
        'procurement_ids': fields.one2many('procurement.order', 'orderpoint_id', 'Created Procurements'),
        'group_id': fields.many2one('procurement.group', 'Procurement Group', help="Moves created through this orderpoint will be put in this procurement group. If none is given, the moves generated by procurement rules will be grouped into one big picking.", copy=False),
        'company_id': fields.many2one('res.company', 'Company', required=True),
    }
    _defaults = {
        'active': lambda *a: 1,
        'logic': lambda *a: 'max',
        'qty_multiple': lambda *a: 1,
        'name': lambda self, cr, uid, context: self.pool.get('ir.sequence').next_by_code(cr, uid, 'stock.orderpoint') or '',
        'product_uom': lambda self, cr, uid, context: context.get('product_uom', False),
        'company_id': lambda self, cr, uid, context: self.pool.get('res.company')._company_default_get(cr, uid, 'stock.warehouse.orderpoint', context=context)
    }
    _sql_constraints = [
        ('qty_multiple_check', 'CHECK( qty_multiple >= 0 )', 'Qty Multiple must be greater than or equal to zero.'),
    ]
    _constraints = [
        (_check_product_uom, 'You have to select a product unit of measure in the same category than the default unit of measure of the product', ['product_id', 'product_uom']),
    ]

    def default_get(self, cr, uid, fields, context=None):
        warehouse_obj = self.pool.get('stock.warehouse')
        res = super(stock_warehouse_orderpoint, self).default_get(cr, uid, fields, context)
        # default 'warehouse_id' and 'location_id'
        if 'warehouse_id' not in res:
            warehouse_ids = res.get('company_id') and warehouse_obj.search(cr, uid, [('company_id', '=', res['company_id'])], limit=1, context=context) or []
            res['warehouse_id'] = warehouse_ids and warehouse_ids[0] or False
        if 'location_id' not in res:
            res['location_id'] = res.get('warehouse_id') and warehouse_obj.browse(cr, uid, res['warehouse_id'], context).lot_stock_id.id or False
        return res

    def onchange_warehouse_id(self, cr, uid, ids, warehouse_id, context=None):
        """ Finds location id for changed warehouse.
        @param warehouse_id: Changed id of warehouse.
        @return: Dictionary of values.
        """
        if warehouse_id:
            w = self.pool.get('stock.warehouse').browse(cr, uid, warehouse_id, context=context)
            v = {'location_id': w.lot_stock_id.id}
            return {'value': v}
        return {}

    def onchange_product_id(self, cr, uid, ids, product_id, context=None):
        """ Finds UoM for changed product.
        @param product_id: Changed id of product.
        @return: Dictionary of values.
        """
        if product_id:
            prod = self.pool.get('product.product').browse(cr, uid, product_id, context=context)
            d = {'product_uom': [('category_id', '=', prod.uom_id.category_id.id)]}
            v = {'product_uom': prod.uom_id.id}
            return {'value': v, 'domain': d}
        return {'domain': {'product_uom': []}}

class stock_picking_type(osv.osv):
    _name = "stock.picking.type"
    _description = "The picking type determines the picking view"
    _order = 'sequence'

    def open_barcode_interface(self, cr, uid, ids, context=None):
        final_url = "/stock/barcode/#action=stock.ui&picking_type_id=" + str(ids[0]) if len(ids) else '0'
        return {'type': 'ir.actions.act_url', 'url': final_url, 'target': 'self'}

    def _get_tristate_values(self, cr, uid, ids, field_name, arg, context=None):
        picking_obj = self.pool.get('stock.picking')
        res = {}
        for picking_type_id in ids:
            #get last 10 pickings of this type
            picking_ids = picking_obj.search(cr, uid, [('picking_type_id', '=', picking_type_id), ('state', '=', 'done')], order='date_done desc', limit=10, context=context)
            tristates = []
            for picking in picking_obj.browse(cr, uid, picking_ids, context=context):
                if picking.date_done > picking.date:
                    tristates.insert(0, {'tooltip': picking.name or '' + ": " + _('Late'), 'value': -1})
                elif picking.backorder_id:
                    tristates.insert(0, {'tooltip': picking.name or '' + ": " + _('Backorder exists'), 'value': 0})
                else:
                    tristates.insert(0, {'tooltip': picking.name or '' + ": " + _('OK'), 'value': 1})
            res[picking_type_id] = json.dumps(tristates)
        return res

    def _get_picking_count(self, cr, uid, ids, field_names, arg, context=None):
        obj = self.pool.get('stock.picking')
        domains = {
            'count_picking_draft': [('state', '=', 'draft')],
            'count_picking_waiting': [('state', '=', 'confirmed')],
            'count_picking_ready': [('state', 'in', ('assigned', 'partially_available'))],
            'count_picking': [('state', 'in', ('assigned', 'waiting', 'confirmed', 'partially_available'))],
            'count_picking_late': [('min_date', '<', time.strftime(DEFAULT_SERVER_DATETIME_FORMAT)), ('state', 'in', ('assigned', 'waiting', 'confirmed', 'partially_available'))],
            'count_picking_backorders': [('backorder_id', '!=', False), ('state', 'in', ('confirmed', 'assigned', 'waiting', 'partially_available'))],
        }
        result = {}
        for field in domains:
            data = obj.read_group(cr, uid, domains[field] +
                [('state', 'not in', ('done', 'cancel')), ('picking_type_id', 'in', ids)],
                ['picking_type_id'], ['picking_type_id'], context=context)
            count = dict(map(lambda x: (x['picking_type_id'] and x['picking_type_id'][0], x['picking_type_id_count']), data))
            for tid in ids:
                result.setdefault(tid, {})[field] = count.get(tid, 0)
        for tid in ids:
            if result[tid]['count_picking']:
                result[tid]['rate_picking_late'] = result[tid]['count_picking_late'] * 100 / result[tid]['count_picking']
                result[tid]['rate_picking_backorders'] = result[tid]['count_picking_backorders'] * 100 / result[tid]['count_picking']
            else:
                result[tid]['rate_picking_late'] = 0
                result[tid]['rate_picking_backorders'] = 0
        return result

    def onchange_picking_code(self, cr, uid, ids, picking_code=False):
        if not picking_code:
            return False
        
        obj_data = self.pool.get('ir.model.data')
        stock_loc = obj_data.xmlid_to_res_id(cr, uid, 'stock.stock_location_stock')
        
        result = {
            'default_location_src_id': stock_loc,
            'default_location_dest_id': stock_loc,
        }
        if picking_code == 'incoming':
            result['default_location_src_id'] = obj_data.xmlid_to_res_id(cr, uid, 'stock.stock_location_suppliers')
        elif picking_code == 'outgoing':
            result['default_location_dest_id'] = obj_data.xmlid_to_res_id(cr, uid, 'stock.stock_location_customers')
        return {'value': result}

    def _get_name(self, cr, uid, ids, field_names, arg, context=None):
        return dict(self.name_get(cr, uid, ids, context=context))

    def name_get(self, cr, uid, ids, context=None):
        """Overides orm name_get method to display 'Warehouse_name: PickingType_name' """
        if context is None:
            context = {}
        if not isinstance(ids, list):
            ids = [ids]
        res = []
        if not ids:
            return res
        for record in self.browse(cr, uid, ids, context=context):
            name = record.name
            if record.warehouse_id:
                name = record.warehouse_id.name + ': ' +name
            if context.get('special_shortened_wh_name'):
                if record.warehouse_id:
                    name = record.warehouse_id.name
                else:
                    name = _('Customer') + ' (' + record.name + ')'
            res.append((record.id, name))
        return res

    def _default_warehouse(self, cr, uid, context=None):
        user = self.pool.get('res.users').browse(cr, uid, uid, context)
        res = self.pool.get('stock.warehouse').search(cr, uid, [('company_id', '=', user.company_id.id)], limit=1, context=context)
        return res and res[0] or False

    _columns = {
        'name': fields.char('Picking Type Name', translate=True, required=True),
        'complete_name': fields.function(_get_name, type='char', string='Name'),
        'color': fields.integer('Color'),
        'sequence': fields.integer('Sequence', help="Used to order the 'All Operations' kanban view"),
        'sequence_id': fields.many2one('ir.sequence', 'Reference Sequence', required=True),
        'default_location_src_id': fields.many2one('stock.location', 'Default Source Location'),
        'default_location_dest_id': fields.many2one('stock.location', 'Default Destination Location'),
        'code': fields.selection([('incoming', 'Suppliers'), ('outgoing', 'Customers'), ('internal', 'Internal')], 'Type of Operation', required=True),
        'return_picking_type_id': fields.many2one('stock.picking.type', 'Picking Type for Returns'),
        'warehouse_id': fields.many2one('stock.warehouse', 'Warehouse', ondelete='cascade'),
        'active': fields.boolean('Active'),

        # Statistics for the kanban view
        'last_done_picking': fields.function(_get_tristate_values,
            type='char',
            string='Last 10 Done Pickings'),

        'count_picking_draft': fields.function(_get_picking_count,
            type='integer', multi='_get_picking_count'),
        'count_picking_ready': fields.function(_get_picking_count,
            type='integer', multi='_get_picking_count'),
        'count_picking': fields.function(_get_picking_count,
            type='integer', multi='_get_picking_count'),
        'count_picking_waiting': fields.function(_get_picking_count,
            type='integer', multi='_get_picking_count'),
        'count_picking_late': fields.function(_get_picking_count,
            type='integer', multi='_get_picking_count'),
        'count_picking_backorders': fields.function(_get_picking_count,
            type='integer', multi='_get_picking_count'),

        'rate_picking_late': fields.function(_get_picking_count,
            type='integer', multi='_get_picking_count'),
        'rate_picking_backorders': fields.function(_get_picking_count,
            type='integer', multi='_get_picking_count'),

        # Barcode nomenclature
        'barcode_nomenclature_id':  fields.many2one('barcode.nomenclature','Barcode Nomenclature', help='A barcode nomenclature'),
    }

    _defaults = {
        'warehouse_id': _default_warehouse,
        'active': True,
    }

class barcode_rule(models.Model):
    _inherit = 'barcode.rule'

    def _get_type_selection(self):
        types = sets.Set(super(barcode_rule,self)._get_type_selection()) 
        types.update([
            ('weight','Weighted Product'),
            ('location','Location'),
            ('lot','Lot'),
            ('package','Package')
        ])
        return list(types)<|MERGE_RESOLUTION|>--- conflicted
+++ resolved
@@ -3680,13 +3680,8 @@
             for pull in route.pull_ids:
                 pull_obj.write(cr, uid, pull.id, {'name': pull.name.replace(warehouse.name, name, 1)}, context=context)
             for push in route.push_ids:
-<<<<<<< HEAD
-                push_obj.write(cr, uid, push.id, {'name': pull.name.replace(warehouse.name, name, 1)}, context=context)
+                push_obj.write(cr, uid, push.id, {'name': push.name.replace(warehouse.name, name, 1)}, context=context)
         #change the mto procurement rule name
-=======
-                push_obj.write(cr, uid, push.id, {'name': push.name.replace(warehouse.name, name, 1)}, context=context)
-        #change the mto pull rule name
->>>>>>> 67a63e2c
         if warehouse.mto_pull_id.id:
             pull_obj.write(cr, uid, warehouse.mto_pull_id.id, {'name': warehouse.mto_pull_id.name.replace(warehouse.name, name, 1)}, context=context)
 

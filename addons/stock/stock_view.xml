--- conflicted
+++ resolved
@@ -610,7 +610,6 @@
             <field name="arch" type="xml">
                 <form string="Internal Picking list">
                     <group colspan="4" col="6">
-<<<<<<< HEAD
                         <group colspan="4" col="4">
                             <field name="name" readonly="1"/>
                             <field name="origin"/>
@@ -622,19 +621,6 @@
                             <field name="min_date" readonly="1"/>
                             <field name="stock_journal_id" groups="base.group_extended" widget="selection"/>
                         </group>
-=======
-                        <field name="name" readonly="1"/>
-                        <field name="date"/>
-                        <field name="company_id" groups="base.group_multi_company" widget="selection"/>
-                        <field name="address_id" required="1" colspan="4"/>
-                        <field name="origin"/>
-                        <newline/>
-                        <field name="min_date"/>
-                        <field name="backorder_id" groups="base.group_extended" readonly="1"/>
-                        <newline/>
-                        <field name="type" readonly="1"/>
-                        <field name="stock_journal_id" groups="base.group_extended" widget="selection"/>
->>>>>>> 095886c6
                     </group>
                     <notebook colspan="4">
                         <page string="Products">
@@ -809,7 +795,6 @@
             <field name="arch" type="xml">
                 <form string="Delivery Picking list">
                     <group col="6" colspan="4" attrs="{'readonly': [('state','not in',['draft','auto'])]}">
-<<<<<<< HEAD
                         <group colspan="4" col="4">
                             <field name="name" readonly="1"/>
                             <field name="origin" readonly="1"/>
@@ -822,18 +807,6 @@
                             <field name="min_date" readonly="1"/>
                             <field name="stock_journal_id" groups="base.group_extended" widget="selection"/>
                         </group>
-=======
-                        <field name="name" readonly="1"/>
-                        <field name="date"/>
-                        <field name="company_id" groups="base.group_multi_company" widget="selection"/>
-                        <field name="address_id" required="1" colspan="4"/>
-                        <field name="origin"/>
-                        <field name="min_date"/>
-                        <field name="backorder_id" groups="base.group_extended" readonly="1"/>
-                        <newline/>
-                        <field name="type" readonly="1"/>
-                        <field name="stock_journal_id" groups="base.group_extended" widget="selection"/>
->>>>>>> 095886c6
                     </group>
                     <notebook colspan="4">
                         <page string="Products">
@@ -874,7 +847,6 @@
                                     <field name="state"/>
                                 </tree>
                                 <form string="Stock Moves">
-<<<<<<< HEAD
                                     <group colspan="2" col="4">
                                         <separator colspan="2" string="Move Information"/>
                                         <field name="name" invisible="1" colspan="4"/>
@@ -927,52 +899,6 @@
                                         <button name="cancel_assign" states="assigned" string="Cancel Availability" type="object" icon="gtk-find"/>
                                         <button name="action_cancel" states="assigned" string="Cancel" type="object" icon="gtk-cancel"/>
                                     </group>
-=======
-                                    <notebook colspan="4">
-                                        <page string="General Information">
-                                            <separator colspan="4" string="Move Information"/>
-                                            <field name="location_id" domain="[('usage','=','internal')]"/>
-                                            <field name="location_dest_id" domain="[('usage','&lt;&gt;','view')]"/>
-                                            <field colspan="4" context="location=location_id" name="product_id" on_change="onchange_product_id(product_id, location_id, location_dest_id, parent.address_id)"/>
-                                            <field name="product_qty" on_change="onchange_quantity(product_id, product_qty, product_uom, product_uos)"/>
-                                            <field name="product_uom"/>
-                                            <field groups="product.group_uos" name="product_uos" on_change="onchange_quantity(product_id, product_qty, product_uom, product_uos)"/>
-                                            <field groups="product.group_uos" name="product_uos_qty"/>
-                                            <field colspan="4" invisible="1" name="name"/>
-                                            <field invisible="1" name="date"/>
-                                            <field name="date_planned"/>
-                                             <field name="date_expected"  string="Date Expected"/>
-                                            <field groups="base.group_extended" name="product_packaging"  domain="[('product_id','=',product_id)]"/>
-                                            <newline/>
-                                            <field name="prodlot_id" groups="base.group_extended"
-                                                context="{'location_id':location_id, 'product_id':product_id}"
-                                                domain="[('product_id','=?',product_id)]"
-                                                on_change="onchange_lot_id(prodlot_id,product_qty, location_id, product_id)"/>
-                                            <field groups="base.group_extended" name="tracking_id"/>
-
-                                            <label/>
-                                            <button name="%(track_line)d" string="Split in production lots"
-                                            groups="base.group_extended"
-                                            states="draft,waiting,confirmed,assigned"
-                                            type="action" icon="terp-stock_effects-object-colorize"/>
-                                            <label/>
-                                            <button name="%(split_into)d" string="Put in a new pack" type="action"
-                                                groups="base.group_extended"
-                                                icon="terp-stock_effects-object-colorize"
-                                                states="draft,assigned,confirmed,done"/>
-                                            <separator colspan="4" string="Move State"/>
-                                            <field name="state"/>
-                                            <group colspan="2">
-                                                <button name="force_assign" states="confirmed" string="Force Availability" type="object" icon="gtk-jump-to"/>
-                                                <button name="cancel_assign" states="assigned" string="Cancel Availability" type="object" icon="gtk-find"/>
-                                                <button name="action_cancel" states="assigned" string="Cancel" type="object" icon="gtk-cancel"/>
-                                            </group>
-                                        </page>
- 										<page string="Return Picking History">
-                                            <field name="move_stock_return_history" nolabel="1"/>
-                                        </page>
-                                    </notebook>
->>>>>>> 095886c6
                                 </form>
                             </field>
                             <group col="10" colspan="4">
@@ -1087,7 +1013,6 @@
             <field name="model">stock.picking</field>
             <field name="type">form</field>
             <field name="arch" type="xml">
-<<<<<<< HEAD
                 <form string="Outgoing Picking list">
                     <group col="6" colspan="4">
                         <group colspan="4" col="4">
@@ -1102,21 +1027,6 @@
                             <field name="min_date" readonly="1"/>
                             <field name="stock_journal_id" groups="base.group_extended" widget="selection"/>
                         </group>
-=======
-                <form string="Picking list">
-                   <group col="6" colspan="4">
-                        <field name="name" readonly="1"/>
-                        <field name="date"/>
-                        <field name="company_id" groups="base.group_multi_company" widget="selection"/>
-                        <field name="address_id" required="1" colspan="4"/>
-                        <field name="origin" readonly="1"/>
-                        <field name="min_date"/>
-                        <field name="backorder_id" readonly="1"/>
-                        <newline/>
-                        <field name="type" readonly="1"/>
-                        <field name="stock_journal_id" groups="base.group_extended" widget="selection"/>
-                        <field name="invoice_state"/>
->>>>>>> 095886c6
                     </group>
                     <notebook colspan="4">
                         <page string="Products">
@@ -1318,7 +1228,6 @@
             <field name="arch" type="xml">
                 <form string="Input Picking List">
                     <group colspan="4" col="6">
-<<<<<<< HEAD
                         <group colspan="4" col="4">
                             <field name="name" readonly="1"/>
                             <field name="origin"/>
@@ -1331,18 +1240,6 @@
                             <field name="min_date" readonly="1"/>
                             <field name="stock_journal_id" groups="base.group_extended" widget="selection"/>
                         </group>
-=======
-                        <field name="name" readonly="1"/>
-                        <field name="date"/>
-                        <field name="company_id" groups="base.group_multi_company" widget="selection"/>
-                        <field name="address_id" on_change="onchange_partner_in(address_id)" context="{'contact_display':'partner'}" required="1" colspan="4"/>
-                        <field name="origin"/>
-                        <field name="min_date" readonly="1"/>
-                        <field name="backorder_id" readonly="1" groups="base.group_extended"/>
-                        <field name="type" readonly="1"/>
-                        <field name="stock_journal_id" groups="base.group_extended" widget="selection"/>
-                        <field name="invoice_state" string="Invoice Control"/>
->>>>>>> 095886c6
                     </group>
                     <notebook colspan="4">
                         <page string="General Information">
@@ -1418,7 +1315,6 @@
                                             on_change="onchange_lot_id(prodlot_id,product_qty, location_id, product_id)" colspan="3"/>
                                         <button name="%(track_line)d"
                                               groups="base.group_extended"
-<<<<<<< HEAD
                                               states="draft,waiting,confirmed,assigned,done"
                                               string="Split" type="action" icon="terp-stock_effects-object-colorize" colspan="1" />
                                     </group>
@@ -1430,22 +1326,6 @@
                                         <button name="cancel_assign" states="assigned" string="Cancel Availability" type="object" icon="gtk-find"/>
                                         <button name="action_cancel" states="assigned" string="Cancel" type="object" icon="gtk-cancel"/>
                                     </group>
-=======
-                                              icon="terp-stock_effects-object-colorize" attrs="{'invisible': [('tracking_id','&lt;&gt;',False)]}" states="draft,assigned,confirmed,done"/>
-                                            <separator colspan="4" string="Move State"/>
-                                            <field name="state"/>
-                                            <group colspan="2">
-                                                <button name="force_assign" states="confirmed" string="Force Availability" type="object" icon=""/>
-                                                <button name="cancel_assign" states="assigned" string="Cancel Availability" type="object" icon=""/>
-                                                <button name="action_cancel" states="assigned" string="Cancel" type="object" icon=""/>
-                                            </group>
-                                        </page>
-                                        <page string="Return Picking History">
-                                                    <field name="move_stock_return_history" nolabel="1"/>
-                                                </page>
-
-                                    </notebook>
->>>>>>> 095886c6
                                 </form>
                             </field>
                             <group col="10" colspan="4">
@@ -1670,7 +1550,6 @@
                         <field name="priority"/>
                     </group>
 
-<<<<<<< HEAD
                     <group colspan="2" col="4" groups="base.group_extended">
                         <separator string="Traceability" colspan="4" groups="base.group_extended"/>
                         <field name="tracking_id" colspan="3" groups="base.group_extended"/>
@@ -1691,36 +1570,6 @@
                     <separator colspan="4"/>
                     <field name="state"/>
                     <group col="4" colspan="2">
-=======
-                            <group colspan="2" col="4">
-                                <separator string="Traceability" colspan="4" />
-                                <field name="tracking_id" colspan="4" />
-                                <field name="prodlot_id" groups="base.group_extended"
-                                    context="{'location_id':location_id, 'product_id':product_id}"
-                                    domain="[('product_id','=?',product_id)]"
-                                    on_change="onchange_lot_id(prodlot_id,product_qty, location_id, product_id)"/>
-                                <newline/>
-                                <group colspan="4" col="4">
-                                  <label/>
-                                  <button name="%(track_line)d"
-                                      groups="base.group_extended"
-                                      states="draft,waiting,confirmed,assigned"
-                                      string="Split in production lots" type="action" icon="terp-stock_effects-object-colorize" colspan="2" />
-                                  <label/>
-                                  <button name="%(split_into)d" string="Put in a new pack" type="action"
-                                      groups="base.group_extended"
-                                      icon="terp-stock_effects-object-colorize"
-                                      states="draft,assigned,confirmed,done"/>
-                                </group>
-                            </group>
-                        </page>
-                        <page string="Return Picking History">
-                            <field name="move_stock_return_history" nolabel="1"/>
-                        </page>
-                    </notebook>
-                    <group col="6" colspan="4">
-                        <field name="state"/>
->>>>>>> 095886c6
                         <button name="action_confirm" states="draft" string="Confirm" type="object" icon="gtk-apply"/>
                         <button name="action_assign" states="confirmed" string="Set Available" type="object" icon="gtk-yes"/>
                         <button name="action_cancel" states="assigned,confirmed" string="Cancel" type="object" icon="gtk-cancel"/>
@@ -1876,7 +1725,6 @@
                         <field name="tracking_id" colspan="3" groups="base.group_extended"/>
                         <button name="%(split_into)d" string="New pack" type="action"
                               groups="base.group_extended"
-<<<<<<< HEAD
                               icon="terp-stock_effects-object-colorize"
                               states="draft,assigned,confirmed,done"/>
                         <field name="prodlot_id" groups="base.group_extended"
@@ -1897,29 +1745,6 @@
                         <button name="%(action_partial_move)d" states="assigned,confirmed" string="Partial" type="action" icon="gtk-justify-fill"/>
                         <button name="action_done" states="assigned" string="Done" type="object" icon="gtk-jump-to"/>
                     </group>
-=======
-                              type="action" icon="terp-stock_effects-object-colorize"/>
-                              <label/>
-                               <button name="%(split_into)d" string="Put in a new pack" type="action"
-                                  groups="base.group_extended"
-                                  icon="terp-stock_effects-object-colorize"
-                                  states="draft,assigned,confirmed,done"/>
-                              <label/>
-                            <separator colspan="4" string="Move State"/>
-                            <field name="state"/>
-                            <group col="5" colspan="2">
-                                <button name="action_confirm" states="draft" string="Confirm" type="object" icon="gtk-apply"/>
-                                <button name="action_assign" states="confirmed" string="Set Available" type="object" icon="gtk-yes"/>
-                                <button name="action_cancel" states="assigned,confirmed" string="Cancel" type="object" icon="gtk-cancel"/>
-                                <button name="%(action_partial_move)d" states="assigned" string="Partial" type="action" icon="gtk-justify-fill"/>
-                                <button name="action_done" states="assigned" string="Done" type="object" icon="gtk-jump-to"/>
-                            </group>
-                        </page>
-           				<page string="Return Picking History">
-                            <field name="move_stock_return_history" nolabel="1"/>
-                         </page>
-                    </notebook>
->>>>>>> 095886c6
                 </form>
             </field>
         </record>

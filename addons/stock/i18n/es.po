# Translation of OpenERP Server.
# This file contains the translation of the following modules:
#	* stock
#
msgid ""
msgstr ""
"Project-Id-Version: OpenERP Server 6.0dev\n"
"Report-Msgid-Bugs-To: support@openerp.com\n"
"POT-Creation-Date: 2010-11-18 16:13+0000\n"
<<<<<<< HEAD
"PO-Revision-Date: 2010-11-23 00:09+0000\n"
=======
"PO-Revision-Date: 2010-11-24 22:27+0000\n"
>>>>>>> cc7031ec
"Last-Translator: Jordi Esteve (www.zikzakmedia.com) "
"<jesteve@zikzakmedia.com>\n"
"Language-Team: \n"
"MIME-Version: 1.0\n"
"Content-Type: text/plain; charset=UTF-8\n"
"Content-Transfer-Encoding: 8bit\n"
<<<<<<< HEAD
"X-Launchpad-Export-Date: 2010-11-23 04:59+0000\n"
=======
"X-Launchpad-Export-Date: 2010-11-25 04:53+0000\n"
>>>>>>> cc7031ec
"X-Generator: Launchpad (build Unknown)\n"

#. module: stock
#: selection:stock.location,icon:0
msgid "terp-rating-rated"
msgstr "terp-rating-rated"

#. module: stock
#: field:product.product,track_outgoing:0
msgid "Track Outgoing Lots"
msgstr "Lotes de seguimiento de salida"

#. module: stock
#: model:ir.model,name:stock.model_stock_ups_upload
msgid "Stock ups upload"
msgstr "Stock ups carga"

#. module: stock
#: field:stock.location,chained_location_id:0
msgid "Chained Location If Fixed"
msgstr "Ubicación encadenada si fija"

#. module: stock
#: view:stock.move:0
#: view:stock.picking:0
msgid "Put in a new pack"
msgstr "Poner en un paquete nuevo"

#. module: stock
#: selection:stock.location,icon:0
msgid "STOCK_SAVE"
msgstr "STOCK_SAVE"

#. module: stock
#: field:stock.move.split.lines,action:0
msgid "Action"
msgstr "Acción"

#. module: stock
#: view:stock.production.lot:0
msgid "Upstream Traceability"
msgstr "Trazabilidad hacia arriba"

#. module: stock
#: selection:stock.location,icon:0
msgid "terp-account"
msgstr "terp-account"

#. module: stock
#: constraint:ir.actions.act_window:0
msgid "Invalid model name in the action definition."
msgstr "Nombre de modelo no válido en la definición de la acción."

#. module: stock
#: model:ir.actions.act_window,name:stock.action_stock_line_date
#: model:ir.ui.menu,name:stock.menu_report_stock_line_date
msgid "Last Product Inventories"
msgstr "Último inventario de productos"

#. module: stock
#: selection:stock.location,icon:0
msgid "STOCK_SORT_ASCENDING"
msgstr "STOCK_SORT_ASCENDING"

#. module: stock
#: field:stock.production.lot.revision,indice:0
msgid "Revision Number"
msgstr "Número revisión"

#. module: stock
#: view:stock.move.memory:0
msgid "Product Moves"
msgstr "Movimientos productos"

#. module: stock
#: code:addons/stock/stock.py:0
#, python-format
msgid ""
"Do not Found Partial data of Stock Move Line :%s' %(move.id))\n"
"            product_qty = partial_data.get('product_qty',0.0)\n"
"            move_product_qty[move.id] = product_qty\n"
"            product_uom = partial_data.get('product_uom',False)\n"
"            product_price = partial_data.get('product_price',0.0)\n"
"            product_currency = partial_data.get('product_currency',False)\n"
"            prodlot_ids[move.id] = partial_data.get('prodlot_id"
msgstr ""

#. module: stock
#: model:ir.actions.act_window,help:stock.action_picking_tree
msgid ""
"This is the list of all delivery orders that must be prepared, according to "
"your different sales orders and your logistics rules."
msgstr ""
"Esta es la lista de todas las órdenes de entrega que deben ser preparadas, "
"de acuerdo con sus distintos pedidos de ventas y sus reglas logísticas."

#. module: stock
#: model:ir.ui.menu,name:stock.menu_stock_inventory_control
msgid "Inventory Control"
msgstr "Control inventario"

#. module: stock
#: help:stock.production.lot,ref:0
msgid ""
"Internal reference number in case it differs from the manufacturer's serial "
"number"
msgstr ""
"Número interno de referencia en caso de que sea diferente del número de "
"serie del fabricante."

#. module: stock
#: selection:stock.location,icon:0
msgid "STOCK_ZOOM_100"
msgstr "STOCK_ZOOM_100"

#. module: stock
#: view:stock.picking:0
msgid "Picking list"
msgstr "Albarán"

#. module: stock
#: code:addons/stock/wizard/stock_partial_picking.py:0
#: report:lot.stock.overview:0
#: report:lot.stock.overview_all:0
#: field:report.stock.inventory,product_qty:0
#: field:report.stock.move,product_qty:0
#: field:stock.inventory.line,product_qty:0
#: field:stock.inventory.line.split,qty:0
#: report:stock.inventory.move:0
#: field:stock.move,product_qty:0
#: field:stock.move.consume,product_qty:0
#: field:stock.move.memory,quantity:0
#: field:stock.move.scrap,product_qty:0
#: field:stock.move.split,qty:0
#: field:stock.move.split.lines,quantity:0
#: field:stock.move.split.lines.exist,quantity:0
#: report:stock.picking.list:0
#: field:stock.report.prodlots,qty:0
#: field:stock.report.tracklots,name:0
#: field:stock.split.into,quantity:0
#, python-format
msgid "Quantity"
msgstr "Cantidad"

#. module: stock
#: view:report.stock.move:0
#: field:report.stock.move,day:0
msgid "Day"
msgstr "Día"

#. module: stock
#: view:stock.inventory:0
#: field:stock.inventory.line.split,product_uom:0
#: view:stock.move:0
#: field:stock.move.split,product_uom:0
#: view:stock.picking:0
#: view:stock.production.lot:0
msgid "UoM"
msgstr "UdM"

#. module: stock
#: field:product.category,property_stock_journal:0
#: view:report.stock.move:0
#: field:stock.change.standard.price,stock_journal:0
msgid "Stock journal"
msgstr "Diario de inventario"

#. module: stock
#: view:report.stock.move:0
msgid "Incoming"
msgstr "Entrada"

#. module: stock
#: help:product.category,property_stock_account_output_categ:0
msgid ""
"When doing real-time inventory valuation, counterpart Journal Items for all "
"outgoing stock moves will be posted in this account. This is the default "
"value for all products in this category, it can also directly be set on each "
"product."
msgstr ""
"Al hacer la valoración de inventario en tiempo real, la contrapartida de los "
"asientos del diario para todos los movimientos de stock de salida será "
"creada en esta cuenta. Este es el valor por defecto para todos los productos "
"de esta categoría, también puede indicarse directamente en cada producto."

#. module: stock
#: help:stock.move,address_id:0
msgid ""
"Optional address where goods are to be delivered, specifically used for "
"allotment"
msgstr ""
"Dirección opcional cuando las mercancías deben ser entregadas, utilizado "
"específicamente para lotes."

#. module: stock
#: model:ir.actions.act_window,name:stock.action_partial_move
msgid "Deliver/Receive Products"
msgstr "Enviar/Recibir productos"

#. module: stock
#: code:addons/stock/report/report_stock.py:0
#, python-format
msgid "You cannot delete any record!"
msgstr "¡No puede eliminar ningún registro!"

#. module: stock
#: code:addons/stock/wizard/stock_splitinto.py:0
#, python-format
msgid ""
"The current move line is already assigned to a pack, please remove it first "
"if you really want to change it '             #                        'for "
"this product: \"%s\" (id: %d)"
msgstr ""
"La línea de movimiento actual ya está asignada a un albarán, elimínela "
"primero si realmente quiere cambiarla ' # 'para este este producto: \"%s\" "
"(id: %d)"

#. module: stock
#: field:product.template,property_stock_inventory:0
msgid "Inventory Location"
msgstr "Ubicación de inventario"

#. module: stock
#: selection:stock.location,icon:0
msgid "terp-emblem-important"
msgstr "terp-emblem-important"

#. module: stock
#: help:stock.tracking,serial:0
msgid "Other reference or serial number"
msgstr "Otra referencia o número de serie."

#. module: stock
#: field:stock.move,origin:0
#: view:stock.picking:0
#: field:stock.picking,origin:0
msgid "Origin"
msgstr "Origen"

#. module: stock
#: model:ir.ui.menu,name:stock.menu_stock_configuration
msgid "Configuration"
msgstr "Configuración"

#. module: stock
#: view:stock.tracking:0
msgid "Pack Identification"
msgstr "Identificación paquete"

#. module: stock
#: view:stock.move:0
#: field:stock.picking,name:0
#: view:stock.production.lot:0
msgid "Reference"
msgstr "Referencia"

#. module: stock
#: code:addons/stock/stock.py:0
#, python-format
msgid "Products to Process"
msgstr "Productos a procesar"

#. module: stock
#: model:ir.actions.act_window,help:stock.action_location_form
msgid ""
"Define your locations in order to reflect to your warehouse structure and "
"organization. OpenERP is able to manage physical locations (warehouses, "
"shelves, bin, etc), partners location (customers, suppliers) and virtual "
"locations which are the counter-part of the stock operations like the "
"manufacturing orders consummations, the inventories, etc. Every stock "
"operation in OpenERP moves the products from one location to another one. "
"For instance, if you receive products from a supplier, OpenERP will move "
"products from the Supplier location into the Stock location. Each report can "
"be performed on physicals, partners or virtual locations."
msgstr ""

#. module: stock
#: help:stock.fill.inventory,set_stock_zero:0
msgid ""
"If checked, all product quantities will be set to zero to help ensure a real "
"physical inventory is done"
msgstr ""
"Si se marca, todas las cantidades de producto se ponen a cero para ayudar a "
"realizar un inventario físico real."

#. module: stock
#: model:ir.actions.act_window,help:stock.action_inventory_form
msgid ""
"The Periodical Inventories are used when you count your number of products "
"available per location. You can use it, once a year, when you do the general "
"inventory or, once you need it, to correct the current stock level of a "
"product."
msgstr ""

#. module: stock
#: model:ir.model,name:stock.model_stock_move_split_lines
msgid "Split lines"
msgstr "Dividir líneas"

#. module: stock
#: code:addons/stock/stock.py:0
#, python-format
msgid "You cannot cancel picking because stock move is in done state !"
msgstr ""
"¡No puede cancelar el albarán porqué el movimiento de stock está en estado "
"realizado!"

#. module: stock
#: code:addons/stock/stock.py:0
#, python-format
msgid "Warning!"
msgstr "¡Aviso!"

#. module: stock
#: field:stock.invoice.onshipping,group:0
msgid "Group by partner"
msgstr "Agrupar por empresa"

#. module: stock
#: help:stock.move,state:0
msgid ""
"When the stock move is created it is in the 'Draft' state.\n"
" After that it is set to 'Confirmed' state.\n"
" If stock is available state is set to 'Available'.\n"
" When the picking is done the state is 'Done'.                               "
"   \n"
"The state is 'Waiting' if the move is waiting for another one."
msgstr ""
"Cuando se crea el movimiento de stock está en el estado 'Borrador'.\n"
" Después se cambia a estado 'Confirmado'.\n"
" Si el stock está disponible, el estado se cambia a 'Disponible'.\n"
" Cuando el albarán se ha enviado el estado es 'Realizado'.\n"
"El estado es 'En espera' si el movimiento está a la espera de otro."

#. module: stock
#: model:ir.model,name:stock.model_res_partner
#: view:report.stock.inventory:0
#: field:report.stock.inventory,partner_id:0
#: view:report.stock.move:0
#: field:report.stock.move,partner_id:0
#: view:stock.move:0
#: field:stock.move,partner_id:0
#: view:stock.picking:0
#: field:stock.picking,partner_id:0
msgid "Partner"
msgstr "Empresa"

#. module: stock
#: help:stock.move.memory,currency:0
msgid "Currency in which Unit cost is expressed"
msgstr "Moneda en la que se expresa el coste unidad."

#. module: stock
#: code:addons/stock/wizard/stock_return_picking.py:0
#, python-format
msgid "No invoicing"
msgstr "No facturación"

#. module: stock
#: model:ir.model,name:stock.model_stock_production_lot
#: field:stock.production.lot.revision,lot_id:0
#: field:stock.report.prodlots,prodlot_id:0
msgid "Production lot"
msgstr "Lote de producción"

#. module: stock
#: selection:stock.location,icon:0
msgid "STOCK_MEDIA_FORWARD"
msgstr "STOCK_MEDIA_FORWARD"

#. module: stock
#: help:stock.incoterms,code:0
msgid "Code for Incoterms"
msgstr "Código para Incoterms"

#. module: stock
#: field:stock.tracking,move_ids:0
msgid "Moves for this pack"
msgstr "Movimientos para este paquete"

#. module: stock
#: selection:report.stock.inventory,location_type:0
#: selection:stock.location,usage:0
msgid "Internal Location"
msgstr "Ubicación interna"

#. module: stock
#: view:stock.inventory:0
msgid "Confirm Inventory"
msgstr "Confirmar el inventario"

#. module: stock
#: view:report.stock.inventory:0
#: field:report.stock.inventory,state:0
#: view:report.stock.move:0
#: field:report.stock.move,state:0
#: view:stock.inventory:0
#: field:stock.inventory,state:0
#: field:stock.inventory.line,state:0
#: view:stock.move:0
#: field:stock.move,state:0
#: view:stock.picking:0
#: field:stock.picking,state:0
#: report:stock.picking.list:0
msgid "State"
msgstr "Estado"

#. module: stock
#: selection:stock.location,icon:0
msgid "terp-mail-forward"
msgstr "terp-mail-forward"

#. module: stock
#: field:stock.location,stock_real_value:0
msgid "Real Stock Value"
msgstr "Valor stock real"

#. module: stock
#: field:report.stock.move,day_diff2:0
msgid "Lag (Days)"
msgstr "Retraso (días)"

#. module: stock
#: model:ir.model,name:stock.model_action_traceability
msgid "Action traceability "
msgstr "Acción trazabilidad "

#. module: stock
#: field:stock.location,posy:0
msgid "Shelves (Y)"
msgstr "Estantería (Y)"

#. module: stock
#: view:stock.move:0
msgid "UOM"
msgstr "UdM"

#. module: stock
#: selection:report.stock.inventory,state:0
#: selection:report.stock.move,state:0
#: selection:stock.move,state:0
#: view:stock.picking:0
#: selection:stock.picking,state:0
#: view:stock.production.lot:0
#: field:stock.production.lot,stock_available:0
msgid "Available"
msgstr "Disponible"

#. module: stock
#: view:stock.picking:0
#: field:stock.picking,min_date:0
msgid "Expected Date"
msgstr "Fecha prevista"

#. module: stock
#: view:board.board:0
#: model:ir.actions.act_window,name:stock.action_outgoing_product_board
msgid "Outgoing Product"
msgstr "Albarán de salida"

#. module: stock
#: model:ir.actions.act_window,help:stock.action_warehouse_form
msgid ""
"Create and manage your warehouses and assign them a location from here"
msgstr "Crea y gestiona sus almacenes y les asigna una ubicación desde aquí"

#. module: stock
#: selection:stock.location,icon:0
msgid "STOCK_QUIT"
msgstr "STOCK_QUIT"

#. module: stock
#: field:report.stock.move,product_qty_in:0
msgid "In Qty"
msgstr "En cantidad"

#. module: stock
#: code:addons/stock/wizard/stock_fill_inventory.py:0
#, python-format
msgid "No product in this location."
msgstr "No hay producto en esta ubicación."

#. module: stock
#: field:stock.warehouse,lot_output_id:0
msgid "Location Output"
msgstr "Ubicación de salida"

#. module: stock
#: model:ir.actions.act_window,name:stock.split_into
#: model:ir.model,name:stock.model_stock_split_into
msgid "Split into"
msgstr "Dividir en"

#. module: stock
#: view:stock.move:0
msgid "Today"
msgstr "Hoy"

#. module: stock
#: field:stock.move,price_currency_id:0
msgid "Currency for average price"
msgstr "Moneda para precio promedio"

#. module: stock
#: selection:stock.location,icon:0
msgid "STOCK_GOTO_TOP"
msgstr "STOCK_GOTO_TOP"

#. module: stock
#: selection:stock.location,icon:0
msgid "STOCK_ABOUT"
msgstr "STOCK_ABOUT"

#. module: stock
#: selection:stock.location,icon:0
msgid "terp-hr"
msgstr "terp-hr"

#. module: stock
#: field:report.stock.inventory,location_type:0
#: field:stock.location,usage:0
msgid "Location Type"
msgstr "Tipo de ubicación"

#. module: stock
#: help:report.stock.move,type:0
#: help:stock.picking,type:0
msgid "Shipping type specify, goods coming in or going out."
msgstr "Indica tipo de envío, mercancías de entrada o de salida."

#. module: stock
#: selection:stock.location,icon:0
msgid "terp-stock_effects-object-colorize"
msgstr "terp-stock_effects-object-colorize"

#. module: stock
#: selection:stock.location,icon:0
msgid "STOCK_DELETE"
msgstr "STOCK_DELETE"

#. module: stock
#: model:ir.actions.report.xml,name:stock.report_move_labels
msgid "Item Labels"
msgstr "Etiquetas artículos"

#. module: stock
#: model:ir.model,name:stock.model_report_stock_move
msgid "Moves Statistics"
msgstr "Estadísticas de movimientos"

#. module: stock
#: view:stock.production.lot:0
msgid "Product Lots Filter"
msgstr "Filtro lotes de producto"

#. module: stock
#: report:lot.stock.overview:0
#: report:lot.stock.overview_all:0
#: report:stock.inventory.move:0
#: report:stock.picking.list:0
msgid "["
msgstr "["

#. module: stock
#: help:stock.production.lot,stock_available:0
msgid ""
"Current quantity of products with this Production Lot Number available in "
"company warehouses"
msgstr ""
"Cantidad actual de productos con este número de lote de producción "
"disponible en almacenes de la compañía."

#. module: stock
#: field:stock.move,move_history_ids:0
msgid "Move History (child moves)"
msgstr "Historial movimientos (movimientos hijos)"

#. module: stock
#: model:ir.actions.act_window,name:stock.action_picking_tree6
#: model:ir.ui.menu,name:stock.menu_action_picking_tree6
#: field:stock.picking,move_lines:0
msgid "Internal Moves"
msgstr "Albaranes internos"

#. module: stock
#: field:stock.move,location_dest_id:0
msgid "Destination Location"
msgstr "Ubicación destino"

#. module: stock
#: code:addons/stock/stock.py:0
#, python-format
msgid "You can not process picking without stock moves"
msgstr "No puede procesar un albarán sin movimientos de stock"

#. module: stock
#: field:stock.move,product_packaging:0
msgid "Packaging"
msgstr "Empaquetado"

#. module: stock
#: report:stock.picking.list:0
msgid "Order(Origin)"
msgstr "Pedido (origen)"

#. module: stock
#: report:lot.stock.overview:0
#: report:lot.stock.overview_all:0
msgid "Grand Total:"
msgstr "Total:"

#. module: stock
#: model:ir.actions.act_window,name:stock.action_stock_move_report
#: model:ir.ui.menu,name:stock.menu_action_stock_move_report
#: view:report.stock.move:0
msgid "Moves Analysis"
msgstr "Análisis movimientos"

#. module: stock
#: view:stock.location:0
#: field:stock.location,comment:0
msgid "Additional Information"
msgstr "Información adicional"

#. module: stock
#: report:lot.stock.overview:0
#: report:lot.stock.overview_all:0
msgid "Location / Product"
msgstr "Ubicación / Producto"

#. module: stock
#: code:addons/stock/stock.py:0
#, python-format
msgid "Reception"
msgstr "Recepción"

#. module: stock
#: selection:stock.location,icon:0
msgid "STOCK_FLOPPY"
msgstr "STOCK_FLOPPY"

#. module: stock
#: field:stock.tracking,serial:0
msgid "Additional Reference"
msgstr "Referencia adicional"

#. module: stock
#: view:stock.production.lot.revision:0
msgid "Production Lot Revisions"
msgstr "Revisiones de lote de producción"

#. module: stock
#: help:product.product,track_outgoing:0
msgid ""
"Forces to specify a Production Lot for all moves containing this product and "
"going to a Customer Location"
msgstr ""
"Fuerza a indicar un lote de producción para todos los movimientos que "
"contienen este producto y van a una ubicación del cliente."

#. module: stock
#: field:stock.location,complete_name:0
#: field:stock.location,name:0
msgid "Location Name"
msgstr "Nombre ubicación"

#. module: stock
#: view:stock.inventory:0
msgid "Posted Inventory"
msgstr "Inventario enviado"

#. module: stock
#: view:stock.move:0
#: view:stock.picking:0
msgid "Move Information"
msgstr "Información de movimiento"

#. module: stock
#: view:report.stock.move:0
msgid "Outgoing"
msgstr "De salida"

#. module: stock
#: selection:report.stock.move,month:0
msgid "August"
msgstr "Agosto"

#. module: stock
#: model:ir.actions.act_window,name:stock.action_tracking_form
#: model:ir.model,name:stock.model_stock_tracking
#: model:ir.ui.menu,name:stock.menu_action_tracking_form
#: view:stock.tracking:0
msgid "Packs"
msgstr "Paquetes"

#. module: stock
#: selection:stock.location,icon:0
msgid "STOCK_UNDERLINE"
msgstr "STOCK_UNDERLINE"

#. module: stock
#: view:res.partner:0
msgid "Sales & Purchases"
msgstr "Ventas y Compras"

#. module: stock
#: selection:report.stock.move,month:0
msgid "June"
msgstr "Junio"

#. module: stock
#: model:ir.actions.act_window,help:stock.action_out_picking_move
msgid ""
"The 'Deliver Products' menu lists all products you have to deliver to your "
"customers. You can process the deliveries directly from this list, line by "
"or line or through the Delivery Orders menu."
msgstr ""

#. module: stock
#: selection:stock.location,icon:0
msgid "terp-folder-blue"
msgstr "terp-folder-blue"

#. module: stock
#: field:product.template,property_stock_procurement:0
msgid "Procurement Location"
msgstr "Ubicación de abastecimiento"

#. module: stock
#: model:ir.actions.act_window,name:stock.action_production_lot_form
#: model:ir.ui.menu,name:stock.menu_action_production_lot_form
#: field:stock.inventory.line.split,line_exist_ids:0
#: field:stock.inventory.line.split,line_ids:0
#: field:stock.move.split,line_exist_ids:0
#: field:stock.move.split,line_ids:0
msgid "Production Lots"
msgstr "Lotes de producción"

#. module: stock
#: selection:stock.location,icon:0
msgid "terp-project"
msgstr "terp-project"

#. module: stock
#: report:stock.picking.list:0
msgid "Recipient"
msgstr "Destinatario"

#. module: stock
#: model:ir.actions.act_window,name:stock.action_location_tree
#: model:ir.ui.menu,name:stock.menu_action_location_tree
msgid "Location Structure"
msgstr "Estructura ubicaciones"

#. module: stock
#: selection:report.stock.move,month:0
msgid "October"
msgstr "Octubre"

#. module: stock
#: model:ir.model,name:stock.model_stock_inventory_line
msgid "Inventory Line"
msgstr "Línea inventario"

#. module: stock
#: selection:stock.location,icon:0
msgid "STOCK_BOLD"
msgstr "STOCK_BOLD"

#. module: stock
#: selection:stock.location,icon:0
msgid "terp-personal+"
msgstr "terp-personal+"

#. module: stock
#: help:product.category,property_stock_journal:0
msgid ""
"When doing real-time inventory valuation, this is the Accounting Journal in "
"which entries will be automatically posted when stock moves are processed."
msgstr ""
"Al hacer la valoración de inventario en tiempo real, este es el diario "
"contable donde los asientos se crearán automáticamente cuando los "
"movimientos de stock se procesen."

#. module: stock
#: model:ir.actions.act_window,name:stock.action_partial_picking
msgid "Process Picking"
msgstr "Procesar albarán"

#. module: stock
#: selection:stock.location,icon:0
msgid "terp-graph"
msgstr "terp-graph"

#. module: stock
#: selection:stock.location,icon:0
msgid "STOCK_FIND_AND_REPLACE"
msgstr "STOCK_FIND_AND_REPLACE"

#. module: stock
#: code:addons/stock/product.py:0
#, python-format
msgid "Future Receptions"
msgstr "Recepciones futuras"

#. module: stock
#: help:stock.inventory.line.split,use_exist:0
#: help:stock.move.split,use_exist:0
msgid ""
"Check this option to select existing lots in the list below, otherwise you "
"should enter new ones line by line."
msgstr ""
"Marque esta opción para seleccionar lotes existentes en la lista inferior, "
"de lo contrario debe introducir otros de nuevos línea por la línea."

#. module: stock
#: selection:stock.location,icon:0
msgid "terp-dialog-close"
msgstr "terp-dialog-close"

#. module: stock
#: field:stock.move,move_dest_id:0
msgid "Destination Move"
msgstr "Movimiento destino"

#. module: stock
#: view:stock.move:0
#: view:stock.picking:0
msgid "Process Now"
msgstr "Procesar ahora"

#. module: stock
#: field:stock.location,address_id:0
msgid "Location Address"
msgstr "Dirección ubicación"

#. module: stock
#: code:addons/stock/stock.py:0
#, python-format
msgid "is consumed with"
msgstr "es consumido con"

#. module: stock
#: help:stock.move,prodlot_id:0
msgid "Production lot is used to put a serial number on the production"
msgstr ""
"Lote de producción se utiliza para poner un número de serie a la producción"

#. module: stock
#: selection:stock.location,icon:0
msgid "STOCK_MEDIA_REWIND"
msgstr "STOCK_MEDIA_REWIND"

#. module: stock
#: field:stock.warehouse,lot_input_id:0
msgid "Location Input"
msgstr "Ubicación de entrada"

#. module: stock
#: selection:stock.location,icon:0
msgid "terp-personal-"
msgstr "terp-personal-"

#. module: stock
#: selection:stock.location,icon:0
msgid "STOCK_CUT"
msgstr "STOCK_CUT"

#. module: stock
#: help:stock.picking,date:0
msgid "Date of Order"
msgstr "Fecha de orden"

#. module: stock
#: selection:product.product,valuation:0
msgid "Periodical (manual)"
msgstr "Periódico (manual)"

#. module: stock
#: model:stock.location,name:stock.location_procurement
msgid "Procurements"
msgstr "Abastecimientos"

#. module: stock
#: model:stock.location,name:stock.stock_location_3
msgid "IT Suppliers"
msgstr "Proveedores TI"

#. module: stock
#: model:ir.actions.act_window,name:stock.action_inventory_form_draft
msgid "Draft Physical Inventories"
msgstr "Inventarios físicos borrador"

#. module: stock
#: selection:report.stock.inventory,location_type:0
#: selection:stock.location,usage:0
msgid "Transit Location for Inter-Companies Transfers"
msgstr "Ubicación de tránsito para transferencias inter-compañías"

#. module: stock
#: selection:stock.location,icon:0
msgid "STOCK_NEW"
msgstr "STOCK_NEW"

#. module: stock
#: code:addons/stock/product.py:0
#, python-format
msgid "Future P&L"
msgstr "P&L futuras"

#. module: stock
#: model:ir.actions.act_window,name:stock.action_picking_tree4
#: model:ir.ui.menu,name:stock.menu_action_picking_tree4
#: view:stock.picking:0
msgid "Incoming Shipments"
msgstr "Envíos de entrada"

#. module: stock
#: view:report.stock.inventory:0
#: view:stock.move:0
#: view:stock.picking:0
msgid "Scrap"
msgstr "Desecho"

#. module: stock
#: field:stock.location,child_ids:0
msgid "Contains"
msgstr "Contiene"

#. module: stock
#: selection:stock.location,icon:0
msgid "terp-dolar"
msgstr "terp-dolar"

#. module: stock
#: view:board.board:0
msgid "Incoming Products Delay"
msgstr "Retraso albaranes entrada"

#. module: stock
#: code:addons/stock/product.py:0
#, python-format
msgid "Future Qty"
msgstr "Ctdad futura"

#. module: stock
#: view:stock.location:0
msgid "Stock Locations"
msgstr "Ubicaciones stock"

#. module: stock
#: report:lot.stock.overview:0
#: report:lot.stock.overview_all:0
#: field:stock.move,price_unit:0
msgid "Unit Price"
msgstr "Precio un."

#. module: stock
#: model:ir.model,name:stock.model_stock_move_split_lines_exist
msgid "Exist Split lines"
msgstr "Dividir líneas existentes"

#. module: stock
#: field:stock.move,date_expected:0
msgid "Scheduled Date"
msgstr "Fecha prevista"

#. module: stock
#: view:stock.tracking:0
msgid "Pack Search"
msgstr "Buscar paquete"

#. module: stock
#: selection:stock.location,icon:0
msgid "terp-gtk-jump-to-ltr"
msgstr "terp-gtk-jump-to-ltr"

#. module: stock
#: selection:stock.move,priority:0
msgid "Urgent"
msgstr "Urgente"

#. module: stock
#: view:stock.picking:0
msgid "Journal"
msgstr "Diario"

#. module: stock
#: field:product.category,property_stock_variation:0
msgid "Stock Variation Account"
msgstr "Cuenta variación stock"

#. module: stock
#: code:addons/stock/stock.py:0
#, python-format
msgid "Bad Lot Assignation !"
msgstr "¡Asignación de lote errónea!"

#. module: stock
#: help:stock.picking,location_id:0
msgid ""
"Keep empty if you produce at the location where the finished products are "
"needed.Set a location if you produce at a fixed location. This can be a "
"partner location if you subcontract the manufacturing operations."
msgstr ""
"Déjelo vacío si produce en la ubicación donde los productos terminados son "
"necesarios. Indique un lugar si produce en una ubicación fija. Esto puede "
"ser una ubicación de empresa si subcontrata las operaciones de fabricación."

#. module: stock
#: view:res.partner:0
msgid "Inventory Properties"
msgstr "Propiedades inventario"

#. module: stock
#: field:report.stock.move,day_diff:0
msgid "Execution Lead Time (Days)"
msgstr "Tiempo inicial de ejecución (días)"

#. module: stock
#: model:ir.actions.act_window,name:stock.act_stock_product_location_open
msgid "Stock by Location"
msgstr "Existencias por ubicacion"

#. module: stock
#: selection:stock.location,icon:0
msgid "STOCK_SAVE_AS"
msgstr "STOCK_SAVE_AS"

#. module: stock
#: view:report.stock.move:0
msgid "Month-1"
msgstr "Mes-1"

#. module: stock
#: selection:stock.location,icon:0
msgid "terp-stock_symbol-selection"
msgstr "terp-stock_symbol-selection"

#. module: stock
#: help:stock.location,active:0
msgid ""
"By unchecking the active field, you may hide a location without deleting it."
msgstr ""
"Si el campo activo se desmarca, permite ocultar la ubicación sin eliminarla."

#. module: stock
#: model:ir.actions.report.xml,name:stock.report_picking_list
msgid "Packing list"
msgstr "Albarán"

#. module: stock
#: field:stock.location,stock_virtual:0
msgid "Virtual Stock"
msgstr "Stock virtual"

#. module: stock
#: selection:report.stock.inventory,location_type:0
#: selection:stock.location,usage:0
msgid "View"
msgstr "Vista"

#. module: stock
#: selection:stock.location,icon:0
msgid "STOCK_DIALOG_ERROR"
msgstr "STOCK_DIALOG_ERROR"

#. module: stock
#: field:stock.location,parent_left:0
msgid "Left Parent"
msgstr "Padre izquierdo"

#. module: stock
#: code:addons/stock/wizard/stock_partial_move.py:0
#, python-format
msgid "Delivery Information"
msgstr ""

#. module: stock
#: selection:stock.location,icon:0
msgid "STOCK_INDEX"
msgstr "STOCK_INDEX"

#. module: stock
#: selection:stock.location,icon:0
msgid "terp-stage"
msgstr "terp-stage"

#. module: stock
#: selection:stock.location,icon:0
msgid "STOCK_GOTO_BOTTOM"
msgstr "STOCK_GOTO_BOTTOM"

#. module: stock
#: field:stock.move.track,quantity:0
msgid "Quantity per lot"
msgstr "Cantidad por lote"

#. module: stock
#: code:addons/stock/product.py:0
#, python-format
msgid ""
"There is no stock output account defined for this product: \"%s\" (id: %d)"
msgstr ""

#. module: stock
#: model:ir.actions.act_window,name:stock.act_product_stock_move_open
#: model:ir.actions.act_window,name:stock.action_move_form2
#: model:ir.ui.menu,name:stock.menu_action_move_form2
#: view:stock.inventory:0
#: view:stock.move:0
#: view:stock.picking:0
#: view:stock.production.lot:0
#: view:stock.tracking:0
msgid "Stock Moves"
msgstr "Movimientos de stock"

#. module: stock
#: field:product.template,property_stock_production:0
msgid "Production Location"
msgstr "Ubicación de producción"

#. module: stock
#: help:stock.picking,address_id:0
msgid "Address of partner"
msgstr "Dirección de empresa"

#. module: stock
#: model:res.company,overdue_msg:stock.res_company_tinyshop0
msgid ""
"\n"
"Date: %(date)s\n"
"\n"
"Dear %(partner_name)s,\n"
"\n"
"Please find in attachment a reminder of all your unpaid invoices, for a "
"total amount due of:\n"
"\n"
"%(followup_amount).2f %(company_currency)s\n"
"\n"
"Thanks,\n"
"--\n"
"%(user_signature)s\n"
"%(company_name)s\n"
"        "
msgstr ""
"\n"
"Fecha: %(date)s\n"
"\n"
"Estimado %(partner_name)s,\n"
"\n"
"En el adjunto encontrará un recordatorio de todas las facturas no pagadas, "
"por un importe total de:\n"
"\n"
"%(followup_amount).2f %(company_currency)s\n"
"\n"
"Gracias,\n"
"--\n"
"%(user_signature)s\n"
"%(company_name)s\n"
"        "

#. module: stock
#: help:stock.location,usage:0
msgid ""
"* Supplier Location: Virtual location representing the source location for "
"products coming from your suppliers\n"
"                       \n"
"* View: Virtual location used to create a hierarchical structures for your "
"warehouse, aggregating its child locations ; can't directly contain "
"products\n"
"                       \n"
"* Internal Location: Physical locations inside your own warehouses,\n"
"                       \n"
"* Customer Location: Virtual location representing the destination location "
"for products sent to your customers\n"
"                       \n"
"* Inventory: Virtual location serving as counterpart for inventory "
"operations used to correct stock levels (Physical inventories)\n"
"                       \n"
"* Procurement: Virtual location serving as temporary counterpart for "
"procurement operations when the source (supplier or production) is not known "
"yet. This location should be empty when the procurement scheduler has "
"finished running.\n"
"                       \n"
"* Production: Virtual counterpart location for production operations: this "
"location consumes the raw material and produces finished products\n"
"                      "
msgstr ""
"* Ubicación proveedor: Ubicación virtual que representa la ubicación de "
"origen para los productos procedentes de sus proveedores.\n"
"\n"
"* Vista: Ubicación virtual para crear una estructura jerárquica de su "
"almacén, agregando sus ubicaciones hijas. No puede contener los productos "
"directamente.\n"
"\n"
"* Ubicación interna: Ubicación física dentro de su propios almacenes.\n"
"\n"
"* Ubicación cliente: Ubicación virtual que representa la ubicación de "
"destino para los productos enviados a sus clientes.\n"
"\n"
"* Inventario: Ubicación virtual que actúa como contrapartida de las "
"operaciones de inventario utilizadas para corregir los niveles de "
"existencias (inventarios físicos).\n"
"\n"
"* Abastecimiento: Ubicación virtual que actúa como contrapartida temporal de "
"las operaciones de abastecimiento cuando el origen (proveedor o producción) "
"no se conoce todavía. Esta ubicación debe estar vacía cuando el planificador "
"de abastecimientos haya terminado de ejecutarse.\n"
"\n"
"* Producción: Ubicación virtual de contrapartida para operaciones de "
"producción: esta ubicación consume la materia prima y produce los productos "
"terminados.\n"
"                      "

#. module: stock
#: selection:stock.location,icon:0
msgid "STOCK_GO_FORWARD"
msgstr "STOCK_GO_FORWARD"

#. module: stock
#: field:stock.production.lot.revision,author_id:0
msgid "Author"
msgstr "Autor"

#. module: stock
#: selection:stock.location,icon:0
msgid "STOCK_UNDELETE"
msgstr "STOCK_UNDELETE"

#. module: stock
#: code:addons/stock/stock.py:0
#, python-format
msgid "Delivery Order"
msgstr "Orden de entrega"

#. module: stock
#: selection:stock.location,icon:0
msgid "STOCK_EXECUTE"
msgstr "STOCK_EXECUTE"

#. module: stock
#: code:addons/stock/wizard/stock_invoice_onshipping.py:0
#, python-format
msgid "No invoice were created"
msgstr "No se han creado facturas"

#. module: stock
#: selection:stock.location,icon:0
msgid "STOCK_DIALOG_QUESTION"
msgstr "STOCK_DIALOG_QUESTION"

#. module: stock
#: selection:stock.location,chained_auto_packing:0
msgid "Manual Operation"
msgstr "Operación manual"

#. module: stock
#: view:stock.location:0
#: view:stock.move:0
msgid "Supplier"
msgstr "Proveedor"

#. module: stock
#: field:stock.picking,date_done:0
msgid "Date Done"
msgstr "Fecha realizado"

#. module: stock
#: report:stock.picking.list:0
msgid "Expected Shipping Date"
msgstr "Fecha de envío prevista"

#. module: stock
#: selection:stock.location,icon:0
msgid "terp-accessories-archiver-minus"
msgstr "terp-accessories-archiver-minus"

#. module: stock
#: selection:report.stock.move,month:0
msgid "March"
msgstr "Marzo"

#. module: stock
#: model:ir.actions.act_window,name:stock.action_view_stock_inventory_line_split
#: model:ir.model,name:stock.model_stock_inventory_line_split
#: view:stock.inventory:0
#: view:stock.inventory.line:0
msgid "Split inventory lines"
msgstr "Dividir líneas de inventario"

#. module: stock
#: view:stock.inventory:0
msgid "Physical Inventory"
msgstr "Inventario físico"

#. module: stock
#: selection:stock.location,icon:0
msgid "STOCK_SELECT_FONT"
msgstr "STOCK_SELECT_FONT"

#. module: stock
#: help:stock.location,chained_company_id:0
msgid ""
"The company the Picking List containing the chained move will belong to "
"(leave empty to use the default company determination rules"
msgstr ""
"La compañía a la que pertenece el albarán que contiene el movimiento "
"encadenado (dejarlo vacío para utilizar las reglas por defecto para "
"determinar la compañía)."

#. module: stock
#: selection:stock.location,icon:0
msgid "STOCK_PASTE"
msgstr "STOCK_PASTE"

#. module: stock
#: view:stock.move.split:0
msgid "Lot number"
msgstr "Número de lote"

#. module: stock
#: view:stock.move:0
#: view:stock.picking:0
msgid "Unit Of Measure"
msgstr "Unidad de medida"

#. module: stock
#: model:stock.location,name:stock.stock_location_locations_partner
msgid "Partner Locations"
msgstr "Ubicaciones de empresas"

#. module: stock
#: code:addons/stock/stock.py:0
#, python-format
msgid ""
"Do not Found Partial data of Stock Move Line :%s' %(move.id))\n"
"                product_qty = partial_data.get('product_qty',0.0)\n"
"                move_product_qty[move.id] = product_qty\n"
"                product_uom = partial_data.get('product_uom',False)\n"
"                product_price = partial_data.get('product_price',0.0)\n"
"                product_currency = "
"partial_data.get('product_currency',False)\n"
"                prodlot_id = partial_data.get('prodlot_id"
msgstr ""

#. module: stock
#: view:report.stock.inventory:0
#: view:report.stock.move:0
msgid "Total quantity"
msgstr "Cantidad total"

#. module: stock
#: selection:stock.location,icon:0
msgid "STOCK_ZOOM_FIT"
msgstr "STOCK_ZOOM_FIT"

#. module: stock
#: model:ir.actions.act_window,name:stock.move_consume
#: view:stock.move.consume:0
msgid "Consume Move"
msgstr "Movimiento consumo"

#. module: stock
#: model:stock.location,name:stock.stock_location_7
msgid "European Customers"
msgstr "Clientes europeos"

#. module: stock
#: help:stock.location,chained_delay:0
msgid "Delay between original move and chained move in days"
msgstr "Retraso entre movimiento original y movimiento encadenado en días."

#. module: stock
#: selection:stock.location,icon:0
msgid "terp-calendar"
msgstr "terp-calendar"

#. module: stock
#: view:stock.fill.inventory:0
msgid "Import current product inventory from the following location"
msgstr "Importar inventario de producto actual para la siguiente ubicación"

#. module: stock
#: help:stock.location,chained_auto_packing:0
msgid ""
"This is used only if you select a chained location type.\n"
"The 'Automatic Move' value will create a stock move after the current one "
"that will be validated automatically. With 'Manual Operation', the stock "
"move has to be validated by a worker. With 'Automatic No Step Added', the "
"location is replaced in the original move."
msgstr ""
"Se utiliza sólo si selecciona un tipo de ubicación encadenada.\n"
"La opción 'Movimiento automático' creará un movimiento de stock después del "
"actual que se validará automáticamente. Con 'Operación manual', el "
"movimiento de stock debe ser validado por un trabajador. Con 'Mov. "
"automático, paso no añadido', la ubicación se reemplaza en el movimiento "
"original."

#. module: stock
#: view:stock.production.lot:0
msgid "Downstream Traceability"
msgstr "Trazabilidad hacia abajo"

#. module: stock
#: report:stock.picking.list:0
msgid "Packing List:"
msgstr "Albarán:"

#. module: stock
#: help:product.template,property_stock_production:0
msgid ""
"For the current product, this stock location will be used, instead of the "
"default one, as the source location for stock moves generated by production "
"orders"
msgstr ""
"Para los productos actuales, esta ubicación de stock se utilizará, en lugar "
"de la de por defecto, como la ubicación de origen para los movimientos de "
"stock generados por las órdenes de producción."

#. module: stock
#: help:stock.move,price_unit:0
msgid ""
"Technical field used to record the product cost set by the user during a "
"picking confirmation (when average price costing method is used)"
msgstr ""
"Campo técnico utilizado para registrar el coste del producto indicado por el "
"usuario durante una confirmación de albarán (cuando se utiliza el método del "
"precio medio de coste)."

#. module: stock
#: code:addons/stock/stock.py:0
#, python-format
msgid "is in draft state."
msgstr "está en estado borrador."

#. module: stock
#: selection:stock.location,icon:0
msgid "STOCK_MEDIA_RECORD"
msgstr "STOCK_MEDIA_RECORD"

#. module: stock
#: field:stock.location,chained_auto_packing:0
msgid "Chaining Type"
msgstr "Tipo encadenado"

#. module: stock
#: code:addons/stock/wizard/stock_return_picking.py:0
#, python-format
msgid "To be refunded/invoiced"
msgstr "Para ser abonado/facturado"

#. module: stock
#: model:stock.location,name:stock.stock_location_shop0
msgid "Shop 1"
msgstr "Tienda 1"

#. module: stock
#: field:report.stock.inventory,value:0
#: field:report.stock.move,value:0
msgid "Total Value"
msgstr "Valor total"

#. module: stock
#: view:stock.change.standard.price:0
#: view:stock.fill.inventory:0
#: view:stock.inventory.merge:0
#: view:stock.invoice.onshipping:0
#: view:stock.location.product:0
#: view:stock.move:0
#: view:stock.move.track:0
#: view:stock.picking:0
#: view:stock.split.into:0
msgid "_Cancel"
msgstr "_Cancelar"

#. module: stock
#: view:stock.move:0
msgid "Ready"
msgstr "Preparado"

#. module: stock
#: view:stock.picking:0
msgid "Calendar View"
msgstr "Vista calendario"

#. module: stock
#: view:stock.picking:0
msgid "Additional Info"
msgstr "Información adicional"

#. module: stock
#: model:ir.actions.report.xml,name:stock.report_stock_inventory_move
#: report:stock.inventory.move:0
msgid "Stock Inventory"
msgstr "Inventario stock"

#. module: stock
#: code:addons/stock/stock.py:0
#, python-format
msgid "Operation forbidden"
msgstr "Operación prohibida"

#. module: stock
#: field:stock.location.product,from_date:0
msgid "From"
msgstr "Desde"

#. module: stock
#: code:addons/stock/wizard/stock_return_picking.py:0
#, python-format
msgid "You may only return pickings that are Confirmed, Available or Done!"
msgstr ""
"¡Sólo puede devolver albaranes que estén confirmados, disponibles o "
"realizados!"

#. module: stock
#: view:stock.picking:0
#: field:stock.picking,invoice_state:0
msgid "Invoice Control"
msgstr "Control factura"

#. module: stock
#: model:ir.model,name:stock.model_stock_production_lot_revision
msgid "Production lot revisions"
msgstr "Revisiones de lote de producción"

#. module: stock
#: view:stock.picking:0
msgid "Internal Picking List"
msgstr "Albarán interno"

#. module: stock
#: selection:report.stock.inventory,state:0
#: selection:report.stock.move,state:0
#: selection:stock.move,state:0
#: selection:stock.picking,state:0
msgid "Waiting"
msgstr "En espera"

#. module: stock
#: view:stock.move:0
#: selection:stock.move.split.lines,action:0
#: view:stock.picking:0
msgid "Split"
msgstr "Dividir"

#. module: stock
#: view:stock.picking:0
msgid "Search Stock Picking"
msgstr "Buscar albarán stock"

#. module: stock
#: code:addons/stock/product.py:0
#, python-format
msgid "Company is not specified in Location"
msgstr "No se ha especificado una compañía en la ubicación"

#. module: stock
#: selection:stock.location,icon:0
msgid "terp-report"
msgstr "terp-report"

#. module: stock
#: view:report.stock.move:0
#: field:stock.partial.move,type:0
msgid "Type"
msgstr "Tipo"

#. module: stock
#: model:stock.location,name:stock.stock_location_5
msgid "Generic IT Suppliers"
msgstr "Proveedores TI genéricos"

#. module: stock
#: selection:stock.location,icon:0
msgid "STOCK_FILE"
msgstr "STOCK_FILE"

#. module: stock
#: field:stock.inventory,date:0
#: field:stock.move,create_date:0
#: field:stock.production.lot,date:0
#: field:stock.tracking,date:0
msgid "Creation Date"
msgstr "Fecha creación"

#. module: stock
#: field:report.stock.lines.date,id:0
msgid "Inventory Line Id"
msgstr "Id línea de inventario"

#. module: stock
#: help:stock.location,address_id:0
msgid "Address of  customer or supplier."
msgstr "Dirección del cliente o proveedor."

#. module: stock
#: selection:stock.location,icon:0
msgid "terp-gdu-smart-failing"
msgstr "terp-gdu-smart-failing"

#. module: stock
#: selection:stock.location,icon:0
msgid "STOCK_EDIT"
msgstr "STOCK_EDIT"

#. module: stock
#: selection:stock.location,icon:0
msgid "STOCK_CONNECT"
msgstr "STOCK_CONNECT"

#. module: stock
#: view:report.stock.move:0
#: field:report.stock.move,picking_id:0
msgid "Packing"
msgstr "Albarán"

#. module: stock
#: selection:stock.location,icon:0
msgid "STOCK_GO_DOWN"
msgstr "STOCK_GO_DOWN"

#. module: stock
#: selection:report.stock.inventory,location_type:0
#: field:res.partner,property_stock_customer:0
#: selection:stock.location,usage:0
msgid "Customer Location"
msgstr "Ubicación del cliente"

#. module: stock
#: selection:stock.location,icon:0
msgid "STOCK_OK"
msgstr "STOCK_OK"

#. module: stock
#: code:addons/stock/wizard/stock_partial_move.py:0
#, python-format
msgid "Invalid action !"
msgstr "¡Acción no válida!"

#. module: stock
#: code:addons/stock/wizard/stock_partial_move.py:0
#, python-format
msgid "Receive Information"
msgstr ""

#. module: stock
#: model:ir.actions.report.xml,name:stock.report_location_overview
#: report:lot.stock.overview:0
msgid "Location Inventory Overview"
msgstr ""

#. module: stock
#: model:ir.model,name:stock.model_stock_replacement
msgid "Stock Replacement"
msgstr "Reemplazo stock"

#. module: stock
#: view:stock.inventory:0
msgid "General Informations"
msgstr "Información general"

#. module: stock
#: constraint:ir.ui.view:0
msgid "Invalid XML for View Architecture!"
msgstr "¡XML inválido para la definición de la vista!"

#. module: stock
#: view:stock.tracking:0
msgid "Downstream traceability"
msgstr "Trazabilidad hacia abajo"

#. module: stock
#: model:stock.location,name:stock.stock_location_company
msgid "OpenERP S.A."
msgstr "OpenERP S.A."

#. module: stock
#: code:addons/stock/wizard/stock_partial_move.py:0
#, python-format
msgid "Receive"
msgstr ""

#. module: stock
#: help:stock.incoterms,active:0
msgid ""
"By unchecking the active field, you may hide an INCOTERM without deleting it."
msgstr ""
"Si el campo activo se desmarca, permite ocultar un INCOTERM sin eliminarlo."

#. module: stock
#: view:stock.move:0
#: view:stock.picking:0
#: field:stock.picking,date:0
msgid "Order Date"
msgstr "Fecha orden"

#. module: stock
#: field:stock.location,location_id:0
msgid "Parent Location"
msgstr "Ubicación padre"

#. module: stock
#: help:stock.picking,state:0
msgid ""
"* Draft: not confirmed yet and will not be scheduled until confirmed\n"
"* Confirmed: still waiting for the availability of products\n"
"* Available: products reserved, simply waiting for confirmation.\n"
"* Waiting: waiting for another move to proceed before it becomes "
"automatically available (e.g. in Make-To-Order flows)\n"
"* Done: has been processed, can't be modified or cancelled anymore\n"
"* Cancelled: has been cancelled, can't be confirmed anymore"
msgstr ""
"* Borrador: No se ha confirmado todavía y no se planificará hasta que se "
"confirme.\n"
"* Confirmado: A la espera de la disponibilidad de productos.\n"
"* Disponible: Productos reservados, esperando la confirmación del envío.\n"
"* En espera: Esperando que otro movimiento se realice antes de que sea "
"disponible de forma automática (por ejemplo, en flujos "
"Obtener_bajo_pedido).\n"
"* Realizado: Ha sido procesado, no se puede modificar o cancelar nunca más.\n"
"* Cancelado: Se ha cancelado, no se puede confirmar nunca más."

#. module: stock
#: help:stock.location,company_id:0
msgid "Let this field empty if this location is shared between all companies"
msgstr ""
"Deje este campo vacío si esta ubicación está compartida entre todas las "
"compañías."

#. module: stock
#: code:addons/stock/stock.py:0
#, python-format
msgid "Please provide a positive quantity to scrap!"
msgstr "¡Introduzca una cantidad positiva a desechar!"

#. module: stock
#: field:stock.location,chained_delay:0
msgid "Chaining Lead Time"
msgstr "Tiempo inicial encadenado"

#. module: stock
#: code:addons/stock/wizard/stock_partial_move.py:0
#, python-format
msgid "Cannot deliver products which are already delivered !"
msgstr "¡No se pueden enviar productos que ya están enviados!"

#. module: stock
#: selection:stock.location,icon:0
msgid "STOCK_UNINDENT"
msgstr "STOCK_UNINDENT"

#. module: stock
#: model:ir.model,name:stock.model_stock_invoice_onshipping
msgid "Stock Invoice Onshipping"
msgstr "Stock factura en el envío"

#. module: stock
#: selection:stock.location,icon:0
msgid "terp-face-plain"
msgstr "terp-face-plain"

#. module: stock
#: selection:report.stock.inventory,location_type:0
#: field:res.partner,property_stock_supplier:0
#: selection:stock.location,usage:0
msgid "Supplier Location"
msgstr "Ubicación del proveedor"

#. module: stock
#: code:addons/stock/stock.py:0
#, python-format
msgid "were scrapped"
msgstr "estaban desechados"

#. module: stock
#: selection:stock.location,icon:0
msgid "STOCK_FIND"
msgstr "STOCK_FIND"

#. module: stock
#: view:stock.move:0
#: view:stock.picking:0
msgid "Partial"
msgstr "Parcial"

#. module: stock
#: selection:report.stock.move,month:0
msgid "September"
msgstr "Septiembre"

#. module: stock
#: selection:stock.location,icon:0
msgid "STOCK_HELP"
msgstr "STOCK_HELP"

#. module: stock
#: help:stock.picking,backorder_id:0
msgid ""
"If this picking was split this field links to the picking that contains the "
"other part that has been processed already."
msgstr ""
"Si este albarán se dividió, este campo enlaza con el albarán que contiene la "
"otra parte que ya ha sido procesada."

#. module: stock
#: model:ir.model,name:stock.model_report_stock_inventory
msgid "Stock Statistics"
msgstr "Estadísticas de stock"

#. module: stock
#: code:addons/stock/wizard/stock_partial_picking.py:0
#: field:stock.move.memory,currency:0
#, python-format
msgid "Currency"
msgstr "Moneda"

#. module: stock
#: field:product.product,track_production:0
msgid "Track Manufacturing Lots"
msgstr "Lotes seguimiento fabricación"

#. module: stock
#: code:addons/stock/wizard/stock_inventory_merge.py:0
#, python-format
msgid ""
"Please select multiple physical inventories to merge in the list view."
msgstr ""
"Seleccione varios inventarios físicos para fusionar en la vista lista."

#. module: stock
#: code:addons/stock/product.py:0
#, python-format
msgid ""
"Variation Account is not specified for Product Category: %s' % "
"(product_obj.categ_id.name)))\n"
"        move_ids = []\n"
"        loc_ids = location_obj.search(cr, uid,[('usage','=','internal"
msgstr ""

#. module: stock
#: selection:stock.location,icon:0
msgid "STOCK_UNDO"
msgstr "STOCK_UNDO"

#. module: stock
#: selection:stock.location,icon:0
msgid "terp-gnome-cpu-frequency-applet+"
msgstr "terp-gnome-cpu-frequency-applet+"

#. module: stock
#: selection:report.stock.move,type:0
#: selection:stock.location,chained_picking_type:0
#: selection:stock.picking,type:0
msgid "Sending Goods"
msgstr "Envío mercancías"

#. module: stock
#: view:stock.picking:0
msgid "Cancel Availability"
msgstr "Cancelar disponibilidad"

#. module: stock
#: help:stock.move,date_expected:0
msgid "Scheduled date for the processing of this move"
msgstr "Fecha planificada para el procesado de este movimiento"

#. module: stock
#: selection:stock.location,icon:0
msgid "terp-gtk-media-pause"
msgstr "terp-gtk-media-pause"

#. module: stock
#: field:stock.inventory,move_ids:0
msgid "Created Moves"
msgstr "Movimientos creados"

#. module: stock
#: selection:stock.location,icon:0
msgid "terp-stock_format-scientific"
msgstr "terp-stock_format-scientific"

#. module: stock
#: selection:stock.location,icon:0
msgid "STOCK_GO_BACK"
msgstr "STOCK_GO_BACK"

#. module: stock
#: model:stock.location,name:stock.stock_location_14
msgid "Shelf 2"
msgstr "Estante 2"

#. module: stock
#: selection:stock.picking,invoice_state:0
msgid "To Be Invoiced"
msgstr "Para facturar"

#. module: stock
#: selection:stock.location,icon:0
msgid "STOCK_PRINT"
msgstr "STOCK_PRINT"

#. module: stock
#: field:stock.report.tracklots,tracking_id:0
msgid "Tracking lot"
msgstr "Lote seguimiento"

#. module: stock
#: selection:stock.location,icon:0
msgid "terp-go-today"
msgstr "terp-go-today"

#. module: stock
#: help:stock.location,posx:0
#: help:stock.location,posy:0
#: help:stock.location,posz:0
msgid "Optional localization details, for information purpose only"
msgstr "Detalles de ubicación opcionales, sólo para fines de información."

#. module: stock
#: view:product.product:0
#: view:product.template:0
msgid "Counter-Part Locations Properties"
msgstr "Propiedades de las ubicaciones parte recíproca"

#. module: stock
#: view:stock.location:0
msgid "Localization"
msgstr "Ubicación"

#. module: stock
#: code:addons/stock/product.py:0
#, python-format
msgid "Delivered Qty"
msgstr "Ctdad enviada"

#. module: stock
#: model:ir.actions.act_window,name:stock.track_line
#: view:stock.inventory.line.split:0
#: view:stock.move.split:0
msgid "Split in lots"
msgstr "Dividir en lotes"

#. module: stock
#: view:stock.move.split:0
msgid "Production Lot Numbers"
msgstr "Números lote de producción"

#. module: stock
#: selection:stock.location,icon:0
msgid "STOCK_JUSTIFY_FILL"
msgstr "STOCK_JUSTIFY_FILL"

#. module: stock
#: view:report.stock.inventory:0
#: field:report.stock.inventory,date:0
#: field:report.stock.move,date:0
#: view:stock.inventory:0
#: report:stock.inventory.move:0
#: view:stock.move:0
#: field:stock.move,date:0
#: field:stock.partial.move,date:0
#: field:stock.partial.picking,date:0
#: view:stock.picking:0
msgid "Date"
msgstr "Fecha"

#. module: stock
#: view:report.stock.inventory:0
#: view:report.stock.move:0
#: view:stock.move:0
#: view:stock.picking:0
msgid "Extended Filters..."
msgstr "Filtros extendidos..."

#. module: stock
#: selection:stock.location,icon:0
msgid "terp-administration"
msgstr "terp-administration"

#. module: stock
#: selection:stock.location,icon:0
msgid "STOCK_CANCEL"
msgstr "STOCK_CANCEL"

#. module: stock
#: field:stock.warehouse,lot_stock_id:0
msgid "Location Stock"
msgstr "Ubicación stock"

#. module: stock
#: selection:stock.location,icon:0
msgid "STOCK_APPLY"
msgstr "STOCK_APPLY"

#. module: stock
#: code:addons/stock/wizard/stock_inventory_merge.py:0
#, python-format
msgid "Merging is only allowed on draft inventories."
msgstr "La fusión sólo es permitida en inventarios borrador."

#. module: stock
#: selection:stock.location,icon:0
msgid "terp-gtk-go-back-rtl"
msgstr "terp-gtk-go-back-rtl"

#. module: stock
#: model:ir.ui.menu,name:stock.menu_dashboard_stock
msgid "Dashboard"
msgstr "Tablero"

#. module: stock
#: model:ir.model,name:stock.model_stock_move_track
msgid "Track moves"
msgstr "Movimientos seguimiento"

#. module: stock
#: selection:stock.location,icon:0
msgid "terp-crm"
msgstr "terp-crm"

#. module: stock
#: selection:stock.location,icon:0
msgid "STOCK_STRIKETHROUGH"
msgstr "STOCK_STRIKETHROUGH"

#. module: stock
#: field:stock.incoterms,code:0
msgid "Code"
msgstr "Código"

#. module: stock
#: view:stock.inventory.line.split:0
msgid "Lots Number"
msgstr "Número lotes"

#. module: stock
#: model:ir.actions.act_window,name:stock.open_board_warehouse
#: model:ir.ui.menu,name:stock.menu_board_warehouse
msgid "Warehouse Dashboard"
msgstr "Tablero almacén"

#. module: stock
#: sql_constraint:ir.module.module:0
msgid "The name of the module must be unique !"
msgstr ""

#. module: stock
#: selection:stock.location,icon:0
msgid "terp-mail-"
msgstr "terp-mail-"

#. module: stock
#: code:addons/stock/stock.py:0
#, python-format
msgid "You can not remove a lot line !"
msgstr "¡No puede eliminar una línea de lote!"

#. module: stock
#: model:ir.model,name:stock.model_stock_move_scrap
#: view:stock.move:0
#: view:stock.move.scrap:0
#: view:stock.picking:0
msgid "Scrap Products"
msgstr "Productos de desecho"

#. module: stock
#: selection:stock.location,icon:0
msgid "STOCK_PREFERENCES"
msgstr "STOCK_PREFERENCES"

#. module: stock
#: view:stock.inventory.line.split:0
#: view:stock.move.consume:0
#: view:stock.move.scrap:0
#: view:stock.move.split:0
#: view:stock.picking:0
msgid "Cancel"
msgstr "Cancelar"

#. module: stock
#: model:ir.actions.act_window,name:stock.act_stock_return_picking
#: model:ir.model,name:stock.model_stock_return_picking
msgid "Return Picking"
msgstr "Devolver albarán"

#. module: stock
#: view:stock.move:0
#: view:stock.picking:0
msgid "Split in production lots"
msgstr "Dividir en lotes de producción"

#. module: stock
#: model:ir.model,name:stock.model_stock_inventory_merge
msgid "Merge Inventory"
msgstr "Fusionar inventario"

#. module: stock
#: view:product.template:0
msgid "Information"
msgstr "Información"

#. module: stock
#: report:stock.picking.list:0
msgid "Shipping Address :"
msgstr "Dirección de envío:"

#. module: stock
#: code:addons/stock/wizard/stock_return_picking.py:0
#, python-format
msgid "Provide the quantities of the returned products."
msgstr "Indique las cantidades de los productos devueltos."

#. module: stock
#: selection:stock.location,icon:0
msgid "STOCK_MISSING_IMAGE"
msgstr "STOCK_MISSING_IMAGE"

#. module: stock
#: selection:stock.location,icon:0
msgid "STOCK_REMOVE"
msgstr "STOCK_REMOVE"

#. module: stock
#: selection:stock.location,icon:0
msgid "terp-call-start"
msgstr "terp-call-start"

#. module: stock
#: view:stock.change.standard.price:0
msgid "Cost Price"
msgstr "Precio coste"

#. module: stock
#: view:product.product:0
#: field:product.product,valuation:0
msgid "Inventory Valuation"
msgstr "Valoración inventario"

#. module: stock
#: view:stock.picking:0
msgid "Create Invoice"
msgstr "Crear factura"

#. module: stock
#: view:stock.move:0
#: view:stock.picking:0
msgid "Process Later"
msgstr "Procesar más tarde"

#. module: stock
#: help:res.partner,property_stock_supplier:0
msgid ""
"This stock location will be used, instead of the default one, as the source "
"location for goods you receive from the current partner"
msgstr ""
"Esta ubicación de stock será utilizada, en lugar de la ubicación por "
"defecto, como la ubicación de origen para recibir mercancías desde esta "
"empresa"

#. module: stock
#: selection:stock.picking,invoice_state:0
msgid "Not from Picking"
msgstr "No desde albarán"

#. module: stock
#: field:stock.warehouse,partner_address_id:0
msgid "Owner Address"
msgstr "Dirección dueño"

#. module: stock
#: model:ir.actions.act_window,help:stock.action_stock_move_report
msgid ""
"Moves Analysis allows you to easily check and analyse your company stock "
"moves. Use this report when you want to analyse the different routes taken "
"by your products and inventory management performance."
msgstr ""

#. module: stock
#: selection:stock.location,icon:0
msgid "STOCK_JUSTIFY_LEFT"
msgstr "STOCK_JUSTIFY_LEFT"

#. module: stock
#: field:report.stock.move,day_diff1:0
msgid "Planned Lead Time (Days)"
msgstr "Tiempo inicial planificado (días)"

#. module: stock
#: field:stock.change.standard.price,new_price:0
msgid "Price"
msgstr "Precio"

#. module: stock
#: view:stock.inventory:0
msgid "Search Inventory"
msgstr "Buscar inventario"

#. module: stock
#: model:ir.model,name:stock.model_stock_report_tracklots
msgid "Stock report by tracking lots"
msgstr "Informe de stock por lotes de seguimiento"

#. module: stock
#: code:addons/stock/stock.py:0
#, python-format
msgid ""
"There is no stock input account defined for this product or its category: "
"\"%s\" (id: %d)"
msgstr ""
"No se ha definido una cuenta de entrada de stock para este producto o su "
"categoría: \"%s\" (id: %d)"

#. module: stock
#: code:addons/stock/product.py:0
#, python-format
msgid "Received Qty"
msgstr "Ctdad recibida"

#. module: stock
#: field:stock.production.lot,ref:0
msgid "Internal Reference"
msgstr "Referencia interna"

#. module: stock
#: help:stock.production.lot,prefix:0
msgid ""
"Optional prefix to prepend when displaying this serial number: PREFIX/SERIAL "
"[INT_REF]"
msgstr ""
"Prefijo opcional a añadir cuando se muestre el número de serie: "
"PREFIJO/SERIE [REF_INT]"

#. module: stock
#: selection:stock.location,icon:0
msgid "STOCK_HARDDISK"
msgstr "STOCK_HARDDISK"

#. module: stock
#: sql_constraint:ir.module.module:0
msgid "The certificate ID of the module must be unique !"
msgstr ""

#. module: stock
#: model:ir.actions.act_window,name:stock.action_view_stock_fill_inventory
#: model:ir.model,name:stock.model_stock_fill_inventory
#: view:stock.fill.inventory:0
msgid "Import Inventory"
msgstr "Importar inventario"

#. module: stock
#: field:stock.incoterms,name:0
#: field:stock.move,name:0
#: field:stock.warehouse,name:0
msgid "Name"
msgstr "Nombre"

#. module: stock
#: code:addons/stock/stock.py:0
#, python-format
msgid "is done."
msgstr "está realizado."

#. module: stock
#: view:product.product:0
msgid "Stocks"
msgstr "Stocks"

#. module: stock
#: model:ir.module.module,description:stock.module_meta_information
msgid ""
"OpenERP Inventory Management module can manage multi-warehouses, multi and "
"structured stock locations.\n"
"Thanks to the double entry management, the inventory controlling is powerful "
"and flexible:\n"
"* Moves history and planning,\n"
"* Different inventory methods (FIFO, LIFO, ...)\n"
"* Stock valuation (standard or average price, ...)\n"
"* Robustness faced with Inventory differences\n"
"* Automatic reordering rules (stock level, JIT, ...)\n"
"* Bar code supported\n"
"* Rapid detection of mistakes through double entry system\n"
"* Traceability (upstream/downstream, production lots, serial number, ...)\n"
"* Dashboard for warehouse that includes:\n"
"    * Products to receive in delay (date < = today)\n"
"    * Procurement in exception\n"
"    * Graph : Number of Receive products vs planned (bar graph on week par "
"day)\n"
"    * Graph : Number of Delivery products vs planned (bar graph on week par "
"day)\n"
"    "
msgstr ""

#. module: stock
#: help:product.template,property_stock_inventory:0
msgid ""
"For the current product, this stock location will be used, instead of the "
"default one, as the source location for stock moves generated when you do an "
"inventory"
msgstr ""
"Para los productos actuales, esta ubicación de stock se utilizará, en lugar "
"de la por defecto, como la ubicación de origen para los movimientos de stock "
"generados cuando realiza un inventario."

#. module: stock
#: view:report.stock.lines.date:0
msgid "Stockable"
msgstr "Almacenable"

#. module: stock
#: selection:product.product,valuation:0
msgid "Real Time (automated)"
msgstr "Tiempo real (automatizado)"

#. module: stock
#: help:stock.move,tracking_id:0
msgid "Logistical shipping unit: pallet, box, pack ..."
msgstr "Unidad de envío logística: Palet, caja, paquete, ..."

#. module: stock
#: selection:stock.location,icon:0
msgid "terp-locked"
msgstr "terp-locked"

#. module: stock
#: view:stock.change.standard.price:0
msgid "_Apply"
msgstr "_Aplicar"

#. module: stock
#: report:lot.stock.overview:0
#: report:lot.stock.overview_all:0
#: report:stock.inventory.move:0
#: report:stock.picking.list:0
msgid "]"
msgstr "]"

#. module: stock
#: field:stock.move.memory,wizard_id:0
msgid "Wizard"
msgstr ""

#. module: stock
#: view:report.stock.inventory:0
#: view:report.stock.move:0
msgid "Total value"
msgstr "Valor total"

#. module: stock
#: selection:stock.location,icon:0
msgid "terp-personal"
msgstr "terp-personal"

#. module: stock
#: model:ir.actions.act_window,help:stock.action_move_form2
msgid ""
"This menu gives you the full traceability of inventory operations made on a "
"specific product. You can filter on the product to see all the past or "
"future movements made on the product."
msgstr ""

#. module: stock
#: help:stock.location,chained_journal_id:0
msgid ""
"Inventory Journal in which the chained move will be written, if the Chaining "
"Type is not Transparent (no journal is used if left empty)"
msgstr ""
"Diario de inventario en el que el movimiento encadenado será escrito, si el "
"tipo de encadenamiento no es transparente (no se utiliza ningún diario si se "
"deja vacío)."

#. module: stock
#: constraint:ir.rule:0
msgid "Rules are not supported for osv_memory objects !"
msgstr "¡Las reglas no están soportadas en los objetos osv_memory!"

#. module: stock
#: view:board.board:0
#: model:ir.actions.act_window,name:stock.action_incoming_product_board
msgid "Incoming Product"
msgstr "Albarán de entrada"

#. module: stock
#: view:stock.move:0
msgid "Creation"
msgstr "Creación"

#. module: stock
#: sql_constraint:account.journal:0
msgid "The name of the journal must be unique per company !"
<<<<<<< HEAD
msgstr ""
=======
msgstr "¡El nombre del diario debe ser único por compañía!"
>>>>>>> cc7031ec

#. module: stock
#: selection:stock.location,icon:0
msgid "terp-accessories-archiver"
msgstr "terp-accessories-archiver"

#. module: stock
#: code:addons/stock/wizard/stock_partial_picking.py:0
#: field:stock.move.memory,cost:0
#, python-format
msgid "Cost"
msgstr "Coste"

#. module: stock
#: selection:stock.location,icon:0
msgid "STOCK_COPY"
msgstr "STOCK_COPY"

#. module: stock
#: model:ir.ui.menu,name:stock.menu_stock_warehouse_mgmt
#: model:ir.ui.menu,name:stock.menu_warehouse_config
msgid "Warehouse Management"
msgstr "Gestión de almacenes"

#. module: stock
#: model:ir.model,name:stock.model_stock_move
msgid "Stock Move"
msgstr "Movimiento stock"

#. module: stock
#: field:product.category,property_stock_account_output_categ:0
#: field:product.template,property_stock_account_output:0
#: field:stock.change.standard.price,stock_account_output:0
msgid "Stock Output Account"
msgstr "Cuenta salida stock"

#. module: stock
#: selection:stock.location,chained_auto_packing:0
msgid "Automatic No Step Added"
msgstr "Mov. automático, paso no añadido"

#. module: stock
#: code:addons/stock/stock.py:0
#, python-format
msgid "Product "
msgstr "Producto "

#. module: stock
#: view:stock.location.product:0
msgid "Stock Location Analysis"
msgstr "Análisis ubicación stock"

#. module: stock
#: selection:stock.location,icon:0
msgid "STOCK_CDROM"
msgstr "STOCK_CDROM"

#. module: stock
#: help:stock.move,date:0
msgid ""
"Move date: scheduled date until move is done, then date of actual move "
"processing"
msgstr ""
"Fecha del movimiento: Fecha planificada hasta que el movimiento esté "
"realizado, después fecha real en que el movimiento ha sido procesado."

#. module: stock
#: field:report.stock.lines.date,date:0
msgid "Latest Inventory Date"
msgstr "Fecha último inventario"

#. module: stock
#: view:report.stock.inventory:0
#: view:report.stock.move:0
#: view:stock.inventory:0
#: view:stock.move:0
#: view:stock.picking:0
#: view:stock.production.lot:0
msgid "Group By..."
msgstr "Agrupar por..."

#. module: stock
#: view:stock.location:0
msgid "Chained Locations"
msgstr "Ubicaciones encadenadas"

#. module: stock
#: model:stock.location,name:stock.location_inventory
msgid "Inventory loss"
msgstr "Pérdidas de inventario"

#. module: stock
#: code:addons/stock/stock.py:0
#, python-format
msgid "Document"
msgstr "Documento"

#. module: stock
#: view:stock.picking:0
msgid "Input Picking List"
msgstr "Albarán de entrada"

#. module: stock
#: field:stock.move,product_uom:0
#: field:stock.move.memory,product_uom:0
msgid "Unit of Measure"
msgstr "Unidad de medida"

#. module: stock
#: selection:stock.location,icon:0
msgid "STOCK_REFRESH"
msgstr "STOCK_REFRESH"

#. module: stock
#: code:addons/stock/product.py:0
#, python-format
msgid "Products: "
msgstr "Productos: "

#. module: stock
#: help:product.product,track_production:0
msgid ""
"Forces to specify a Production Lot for all moves containing this product and "
"generated by a Manufacturing Order"
msgstr ""
"Fuerza a especificar un lote de producción para todos los movimientos que "
"contienen este producto y generados por una orden de fabricación."

#. module: stock
#: selection:stock.location,icon:0
msgid "STOCK_STOP"
msgstr "STOCK_STOP"

#. module: stock
#: model:ir.actions.act_window,name:stock.track_line_old
#: view:stock.move.track:0
msgid "Tracking a move"
msgstr "Seguimiento de un movimiento"

#. module: stock
#: model:ir.actions.act_window,help:stock.action_picking_tree6
msgid ""
"The Internal Moves lists all inventory operations you have to perform in "
"your warehouse. All operations can be categorized into stock journals, so "
"that each worker has it's own list of operations to perform in his own "
"journal. Most operations are prepared automatically by OpenERP according to "
"your pre-configured logistics rules but you can also record manual stock "
"operations."
msgstr ""

#. module: stock
#: view:product.product:0
msgid "Update"
msgstr "Actualizar"

#. module: stock
#: view:stock.inventory:0
msgid "Set to Draft"
msgstr "Cambiar a borrador"

#. module: stock
#: model:ir.actions.act_window,name:stock.action_stock_journal_form
#: model:ir.ui.menu,name:stock.menu_action_stock_journal_form
msgid "Stock Journals"
msgstr "Diarios de stock"

#. module: stock
#: selection:stock.location,icon:0
msgid "terp-gtk-go-back-ltr"
msgstr "terp-gtk-go-back-ltr"

#. module: stock
#: help:stock.production.lot,name:0
msgid "Unique serial number, will be displayed as: PREFIX/SERIAL [INT_REF]"
msgstr "Número de serie único, será mostrado como: PREFIJO/SERIE [REF_INT]"

#. module: stock
#: selection:report.stock.move,type:0
msgid "Others"
msgstr "Otros"

#. module: stock
#: code:addons/stock/product.py:0
#, python-format
msgid "Could not find any difference between standard price and new price!"
msgstr ""
"¡No se puede encontrar ninguna diferencia entre precio estándar y precio "
"nuevo!"

#. module: stock
#: model:ir.model,name:stock.model_stock_partial_picking
msgid "Partial Picking"
msgstr "Empaquetado parcial"

#. module: stock
#: model:stock.location,name:stock.stock_location_scrapped
#: field:stock.move,scrapped:0
msgid "Scrapped"
msgstr "Desechado"

#. module: stock
#: view:stock.inventory:0
msgid "Products "
msgstr "Productos "

#. module: stock
#: field:product.product,track_incoming:0
msgid "Track Incoming Lots"
msgstr "Lotes de seguimiento de entrada"

#. module: stock
#: selection:stock.location,icon:0
msgid "STOCK_DIALOG_WARNING"
msgstr "STOCK_DIALOG_WARNING"

#. module: stock
#: selection:stock.location,icon:0
msgid "terp-mail-replied"
msgstr "terp-mail-replied"

#. module: stock
#: view:board.board:0
msgid "Warehouse board"
msgstr "Tablero almacén"

#. module: stock
#: model:ir.actions.act_window,name:stock.action_inventory_form
#: model:ir.ui.menu,name:stock.menu_action_inventory_form
msgid "Physical Inventories"
msgstr "Inventarios físicos"

#. module: stock
#: selection:stock.location,icon:0
msgid "STOCK_CONVERT"
msgstr "STOCK_CONVERT"

#. module: stock
#: field:stock.move,note:0
#: view:stock.picking:0
#: field:stock.picking,note:0
msgid "Notes"
msgstr "Notas"

#. module: stock
#: report:lot.stock.overview:0
#: report:lot.stock.overview_all:0
msgid "Value"
msgstr "Valor"

#. module: stock
#: field:report.stock.move,type:0
#: field:stock.location,chained_picking_type:0
#: field:stock.picking,type:0
msgid "Shipping Type"
msgstr "Tipo de envío"

#. module: stock
#: code:addons/stock/stock.py:0
#, python-format
msgid "You can only delete draft moves."
msgstr "Sólo puede eliminar movimientos borrador."

#. module: stock
#: code:addons/stock/wizard/stock_partial_picking.py:0
#: model:ir.actions.act_window,name:stock.act_product_location_open
#: model:ir.ui.menu,name:stock.menu_stock_products_menu
#: view:stock.inventory:0
#: view:stock.picking:0
#, python-format
msgid "Products"
msgstr "Productos"

#. module: stock
#: selection:stock.location,chained_location_type:0
msgid "None"
msgstr "Ninguno"

#. module: stock
#: view:stock.change.standard.price:0
msgid "Change Price"
msgstr "Cambiar precio"

#. module: stock
#: field:stock.picking,move_type:0
msgid "Delivery Method"
msgstr "Método entrega"

#. module: stock
#: help:report.stock.move,location_dest_id:0
#: help:stock.move,location_dest_id:0
#: help:stock.picking,location_dest_id:0
msgid "Location where the system will stock the finished products."
msgstr "Ubicación donde el sistema almacenará los productos finalizados."

#. module: stock
#: help:product.category,property_stock_variation:0
msgid ""
"When real-time inventory valuation is enabled on a product, this account "
"will hold the current value of the products."
msgstr ""
"Cuando está activada una valoración de inventario en tiempo real de un "
"producto, esta cuenta contiene el valor actual de los productos."

#. module: stock
#: code:addons/stock/stock.py:0
#, python-format
msgid ""
"There is no stock output account defined for this product or its category: "
"\"%s\" (id: %d)"
msgstr ""
"No se ha definido una cuenta de salida de stock para este producto o su "
"categoría: \"%s\" (id: %d)"

#. module: stock
#: selection:stock.location,icon:0
msgid "terp-partner"
msgstr "terp-partner"

#. module: stock
#: selection:stock.location,icon:0
msgid "STOCK_ITALIC"
msgstr "STOCK_ITALIC"

#. module: stock
#: view:report.stock.move:0
msgid "Delay(Days)"
msgstr ""

#. module: stock
#: field:stock.move.memory,move_id:0
msgid "Move"
msgstr ""

#. module: stock
#: selection:stock.location,icon:0
msgid "terp-stock"
msgstr "terp-stock"

#. module: stock
#: help:stock.picking,min_date:0
msgid "Expected date for the picking to be processed"
msgstr "Fecha prevista para procesar el albarán."

#. module: stock
#: code:addons/stock/product.py:0
#, python-format
msgid "P&L Qty"
msgstr "Ctdad P&L"

#. module: stock
#: selection:stock.location,icon:0
msgid "terp-folder-green"
msgstr "terp-folder-green"

#. module: stock
#: view:stock.production.lot:0
#: field:stock.production.lot,revisions:0
msgid "Revisions"
msgstr "Revisiones"

#. module: stock
#: help:product.product,valuation:0
msgid ""
"If real-time valuation is enabled for a product, the system will "
"automatically write journal entries corresponding to stock moves.The "
"inventory variation account set on the product category will represent the "
"current inventory value, and the stock input and stock output account will "
"hold the counterpart moves for incoming and outgoing products."
msgstr ""
"Si la valoración en tiempo real está habilitada para un producto, el sistema "
"automáticamente escribirá asientos en el diario correspondientes a los "
"movimientos de stock. La cuenta de variación de inventario especificada en "
"la categoría del producto representará el valor de inventario actual, y la "
"cuenta de entrada y salida de stock contendrán las contrapartidas para los "
"productos entrantes y salientes."

#. module: stock
#: model:ir.actions.act_window,help:stock.action_stock_inventory_report
msgid ""
"Inventory Analysis allows you to easily check and analyse your company stock "
"levels. Sort and group by selection criteria in order to better analyse and "
"manage your company  activities."
msgstr ""

#. module: stock
#: help:report.stock.move,location_id:0
#: help:stock.move,location_id:0
msgid ""
"Sets a location if you produce at a fixed location. This can be a partner "
"location if you subcontract the manufacturing operations."
msgstr ""
"Indica una ubicación si se producen en una ubicación fija. Puede ser una "
"ubicación de empresa si subcontrata las operaciones de fabricación."

#. module: stock
#: view:stock.invoice.onshipping:0
msgid "Create"
msgstr "Crear"

#. module: stock
#: view:stock.move:0
#: view:stock.picking:0
msgid "Dates"
msgstr "Fechas"

#. module: stock
#: field:stock.move,priority:0
msgid "Priority"
msgstr "Prioridad"

#. module: stock
#: view:stock.move:0
msgid "Source"
msgstr "Origen"

#. module: stock
#: code:addons/stock/stock.py:0
#: model:ir.model,name:stock.model_stock_inventory
#: selection:report.stock.inventory,location_type:0
#: field:stock.inventory.line,inventory_id:0
#: report:stock.inventory.move:0
#: selection:stock.location,usage:0
#, python-format
msgid "Inventory"
msgstr "Inventario"

#. module: stock
#: model:ir.model,name:stock.model_stock_picking
#: field:stock.move,picking_id:0
msgid "Picking List"
msgstr "Albarán"

#. module: stock
#: code:addons/stock/stock.py:0
#, python-format
msgid ""
"The combination of serial number and internal reference must be unique !"
msgstr ""
"¡La combinación de número de serie y referencia interna debe ser única!"

#. module: stock
#: code:addons/stock/wizard/stock_partial_picking.py:0
#, python-format
msgid "Currency in which Unit Cost is expressed"
msgstr "Moneda en que se expresa el coste unidad"

#. module: stock
#: model:ir.model,name:stock.model_stock_ups
msgid "Stock ups"
msgstr "Stock ups"

#. module: stock
#: view:stock.inventory:0
msgid "Cancel Inventory"
msgstr "Cancelar el inventario"

#. module: stock
#: field:stock.move.split.lines,name:0
#: field:stock.move.split.lines.exist,name:0
msgid "Tracking serial"
msgstr "Seguimiento nº serie"

#. module: stock
#: code:addons/stock/report/report_stock.py:0
#: code:addons/stock/stock.py:0
#, python-format
msgid "Error !"
msgstr "¡Error!"

#. module: stock
#: model:ir.model,name:stock.model_stock_replacement_result
msgid "Stock Replacement result"
msgstr "Resultado reemplazo stock"

#. module: stock
#: selection:stock.location,chained_location_type:0
msgid "Fixed Location"
msgstr "Ubicaciones fijas"

#. module: stock
#: constraint:ir.model:0
msgid ""
"The Object name must start with x_ and not contain any special character !"
msgstr ""
"¡El nombre del objeto debe empezar con x_ y no contener ningún carácter "
"especial!"

#. module: stock
#: selection:stock.location,icon:0
msgid "terp-stock_align_left_24"
msgstr "terp-stock_align_left_24"

#. module: stock
#: model:ir.actions.act_window,help:stock.action_production_lot_form
msgid ""
"This is the list of all the production lots (serial numbers) you recorded. "
"After having selected a lot, you can get the up-stream or down-stream "
"traceability of the products contained in lot."
msgstr ""

#. module: stock
#: selection:stock.location,icon:0
msgid "terp-folder-orange"
msgstr "terp-folder-orange"

#. module: stock
#: selection:stock.location,icon:0
msgid "terp-accessories-archiver+"
msgstr "terp-accessories-archiver+"

#. module: stock
#: selection:stock.location,icon:0
msgid "terp-purchase"
msgstr "terp-purchase"

#. module: stock
#: selection:stock.location,icon:0
msgid "STOCK_YES"
msgstr "STOCK_YES"

#. module: stock
#: selection:report.stock.move,month:0
msgid "July"
msgstr "Julio"

#. module: stock
#: view:report.stock.lines.date:0
msgid "Consumable"
msgstr "Consumible"

#. module: stock
#: selection:stock.location,icon:0
msgid "STOCK_COLOR_PICKER"
msgstr "STOCK_COLOR_PICKER"

#. module: stock
#: model:ir.actions.act_window,help:stock.action_stock_line_date
msgid ""
"Display the last inventories done on your products and easily sort them with "
"specific filtering criteria. If you do frequent and partial inventories, you "
"need this report in order to ensure that the stock of each product is "
"controlled at least once a year."
msgstr ""

#. module: stock
#: selection:stock.location,icon:0
msgid "STOCK_DND"
msgstr "STOCK_DND"

#. module: stock
#: model:ir.actions.report.xml,name:stock.report_product_history
msgid "Stock Level Forecast"
msgstr "Previsión nivel de stock"

#. module: stock
#: model:account.journal,name:stock.stock_journal
#: model:ir.model,name:stock.model_stock_journal
#: field:report.stock.move,stock_journal:0
#: view:stock.journal:0
#: field:stock.journal,name:0
#: field:stock.picking,stock_journal_id:0
msgid "Stock Journal"
msgstr "Diario de inventario"

#. module: stock
#: selection:stock.location,icon:0
msgid "STOCK_CLEAR"
msgstr "STOCK_CLEAR"

#. module: stock
#: selection:report.stock.inventory,location_type:0
#: selection:stock.location,usage:0
msgid "Procurement"
msgstr "Abastecimiento"

#. module: stock
#: selection:stock.location,icon:0
msgid "terp-folder-yellow"
msgstr "terp-folder-yellow"

#. module: stock
#: model:stock.location,name:stock.stock_location_4
msgid "Maxtor Suppliers"
msgstr "Proveedores Maxtor"

#. module: stock
#: code:addons/stock/wizard/stock_change_standard_price.py:0
#, python-format
msgid "Active ID is not set in Context"
msgstr "No se ha establecido el ID activo en el Contexto"

#. module: stock
#: view:stock.picking:0
msgid "Force Availability"
msgstr "Forzar disponibilidad"

#. module: stock
#: model:ir.actions.act_window,name:stock.move_scrap
#: view:stock.move.scrap:0
msgid "Scrap Move"
msgstr "Movimiento desecho"

#. module: stock
#: code:addons/stock/wizard/stock_partial_move.py:0
#: model:ir.actions.act_window,name:stock.action_reception_picking_move
#: model:ir.ui.menu,name:stock.menu_action_pdct_in
#: view:stock.move:0
#, python-format
msgid "Receive Products"
msgstr "Recibir productos"

#. module: stock
#: code:addons/stock/wizard/stock_partial_move.py:0
#: model:ir.actions.act_window,name:stock.action_out_picking_move
#: model:ir.ui.menu,name:stock.menu_action_pdct_out
#, python-format
msgid "Deliver Products"
msgstr "Enviar productos"

#. module: stock
#: view:stock.location.product:0
msgid "View Stock of Products"
msgstr "Ver stock de productos"

#. module: stock
#: view:stock.picking:0
msgid "Internal Picking list"
msgstr "Albarán interno"

#. module: stock
#: selection:stock.location,icon:0
msgid "STOCK_GO_UP"
msgstr "STOCK_GO_UP"

#. module: stock
#: view:report.stock.move:0
#: field:report.stock.move,month:0
msgid "Month"
msgstr "Mes"

#. module: stock
#: help:stock.picking,date_done:0
msgid "Date of Completion"
msgstr "Fecha de realización"

#. module: stock
#: help:stock.tracking,active:0
msgid ""
"By unchecking the active field, you may hide a pack without deleting it."
msgstr ""
"Si el campo activo se desmarca, permite ocultar un paquete sin eliminarlo."

#. module: stock
#: selection:stock.location,icon:0
msgid "terp-dolar_ok!"
msgstr "terp-dolar_ok!"

#. module: stock
#: view:stock.inventory.merge:0
msgid "Yes"
msgstr "Sí"

#. module: stock
#: field:stock.inventory,inventory_line_id:0
msgid "Inventories"
msgstr "Inventarios"

#. module: stock
#: view:report.stock.move:0
msgid "Todo"
msgstr "Por hacer"

#. module: stock
#: view:report.stock.inventory:0
#: field:report.stock.inventory,company_id:0
#: view:report.stock.move:0
#: field:report.stock.move,company_id:0
#: field:stock.inventory,company_id:0
#: field:stock.inventory.line,company_id:0
#: field:stock.location,company_id:0
#: field:stock.move,company_id:0
#: field:stock.picking,company_id:0
#: field:stock.production.lot,company_id:0
#: field:stock.production.lot.revision,company_id:0
#: field:stock.warehouse,company_id:0
msgid "Company"
msgstr "Compañía"

#. module: stock
#: view:stock.picking:0
msgid "Back Orders"
msgstr "Pedidos pendientes"

#. module: stock
#: code:addons/stock/product.py:0
#, python-format
msgid ""
"There is no stock input account defined for this product: \"%s\" (id: %d)"
msgstr ""

#. module: stock
#: selection:stock.location,icon:0
msgid "terp-go-year"
msgstr "terp-go-year"

#. module: stock
#: field:stock.location,stock_real:0
msgid "Real Stock"
msgstr "Stock real"

#. module: stock
#: view:stock.fill.inventory:0
msgid "Fill Inventory"
msgstr "Rellenar inventario"

#. module: stock
#: help:product.category,property_stock_account_input_categ:0
msgid ""
"When doing real-time inventory valuation, counterpart Journal Items for all "
"incoming stock moves will be posted in this account. This is the default "
"value for all products in this category, it can also directly be set on each "
"product."
msgstr ""
"Al hacer la valoración de inventario en tiempo real, la contrapartida de los "
"asientos del diario para todos los movimientos de stock de entrada será "
"creada en esta cuenta. Este es el valor por defecto para todos los productos "
"de esta categoría, también puede indicarse directamente en cada producto."

#. module: stock
#: field:stock.production.lot.revision,date:0
msgid "Revision Date"
msgstr "Fecha de revisión"

#. module: stock
#: constraint:ir.ui.menu:0
msgid "Error ! You can not create recursive Menu."
msgstr "¡Error! No puede crear menús recursivos."

#. module: stock
#: view:stock.move.split:0
msgid "Production Lot Number"
msgstr "Número lote de producción"

#. module: stock
#: selection:stock.location,icon:0
msgid "terp-gtk-jump-to-rtl"
msgstr "terp-gtk-jump-to-rtl"

#. module: stock
#: field:stock.move,product_uos_qty:0
msgid "Quantity (UOS)"
msgstr "Cantidad (UdV)"

#. module: stock
#: selection:stock.location,icon:0
msgid "STOCK_MEDIA_STOP"
msgstr "STOCK_MEDIA_STOP"

#. module: stock
#: view:stock.move:0
msgid "Set Available"
msgstr "Cambiar a disponible"

#. module: stock
#: report:stock.picking.list:0
msgid "Contact Address :"
msgstr "Dirección de contacto :"

#. module: stock
#: field:stock.move,backorder_id:0
msgid "Back Order"
msgstr "Pedido pendiente"

#. module: stock
#: field:stock.production.lot,name:0
msgid "Serial Number"
msgstr "Número de serie"

#. module: stock
#: selection:stock.location,icon:0
msgid "STOCK_DND_MULTIPLE"
msgstr "STOCK_DND_MULTIPLE"

#. module: stock
#: selection:stock.location,icon:0
msgid "STOCK_SPELL_CHECK"
msgstr "STOCK_SPELL_CHECK"

#. module: stock
#: field:stock.incoterms,active:0
#: field:stock.location,active:0
#: field:stock.tracking,active:0
msgid "Active"
msgstr "Activo"

#. module: stock
#: model:ir.module.module,shortdesc:stock.module_meta_information
msgid "Inventory Management"
msgstr "Almacenes y logística"

#. module: stock
#: selection:stock.location,icon:0
msgid "terp-idea"
msgstr "terp-idea"

#. module: stock
#: view:product.template:0
msgid "Properties"
msgstr "Propiedades"

#. module: stock
#: code:addons/stock/stock.py:0
#, python-format
msgid "Error, no partner !"
msgstr "¡Error, sin empresa!"

#. module: stock
#: model:ir.actions.act_window,name:stock.action_incoterms_tree
#: model:ir.model,name:stock.model_stock_incoterms
#: view:stock.incoterms:0
msgid "Incoterms"
msgstr "Incoterms"

#. module: stock
#: report:lot.stock.overview:0
#: report:lot.stock.overview_all:0
#: report:stock.inventory.move:0
msgid "Total:"
msgstr "Total:"

#. module: stock
#: help:stock.incoterms,name:0
msgid ""
"Incoterms are series of sales terms.They are used to divide transaction "
"costs and responsibilities between buyer and seller and reflect state-of-the-"
"art transportation practices."
msgstr ""
"Los Incoterms son una serie de términos de ventas. Se utilizan para dividir "
"los costes de transacción y las responsabilidades entre el comprador y el "
"vendedor, y reflejan las prácticas de transporte más recientes."

#. module: stock
#: help:stock.fill.inventory,recursive:0
msgid ""
"If checked, products contained in child locations of selected location will "
"be included as well."
msgstr ""
"Si se marca, los productos que figuran en las ubicaciones hijas de la "
"ubicación seleccionada se incluirán también."

#. module: stock
#: selection:stock.location,icon:0
msgid "STOCK_ZOOM_OUT"
msgstr "STOCK_ZOOM_OUT"

#. module: stock
#: field:stock.move.track,tracking_prefix:0
msgid "Tracking prefix"
msgstr "Prefijo seguimiento"

#. module: stock
#: field:stock.inventory,name:0
msgid "Inventory Reference"
msgstr "Referencia inventario"

#. module: stock
#: code:addons/stock/stock.py:0
#, python-format
msgid "Internal picking"
msgstr "Albarán interno"

#. module: stock
#: view:stock.location.product:0
msgid "Open Product"
msgstr "Abrir producto"

#. module: stock
#: field:stock.location.product,to_date:0
msgid "To"
msgstr "Hasta"

#. module: stock
#: view:stock.move:0
#: view:stock.picking:0
msgid "Process"
msgstr "Procesar"

#. module: stock
#: field:stock.production.lot.revision,name:0
msgid "Revision Name"
msgstr "Nombre de revisión"

#. module: stock
#: model:ir.model,name:stock.model_stock_warehouse
#: model:ir.ui.menu,name:stock.menu_stock_root
#: view:stock.warehouse:0
msgid "Warehouse"
msgstr "Almacén"

#. module: stock
#: selection:stock.location,icon:0
msgid "STOCK_SELECT_COLOR"
msgstr "STOCK_SELECT_COLOR"

#. module: stock
#: view:stock.location.product:0
msgid ""
"(Keep empty to open the current situation. Adjust HH:MM:SS to 00:00:00 to "
"filter all resources of the day for the 'From' date and 23:59:59 for the "
"'To' date)"
msgstr ""
"(Déjelo vacío para abrir la situación actual Ponga HH:MM:SS a 00:00:00 para "
"filtrar todos los recursos del día del campo fecha 'Desde' y 23:59:59 para "
"la fecha 'Hasta')"

#. module: stock
#: view:product.category:0
msgid "Accounting Stock Properties"
msgstr "Propiedades contables del stock"

#. module: stock
#: selection:stock.location,icon:0
msgid "STOCK_NO"
msgstr "STOCK_NO"

#. module: stock
#: model:ir.actions.act_window,name:stock.action_picking_tree_out
msgid "Customers Packings"
msgstr "Paquetes cliente"

#. module: stock
#: selection:report.stock.inventory,state:0
#: view:report.stock.move:0
#: selection:report.stock.move,state:0
#: selection:stock.inventory,state:0
#: view:stock.move:0
#: selection:stock.move,state:0
#: view:stock.picking:0
#: selection:stock.picking,state:0
msgid "Done"
msgstr "Realizado"

#. module: stock
#: model:ir.actions.act_window,name:stock.action_view_change_standard_price
#: model:ir.model,name:stock.model_stock_change_standard_price
#: view:stock.change.standard.price:0
msgid "Change Standard Price"
msgstr "Cambiar precio estándar"

#. module: stock
#: sql_constraint:ir.rule:0
msgid "Rule must have at least one checked access right !"
msgstr ""

#. module: stock
#: model:stock.location,name:stock.stock_location_locations_virtual
msgid "Virtual Locations"
msgstr "Ubicaciones virtuales"

#. module: stock
#: selection:stock.location,icon:0
msgid "STOCK_GOTO_FIRST"
msgstr "STOCK_GOTO_FIRST"

#. module: stock
#: field:stock.inventory,date_done:0
msgid "Date done"
msgstr "Fecha realización"

#. module: stock
#: code:addons/stock/stock.py:0
#, python-format
msgid ""
"Please put a partner on the picking list if you want to generate invoice."
msgstr ""
"Por favor indique una empresa en el albarán si desea generar factura."

#. module: stock
#: selection:stock.move,priority:0
msgid "Not urgent"
msgstr "No urgente"

#. module: stock
#: selection:stock.location,icon:0
msgid "terp-stock_format-default"
msgstr "terp-stock_format-default"

#. module: stock
#: view:stock.move:0
msgid "To Do"
msgstr "Para hacer"

#. module: stock
#: selection:stock.location,icon:0
msgid "STOCK_CLOSE"
msgstr "STOCK_CLOSE"

#. module: stock
#: model:ir.actions.act_window,name:stock.action_warehouse_form
#: model:ir.ui.menu,name:stock.menu_action_warehouse_form
msgid "Warehouses"
msgstr "Almacenes"

#. module: stock
#: field:stock.journal,user_id:0
msgid "Responsible"
msgstr "Responsable"

#. module: stock
#: selection:stock.location,icon:0
msgid "terp-check"
msgstr "terp-check"

#. module: stock
#: selection:stock.location,icon:0
msgid "terp-camera_test"
msgstr "terp-camera_test"

#. module: stock
#: model:ir.actions.act_window,name:stock.action_stock_inventory_report
#: model:ir.ui.menu,name:stock.menu_action_stock_inventory_report
#: view:report.stock.inventory:0
msgid "Inventory Analysis"
msgstr "Análisis inventario"

#. module: stock
#: selection:stock.location,icon:0
msgid "STOCK_SORT_DESCENDING"
msgstr "STOCK_SORT_DESCENDING"

#. module: stock
#: field:stock.invoice.onshipping,journal_id:0
msgid "Destination Journal"
msgstr "Diario de destino"

#. module: stock
#: model:ir.actions.act_window,name:stock.act_stock_tracking_lot_2_stock_report_tracklots
#: model:stock.location,name:stock.stock_location_stock
msgid "Stock"
msgstr "Stock"

#. module: stock
#: code:addons/stock/wizard/stock_partial_picking.py:0
#: model:ir.model,name:stock.model_product_product
#: model:ir.ui.menu,name:stock.menu_stock_product
#: view:report.stock.inventory:0
#: field:report.stock.inventory,product_id:0
#: field:report.stock.lines.date,product_id:0
#: view:report.stock.move:0
#: field:report.stock.move,product_id:0
#: field:stock.inventory.line,product_id:0
#: field:stock.inventory.line.split,product_id:0
#: report:stock.inventory.move:0
#: view:stock.move:0
#: field:stock.move,product_id:0
#: field:stock.move.consume,product_id:0
#: field:stock.move.memory,product_id:0
#: field:stock.move.scrap,product_id:0
#: field:stock.move.split,product_id:0
#: view:stock.production.lot:0
#: field:stock.production.lot,product_id:0
#: field:stock.report.prodlots,product_id:0
#: field:stock.report.tracklots,product_id:0
#, python-format
msgid "Product"
msgstr "Producto"

#. module: stock
#: selection:stock.location,icon:0
msgid "STOCK_HOME"
msgstr "STOCK_HOME"

#. module: stock
#: code:addons/stock/wizard/stock_return_picking.py:0
#, python-format
msgid "Invoicing"
msgstr "Facturación"

#. module: stock
#: code:addons/stock/stock.py:0
#, python-format
msgid "Please provide Proper Quantity !"
msgstr "¡Indique cantidad correcta!"

#. module: stock
#: code:addons/stock/stock.py:0
#, python-format
msgid "You are moving %.2f products but only %.2f available in this lot."
msgstr ""
"Está moviendo %.2f productos pero sólo hay %.2f disponibles en este lote."

#. module: stock
#: field:stock.move,product_uos:0
msgid "Product UOS"
msgstr "UdV del producto"

#. module: stock
#: field:stock.location,posz:0
msgid "Height (Z)"
msgstr "Altura (Z)"

#. module: stock
#: field:stock.ups,weight:0
msgid "Lot weight"
msgstr "Peso lote"

#. module: stock
#: model:ir.model,name:stock.model_stock_move_consume
#: view:stock.move.consume:0
msgid "Consume Products"
msgstr "Consumir productos"

#. module: stock
#: code:addons/stock/wizard/stock_partial_picking.py:0
#: field:stock.inventory.line,product_uom:0
#: field:stock.move.consume,product_uom:0
#: field:stock.move.scrap,product_uom:0
#, python-format
msgid "Product UOM"
msgstr "UdM del producto"

#. module: stock
#: field:stock.location,parent_right:0
msgid "Right Parent"
msgstr "Padre derecho"

#. module: stock
#: field:stock.picking,address_id:0
msgid "Address"
msgstr "Dirección"

#. module: stock
#: report:lot.stock.overview:0
#: report:lot.stock.overview_all:0
msgid "Variants"
msgstr "Variantes"

#. module: stock
#: field:stock.location,posx:0
msgid "Corridor (X)"
msgstr "Pasillo (X)"

#. module: stock
#: model:stock.location,name:stock.stock_location_suppliers
msgid "Suppliers"
msgstr "Proveedores"

#. module: stock
#: selection:stock.location,icon:0
msgid "STOCK_JUMP_TO"
msgstr "STOCK_JUMP_TO"

#. module: stock
#: selection:stock.location,icon:0
msgid "STOCK_INDENT"
msgstr "STOCK_INDENT"

#. module: stock
#: selection:stock.location,icon:0
msgid "terp-tools"
msgstr "terp-tools"

#. module: stock
#: model:ir.actions.act_window,name:stock.action_view_stock_location_product
#: model:ir.model,name:stock.model_stock_location_product
msgid "Products by Location"
msgstr "Productos por ubicación"

#. module: stock
#: selection:stock.location,icon:0
msgid "STOCK_DIALOG_INFO"
msgstr "STOCK_DIALOG_INFO"

#. module: stock
#: field:stock.fill.inventory,recursive:0
msgid "Include children"
msgstr "Incluir hijos"

#. module: stock
#: model:stock.location,name:stock.stock_location_components
msgid "Shelf 1"
msgstr "Estante 1"

#. module: stock
#: selection:stock.location,icon:0
msgid "terp-sale"
msgstr "terp-sale"

#. module: stock
#: view:stock.move:0
msgid "Order"
msgstr "Orden"

#. module: stock
#: selection:stock.location,icon:0
msgid "STOCK_ADD"
msgstr "STOCK_ADD"

#. module: stock
#: field:stock.tracking,name:0
msgid "Pack Reference"
msgstr "Referencia paquete"

#. module: stock
#: view:report.stock.move:0
#: field:report.stock.move,location_id:0
#: field:stock.move,location_id:0
msgid "Source Location"
msgstr "Ubicación origen"

#. module: stock
#: selection:stock.location,icon:0
msgid "terp-gtk-stop"
msgstr "terp-gtk-stop"

#. module: stock
#: view:product.template:0
msgid "Accounting Entries"
msgstr "Asientos contables"

#. module: stock
#: selection:stock.location,icon:0
msgid "STOCK_PROPERTIES"
msgstr "STOCK_PROPERTIES"

#. module: stock
#: selection:stock.location,icon:0
msgid "STOCK_MEDIA_PAUSE"
msgstr "STOCK_MEDIA_PAUSE"

#. module: stock
#: report:stock.picking.list:0
msgid "Total"
msgstr ""

#. module: stock
#: model:stock.location,name:stock.stock_location_intermediatelocation0
msgid "Internal Shippings"
msgstr "Envíos internos"

#. module: stock
#: field:stock.change.standard.price,enable_stock_in_out_acc:0
msgid "Enable Related Account"
msgstr "Activa cuenta relacionada"

#. module: stock
#: view:product.product:0
#: view:stock.inventory.line.split:0
#: view:stock.move.split:0
msgid "Lots"
msgstr "Lotes"

#. module: stock
#: view:stock.move:0
#: view:stock.picking:0
msgid "New pack"
msgstr "Nuevo paquete"

#. module: stock
#: view:stock.move:0
msgid "Destination"
msgstr "Destinación"

#. module: stock
#: selection:stock.picking,move_type:0
msgid "All at once"
msgstr "Todo junto"

#. module: stock
#: code:addons/stock/stock.py:0
#, python-format
msgid ""
"Quantities, UoMs, Products and Locations cannot be modified on stock moves "
"that have already been processed (except by the Administrator)"
msgstr ""
"Las cantidades, UdM, productos y ubicaciones no se pueden modificar en los "
"movimientos de stock que ya han sido procesados (excepto por el "
"administrador)"

#. module: stock
#: code:addons/stock/product.py:0
#, python-format
msgid "Future Productions"
msgstr "Producciones futuras"

#. module: stock
#: view:stock.picking:0
msgid "To Invoice"
msgstr "Para facturar"

#. module: stock
#: code:addons/stock/wizard/stock_return_picking.py:0
#, python-format
msgid "Return lines"
msgstr "Líneas de devolución"

#. module: stock
#: model:ir.model,name:stock.model_report_stock_lines_date
#: view:report.stock.lines.date:0
msgid "Dates of Inventories"
msgstr "Fechas de inventarios"

#. module: stock
#: view:report.stock.move:0
msgid "Total incoming quantity"
msgstr "Cantidad de entrada total"

#. module: stock
#: field:report.stock.move,product_qty_out:0
msgid "Out Qty"
msgstr "Ctdad salida"

#. module: stock
#: selection:stock.location,icon:0
msgid "STOCK_PRINT_PREVIEW"
msgstr "STOCK_PRINT_PREVIEW"

#. module: stock
#: field:stock.production.lot,move_ids:0
msgid "Moves for this production lot"
msgstr "Movimientos para este lote de producción"

#. module: stock
#: code:addons/stock/wizard/stock_fill_inventory.py:0
#, python-format
msgid "Message !"
msgstr "¡ Mensaje !"

#. module: stock
#: view:stock.move:0
#: view:stock.picking:0
msgid "Put in current pack"
msgstr "Poner en el paquete actual"

#. module: stock
#: view:stock.inventory:0
msgid "Lot Inventory"
msgstr "Regularización de inventario"

#. module: stock
#: view:stock.move:0
msgid "Reason"
msgstr "Motivo"

#. module: stock
#: model:ir.actions.act_window,help:stock.action_stock_journal_form
msgid ""
"The stock journals system allows you assign each stock operation into a "
"specific journal according to the type of operation to perform or the "
"worker/team that should perform the operation. Examples of stock journals "
"may be: quality control, pick lists, packing, etc."
msgstr ""

#. module: stock
#: field:stock.location,icon:0
msgid "Icon"
msgstr "Icono"

#. module: stock
#: code:addons/stock/stock.py:0
#, python-format
msgid "UserError"
msgstr "Error de usuario"

#. module: stock
#: selection:stock.location,icon:0
msgid "STOCK_ZOOM_IN"
msgstr "STOCK_ZOOM_IN"

#. module: stock
#: selection:stock.location,icon:0
msgid "terp-go-week"
msgstr "terp-go-week"

#. module: stock
#: view:stock.inventory.line.split:0
#: view:stock.move.consume:0
#: view:stock.move.scrap:0
#: view:stock.move.split:0
#: view:stock.move.track:0
#: view:stock.split.into:0
msgid "Ok"
msgstr "Aceptar"

#. module: stock
#: model:stock.location,name:stock.stock_location_8
msgid "Non European Customers"
msgstr "Clientes no europeos"

#. module: stock
#: code:addons/stock/product.py:0
#: code:addons/stock/stock.py:0
#: code:addons/stock/wizard/stock_splitinto.py:0
#, python-format
msgid "Error!"
msgstr "¡Error!"

#. module: stock
#: code:addons/stock/stock.py:0
#, python-format
msgid ""
"There is no inventory variation account defined on the product category: "
"\"%s\" (id: %d)"
msgstr ""
"No se ha definido una cuenta de variación de inventario en la categoría del "
"producto: \"%s\" (id: %d)"

#. module: stock
#: view:stock.inventory.merge:0
msgid "Do you want to merge theses inventories ?"
msgstr "¿Desea fusionar estos inventarios?"

#. module: stock
#: selection:report.stock.inventory,state:0
#: selection:report.stock.move,state:0
#: selection:stock.inventory,state:0
#: selection:stock.move,state:0
#: selection:stock.picking,state:0
msgid "Cancelled"
msgstr "Cancelado"

#. module: stock
#: field:stock.location,chained_location_type:0
msgid "Chained Location Type"
msgstr "Tipo ubicaciones encadenadas"

#. module: stock
#: help:stock.picking,move_type:0
msgid "It specifies goods to be delivered all at once or by direct delivery"
msgstr "Indica si las mercancías se enviarán todas a la vez o directamente."

#. module: stock
#: code:addons/stock/wizard/stock_invoice_onshipping.py:0
#, python-format
msgid "This picking list does not require invoicing."
msgstr "Este albarán no requiere facturación."

#. module: stock
#: selection:report.stock.move,type:0
#: selection:stock.location,chained_picking_type:0
#: selection:stock.picking,type:0
msgid "Getting Goods"
msgstr "Recepción mercancías"

#. module: stock
#: help:stock.location,chained_location_type:0
msgid ""
"Determines whether this location is chained to another location, i.e. any "
"incoming product in this location \n"
"should next go to the chained location. The chained location is determined "
"according to the type :\n"
"* None: No chaining at all\n"
"* Customer: The chained location will be taken from the Customer Location "
"field on the Partner form of the Partner that is specified in the Picking "
"list of the incoming products.\n"
"* Fixed Location: The chained location is taken from the next field: Chained "
"Location if Fixed."
msgstr ""

#. module: stock
#: selection:stock.location,icon:0
msgid "STOCK_MEDIA_PLAY"
msgstr "STOCK_MEDIA_PLAY"

#. module: stock
#: sql_constraint:account.journal:0
msgid "The code of the journal must be unique per company !"
<<<<<<< HEAD
msgstr ""
=======
msgstr "¡El código del diario debe ser único por compañía!"
>>>>>>> cc7031ec

#. module: stock
#: model:ir.actions.act_window,help:stock.action_location_tree
msgid ""
"This is the structure of your company's warehouses and locations. You can "
"click on a location in order to get the list of the products and their stock "
"level in this particular location and all its children."
msgstr ""
"Esta es la estructura de los almacenes y ubicaciones de su compañía. Puede "
"hacer clic en una ubicación para obtener la lista de productos y su nivel de "
"stock para esta ubicación en particular y todos sus hijos."

#. module: stock
#: selection:stock.location,icon:0
msgid "STOCK_OPEN"
msgstr "STOCK_OPEN"

#. module: stock
#: help:res.partner,property_stock_customer:0
msgid ""
"This stock location will be used, instead of the default one, as the "
"destination location for goods you send to this partner"
msgstr ""
"Esta ubicación de stock será utilizada, en lugar de la ubicación por "
"defecto, como la ubicación de destino para enviar mercancías a esta empresa"

#. module: stock
#: selection:report.stock.inventory,state:0
#: selection:report.stock.move,state:0
#: selection:stock.move,state:0
#: view:stock.picking:0
#: selection:stock.picking,state:0
msgid "Confirmed"
msgstr "Confirmado"

#. module: stock
#: model:ir.model,name:stock.model_stock_ups_final
msgid "Stock ups final"
msgstr "Stock ups final"

#. module: stock
#: view:report.stock.inventory:0
#: field:report.stock.inventory,prodlot_id:0
#: view:stock.move:0
#: field:stock.move.split.lines,lot_id:0
#: field:stock.move.split.lines.exist,lot_id:0
#: report:stock.picking.list:0
msgid "Lot"
msgstr "Lote"

#. module: stock
#: view:stock.picking:0
msgid "Confirm"
msgstr "Confirmar"

#. module: stock
#: help:stock.location,icon:0
msgid "Icon show in  hierarchical tree view"
msgstr "Icono mostrado en la vista de árbol jerárquica."

#. module: stock
#: constraint:res.company:0
msgid "Error! You can not create recursive companies."
msgstr "¡Error! No puede crear compañías recursivas."

#. module: stock
#: model:ir.actions.act_window,name:stock.action_view_stock_merge_inventories
#: view:stock.inventory.merge:0
msgid "Merge inventories"
msgstr "Fusionar inventarios"

#. module: stock
#: selection:stock.location,icon:0
msgid "terp-go-home"
msgstr "terp-go-home"

#. module: stock
#: field:product.product,location_id:0
#: view:stock.location:0
msgid "Stock Location"
msgstr "Ubicación de stock"

#. module: stock
#: help:stock.location,scrap_location:0
msgid ""
"Check this box to allow using this location to put scrapped/damaged goods."
msgstr ""
"Marque esta opción para permitir utilizar esta ubicación para poner "
"mercancías desechadas/defectuosas."

#. module: stock
#: model:ir.actions.act_window,name:stock.act_relate_picking
msgid "Related Picking"
msgstr "Albarán relacionado"

#. module: stock
#: view:report.stock.move:0
msgid "Total outgoing quantity"
msgstr "Cantidad de salida total"

#. module: stock
#: field:stock.picking,backorder_id:0
msgid "Back Order of"
msgstr "Pedido pendiente de"

#. module: stock
#: code:addons/stock/wizard/stock_partial_picking.py:0
#: help:stock.move.memory,cost:0
#, python-format
msgid "Unit Cost for this product line"
msgstr "Coste unidad para esta línea de producto"

#. module: stock
#: model:ir.model,name:stock.model_product_category
#: view:report.stock.inventory:0
#: field:report.stock.inventory,product_categ_id:0
#: view:report.stock.move:0
#: field:report.stock.move,categ_id:0
msgid "Product Category"
msgstr "Categoría de producto"

#. module: stock
#: model:ir.ui.menu,name:stock.next_id_61
msgid "Reporting"
msgstr "Informe"

#. module: stock
#: code:addons/stock/stock.py:0
#, python-format
msgid " for the "
msgstr " para el "

#. module: stock
#: view:stock.split.into:0
msgid "Quantity to leave in the current pack"
msgstr "Cantidad a dejar en el paquete actual"

#. module: stock
#: model:ir.actions.act_window,name:stock.action_stock_invoice_onshipping
#: view:stock.invoice.onshipping:0
msgid "Create invoice"
msgstr "Crear factura"

#. module: stock
#: selection:stock.location,icon:0
msgid "STOCK_NETWORK"
msgstr "STOCK_NETWORK"

#. module: stock
#: model:ir.actions.act_window,help:stock.action_tracking_form
msgid ""
"This is the list of all your packs. After having selected a Pack, you can "
"get the up-stream or down-stream traceability of the products contained in "
"the pack."
msgstr ""
"Esta es la lista de todos sus paquetes. Después de haber seleccionado un "
"paquete, puede obtener la trazabilidad para arriba y para abajo de los "
"productos contenidos en el paquete."

#. module: stock
#: view:report.stock.lines.date:0
msgid "Non Inv"
msgstr "No factura"

#. module: stock
#: field:stock.inventory.line.split,use_exist:0
#: field:stock.move.split,use_exist:0
msgid "Existing Lots"
msgstr "Lotes existentes"

#. module: stock
#: help:stock.change.standard.price,new_price:0
msgid ""
"If cost price is increased, stock variation account will be debited and "
"stock output account will be credited with the value = (difference of amount "
"* quantity available).\n"
"If cost price is decreased, stock variation account will be creadited and "
"stock input account will be debited."
msgstr ""
"Si el precio de coste se aumenta, la cuenta de variación de stock irá al "
"debe y la cuenta de salida de stock irá al haber con el valor = (diferencia "
"de importe * cantidad disponible).\n"
"Si el precio de coste se reduce, la cuenta de variación de stock irá al "
"haber y la cuenta de entrada de stock irá al debe."

#. module: stock
#: field:stock.location,chained_journal_id:0
msgid "Chaining Journal"
msgstr "Diario encadenamiento"

#. module: stock
#: code:addons/stock/stock.py:0
#, python-format
msgid "Not enough stock, unable to reserve the products."
msgstr ""

#. module: stock
#: model:stock.location,name:stock.stock_location_customers
msgid "Customers"
msgstr "Clientes"

#. module: stock
#: code:addons/stock/stock.py:0
#, python-format
msgid "is cancelled."
msgstr "está cancelado."

#. module: stock
#: selection:stock.location,icon:0
msgid "terp-document-new"
msgstr "terp-document-new"

#. module: stock
#: model:ir.actions.act_window,help:stock.action_reception_picking_move
msgid ""
"You will find here the list of all products you are waiting for, according "
"to your preceding purchase orders. Once you receive an order, you can filter "
"based on the name of the supplier or the purchase order reference. Then you "
"can confirm all products received using the buttons on the right of each "
"line."
msgstr ""

#. module: stock
#: view:stock.inventory.line:0
msgid "Stock Inventory Lines"
msgstr "Líneas regularización de inventario"

#. module: stock
#: code:addons/stock/wizard/stock_partial_picking.py:0
#, python-format
msgid "Process Document"
msgstr "Procesar documento"

#. module: stock
#: code:addons/stock/product.py:0
#, python-format
msgid "Future Deliveries"
msgstr "Entregas futuras"

#. module: stock
#: help:product.template,property_stock_account_input:0
msgid ""
"When doing real-time inventory valuation, counterpart Journal Items for all "
"incoming stock moves will be posted in this account. If not set on the "
"product, the one from the product category is used."
msgstr ""
"Al hacer la valoración de inventario en tiempo real, la contrapartida de los "
"asientos del diario para todos los movimientos de stock de entrada será "
"creada en esta cuenta. Si no se indica en el producto, se utilizará la "
"definida en la categoría del producto."

#. module: stock
#: view:stock.picking:0
msgid "Additional info"
msgstr "Información adicional"

#. module: stock
#: view:stock.move:0
#: field:stock.move,tracking_id:0
msgid "Pack"
msgstr "Paquete"

#. module: stock
#: model:ir.model,name:stock.model_stock_location
#: view:report.stock.inventory:0
#: field:report.stock.inventory,location_id:0
#: field:stock.fill.inventory,location_id:0
#: field:stock.inventory.line,location_id:0
#: report:stock.inventory.move:0
#: view:stock.location:0
#: view:stock.move:0
#: field:stock.move.consume,location_id:0
#: field:stock.move.scrap,location_id:0
#: field:stock.picking,location_id:0
#: report:stock.picking.list:0
#: field:stock.report.prodlots,location_id:0
#: field:stock.report.tracklots,location_id:0
msgid "Location"
msgstr "Ubicación"

#. module: stock
#: view:stock.move:0
#: view:stock.picking:0
msgid "Date Expected"
msgstr "Fecha prevista"

#. module: stock
#: model:ir.actions.act_window,help:stock.action_picking_tree4
msgid ""
"The Incoming Shipments is the list of all orders you will receive from your "
"supplier. An incoming shipment contains a list of products to be received "
"according to the original purchase order. You can validate the shipment "
"totally or partially."
msgstr ""

#. module: stock
#: field:stock.move,auto_validate:0
msgid "Auto Validate"
msgstr "Auto validar"

#. module: stock
#: model:ir.model,name:stock.model_product_template
msgid "Product Template"
msgstr "Plantilla producto"

#. module: stock
#: code:addons/stock/wizard/stock_invoice_onshipping.py:0
#, python-format
msgid "Invoices"
msgstr ""

#. module: stock
#: selection:report.stock.move,month:0
msgid "December"
msgstr "Diciembre"

#. module: stock
#: selection:stock.location,chained_auto_packing:0
msgid "Automatic Move"
msgstr "Movimiento automático"

#. module: stock
#: field:stock.location,stock_virtual_value:0
msgid "Virtual Stock Value"
msgstr "Valor stock virtual"

#. module: stock
#: selection:stock.location,icon:0
msgid "terp-mail_delete"
msgstr "terp-mail_delete"

#. module: stock
#: help:stock.move,price_currency_id:0
msgid ""
"Technical field used to record the currency chosen by the user during a "
"picking confirmation (when average price costing method is used)"
msgstr ""
"Campo técnico utilizado para registrar la moneda elegida por el usuario "
"durante una confirmación de albarán (cuando se utiliza el método de precio "
"medio de coste)."

#. module: stock
#: selection:stock.location,icon:0
msgid "terp-go-month"
msgstr "terp-go-month"

#. module: stock
#: model:ir.ui.menu,name:stock.menu_stock_products_moves
msgid "Products Moves"
msgstr "Movimientos de productos"

#. module: stock
#: selection:stock.location,icon:0
msgid "STOCK_GOTO_LAST"
msgstr "STOCK_GOTO_LAST"

#. module: stock
#: selection:stock.picking,invoice_state:0
msgid "Invoiced"
msgstr "Facturado"

#. module: stock
#: field:stock.move,address_id:0
msgid "Destination Address"
msgstr "Dirección destino"

#. module: stock
#: selection:stock.location,icon:0
msgid "STOCK_DIRECTORY"
msgstr "STOCK_DIRECTORY"

#. module: stock
#: field:stock.picking,max_date:0
msgid "Max. Expected Date"
msgstr "Fecha prevista máx."

#. module: stock
#: field:stock.picking,auto_picking:0
msgid "Auto-Picking"
msgstr "Auto-Albarán"

#. module: stock
#: model:stock.location,name:stock.stock_location_shop1
msgid "Shop 2"
msgstr "Tienda 2"

#. module: stock
#: constraint:res.partner:0
msgid "Error ! You can not create recursive associated members."
msgstr "¡Error! No puede crear miembros asociados recursivos."

#. module: stock
#: view:report.stock.inventory:0
#: view:report.stock.move:0
#: selection:report.stock.move,type:0
#: view:stock.location:0
#: selection:stock.location,chained_picking_type:0
#: selection:stock.picking,type:0
msgid "Internal"
msgstr "Interno"

#. module: stock
#: selection:report.stock.inventory,state:0
#: selection:report.stock.move,state:0
#: selection:stock.inventory,state:0
#: selection:stock.move,state:0
#: selection:stock.picking,state:0
msgid "Draft"
msgstr "Borrador"

#. module: stock
#: selection:stock.location,icon:0
msgid "STOCK_JUSTIFY_CENTER"
msgstr "STOCK_JUSTIFY_CENTER"

#. module: stock
#: help:report.stock.inventory,state:0
msgid ""
"When the stock move is created it is in the 'Draft' state.\n"
" After that it is set to 'Confirmed' state.\n"
" If stock is available state is set to 'Avaiable'.\n"
" When the picking it done the state is 'Done'.              \n"
"The state is 'Waiting' if the move is waiting for another one."
msgstr ""

#. module: stock
#: view:board.board:0
msgid "Outgoing Products Delay"
msgstr ""

#. module: stock
#: field:stock.move.split.lines,use_exist:0
msgid "Existing Lot"
msgstr "Lote existente"

#. module: stock
#: sql_constraint:res.groups:0
msgid "The name of the group must be unique !"
msgstr ""

#. module: stock
#: selection:stock.location,icon:0
msgid "STOCK_MEDIA_PREVIOUS"
msgstr "STOCK_MEDIA_PREVIOUS"

#. module: stock
#: code:addons/stock/wizard/stock_return_picking.py:0
#, python-format
msgid "Please specify at least one non-zero quantity!"
msgstr "¡Introduzca por lo menos una cantidad que no sea cero!"

#. module: stock
#: report:stock.picking.list:0
msgid "weight"
msgstr "Peso"

#. module: stock
#: help:product.template,property_stock_procurement:0
msgid ""
"For the current product, this stock location will be used, instead of the "
"default one, as the source location for stock moves generated by procurements"
msgstr ""
"Para los productos actuales, esta ubicación de stock se utilizará, en lugar "
"de la por defecto, como la ubicación de origen para los movimientos de stock "
"generados por los abastecimientos."

#. module: stock
#: code:addons/stock/wizard/stock_inventory_merge.py:0
#, python-format
msgid "Warning"
msgstr "Advertencia"

#. module: stock
#: code:addons/stock/stock.py:0
#, python-format
msgid "is ready to process."
msgstr "preparado para procesar."

#. module: stock
#: help:stock.picking,origin:0
msgid "Reference of the document that produced this picking."
msgstr "Referencia del documento que ha generado este albarán."

#. module: stock
#: field:stock.fill.inventory,set_stock_zero:0
msgid "Set to zero"
msgstr "Inicializar a cero"

#. module: stock
#: selection:stock.picking,move_type:0
msgid "Direct Delivery"
msgstr "Entrega directa"

#. module: stock
#: selection:stock.location,icon:0
msgid "STOCK_REVERT_TO_SAVED"
msgstr "STOCK_REVERT_TO_SAVED"

#. module: stock
#: code:addons/stock/wizard/stock_invoice_onshipping.py:0
#, python-format
msgid "None of these picking lists require invoicing."
msgstr "Ninguno de estos albaranes requiere facturación."

#. module: stock
#: selection:report.stock.move,month:0
msgid "November"
msgstr "Noviembre"

#. module: stock
#: code:addons/stock/product.py:0
#: code:addons/stock/stock.py:0
#, python-format
msgid "There is no journal defined on the product category: \"%s\" (id: %d)"
msgstr ""
"No se ha definido un diario en la categoría de producto: \"%s\" (id: %d)"

#. module: stock
#: code:addons/stock/product.py:0
#, python-format
msgid "Unplanned Qty"
msgstr "Ctdad no planificada"

#. module: stock
#: code:addons/stock/stock.py:0
#, python-format
msgid "is scheduled"
msgstr "está planificado"

#. module: stock
#: field:stock.location,chained_company_id:0
msgid "Chained Company"
msgstr "Compañía encadenada"

#. module: stock
#: view:stock.picking:0
msgid "Check Availability"
msgstr "Comprobar disponibilidad"

#. module: stock
#: selection:report.stock.move,month:0
msgid "January"
msgstr "Enero"

#. module: stock
#: help:product.product,track_incoming:0
msgid ""
"Forces to specify a Production Lot for all moves containing this product and "
"coming from a Supplier Location"
msgstr ""
"Fuerza a introducir un lote de producción para todos los movimientos que "
"contiene este producto y procedente de una ubicación de proveedores."

#. module: stock
#: model:ir.actions.act_window,name:stock.act_product_stock_move_futur_open
msgid "Future Stock Moves"
msgstr "Movimientos de stock futuros"

#. module: stock
#: selection:stock.location,icon:0
msgid "terp-gtk-select-all"
msgstr "terp-gtk-select-all"

#. module: stock
#: field:stock.move,move_history_ids2:0
msgid "Move History (parent moves)"
msgstr "Historial movimientos (mov. padres)"

#. module: stock
#: code:addons/stock/product.py:0
#, python-format
msgid "Future Stock"
msgstr "Stock futuro"

#. module: stock
#: code:addons/stock/stock.py:0
#: code:addons/stock/wizard/stock_invoice_onshipping.py:0
#, python-format
msgid "Error"
msgstr "Error"

#. module: stock
#: field:stock.ups.final,xmlfile:0
msgid "XML File"
msgstr "Fichero XML"

#. module: stock
#: code:addons/stock/wizard/stock_partial_picking.py:0
#: model:res.request.link,name:stock.req_link_tracking
#: field:stock.inventory.line,prod_lot_id:0
#: report:stock.inventory.move:0
#: field:stock.move,prodlot_id:0
#: field:stock.move.memory,prodlot_id:0
#: field:stock.move.split.lines.exist,prodlot_id:0
#: view:stock.production.lot:0
#, python-format
msgid "Production Lot"
msgstr "Lote de producción"

#. module: stock
#: model:ir.ui.menu,name:stock.menu_traceability
#: view:stock.move:0
#: view:stock.picking:0
#: view:stock.production.lot:0
#: view:stock.tracking:0
msgid "Traceability"
msgstr "Trazabilidad"

#. module: stock
#: view:stock.picking:0
msgid "To invoice"
msgstr "Para facturar"

#. module: stock
#: selection:stock.location,icon:0
msgid "terp-mail-message-new"
msgstr "terp-mail-message-new"

#. module: stock
#: model:ir.actions.act_window,name:stock.action_location_form
#: model:ir.ui.menu,name:stock.menu_action_location_form
#: view:stock.picking:0
msgid "Locations"
msgstr "Ubicaciones"

#. module: stock
#: view:stock.picking:0
msgid "General Information"
msgstr "Información general"

#. module: stock
#: field:stock.production.lot,prefix:0
msgid "Prefix"
msgstr "Prefijo"

#. module: stock
#: selection:stock.location,icon:0
msgid "STOCK_DISCONNECT"
msgstr "STOCK_DISCONNECT"

#. module: stock
#: selection:stock.location,icon:0
msgid "terp-product"
msgstr "terp-product"

#. module: stock
#: code:addons/stock/wizard/stock_splitinto.py:0
#, python-format
msgid ""
"Total quantity after split exceeds the quantity to split for this product: "
"\"%s\" (id: %d)"
msgstr ""

#. module: stock
#: view:stock.move:0
#: field:stock.partial.move,product_moves:0
msgid "Moves"
msgstr "Movimientos"

#. module: stock
#: view:report.stock.move:0
#: field:report.stock.move,location_dest_id:0
#: field:stock.picking,location_dest_id:0
msgid "Dest. Location"
msgstr "Ubicación destino"

#. module: stock
#: sql_constraint:ir.model.fields:0
msgid "Size of the field can never be less than 1 !"
msgstr ""

#. module: stock
#: help:stock.move,product_packaging:0
msgid ""
"It specifies attributes of packaging like type, quantity of packaging,etc."
msgstr ""
"Indica los atributos del empaquetado como el tipo, la cantidad de paquetes, "
"etc."

#. module: stock
#: code:addons/stock/stock.py:0
#, python-format
msgid "quantity."
msgstr "cantidad."

#. module: stock
#: model:ir.model,name:stock.model_stock_move_memory
msgid "stock.move.memory"
msgstr ""

#. module: stock
#: view:stock.move:0
msgid "Expected"
msgstr "Previsto"

#. module: stock
#: selection:report.stock.inventory,location_type:0
#: model:stock.location,name:stock.location_production
#: selection:stock.location,usage:0
msgid "Production"
msgstr "Producción"

#. module: stock
#: view:stock.split.into:0
msgid "Split Move"
msgstr "Dividir movimiento"

#. module: stock
#: code:addons/stock/wizard/stock_return_picking.py:0
#, python-format
msgid ""
"There are no products to return (only lines in Done state and not fully "
"returned yet can be returned)!"
msgstr ""
"¡No hay productos para devolver (sólo las líneas en estado Realizado y "
"todavía no devueltas totalmente pueden ser devueltas)!"

#. module: stock
#: model:ir.model,name:stock.model_stock_move_split
msgid "Split in Production lots"
msgstr "Dividir en lotes de producción"

#. module: stock
#: view:report.stock.inventory:0
msgid "Real"
msgstr "Real"

#. module: stock
#: report:stock.picking.list:0
#: view:stock.production.lot.revision:0
#: field:stock.production.lot.revision,description:0
msgid "Description"
msgstr "Descripción"

#. module: stock
#: selection:report.stock.move,month:0
msgid "May"
msgstr "Mayo"

#. module: stock
#: selection:stock.location,icon:0
msgid "STOCK_DIALOG_AUTHENTICATION"
msgstr "STOCK_DIALOG_AUTHENTICATION"

#. module: stock
#: code:addons/stock/wizard/stock_partial_move.py:0
#, python-format
msgid "Deliver"
msgstr ""

#. module: stock
#: help:product.template,property_stock_account_output:0
msgid ""
"When doing real-time inventory valuation, counterpart Journal Items for all "
"outgoing stock moves will be posted in this account. If not set on the "
"product, the one from the product category is used."
msgstr ""
"Al hacer la valoración de inventario en tiempo real, la contrapartida de los "
"asientos del diario para todos los movimientos de stock de salida será "
"creada en esta cuenta. Si no se indica en el producto, se utilizará la "
"cuenta de la categoría del producto."

#. module: stock
#: view:stock.tracking:0
msgid "Upstream traceability"
msgstr "Trazabilidad hacia arriba"

#. module: stock
#: model:ir.actions.report.xml,name:stock.report_location_overview_all
#: report:lot.stock.overview_all:0
msgid "Location Content"
msgstr "Contenido ubicación"

#. module: stock
#: code:addons/stock/product.py:0
#, python-format
msgid "Produced Qty"
msgstr "Ctdad producida"

#. module: stock
#: field:product.category,property_stock_account_input_categ:0
#: field:product.template,property_stock_account_input:0
#: field:stock.change.standard.price,stock_account_input:0
msgid "Stock Input Account"
msgstr "Cuenta entrada stock"

#. module: stock
#: view:stock.move:0
msgid "Picking"
msgstr "Albarán"

#. module: stock
#: model:ir.model,name:stock.model_stock_report_prodlots
msgid "Stock report by production lots"
msgstr "Reporte de inventario por lotes de producción"

#. module: stock
#: view:stock.location:0
#: selection:stock.location,chained_location_type:0
#: view:stock.move:0
msgid "Customer"
msgstr "Cliente"

#. module: stock
#: selection:report.stock.move,month:0
msgid "February"
msgstr "Febrero"

#. module: stock
#: view:stock.production.lot:0
msgid "Production Lot Identification"
msgstr "Identificación lote de producción"

#. module: stock
#: field:stock.location,scrap_location:0
#: view:stock.move.scrap:0
msgid "Scrap Location"
msgstr "Ubicación desecho"

#. module: stock
#: selection:report.stock.move,month:0
msgid "April"
msgstr "Abril"

#. module: stock
#: view:report.stock.inventory:0
#: view:stock.move:0
msgid "Future"
msgstr "Futuro"

#. module: stock
#: field:stock.invoice.onshipping,invoice_date:0
msgid "Invoiced date"
msgstr "Fecha facturado"

#. module: stock
#: model:ir.actions.act_window,name:stock.action_picking_tree
#: model:ir.ui.menu,name:stock.menu_action_picking_tree
#: view:stock.picking:0
msgid "Outgoing Deliveries"
msgstr "Envíos de salida"

#. module: stock
#: code:addons/stock/stock.py:0
#: code:addons/stock/wizard/stock_invoice_onshipping.py:0
#: code:addons/stock/wizard/stock_return_picking.py:0
#, python-format
msgid "Warning !"
msgstr "¡Aviso!"

#. module: stock
#: sql_constraint:decimal.precision:0
msgid "Only one value can be defined for each given usage!"
msgstr ""

#. module: stock
#: model:stock.location,name:stock.stock_location_output
msgid "Output"
msgstr "Salida"

#. module: stock
#: code:addons/stock/stock.py:0
#, python-format
msgid "You cannot remove the picking which is in %s state !"
msgstr "¡No puede eliminar el albarán que está en estado %s!"

#. module: stock
#: selection:stock.location,icon:0
msgid "STOCK_JUSTIFY_RIGHT"
msgstr "STOCK_JUSTIFY_RIGHT"

#. module: stock
#: selection:stock.location,icon:0
msgid "terp-mrp"
msgstr "terp-mrp"

#. module: stock
#: help:stock.location,chained_picking_type:0
msgid ""
"Shipping Type of the Picking List that will contain the chained move (leave "
"empty to automatically detect the type based on the source and destination "
"locations)."
msgstr ""
"Tipo de envío del albarán que va a contener el movimiento encadenado (dejar "
"vacío para detectar automáticamente el tipo basado en las ubicaciones de "
"origen y destino)."

#. module: stock
#: selection:stock.move.split.lines,action:0
msgid "Keep in one lot"
msgstr "Mantener en un lote"

#. module: stock
#: view:product.product:0
msgid "Cost Price:"
msgstr "Precio coste:"

#. module: stock
#: help:stock.move,move_dest_id:0
msgid "Optional: next stock move when chaining them"
msgstr "Opcional: Siguiente movimiento de stock cuando se encadenan."

#. module: stock
#: selection:stock.location,icon:0
msgid "STOCK_MEDIA_NEXT"
msgstr "STOCK_MEDIA_NEXT"

#. module: stock
#: selection:stock.location,icon:0
msgid "STOCK_REDO"
msgstr "STOCK_REDO"

#. module: stock
#: view:report.stock.move:0
#: field:report.stock.move,year:0
msgid "Year"
msgstr "Año"

#. module: stock
#: model:stock.location,name:stock.stock_location_locations
msgid "Physical Locations"
msgstr "Ubicaciones físicas"

#. module: stock
#: model:ir.model,name:stock.model_stock_partial_move
msgid "Partial Move"
msgstr "Movimiento parcial"

#~ msgid "Sub Products"
#~ msgstr "Sub productos"

#~ msgid "LIFO"
#~ msgstr "LIFO"

#~ msgid "Revision"
#~ msgstr "Revisión"

#~ msgid "Return packing"
#~ msgstr "Devolución de paquete"

#~ msgid "Fill Inventory for specific location"
#~ msgstr "Rellenar inventario para una determinada ubicación"

#~ msgid "Amount"
#~ msgstr "Cantidad"

#~ msgid "Products Received"
#~ msgstr "Productos recibidos"

#~ msgid "Move History"
#~ msgstr "Histórico movimientos"

#~ msgid "Make Parcel"
#~ msgstr "Hacer envíos parciales"

#~ msgid "Products Sent"
#~ msgstr "Productos enviados"

#~ msgid "Serial"
#~ msgstr "Nº serie"

#~ msgid "Stock location"
#~ msgstr "Ubicación de existencias"

#~ msgid "Unreceived Products"
#~ msgstr "Productos no recibidos"

#~ msgid "Status"
#~ msgstr "Estado"

#~ msgid "Include all childs for the location"
#~ msgstr "Incluir todos los descendientes de la ubicación"

#~ msgid "Track line"
#~ msgstr "Línea de seguimiento"

#~ msgid "Stock Level 1"
#~ msgstr "Nivel de Existencias 1"

#~ msgid "Stock Properties"
#~ msgstr "Propiedades de stock"

#~ msgid "Draft Moves"
#~ msgstr "Movimientos borrador"

#~ msgid "Product Id"
#~ msgstr "Id producto"

#~ msgid "Customer Invoice"
#~ msgstr "Factura de cliente"

#~ msgid "Force to use a Production Lot during production order"
#~ msgstr ""
#~ "Fuerza a utilizar un lote de producción durante la orden de producción"

#~ msgid ""
#~ "For the current product (template), this stock location will be used, "
#~ "instead of the default one, as the source location for stock moves generated "
#~ "when you do an inventory"
#~ msgstr ""
#~ "Para el actual producto (plantilla), esta ubicación de existencia se "
#~ "utilizará, en lugar de la por defecto, como la ubicación origen para "
#~ "movimientos de stock generados cuando realice un inventario"

#~ msgid "This account will be used to value the output stock"
#~ msgstr "Esta cuenta será utilizada para calcular las salidas de existencias"

#~ msgid ""
#~ "This journal will be used for the accounting move generated by stock move"
#~ msgstr ""
#~ "Este diario será utilizado para contabilizar un movimiento generado por un "
#~ "movimiento de Existencias"

#~ msgid "Calendar of Deliveries"
#~ msgstr "Calendario de entregas"

#~ msgid "Track Incomming Lots"
#~ msgstr "Lotes seguimiento de entrada"

#~ msgid "Latest Date of Inventory"
#~ msgstr "Última fecha de inventario"

#~ msgid "Tracking Lot"
#~ msgstr "Lote de seguimiento"

#~ msgid "Tracking/Serial"
#~ msgstr "Seguimiento/Número de serie"

#~ msgid ""
#~ "Tracking lot is the code that will be put on the logistical unit/pallet"
#~ msgstr ""
#~ "Lote de seguimiento es el código que se colocará en la unidad/palet "
#~ "logístico."

#~ msgid "Tracking Number"
#~ msgstr "Número seguimiento"

#~ msgid "Non Assigned Products:"
#~ msgstr "Productos no asignados:"

#~ msgid "Location Content (With children)"
#~ msgstr "Contenido ubicación (con hijos)"

#~ msgid "New Internal Packing"
#~ msgstr "Nuevo albarán interno"

#~ msgid "Finished products"
#~ msgstr "Productos finalizados"

#~ msgid "Date create"
#~ msgstr "Fecha creación"

#~ msgid "Set to Zero"
#~ msgstr "Fijar a cero"

#~ msgid "All Stock Moves"
#~ msgstr "Todos los movimientos de stock"

#~ msgid "This account will be used to value the input stock"
#~ msgstr "Esta cuenta será utilizada para calcular el stock de entrada"

#~ msgid "Date Created"
#~ msgstr "Fecha creación"

#~ msgid "Allocation Method"
#~ msgstr "Método asignación"

#~ msgid "Dest. Address"
#~ msgstr "Dirección destinatario"

#~ msgid "Periodical Inventory"
#~ msgstr "Inventario periódico"

#~ msgid "Draft Periodical Inventories"
#~ msgstr "Inventarios periódicos borrador"

#~ msgid "Stock Tracking Lots"
#~ msgstr "Lotes seguimiento de stock"

#~ msgid "Origin Reference"
#~ msgstr "Referencia origen"

#~ msgid "Available Moves"
#~ msgstr "Movimientos disponibles"

#~ msgid "Open Products"
#~ msgstr "Abrir productos"

#~ msgid "Input Packing List"
#~ msgstr "Albaranes de entrada"

#~ msgid "Packing List"
#~ msgstr "Albarán"

#~ msgid "Not from Packing"
#~ msgstr "No a partir de albarán"

#~ msgid "Internal Ref"
#~ msgstr "Ref. interna"

#~ msgid "Validate"
#~ msgstr "Validar"

#~ msgid "Move lines"
#~ msgstr "Líneas de movimientos"

#~ msgid "Fill From Unreceived Products"
#~ msgstr "Rellenar a partir de productos no recibidos"

#~ msgid "Dest. Move"
#~ msgstr "Mov. destino"

#~ msgid "New Periodical Inventory"
#~ msgstr "Nuevo inventario periódico"

#~ msgid "FIFO"
#~ msgstr "FIFO"

#~ msgid "Delivery Orders to Process"
#~ msgstr "Órdenes de entrega a procesar"

#~ msgid "Invoice Status"
#~ msgstr "Estado de facturación"

#~ msgid "Future Stock Forecast"
#~ msgstr "Previsión de futuro stock"

#~ msgid "Planned Date"
#~ msgstr "Fecha prevista"

#~ msgid "Lots by location"
#~ msgstr "Lotes por ubicación"

#~ msgid "Created Date"
#~ msgstr "Fecha creación"

#~ msgid "Tracking Lots"
#~ msgstr "Lotes seguimiento"

#~ msgid "Create invoices"
#~ msgstr "Crear facturas"

#~ msgid "Set Stock to Zero"
#~ msgstr "Fijar stock a cero"

#~ msgid "Make packing"
#~ msgstr "Realizar albarán"

#~ msgid "Nearest"
#~ msgstr "El más cercano"

#~ msgid "Workshop"
#~ msgstr "Tienda"

#~ msgid "Tiny sprl"
#~ msgstr "Tiny sprl"

#~ msgid "Force to use a Production Lot during deliveries"
#~ msgstr "Fuerza a utilizar un lote de producción durante las entregas"

#~ msgid "Split move lines in two"
#~ msgstr "Dividir líneas de movimiento en dos"

#~ msgid "Return"
#~ msgstr "Devolver"

#~ msgid "Auto-Packing"
#~ msgstr "Auto-Empaquetado"

#~ msgid "Location Overview"
#~ msgstr "Vista general ubicaciones"

#~ msgid "Split move line"
#~ msgstr "Partir línea de movimiento"

#~ msgid "Chained Delay (days)"
#~ msgstr "Retraso encadenado (días)"

#~ msgid "Track Outging Lots"
#~ msgstr "Lotes seguimiento de salida"

#~ msgid "Tracking"
#~ msgstr "Seguimiento"

#~ msgid ""
#~ "This account will be used, instead of the default one, to value input stock"
#~ msgstr ""
#~ "Esta cuenta se utilizará en lugar de la por defecto para valorar el stock de "
#~ "entrada"

#~ msgid "Components"
#~ msgstr "Componentes"

#~ msgid "Max. Planned Date"
#~ msgstr "Fecha prevista máx."

#~ msgid "Delivery Orders"
#~ msgstr "Órdenes de entrega"

#~ msgid "Stock Locations Structure"
#~ msgstr "Estructura ubicaciones stock"

#~ msgid ""
#~ "This account will be used, instead of the default one, to value output stock"
#~ msgstr ""
#~ "Esta cuenta será utilizada, en lugar de la por defecto, para calcular el "
#~ "stock de salida"

#~ msgid "Confirm (Do Not Process Now)"
#~ msgstr "Confirmar (no procesar ahora)"

#~ msgid "Moves Tracked"
#~ msgstr "Seguimiento movimientos"

#~ msgid "Stock by Lots"
#~ msgstr "Stock por lotes"

#~ msgid "Canceled"
#~ msgstr "Cancelado"

#~ msgid ""
#~ "For the current product (template), this stock location will be used, "
#~ "instead of the default one, as the source location for stock moves generated "
#~ "by production orders"
#~ msgstr ""
#~ "Para el actual producto (plantilla), esta ubicación de stock se utilizará, "
#~ "en lugar de la por defecto, como la ubicación origen para movimientos de "
#~ "stock generados por órdenes de producción"

#~ msgid "Add"
#~ msgstr "Añadir"

#~ msgid "Set Stock to 0"
#~ msgstr "Fijar stock a 0"

#~ msgid "Localisation"
#~ msgstr "Ubicación"

#~ msgid "Do you want to set stocks to zero ?"
#~ msgstr "¿Desea fijar stocks a cero?"

#~ msgid "Track Production Lots"
#~ msgstr "Lotes seguimiento de producción"

#~ msgid "Split in Two"
#~ msgstr "Partir en dos"

#~ msgid ""
#~ "For the current product (template), this stock location will be used, "
#~ "instead of the default one, as the source location for stock moves generated "
#~ "by procurements"
#~ msgstr ""
#~ "Para el actual producto (plantilla), esta ubicación de stock se utilizará, "
#~ "en lugar de la por defecto, como la ubicación origen para movimientos de "
#~ "stock generados por abastecimientos"

#~ msgid "stock.picking.move.wizard"
#~ msgstr "stock.picking.move.wizard"

#~ msgid "Date Order"
#~ msgstr "Fecha orden"

#~ msgid "Supplier Invoice"
#~ msgstr "Factura de proveedor"

#~ msgid "Close"
#~ msgstr "Cerrar"

#~ msgid "Inventory Account"
#~ msgstr "Cuenta inventario"

#~ msgid "Set Stocks to Zero"
#~ msgstr "Fijar stocks a cero"

#~ msgid "Low Level"
#~ msgstr "Nivel inferior"

#~ msgid "Delivery"
#~ msgstr "Entrega"

#~ msgid "Locations' Values"
#~ msgstr "Valores ubicaciones"

#~ msgid "Inventory line"
#~ msgstr "Línea de inventario"

#~ msgid "Others info"
#~ msgstr "Otras info."

#~ msgid "Move State"
#~ msgstr "Estado de movimientos"

#~ msgid "Future Delivery Orders"
#~ msgstr "Órdenes de entrega futuras"

#~ msgid ""
#~ "This is used only if you selected a chained location type.\n"
#~ "The 'Automatic Move' value will create a stock move after the current one "
#~ "that will be validated automatically. With 'Manual Operation', the stock "
#~ "move has to be validated by a worker. With 'Automatic No Step Added', the "
#~ "location is replaced in the original move."
#~ msgstr ""
#~ "Se utiliza sólo si selecciona un tipo de ubicación encadenada.\n"
#~ "La opción 'Movimiento automático' creará un movimiento de stock después del "
#~ "actual que se validará automáticamente. Con 'Operación manual', el "
#~ "movimiento de stock debe ser validado por un trabajador. Con 'Mov. "
#~ "automático, paso no añadido', la ubicación se reemplaza en el movimiento "
#~ "original."

#~ msgid "Make Picking"
#~ msgstr "Realizar albarán"

#~ msgid "Packing result"
#~ msgstr "Resultado albarán"

#~ msgid "Available Packing"
#~ msgstr "Albarán disponible"

#~ msgid "Packing Done"
#~ msgstr "Albarán realizado"

#~ msgid "The packing has been successfully made !"
#~ msgstr "¡El albarán ha sido realizado correctamente!"

#~ msgid "Packing to Process"
#~ msgstr "Albaranes a procesar"

#~ msgid "Confirmed Packing Waiting Availability"
#~ msgstr "Albarán confirmado esperando disponibilidad"

#~ msgid "Partial packing"
#~ msgstr "Albarán parcial"

#~ msgid "Incoming Products"
#~ msgstr "Albaranes de entrada"

#~ msgid "Outgoing Products"
#~ msgstr "Albaranes de salida"

#~ msgid "Force to use a Production Lot during receptions"
#~ msgstr "Fuerza a usar un lote de producción durante la recepción"

#~ msgid "Print Item Labels"
#~ msgstr "Imprimir etiquetas"

#~ msgid "Units"
#~ msgstr "Unidades"

#~ msgid "Total :"
#~ msgstr "Total:"

#~ msgid ""
#~ "OpenERP Inventory Management module can manage multi-warehouses, multi and "
#~ "structured stock locations.\n"
#~ "Thanks to the double entry management, the inventory controlling is powerful "
#~ "and flexible:\n"
#~ "* Moves history and planning,\n"
#~ "* Different inventory methods (FIFO, LIFO, ...)\n"
#~ "* Stock valuation (standard or average price, ...)\n"
#~ "* Robustness faced with Inventory differences\n"
#~ "* Automatic reordering rules (stock level, JIT, ...)\n"
#~ "* Bar code supported\n"
#~ "* Rapid detection of mistakes through double entry system\n"
#~ "* Traceability (upstream/downstream, production lots, serial number, ...)\n"
#~ "    "
#~ msgstr ""
#~ "El modulo de OpenERP que gestiona el inventario puede administrar más "
#~ "almacenes y estructuras de almacenamiento múltiples y complejas.\n"
#~ "Gracias a la gestión de doble acceso, el control sobre el inventario es "
#~ "potente y flexible:\n"
#~ "* Historial y planificación de los movimientos\n"
#~ "* Diversos métodos de hacer inventario (FIFO, LIFO,...)\n"
#~ "* Estima del almacenamiento ( precio estándar o medio, ...)\n"
#~ "* Robustez frente a divergencias del inventario\n"
#~ "* Normas de reordenación  automática (niveles del almacen, JIT, ...)\n"
#~ "* Soporte de códigos de barras\n"
#~ "* Revelación rápida de los errores gracias al sistema de acceso doble\n"
#~ "* Localización (upstream/downstream, lotes de producción, números de serie, "
#~ "...)\n"
#~ "    "

#~ msgid ""
#~ "Scheduled date for the movement of the products or real date if the move is "
#~ "done."
#~ msgstr ""
#~ "Fecha programada para el movimiento de productos o fecha real si el "
#~ "movimiento ha sido realizado."

#~ msgid "New Reception Packing"
#~ msgstr "Nuevo albarán de entrada"

#~ msgid "Customer Refund"
#~ msgstr "Factura rectificativa (abono) de cliente"

#~ msgid "Move Lines"
#~ msgstr "Líneas movimiento"

#~ msgid "Supplier Refund"
#~ msgstr "Factura rectificativa (abono) de proveedor"

#, python-format
#~ msgid ""
#~ "There is no journal defined '\\n                                'on the "
#~ "product category: \"%s\" (id: %d)"
#~ msgstr ""
#~ "No se ha definido un diario '\\n                                'en la "
#~ "categoría de producto: \"%s\" (id: %d)"

#~ msgid "Outgoing Products delay"
#~ msgstr "Retraso albaranes de salida"

#, python-format
#~ msgid ""
#~ "Total quantity after split exceeds the quantity to split ' \\n               "
#~ "                     'for this product: \"%s\" (id: %d)"
#~ msgstr ""
#~ "Cantidad total después de dividir exceda la cantidad a dividir ' \\n         "
#~ "                           'para este producto: \"%s\" (id: %d)"

#, python-format
#~ msgid ""
#~ "There is no stock output account defined ' \\n                               "
#~ "             'for this product: \"%s\" (id: %d)"
#~ msgstr ""
#~ "No se ha definido una cuenta de salida de stock ' \\n                        "
#~ "                    'para este producto: \"%s\" (id: %d)"

#, python-format
#~ msgid ""
#~ "There is no stock input account defined ' \\n                                "
#~ "            'for this product: \"%s\" (id: %d)"
#~ msgstr ""
#~ "No se ha definido una cuenta de entrada de stock '\\n                        "
#~ "        'para este producto: \"%s\" (id: %d)"

#~ msgid "Inventory (with child locations)"
#~ msgstr "Inventario (con ubicaciones hijas)"

#, python-format
#~ msgid ""
#~ "The current move line is already assigned to a pack, please remove it first "
#~ "if you really want to change it ' \\n            #                        "
#~ "'for this product: \"%s\" (id: %d)"
#~ msgstr ""
#~ "La línea de movimiento actual ya está asignada a un paquete, elimínelo "
#~ "primero si realmente quiere cambiarla ' \\n            #                     "
#~ "   'para este producto: \"%s\" (id: %d)"

#, python-format
#~ msgid "New picking invoices"
#~ msgstr "Nuevas facturas de albarán"

#, python-format
#~ msgid "Not Available. Moves are not confirmed."
#~ msgstr "No disponible. Movimientos no están confirmados."

#~ msgid "Extended options..."
#~ msgstr "Opciones extendidas..."<|MERGE_RESOLUTION|>--- conflicted
+++ resolved
@@ -7,22 +7,14 @@
 "Project-Id-Version: OpenERP Server 6.0dev\n"
 "Report-Msgid-Bugs-To: support@openerp.com\n"
 "POT-Creation-Date: 2010-11-18 16:13+0000\n"
-<<<<<<< HEAD
-"PO-Revision-Date: 2010-11-23 00:09+0000\n"
-=======
 "PO-Revision-Date: 2010-11-24 22:27+0000\n"
->>>>>>> cc7031ec
 "Last-Translator: Jordi Esteve (www.zikzakmedia.com) "
 "<jesteve@zikzakmedia.com>\n"
 "Language-Team: \n"
 "MIME-Version: 1.0\n"
 "Content-Type: text/plain; charset=UTF-8\n"
 "Content-Transfer-Encoding: 8bit\n"
-<<<<<<< HEAD
-"X-Launchpad-Export-Date: 2010-11-23 04:59+0000\n"
-=======
 "X-Launchpad-Export-Date: 2010-11-25 04:53+0000\n"
->>>>>>> cc7031ec
 "X-Generator: Launchpad (build Unknown)\n"
 
 #. module: stock
@@ -1099,7 +1091,7 @@
 #: code:addons/stock/wizard/stock_partial_move.py:0
 #, python-format
 msgid "Delivery Information"
-msgstr ""
+msgstr "Información de envío"
 
 #. module: stock
 #: selection:stock.location,icon:0
@@ -1127,6 +1119,8 @@
 msgid ""
 "There is no stock output account defined for this product: \"%s\" (id: %d)"
 msgstr ""
+"No se ha definido una cuenta de salida de stock para este producto: \"%s\" "
+"(id: %d)"
 
 #. module: stock
 #: model:ir.actions.act_window,name:stock.act_product_stock_move_open
@@ -1668,13 +1662,13 @@
 #: code:addons/stock/wizard/stock_partial_move.py:0
 #, python-format
 msgid "Receive Information"
-msgstr ""
+msgstr "Información de recepción"
 
 #. module: stock
 #: model:ir.actions.report.xml,name:stock.report_location_overview
 #: report:lot.stock.overview:0
 msgid "Location Inventory Overview"
-msgstr ""
+msgstr "Resumen inventario ubicación"
 
 #. module: stock
 #: model:ir.model,name:stock.model_stock_replacement
@@ -1705,7 +1699,7 @@
 #: code:addons/stock/wizard/stock_partial_move.py:0
 #, python-format
 msgid "Receive"
-msgstr ""
+msgstr "Recibir"
 
 #. module: stock
 #: help:stock.incoterms,active:0
@@ -2069,7 +2063,7 @@
 #. module: stock
 #: sql_constraint:ir.module.module:0
 msgid "The name of the module must be unique !"
-msgstr ""
+msgstr "¡El nombre del módulo debe ser único!"
 
 #. module: stock
 #: selection:stock.location,icon:0
@@ -2265,7 +2259,7 @@
 #. module: stock
 #: sql_constraint:ir.module.module:0
 msgid "The certificate ID of the module must be unique !"
-msgstr ""
+msgstr "¡El ID del certificado del módulo debe ser único!"
 
 #. module: stock
 #: model:ir.actions.act_window,name:stock.action_view_stock_fill_inventory
@@ -2364,7 +2358,7 @@
 #. module: stock
 #: field:stock.move.memory,wizard_id:0
 msgid "Wizard"
-msgstr ""
+msgstr "Asistente"
 
 #. module: stock
 #: view:report.stock.inventory:0
@@ -2414,11 +2408,7 @@
 #. module: stock
 #: sql_constraint:account.journal:0
 msgid "The name of the journal must be unique per company !"
-<<<<<<< HEAD
-msgstr ""
-=======
 msgstr "¡El nombre del diario debe ser único por compañía!"
->>>>>>> cc7031ec
 
 #. module: stock
 #: selection:stock.location,icon:0
@@ -2745,12 +2735,12 @@
 #. module: stock
 #: view:report.stock.move:0
 msgid "Delay(Days)"
-msgstr ""
+msgstr "Retraso (días)"
 
 #. module: stock
 #: field:stock.move.memory,move_id:0
 msgid "Move"
-msgstr ""
+msgstr "Movimiento"
 
 #. module: stock
 #: selection:stock.location,icon:0
@@ -3118,6 +3108,8 @@
 msgid ""
 "There is no stock input account defined for this product: \"%s\" (id: %d)"
 msgstr ""
+"No se ha definido una cuenta de entrada de stock para este producto: \"%s\" "
+"(id: %d)"
 
 #. module: stock
 #: selection:stock.location,icon:0
@@ -3371,7 +3363,7 @@
 #. module: stock
 #: sql_constraint:ir.rule:0
 msgid "Rule must have at least one checked access right !"
-msgstr ""
+msgstr "¡La regla debe tener por lo menos un derecho de acceso marcado!"
 
 #. module: stock
 #: model:stock.location,name:stock.stock_location_locations_virtual
@@ -3652,7 +3644,7 @@
 #. module: stock
 #: report:stock.picking.list:0
 msgid "Total"
-msgstr ""
+msgstr "Total"
 
 #. module: stock
 #: model:stock.location,name:stock.stock_location_intermediatelocation0
@@ -3886,11 +3878,7 @@
 #. module: stock
 #: sql_constraint:account.journal:0
 msgid "The code of the journal must be unique per company !"
-<<<<<<< HEAD
-msgstr ""
-=======
 msgstr "¡El código del diario debe ser único por compañía!"
->>>>>>> cc7031ec
 
 #. module: stock
 #: model:ir.actions.act_window,help:stock.action_location_tree
@@ -4085,7 +4073,7 @@
 #: code:addons/stock/stock.py:0
 #, python-format
 msgid "Not enough stock, unable to reserve the products."
-msgstr ""
+msgstr "No suficiente stock, no ha sido posible reservar los productos."
 
 #. module: stock
 #: model:stock.location,name:stock.stock_location_customers
@@ -4200,7 +4188,7 @@
 #: code:addons/stock/wizard/stock_invoice_onshipping.py:0
 #, python-format
 msgid "Invoices"
-msgstr ""
+msgstr "Facturas"
 
 #. module: stock
 #: selection:report.stock.move,month:0
@@ -4319,7 +4307,7 @@
 #. module: stock
 #: view:board.board:0
 msgid "Outgoing Products Delay"
-msgstr ""
+msgstr "Retraso productos de salida"
 
 #. module: stock
 #: field:stock.move.split.lines,use_exist:0
@@ -4329,7 +4317,7 @@
 #. module: stock
 #: sql_constraint:res.groups:0
 msgid "The name of the group must be unique !"
-msgstr ""
+msgstr "¡El nombre del grupo debe ser único!"
 
 #. module: stock
 #: selection:stock.location,icon:0
@@ -4543,6 +4531,8 @@
 "Total quantity after split exceeds the quantity to split for this product: "
 "\"%s\" (id: %d)"
 msgstr ""
+"Cantidad total después de que la división exceda la cantidad para dividir "
+"para este producto: \"%s\" (id: %d)"
 
 #. module: stock
 #: view:stock.move:0
@@ -4560,7 +4550,7 @@
 #. module: stock
 #: sql_constraint:ir.model.fields:0
 msgid "Size of the field can never be less than 1 !"
-msgstr ""
+msgstr "¡El tamaño del campo nunca puede ser menor que 1!"
 
 #. module: stock
 #: help:stock.move,product_packaging:0
@@ -4579,7 +4569,7 @@
 #. module: stock
 #: model:ir.model,name:stock.model_stock_move_memory
 msgid "stock.move.memory"
-msgstr ""
+msgstr "stock.movimiento.memoria"
 
 #. module: stock
 #: view:stock.move:0
@@ -4639,7 +4629,7 @@
 #: code:addons/stock/wizard/stock_partial_move.py:0
 #, python-format
 msgid "Deliver"
-msgstr ""
+msgstr "Enviar"
 
 #. module: stock
 #: help:product.template,property_stock_account_output:0
@@ -4744,7 +4734,7 @@
 #. module: stock
 #: sql_constraint:decimal.precision:0
 msgid "Only one value can be defined for each given usage!"
-msgstr ""
+msgstr "¡Sólo se puede definir un valor para cada uso dado!"
 
 #. module: stock
 #: model:stock.location,name:stock.stock_location_output

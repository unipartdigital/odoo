--- conflicted
+++ resolved
@@ -95,19 +95,9 @@
         'group_stock_tracking_lot': fields.boolean("Use packages: pallets, boxes, ...",
             implied_group='stock.group_tracking_lot',
             help="""This allows you to manage products by using serial numbers. When you select a serial number on product moves, you can get the traceability of that product."""),
-<<<<<<< HEAD
-        'group_stock_tracking_owner': fields.boolean("Manage owner on stock", 
-            implied_group='stock.group_tracking_owner', 
-            help="""This way you can receive products attributed to a certain owner. """), 
-        'module_stock_account': fields.boolean("Generate accounting entries per stock movement",
-            help="""Allows to configure inventory valuations on products and product categories."""),
-        'module_stock_landed_costs': fields.boolean("Allows to calculate landed costs on products",
-            help="""Allows to calculate landed costs on products."""),
-=======
         'group_stock_tracking_owner': fields.boolean("Manage owner on stock",
             implied_group='stock.group_tracking_owner',
             help="""This way you can receive products attributed to a certain owner. """),
->>>>>>> dd47f684
         'group_stock_multiple_locations': fields.boolean("Manage multiple locations and warehouses",
             implied_group='stock.group_locations',
             help="""This will show you the locations and allows you to define multiple picking types and warehouses."""),
@@ -120,6 +110,8 @@
             help='\nCreates the dropship route and add more complex tests'
                  '-This installs the module stock_dropshipping.'),
         'module_stock_picking_wave': fields.boolean('Manage picking wave', help='Install the picking wave module which will help you grouping your pickings and processing them in batch'),
+        'module_stock_landed_costs': fields.boolean("Allows to calculate landed costs on products",
+            help="""Allows to calculate landed costs on products."""),
     }
 
     def onchange_adv_location(self, cr, uid, ids, group_stock_adv_location, context=None):

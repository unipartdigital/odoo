--- conflicted
+++ resolved
@@ -63,12 +63,7 @@
         'views/res_config_settings_views.xml',
         'views/report_stock_traceability.xml',
         'views/stock_template.xml',
-<<<<<<< HEAD
         'views/stock_rule_views.xml',
-        'views/res_users_views.xml',
-=======
-        'views/procurement_views.xml',
->>>>>>> 11994516
         'views/stock_package_level_views.xml',
 
         'data/default_barcode_patterns.xml',

--- conflicted
+++ resolved
@@ -27,21 +27,12 @@
     _inherit = "product.product"    
     
 
-<<<<<<< HEAD
-    def get_product_accounts(self, cr, uid, product_id, context={}):
-        """ To get the stock input account, stock output account and stock journal related to product.
-        @param product_id: product id            
-        @return: dictionary which contains information regarding stock input account, stock output account and stock journal
-        """           
-        product_obj = self.pool.get('product.product').browse(cr, uid, product_id, False)
-=======
     def get_product_accounts(self, cr, uid, product_id, context=None):
         """ To get the stock input account, stock output account and stock journal related to product.
         @param product_id: product id            
         @return: dictionary which contains information regarding stock input account, stock output account and stock journal
         """
         product_obj = self.pool.get('product.product').browse(cr, uid, product_id, context)
->>>>>>> b5215f17
         
         stock_input_acc = product_obj.property_stock_account_input and product_obj.property_stock_account_input.id or False 
         if not stock_input_acc:
@@ -51,16 +42,6 @@
         if not stock_output_acc:
             stock_output_acc = product_obj.categ_id.property_stock_account_output_categ and product_obj.categ_id.property_stock_account_output_categ.id or False
 
-<<<<<<< HEAD
-
-        journal_id = product_obj.categ_id.property_stock_journal and product_obj.categ_id.property_stock_journal.id or False
-        
-        res = {}
-        res.update({'stock_account_input': stock_input_acc})
-        res.update({'stock_account_output': stock_output_acc})
-        res.update({'stock_journal': journal_id})  
-        return res    
-=======
         journal_id = product_obj.categ_id.property_stock_journal and product_obj.categ_id.property_stock_journal.id or False
         account_variation = product_obj.categ_id.property_stock_variation and product_obj.categ_id.property_stock_variation.id or False
         
@@ -70,7 +51,6 @@
             'stock_journal': journal_id, 
             'property_stock_variation': account_variation
         }  
->>>>>>> b5215f17
 
     def do_change_standard_price(self, cr, uid, ids, datas, context={}):
         """ Changes the Standard Price of Product and creates an account move accordingly.

# -*- coding: utf-8 -*-
##############################################################################
#
#    OpenERP, Open Source Management Solution
#    Copyright (C) 2004-2010 Tiny SPRL (<http://tiny.be>).
#
#    This program is free software: you can redistribute it and/or modify
#    it under the terms of the GNU Affero General Public License as
#    published by the Free Software Foundation, either version 3 of the
#    License, or (at your option) any later version.
#
#    This program is distributed in the hope that it will be useful,
#    but WITHOUT ANY WARRANTY; without even the implied warranty of
#    MERCHANTABILITY or FITNESS FOR A PARTICULAR PURPOSE.  See the
#    GNU Affero General Public License for more details.
#
#    You should have received a copy of the GNU Affero General Public License
#    along with this program.  If not, see <http://www.gnu.org/licenses/>.
#
##############################################################################

from openerp.osv import fields, osv, orm
import openerp.addons.decimal_precision as dp
from openerp.tools.translate import _
from openerp import tools
from openerp.exceptions import UserError, AccessError

class stock_change_product_qty(osv.osv_memory):
    _name = "stock.change.product.qty"
    _description = "Change Product Quantity"
    _columns = {
        'product_id' : fields.many2one('product.product', 'Product'),
        'new_quantity': fields.float('New Quantity on Hand', digits_compute=dp.get_precision('Product Unit of Measure'), required=True, help='This quantity is expressed in the Default Unit of Measure of the product.'),
        'lot_id': fields.many2one('stock.production.lot', 'Serial Number', domain="[('product_id','=',product_id)]"),
        'location_id': fields.many2one('stock.location', 'Location', required=True, domain="[('usage', '=', 'internal')]"),
    }
    _defaults = {
        'new_quantity': 1,
        'product_id': lambda self, cr, uid, ctx: ctx and ctx.get('active_id', False) or False
    }

    def default_get(self, cr, uid, fields, context):
        """ To get default values for the object.
         @param self: The object pointer.
         @param cr: A database cursor
         @param uid: ID of the user currently logged in
         @param fields: List of fields for which we want default values
         @param context: A standard dictionary
         @return: A dictionary which of fields with values.
        """

        res = super(stock_change_product_qty, self).default_get(cr, uid, fields, context=context)

        if context.get('active_model') == 'product.template':
            product_ids = self.pool.get('product.product').search(cr, uid, [('product_tmpl_id', '=', context.get('active_id'))], context=context)
            if len(product_ids) == 1:
                res['product_id'] = product_ids[0]
            else:
                raise UserError(_('Please use the Product Variant view to update the product quantity.'))

        if 'location_id' in fields:
            location_id = res.get('location_id', False)
            if not location_id:
                try:
                    model, location_id = self.pool.get('ir.model.data').get_object_reference(cr, uid, 'stock', 'stock_location_stock')
                except (AccessError):
                    pass
            if location_id:
                try:
                    self.pool.get('stock.location').check_access_rule(cr, uid, [location_id], 'read', context=context)
                except (AccessError):
                   pass
            res['location_id'] = location_id
        return res

    def change_product_qty(self, cr, uid, ids, context=None):
        """ Changes the Product Quantity by making a Physical Inventory.
        @param self: The object pointer.
        @param cr: A database cursor
        @param uid: ID of the user currently logged in
        @param ids: List of IDs selected
        @param context: A standard dictionary
        @return:
        """
        if context is None:
            context = {}

        inventory_obj = self.pool.get('stock.inventory')
        inventory_line_obj = self.pool.get('stock.inventory.line')

        for data in self.browse(cr, uid, ids, context=context):
            if data.new_quantity < 0:
                raise UserError(_('Quantity cannot be negative.'))
            ctx = context.copy()
            ctx['location'] = data.location_id.id
            ctx['lot_id'] = data.lot_id.id
            if data.product_id.id and data.lot_id.id:
                filter = 'none'
            elif data.product_id.id:
                filter = 'product'
            else:
                filter = 'none'
            inventory_id = inventory_obj.create(cr, uid, {
                'name': _('INV: %s') % tools.ustr(data.product_id.name),
                'filter': filter,
                'product_id': data.product_id.id,
                'location_id': data.location_id.id,
                'lot_id': data.lot_id.id}, context=context)
            product = data.product_id.with_context(location=data.location_id.id, lot_id= data.lot_id.id)
            th_qty = product.qty_available
            line_data = {
                'inventory_id': inventory_id,
                'product_qty': data.new_quantity,
                'location_id': data.location_id.id,
                'product_id': data.product_id.id,
                'product_uom_id': data.product_id.uom_id.id,
                'theoretical_qty': th_qty,
                'prod_lot_id': data.lot_id.id
            }
            inventory_line_obj.create(cr , uid, line_data, context=context)
            inventory_obj.action_done(cr, uid, [inventory_id], context=context)
<<<<<<< HEAD
        return {}
=======
        return {}

    def onchange_location_id(self, cr, uid, ids, location_id, product_id, context=None):
        if location_id:
            qty_wh = 0.0
            qty = self.pool.get('product.product')._product_available(cr, uid, [product_id], context=dict(context or {}, location=location_id))
            if product_id in qty:
                qty_wh = qty[product_id]['qty_available']
            return { 'value': { 'new_quantity': qty_wh } }

# vim:expandtab:smartindent:tabstop=4:softtabstop=4:shiftwidth=4:
>>>>>>> f7222540
<|MERGE_RESOLUTION|>--- conflicted
+++ resolved
@@ -119,9 +119,6 @@
             }
             inventory_line_obj.create(cr , uid, line_data, context=context)
             inventory_obj.action_done(cr, uid, [inventory_id], context=context)
-<<<<<<< HEAD
-        return {}
-=======
         return {}
 
     def onchange_location_id(self, cr, uid, ids, location_id, product_id, context=None):
@@ -130,7 +127,4 @@
             qty = self.pool.get('product.product')._product_available(cr, uid, [product_id], context=dict(context or {}, location=location_id))
             if product_id in qty:
                 qty_wh = qty[product_id]['qty_available']
-            return { 'value': { 'new_quantity': qty_wh } }
-
-# vim:expandtab:smartindent:tabstop=4:softtabstop=4:shiftwidth=4:
->>>>>>> f7222540
+            return { 'value': { 'new_quantity': qty_wh } }
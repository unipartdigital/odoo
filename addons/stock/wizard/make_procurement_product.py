# -*- coding: utf-8 -*-
# Part of Odoo. See LICENSE file for full copyright and licensing details.


from openerp.osv import fields, osv


class make_procurement(osv.osv_memory):
    _name = 'make.procurement'
    _description = 'Make Procurements'
    
    def onchange_product_id(self, cr, uid, ids, prod_id, context=None):
        product = self.pool.get('product.product').browse(cr, uid, prod_id, context=context)
        return {'value': {
            'uom_id': product.uom_id.id,
            'product_tmpl_id': product.product_tmpl_id.id,
            'product_variant_count': product.product_tmpl_id.product_variant_count
        }}
    
    _columns = {
        'qty': fields.float('Quantity', digits=(16,2), required=True),
        'res_model': fields.char('Res Model'),
        'product_id': fields.many2one('product.product', 'Product', required=True),
        'product_tmpl_id': fields.many2one('product.template', 'Template', required=True),
        'product_variant_count': fields.related('product_tmpl_id', 'product_variant_count', type='integer', string='Variant Number'),
        'uom_id': fields.many2one('product.uom', 'Unit of Measure', required=True),
        'warehouse_id': fields.many2one('stock.warehouse', 'Warehouse', required=True),
        'date_planned': fields.date('Planned Date', required=True),
        'route_ids': fields.many2many('stock.location.route', string='Preferred Routes'),
    }

    _defaults = {
        'date_planned': fields.date.context_today,
        'qty': lambda *args: 1.0,
    }

    def make_procurement(self, cr, uid, ids, context=None):
        """ Creates procurement order for selected product. """
        user = self.pool.get('res.users').browse(cr, uid, uid, context=context).login
        wh_obj = self.pool.get('stock.warehouse')
        procurement_obj = self.pool.get('procurement.order')
        data_obj = self.pool.get('ir.model.data')

        for proc in self.browse(cr, uid, ids, context=context):
            wh = wh_obj.browse(cr, uid, proc.warehouse_id.id, context=context)
            procure_id = procurement_obj.create(cr, uid, {
                'name':'INT: '+str(user),
                'date_planned': proc.date_planned,
                'product_id': proc.product_id.id,
                'product_qty': proc.qty,
                'product_uom': proc.uom_id.id,
                'warehouse_id': proc.warehouse_id.id,
                'location_id': wh.lot_stock_id.id,
                'company_id': wh.company_id.id,
<<<<<<< HEAD
                'route_ids': [(6, 0, proc.route_ids.ids)],
            })
=======
            }, context=context)
>>>>>>> 2317801d
            procurement_obj.signal_workflow(cr, uid, [procure_id], 'button_confirm')

        id2 = data_obj._get_id(cr, uid, 'procurement', 'procurement_tree_view')
        id3 = data_obj._get_id(cr, uid, 'procurement', 'procurement_form_view')

        if id2:
            id2 = data_obj.browse(cr, uid, id2, context=context).res_id
        if id3:
            id3 = data_obj.browse(cr, uid, id3, context=context).res_id

        return {
            'view_type': 'form',
            'view_mode': 'tree,form',
            'res_model': 'procurement.order',
            'res_id' : procure_id,
            'views': [(id3,'form'),(id2,'tree')],
            'type': 'ir.actions.act_window',
         }

    def default_get(self, cr, uid, fields, context=None):
        if context is None:
            context = {}
        record_id = context.get('active_id')

        if context.get('active_model') == 'product.template':
            product_ids = self.pool.get('product.product').search(cr, uid, [('product_tmpl_id', '=', context.get('active_id'))], context=context)
            if product_ids:
                record_id = product_ids[0]

        res = super(make_procurement, self).default_get(cr, uid, fields, context=context)

        if record_id and 'product_id' in fields:
            proxy = self.pool.get('product.product')
            product_ids = proxy.search(cr, uid, [('id', '=', record_id)], context=context, limit=1)
            if product_ids:
                product_id = product_ids[0]

                product = self.pool.get('product.product').browse(cr, uid, product_id, context=context)
                res['product_id'] = product.id
                res['uom_id'] = product.uom_id.id

        if 'warehouse_id' in fields:
            warehouse_id = self.pool.get('stock.warehouse').search(cr, uid, [], context=context)
            res['warehouse_id'] = warehouse_id[0] if warehouse_id else False

        return res

    def create(self, cr, uid, values, context=None):
        if values.get('product_id'):
            values.update(self.onchange_product_id(cr, uid, None, values['product_id'], context=context)['value'])
        return super(make_procurement, self).create(cr, uid, values, context=context)<|MERGE_RESOLUTION|>--- conflicted
+++ resolved
@@ -52,12 +52,8 @@
                 'warehouse_id': proc.warehouse_id.id,
                 'location_id': wh.lot_stock_id.id,
                 'company_id': wh.company_id.id,
-<<<<<<< HEAD
                 'route_ids': [(6, 0, proc.route_ids.ids)],
-            })
-=======
             }, context=context)
->>>>>>> 2317801d
             procurement_obj.signal_workflow(cr, uid, [procure_id], 'button_confirm')
 
         id2 = data_obj._get_id(cr, uid, 'procurement', 'procurement_tree_view')

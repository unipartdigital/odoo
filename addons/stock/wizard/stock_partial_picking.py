
# -*- coding: utf-8 -*-
##############################################################################
#
#    OpenERP, Open Source Management Solution
#    Copyright (C) 2004-2010 Tiny SPRL (<http://tiny.be>).
#
#    This program is free software: you can redistribute it and/or modify
#    it under the terms of the GNU Affero General Public License as
#    published by the Free Software Foundation, either version 3 of the
#    License, or (at your option) any later version.
#
#    This program is distributed in the hope that it will be useful,
#    but WITHOUT ANY WARRANTY; without even the implied warranty of
#    MERCHANTABILITY or FITNESS FOR A PARTICULAR PURPOSE.  See the
#    GNU Affero General Public License for more details.
#
#    You should have received a copy of the GNU Affero General Public License
#    along with this program.  If not, see <http://www.gnu.org/licenses/>.
#
##############################################################################

from osv import fields, osv
from tools.translate import _
import time
import decimal_precision as dp

class stock_partial_picking(osv.osv_memory):
    _name = "stock.partial.picking"
    _description = "Partial Picking"
    _columns = {
        'date': fields.datetime('Date', required=True),
        'product_moves_out' : fields.one2many('stock.move.memory.out', 'wizard_id', 'Moves'),
        'product_moves_in' : fields.one2many('stock.move.memory.in', 'wizard_id', 'Moves'),
     }

    def get_picking_type(self, cr, uid, picking, context=None):
        picking_type = picking.type
        for move in picking.move_lines:
            if picking.type == 'in' and move.product_id.cost_method == 'average':
                picking_type = 'in'
                break
            else:
                picking_type = 'out'
        return picking_type

    def default_get(self, cr, uid, fields, context=None):
        """ To get default values for the object.
         @param self: The object pointer.
         @param cr: A database cursor
         @param uid: ID of the user currently logged in
         @param fields: List of fields for which we want default values
         @param context: A standard dictionary
         @return: A dictionary which of fields with values.
        """
        if context is None:
            context = {}

        pick_obj = self.pool.get('stock.picking')
        res = super(stock_partial_picking, self).default_get(cr, uid, fields, context=context)
        picking_ids = context.get('active_ids', [])
        if not picking_ids:
            return res

        result = []
        for pick in pick_obj.browse(cr, uid, picking_ids, context=context):
            pick_type = self.get_picking_type(cr, uid, pick, context=context)
            for m in pick.move_lines:
                if m.state in ('done', 'cancel'):
                    continue
                result.append(self.__create_partial_picking_memory(m, pick_type))

        if 'product_moves_in' in fields:
            res.update({'product_moves_in': result})
        if 'product_moves_out' in fields:
            res.update({'product_moves_out': result})
        if 'date' in fields:
            res.update({'date': time.strftime('%Y-%m-%d %H:%M:%S')})
        return res

    def fields_view_get(self, cr, uid, view_id=None, view_type='form', context=None, toolbar=False, submenu=False):
        result = super(stock_partial_picking, self).fields_view_get(cr, uid, view_id, view_type, context, toolbar, submenu)

        pick_obj = self.pool.get('stock.picking')
        picking_ids = context.get('active_ids', False)

        if not picking_ids:
            # not called through an action (e.g. buildbot), return the default.
            return result

        for pick in pick_obj.browse(cr, uid, picking_ids, context=context):
            picking_type = self.get_picking_type(cr, uid, pick, context=context)

        _moves_arch_lst = """<form string="%s">
                        <field name="date" invisible="1"/>
                        <separator colspan="4" string="%s"/>
                        <field name="%s" colspan="4" nolabel="1" mode="tree,form" width="550" height="200" ></field>
                        """ % (_('Process Document'), _('Products'), "product_moves_" + picking_type)
        _moves_fields = result['fields']

        # add field related to picking type only
        _moves_fields.update({
                            'product_moves_' + picking_type: {'relation': 'stock.move.memory.'+picking_type, 'type' : 'one2many', 'string' : 'Product Moves'},
                            })

        _moves_arch_lst += """
                <separator string="" colspan="4" />
                <label string="" colspan="2"/>
                <group col="2" colspan="2">
                <button icon='gtk-cancel' special="cancel"
                    string="_Cancel" />
                <button name="do_partial" string="_Validate"
                    colspan="1" type="object" icon="gtk-go-forward" />
            </group>
        </form>"""
        result['arch'] = _moves_arch_lst
        result['fields'] = _moves_fields
        return result

    def __create_partial_picking_memory(self, move, pick_type):
        move_memory = {
            'product_id' : move.product_id.id,
            'quantity' : move.product_qty,
            'product_uom' : move.product_uom.id,
            'prodlot_id' : move.prodlot_id.id,
            'move_id' : move.id,
        }

        if pick_type == 'in':
            move_memory.update({
                'cost' : move.product_id.standard_price,
                'currency' : move.product_id.company_id and move.product_id.company_id.currency_id.id or False,
            })
        return move_memory

    def do_partial(self, cr, uid, ids, context=None):
        """ Makes partial moves and pickings done.
        @param self: The object pointer.
        @param cr: A database cursor
        @param uid: ID of the user currently logged in
        @param fields: List of fields for which we want default values
        @param context: A standard dictionary
        @return: A dictionary which of fields with values.
        """
        pick_obj = self.pool.get('stock.picking')
        uom_obj = self.pool.get('product.uom')

        picking_ids = context.get('active_ids', False)
        partial = self.browse(cr, uid, ids[0], context=context)
        partial_datas = {
            'delivery_date' : partial.date
        }

        for pick in pick_obj.browse(cr, uid, picking_ids, context=context):
            picking_type = self.get_picking_type(cr, uid, pick, context=context)
            moves_list = picking_type == 'in' and partial.product_moves_in or partial.product_moves_out

            for move in moves_list:

                #Adding a check whether any line has been added with new qty
                if not move.move_id:
                    raise osv.except_osv(_('Processing Error'),\
                    _('You cannot add any new move while validating the picking, rather you can split the lines prior to validation!'))

                calc_qty = uom_obj._compute_qty(cr, uid, move.product_uom.id, \
                                    move.quantity, move.move_id.product_uom.id)

                #Adding a check whether any move line contains exceeding qty to original moveline
                if calc_qty > move.move_id.product_qty:
                    precision = '%0.' + str(dp.get_precision('Product UoM')(cr)[1] or 0) + 'f'
                    precisioned_move_quantity = precision % move.quantity
                    precisioned_move_move_id_product_qty = precision % move.move_id.product_qty
                    raise osv.except_osv(_('Processing Error'),
                    _('Processing quantity %s %s for %s is larger than the available quantity %s %s !')\
<<<<<<< HEAD
                    %(move.quantity, move.product_uom.name, move.product_id.name,\
                      move.move_id.product_qty, move.move_id.product_uom.name))
=======
                    %(precisioned_move_quantity, move.product_uom.name, move.product_id.name,\
                      precisioned_move_move_id_product_qty, move.move_id.product_uom.name))
>>>>>>> 76fe1bc2

                #Adding a check whether any move line contains qty less than zero
                if calc_qty < 0:
                    precision = '%0.' + str(dp.get_precision('Product UoM')(cr)[1] or 0) + 'f'
                    precisioned_move_quantity = precision % move.quantity
                    raise osv.except_osv(_('Processing Error'), \
                            _('Can not process quantity %s for Product %s !') \
<<<<<<< HEAD
                            %(move.quantity, move.product_id.name))
=======
                            %(precisioned_move_quantity, move.product_id.name))
>>>>>>> 76fe1bc2

                partial_datas['move%s' % (move.move_id.id)] = {
                    'product_id': move.product_id.id,
                    'product_qty': calc_qty,
                    'product_uom': move.move_id.product_uom.id,
                    'prodlot_id': move.prodlot_id.id,
                }
                if (picking_type == 'in') and (move.product_id.cost_method == 'average'):
                    partial_datas['move%s' % (move.move_id.id)].update({
                                                    'product_price' : move.cost,
                                                    'product_currency': move.currency.id,
                                                    })
        pick_obj.do_partial(cr, uid, picking_ids, partial_datas, context=context)
        return {'type': 'ir.actions.act_window_close'}

stock_partial_picking()

# vim:expandtab:smartindent:tabstop=4:softtabstop=4:shiftwidth=4:<|MERGE_RESOLUTION|>--- conflicted
+++ resolved
@@ -168,29 +168,17 @@
                 #Adding a check whether any move line contains exceeding qty to original moveline
                 if calc_qty > move.move_id.product_qty:
                     precision = '%0.' + str(dp.get_precision('Product UoM')(cr)[1] or 0) + 'f'
-                    precisioned_move_quantity = precision % move.quantity
-                    precisioned_move_move_id_product_qty = precision % move.move_id.product_qty
                     raise osv.except_osv(_('Processing Error'),
                     _('Processing quantity %s %s for %s is larger than the available quantity %s %s !')\
-<<<<<<< HEAD
-                    %(move.quantity, move.product_uom.name, move.product_id.name,\
-                      move.move_id.product_qty, move.move_id.product_uom.name))
-=======
-                    %(precisioned_move_quantity, move.product_uom.name, move.product_id.name,\
-                      precisioned_move_move_id_product_qty, move.move_id.product_uom.name))
->>>>>>> 76fe1bc2
+                    % (precision % move.quantity, move.product_uom.name, move.product_id.name,\
+                       precision % move.move_id.product_qty, move.move_id.product_uom.name))
 
                 #Adding a check whether any move line contains qty less than zero
                 if calc_qty < 0:
                     precision = '%0.' + str(dp.get_precision('Product UoM')(cr)[1] or 0) + 'f'
-                    precisioned_move_quantity = precision % move.quantity
                     raise osv.except_osv(_('Processing Error'), \
                             _('Can not process quantity %s for Product %s !') \
-<<<<<<< HEAD
-                            %(move.quantity, move.product_id.name))
-=======
-                            %(precisioned_move_quantity, move.product_id.name))
->>>>>>> 76fe1bc2
+                            % (precision % move.quantity, move.product_id.name))
 
                 partial_datas['move%s' % (move.move_id.id)] = {
                     'product_id': move.product_id.id,

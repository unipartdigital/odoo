--- conflicted
+++ resolved
@@ -239,11 +239,7 @@
           <para style="terp_tblheader_Details_Centre">Lot</para>
         </td>
         <td>
-<<<<<<< HEAD
-          <para style="terp_tblheader_Details_Centre">State</para>
-=======
-          <para style="terp_tblheader_Details">Status</para>
->>>>>>> 0e6f4821
+          <para style="terp_tblheader_Details_Centre">Status</para>
         </td>
         <td>
           <para style="terp_tblheader_Details_Right">Location</para>

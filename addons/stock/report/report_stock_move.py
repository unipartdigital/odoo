--- conflicted
+++ resolved
@@ -43,7 +43,6 @@
         'location_id': fields.many2one('stock.location', 'Source Location', readonly=True, select=True, help="Sets a location if you produce at a fixed location. This can be a partner location if you subcontract the manufacturing operations."),
         'location_dest_id': fields.many2one('stock.location', 'Dest. Location', readonly=True, select=True, help="Location where the system will stock the finished products."),
         'state': fields.selection([('draft', 'Draft'), ('waiting', 'Waiting'), ('confirmed', 'Confirmed'), ('assigned', 'Available'), ('done', 'Done'), ('cancel', 'Cancelled')], 'State', readonly=True, select=True),
-<<<<<<< HEAD
         'product_qty':fields.integer('Quantity',readonly=True),
         'categ_id': fields.many2one('product.category', 'Product Category', ),
         'product_qty_in':fields.integer('In Qty',readonly=True),
@@ -54,14 +53,7 @@
         'day_diff':fields.float('Execution Lead Time (Days)',readonly=True,  digits_compute=dp.get_precision('Shipping Delay'), group_operator="avg"),
         'stock_journal': fields.many2one('stock.journal','Stock Journal', select=True),
 
-=======
-        'product_qty_in':fields.float('In Qty',readonly=True),
-        'product_qty_out':fields.float('Out Qty',readonly=True),
-        'value' : fields.float('Total Value', required=True, digits_compute=dp.get_precision('Sale Price')),
-        'day_diff2':fields.float('Delay (Days)',readonly=True, digits=(16,2), group_operator="avg"),
-        'day_diff1':fields.float('Planned (Days)',readonly=True, digits=(16,2), group_operator="avg"),
-        'day_diff':fields.float('Real (Days)',readonly=True, digits=(16,2), group_operator="avg"),
->>>>>>> 209c2f59
+
     }
 
     def init(self, cr):

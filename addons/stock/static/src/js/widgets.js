--- conflicted
+++ resolved
@@ -895,7 +895,6 @@
             return new Model('stock.pack.operation')
                 .call('action_drop_down', [pack_op_ids])
                 .then(function(){
-<<<<<<< HEAD
                         return self.refresh_ui(self.picking.id).then(function(){
                             if (self.picking_editor.check_done()){
                                 return self.done();
@@ -947,12 +946,9 @@
     },
     print_picking: function(){
         var self = this;
-        return new Model('stock.picking.type').call('read', [[self.picking_type_id], ['code'], new data.CompoundContext()])
-            .then(function(){
-                return new Model('stock.picking').call('do_print_picking',[[self.picking.id]])
-                       .then(function(action){
-                            return self.do_action(action);
-                       });
+        return new Model('stock.picking').call('do_print_picking',[[self.picking.id]])
+            .then(function(action){
+                 return self.do_action(action);
             });
     },
     picking_next: function(){
@@ -962,34 +958,6 @@
                     $.bbq.pushState('picking_id='+this.pickings[i+1]);
                     this.refresh_ui(this.pickings[i+1]);
                     return;
-=======
-                    return self.refresh_ui(self.picking.id);
-                });
-        },
-        print_package: function(package_id){
-            var self = this;
-            return new instance.web.Model('stock.quant.package')
-                .call('action_print',[[package_id]])
-                .then(function(action){
-                    return self.do_action(action);
-                });
-        },
-        print_picking: function(){
-            var self = this;
-            return new instance.web.Model('stock.picking').call('do_print_picking_operations',[[self.picking.id]])
-                   .then(function(action){
-                        return self.do_action(action);
-                   });
-        },
-        picking_next: function(){
-            for(var i = 0; i < this.pickings.length; i++){
-                if(this.pickings[i] === this.picking.id){
-                    if(i < this.pickings.length -1){
-                        $.bbq.pushState('picking_id='+this.pickings[i+1]);
-                        this.refresh_ui(this.pickings[i+1]);
-                        return;
-                    }
->>>>>>> e941c0f7
                 }
             }
         }

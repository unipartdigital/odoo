# -*- coding: utf-8 -*-
# Part of Odoo. See LICENSE file for full copyright and licensing details.

# Copyright (c) 2005-2006 Axelor SARL. (http://www.axelor.com)

import logging

from datetime import datetime, time
from dateutil.relativedelta import relativedelta

from odoo import api, fields, models
from odoo.addons.resource.models.resource import HOURS_PER_DAY
from odoo.exceptions import AccessError, UserError
from odoo.tools.translate import _
from odoo.tools.float_utils import float_round

_logger = logging.getLogger(__name__)


class HolidaysAllocation(models.Model):
    """ Allocation Requests Access specifications: similar to leave requests """
    _name = "hr.leave.allocation"
    _description = "Time Off Allocation"
    _inherit = ['mail.thread', 'mail.activity.mixin']
    _mail_post_access = 'read'

    def _default_employee(self):
        return self.env.context.get('default_employee_id') or self.env['hr.employee'].search([('user_id', '=', self.env.uid)], limit=1)

    def _default_holiday_status_id(self):
        if self.user_has_groups('hr_holidays.group_hr_holidays_user'):
            domain = [('valid', '=', True)]
        else:
            domain = [('valid', '=', True), ('allocation_type', '=', 'fixed_allocation')]
        return self.env['hr.leave.type'].search(domain, limit=1)

    name = fields.Char('Description')
    state = fields.Selection([
        ('draft', 'To Submit'),
        ('cancel', 'Cancelled'),
        ('confirm', 'To Approve'),
        ('refuse', 'Refused'),
        ('validate1', 'Second Approval'),
        ('validate', 'Approved')
        ], string='Status', readonly=True, tracking=True, copy=False, default='confirm',
        help="The status is set to 'To Submit', when a time off request is created." +
        "\nThe status is 'To Approve', when time off request is confirmed by user." +
        "\nThe status is 'Refused', when time off request is refused by manager." +
        "\nThe status is 'Approved', when time off request is approved by manager.")
    date_from = fields.Datetime(
        'Start Date', readonly=True, index=True, copy=False,
        states={'draft': [('readonly', False)], 'confirm': [('readonly', False)]}, tracking=True)
    date_to = fields.Datetime(
        'End Date', readonly=True, copy=False,
        states={'draft': [('readonly', False)], 'confirm': [('readonly', False)]}, tracking=True)
    holiday_status_id = fields.Many2one(
        "hr.leave.type", string="Time Off Type", required=True, readonly=True,
        states={'draft': [('readonly', False)], 'confirm': [('readonly', False)]},
        domain=[('valid', '=', True), ('allocation_type', '!=', 'no')], default=_default_holiday_status_id)
    employee_id = fields.Many2one(
        'hr.employee', string='Employee', index=True, readonly=True,
        states={'draft': [('readonly', False)], 'confirm': [('readonly', False)]}, default=_default_employee, tracking=True)
    manager_id = fields.Many2one('hr.employee', string='Manager', readonly=True)
    notes = fields.Text('Reasons', readonly=True, states={'draft': [('readonly', False)], 'confirm': [('readonly', False)]})
    # duration
    number_of_days = fields.Float(
        'Number of Days', tracking=True, default=1,
        help='Duration in days. Reference field to use when necessary.')
    number_of_days_display = fields.Float(
        'Duration (days)', compute='_compute_number_of_days_display',
        states={'draft': [('readonly', False)], 'confirm': [('readonly', False)]},
        help="UX field allowing to see and modify the allocation duration, computed in days.")
    number_of_hours_display = fields.Float(
        'Duration (hours)', compute='_compute_number_of_hours_display',
        help="UX field allowing to see and modify the allocation duration, computed in hours.")
    duration_display = fields.Char('Allocated (Days/Hours)', compute='_compute_duration_display',
        help="Field allowing to see the allocation duration in days or hours depending on the type_request_unit")
    # details
    parent_id = fields.Many2one('hr.leave.allocation', string='Parent')
    linked_request_ids = fields.One2many('hr.leave.allocation', 'parent_id', string='Linked Requests')
    first_approver_id = fields.Many2one(
        'hr.employee', string='First Approval', readonly=True, copy=False,
        help='This area is automatically filled by the user who validate the time off', oldname='manager_id')
    second_approver_id = fields.Many2one(
        'hr.employee', string='Second Approval', readonly=True, copy=False, oldname='manager_id2',
        help='This area is automaticly filled by the user who validate the time off with second level (If time off type need second validation)')
    validation_type = fields.Selection('Validation Type', related='holiday_status_id.validation_type', readonly=True)
    can_reset = fields.Boolean('Can reset', compute='_compute_can_reset')
    can_approve = fields.Boolean('Can Approve', compute='_compute_can_approve')
    type_request_unit = fields.Selection(related='holiday_status_id.request_unit', readonly=True)
    # mode
    holiday_type = fields.Selection([
        ('employee', 'By Employee'),
        ('company', 'By Company'),
        ('department', 'By Department'),
        ('category', 'By Employee Tag')],
        string='Allocation Mode', readonly=True, required=True, default='employee',
        states={'draft': [('readonly', False)], 'confirm': [('readonly', False)]},
        help="Allow to create requests in batchs:\n- By Employee: for a specific employee"
             "\n- By Company: all employees of the specified company"
             "\n- By Department: all employees of the specified department"
             "\n- By Employee Tag: all employees of the specific employee group category")
    mode_company_id = fields.Many2one(
        'res.company', string='Company', readonly=True,
        states={'draft': [('readonly', False)], 'confirm': [('readonly', False)]})
    department_id = fields.Many2one(
        'hr.department', string='Department', readonly=True,
        states={'draft': [('readonly', False)], 'confirm': [('readonly', False)]})
    category_id = fields.Many2one(
        'hr.employee.category', string='Employee Tag', readonly=True,
        states={'draft': [('readonly', False)], 'confirm': [('readonly', False)]})
    # accrual configuration
    accrual = fields.Boolean(
        "Accrual", readonly=True,
        states={'draft': [('readonly', False)], 'confirm': [('readonly', False)]})
    accrual_limit = fields.Integer('Balance limit', default=0, help="Maximum of allocation for accrual; 0 means no maximum.")
    number_per_interval = fields.Float("Number of unit per interval", readonly=True, states={'draft': [('readonly', False)], 'confirm': [('readonly', False)]}, default=1)
    interval_number = fields.Integer("Number of unit between two intervals", readonly=True, states={'draft': [('readonly', False)], 'confirm': [('readonly', False)]}, default=1)
    unit_per_interval = fields.Selection([
        ('hours', 'Hour(s)'),
        ('days', 'Day(s)')
        ], string="Unit of time added at each interval", default='hours', readonly=True, states={'draft': [('readonly', False)], 'confirm': [('readonly', False)]})
    interval_unit = fields.Selection([
        ('weeks', 'Week(s)'),
        ('months', 'Month(s)'),
        ('years', 'Year(s)')
        ], string="Unit of time between two intervals", default='weeks', readonly=True, states={'draft': [('readonly', False)], 'confirm': [('readonly', False)]})
    nextcall = fields.Date("Date of the next accrual allocation", default=False, readonly=True)

    _sql_constraints = [
        ('type_value',
         "CHECK( (holiday_type='employee' AND employee_id IS NOT NULL) or "
         "(holiday_type='category' AND category_id IS NOT NULL) or "
         "(holiday_type='department' AND department_id IS NOT NULL) or "
         "(holiday_type='company' AND mode_company_id IS NOT NULL))",
         "The employee, department, company or employee category of this request is missing. Please make sure that your user login is linked to an employee."),
        ('duration_check', "CHECK ( number_of_days >= 0 )", "The number of days must be greater than 0."),
        ('number_per_interval_check', "CHECK(number_per_interval > 0)", "The number per interval should be greater than 0"),
        ('interval_number_check', "CHECK(interval_number > 0)", "The interval number should be greater than 0"),
    ]

    @api.model
    def _update_accrual(self):
        """
            Method called by the cron task in order to increment the number_of_days when
            necessary.
        """
        today = fields.Date.from_string(fields.Date.today())

        holidays = self.search([('accrual', '=', True), ('state', '=', 'validate'), ('holiday_type', '=', 'employee'),
                                '|', ('date_to', '=', False), ('date_to', '>', fields.Datetime.now()),
                                '|', ('nextcall', '=', False), ('nextcall', '<=', today)])

        for holiday in holidays:
            values = {}

            delta = relativedelta(days=0)

            if holiday.interval_unit == 'weeks':
                delta = relativedelta(weeks=holiday.interval_number)
            if holiday.interval_unit == 'months':
                delta = relativedelta(months=holiday.interval_number)
            if holiday.interval_unit == 'years':
                delta = relativedelta(years=holiday.interval_number)

            values['nextcall'] = (holiday.nextcall if holiday.nextcall else today) + delta

            period_start = datetime.combine(today, time(0, 0, 0)) - delta
            period_end = datetime.combine(today, time(0, 0, 0))

            # We have to check when the employee has been created
            # in order to not allocate him/her too much leaves
            start_date = holiday.employee_id._get_date_start_work()
            # If employee is created after the period, we cancel the computation
            if period_end <= start_date:
                holiday.write(values)
                continue

            # If employee created during the period, taking the date at which he has been created
            if period_start <= start_date:
                period_start = start_date

            worked = holiday.employee_id._get_work_days_data(period_start, period_end, domain=[('holiday_id.holiday_status_id.unpaid', '=', True), ('time_type', '=', 'leave')])['days']
            left = holiday.employee_id._get_leave_days_data(period_start, period_end, domain=[('holiday_id.holiday_status_id.unpaid', '=', True), ('time_type', '=', 'leave')])['days']
            prorata = worked / (left + worked) if worked else 0

            days_to_give = holiday.number_per_interval
            if holiday.unit_per_interval == 'hours':
                # As we encode everything in days in the database we need to convert
                # the number of hours into days for this we use the
                # mean number of hours set on the employee's calendar
                days_to_give = days_to_give / (holiday.employee_id.resource_calendar_id.hours_per_day or HOURS_PER_DAY)

            values['number_of_days'] = holiday.number_of_days + days_to_give * prorata
            if holiday.accrual_limit > 0:
                values['number_of_days'] = min(values['number_of_days'], holiday.accrual_limit)

            holiday.write(values)

    @api.multi
    @api.depends('number_of_days')
    def _compute_number_of_days_display(self):
        for allocation in self:
            allocation.number_of_days_display = allocation.number_of_days

    @api.multi
    @api.depends('number_of_days', 'employee_id')
    def _compute_number_of_hours_display(self):
        for allocation in self:
            if allocation.parent_id and allocation.parent_id.type_request_unit == "hour":
                allocation.number_of_hours_display = allocation.number_of_days * HOURS_PER_DAY
            else:
                allocation.number_of_hours_display = allocation.number_of_days * (allocation.employee_id.resource_calendar_id.hours_per_day or HOURS_PER_DAY)

    @api.multi
    @api.depends('number_of_hours_display', 'number_of_days_display')
    def _compute_duration_display(self):
        for allocation in self:
            allocation.duration_display = '%g %s' % (
                (float_round(allocation.number_of_hours_display, precision_digits=2)
                if allocation.type_request_unit == 'hour'
                else float_round(allocation.number_of_days_display, precision_digits=2)),
                _('hours') if allocation.type_request_unit == 'hour' else _('days'))

    @api.multi
    @api.depends('state', 'employee_id', 'department_id')
    def _compute_can_reset(self):
        for allocation in self:
            try:
                allocation._check_approval_update('draft')
            except (AccessError, UserError):
                allocation.can_reset = False
            else:
                allocation.can_reset = True

    @api.depends('state', 'employee_id', 'department_id')
    def _compute_can_approve(self):
        for allocation in self:
            try:
                if allocation.state == 'confirm' and allocation.holiday_status_id.validation_type == 'both':
                    allocation._check_approval_update('validate1')
                else:
                    allocation._check_approval_update('validate')
            except (AccessError, UserError):
                allocation.can_approve = False
            else:
                allocation.can_approve = True

    @api.multi
    @api.onchange('number_of_hours_display')
    def _onchange_number_of_hours_display(self):
        for allocation in self:
            allocation.number_of_days = allocation.number_of_hours_display / (allocation.employee_id.resource_calendar_id.hours_per_day or HOURS_PER_DAY)

    @api.multi
    @api.onchange('number_of_days_display')
    def _onchange_number_of_days_display(self):
        for allocation in self:
            allocation.number_of_days = allocation.number_of_days_display

    @api.onchange('holiday_type')
    def _onchange_type(self):
        if self.holiday_type == 'employee':
            if not self.employee_id:
                self.employee_id = self.env.user.employee_ids[:1].id
            self.mode_company_id = False
            self.category_id = False
        elif self.holiday_type == 'company':
            self.employee_id = False
            if not self.mode_company_id:
                self.mode_company_id = self.env.user.company_id.id
            self.category_id = False
        elif self.holiday_type == 'department':
            self.employee_id = False
            self.mode_company_id = False
            self.category_id = False
            if not self.department_id:
                self.department_id = self.env.user.employee_ids[:1].department_id.id
        elif self.holiday_type == 'category':
            self.employee_id = False
            self.mode_company_id = False
            self.department_id = False

    @api.onchange('employee_id')
    def _onchange_employee(self):
        self.manager_id = self.employee_id and self.employee_id.parent_id
        if self.holiday_type == 'employee':
            self.department_id = self.employee_id.department_id

    @api.onchange('holiday_status_id')
    def _onchange_holiday_status_id(self):
        if self.holiday_status_id.validity_stop and self.date_to:
            new_date_to = datetime.combine(self.holiday_status_id.validity_stop, time.max)
            if new_date_to < self.date_to:
                self.date_to = new_date_to

        if self.accrual:
            self.number_of_days = 0

            if self.holiday_status_id.request_unit == 'hour':
                self.unit_per_interval = 'hours'
            else:
                self.unit_per_interval = 'days'
        else:
            self.interval_number = 1
            self.interval_unit = 'weeks'
            self.number_per_interval = 1
            self.unit_per_interval = 'hours'

    ####################################################
    # ORM Overrides methods
    ####################################################

    @api.multi
    def name_get(self):
        res = []
        for allocation in self:
            if allocation.holiday_type == 'company':
                target = allocation.mode_company_id.name
            elif allocation.holiday_type == 'department':
                target = allocation.department_id.name
            elif allocation.holiday_type == 'category':
                target = allocation.category_id.name
            else:
                target = allocation.employee_id.name

            res.append(
                (allocation.id,
                 _("Allocation of %s : %.2f %s to %s") %
                 (allocation.holiday_status_id.name,
                  allocation.number_of_hours_display if allocation.type_request_unit == 'hour' else allocation.number_of_days,
                  'hours' if allocation.type_request_unit == 'hour' else 'days',
                  target))
            )
        return res

    @api.multi
    def add_follower(self, employee_id):
        employee = self.env['hr.employee'].browse(employee_id)
        if employee.user_id:
            self.message_subscribe(partner_ids=employee.user_id.partner_id.ids)

    @api.multi
    @api.constrains('holiday_status_id')
    def _check_leave_type_validity(self):
        for allocation in self:
            if allocation.holiday_status_id.validity_start and allocation.holiday_status_id.validity_stop:
                vstart = allocation.holiday_status_id.validity_start
                vstop = allocation.holiday_status_id.validity_stop
                today = fields.Date.today()

                if vstart > today or vstop < today:
                    raise UserError(_('You can allocate %s only between %s and %s') % (allocation.holiday_status_id.display_name,
                                                                                  allocation.holiday_status_id.validity_start, allocation.holiday_status_id.validity_stop))

    @api.model
    def create(self, values):
        """ Override to avoid automatic logging of creation """
        if values.get('accrual', False):
            values['date_from'] = fields.Datetime.now()
        employee_id = values.get('employee_id', False)
        if not values.get('department_id'):
            values.update({'department_id': self.env['hr.employee'].browse(employee_id).department_id.id})
        holiday = super(HolidaysAllocation, self.with_context(mail_create_nolog=True, mail_create_nosubscribe=True)).create(values)
        holiday.add_follower(employee_id)
<<<<<<< HEAD
        if holiday.validation_type == 'hr':
            holiday.message_subscribe(partner_ids=(holiday.employee_id.parent_id.user_id.partner_id | holiday.employee_id.leave_manager_id.partner_id).ids)
        if 'employee_id' in values:
            holiday._onchange_employee()
        holiday.activity_update()
=======
        if not self._context.get('import_file'):
            holiday.activity_update()
>>>>>>> ff9ddfda
        return holiday

    @api.multi
    def write(self, values):
        employee_id = values.get('employee_id', False)
        if values.get('state'):
            self._check_approval_update(values['state'])
        result = super(HolidaysAllocation, self).write(values)
        self.add_follower(employee_id)
        if 'employee_id' in values:
            self._onchange_employee()
        return result

    @api.multi
    def unlink(self):
        for holiday in self.filtered(lambda holiday: holiday.state not in ['draft', 'cancel', 'confirm']):
            raise UserError(_('You cannot delete a time off which is in %s state.') % (holiday.state,))
        return super(HolidaysAllocation, self).unlink()

    @api.multi
    def copy_data(self, default=None):
        raise UserError(_('A time off cannot be duplicated.'))

    ####################################################
    # Business methods
    ####################################################

    @api.multi
    def _prepare_holiday_values(self, employee):
        self.ensure_one()
        values = {
            'name': self.name,
            'holiday_type': 'employee',
            'holiday_status_id': self.holiday_status_id.id,
            'notes': self.notes,
            'number_of_days': self.number_of_days,
            'parent_id': self.id,
            'employee_id': employee.id,
            'accrual': self.accrual,
            'date_to': self.date_to,
            'interval_unit': self.interval_unit,
            'interval_number': self.interval_number,
            'number_per_interval': self.number_per_interval,
            'unit_per_interval': self.unit_per_interval,
        }
        return values

    @api.multi
    def action_draft(self):
        for holiday in self:
            if holiday.state not in ['confirm', 'refuse']:
                raise UserError(_('Time off request state must be "Refused" or "To Approve" in order to reset to Draft.'))
            holiday.write({
                'state': 'draft',
                'first_approver_id': False,
                'second_approver_id': False,
            })
            linked_requests = holiday.mapped('linked_request_ids')
            for linked_request in linked_requests:
                linked_request.action_draft()
            linked_requests.unlink()
        self.activity_update()
        return True

    @api.multi
    def action_confirm(self):
        if self.filtered(lambda holiday: holiday.state != 'draft'):
            raise UserError(_('Time off request must be in Draft state ("To Submit") in order to confirm it.'))
        res = self.write({'state': 'confirm'})
        self.activity_update()
        return res

    @api.multi
    def action_approve(self):
        # if validation_type == 'both': this method is the first approval approval
        # if validation_type != 'both': this method calls action_validate() below
        if any(holiday.state != 'confirm' for holiday in self):
            raise UserError(_('Time off request must be confirmed ("To Approve") in order to approve it.'))

        current_employee = self.env['hr.employee'].search([('user_id', '=', self.env.uid)], limit=1)

        self.filtered(lambda hol: hol.validation_type == 'both').write({'state': 'validate1', 'first_approver_id': current_employee.id})
        self.filtered(lambda hol: not hol.validation_type == 'both').action_validate()
        self.activity_update()
        return True

    @api.multi
    def action_validate(self):
        current_employee = self.env['hr.employee'].search([('user_id', '=', self.env.uid)], limit=1)
        for holiday in self:
            if holiday.state not in ['confirm', 'validate1']:
                raise UserError(_('Time off request must be confirmed in order to approve it.'))

            holiday.write({'state': 'validate'})
            if holiday.validation_type == 'both':
                holiday.write({'second_approver_id': current_employee.id})
            else:
                holiday.write({'first_approver_id': current_employee.id})

            holiday._action_validate_create_childs()
        self.activity_update()
        return True

    def _action_validate_create_childs(self):
        childs = self.env['hr.leave.allocation']
        if self.state == 'validate' and self.holiday_type in ['category', 'department', 'company']:
            if self.holiday_type == 'category':
                employees = self.category_id.employee_ids
            elif self.holiday_type == 'department':
                employees = self.department_id.member_ids
            else:
                employees = self.env['hr.employee'].search([('company_id', '=', self.mode_company_id.id)])

            for employee in employees:
                childs += self.with_context(
                    mail_notify_force_send=False,
                    mail_activity_automation_skip=True
                ).create(self._prepare_holiday_values(employee))
            # TODO is it necessary to interleave the calls?
            childs.action_approve()
            if childs and self.holiday_status_id.validation_type == 'both':
                childs.action_validate()
        return childs

    @api.multi
    def action_refuse(self):
        current_employee = self.env['hr.employee'].search([('user_id', '=', self.env.uid)], limit=1)
        for holiday in self:
            if holiday.state not in ['confirm', 'validate', 'validate1']:
                raise UserError(_('Time off request must be confirmed or validated in order to refuse it.'))

            if holiday.state == 'validate1':
                holiday.write({'state': 'refuse', 'first_approver_id': current_employee.id})
            else:
                holiday.write({'state': 'refuse', 'second_approver_id': current_employee.id})
            # If a category that created several holidays, cancel all related
            holiday.linked_request_ids.action_refuse()
        self.activity_update()
        return True

    def _check_approval_update(self, state):
        """ Check if target state is achievable. """
        current_employee = self.env['hr.employee'].search([('user_id', '=', self.env.uid)], limit=1)
        is_officer = self.env.user.has_group('hr_holidays.group_hr_holidays_user')
        is_manager = self.env.user.has_group('hr_holidays.group_hr_holidays_manager')
        for holiday in self:
            val_type = holiday.holiday_status_id.validation_type
            if state == 'confirm':
                continue

            if state == 'draft':
                if holiday.employee_id != current_employee and not is_manager:
                    raise UserError(_('Only a time off Manager can reset other people time off.'))
                continue

            if not is_officer:
                raise UserError(_('Only a time off Officer or Manager can approve or refuse time off requests.'))

            if is_officer:
                # use ir.rule based first access check: department, members, ... (see security.xml)
                holiday.check_access_rule('write')

            if holiday.employee_id == current_employee and not is_manager:
                raise UserError(_('Only a time off Manager can approve its own requests.'))

            if (state == 'validate1' and val_type == 'both') or (state == 'validate' and val_type == 'manager'):
                manager = holiday.employee_id.parent_id or holiday.employee_id.department_id.manager_id
                if (manager and manager != current_employee) and not self.env.user.has_group('hr_holidays.group_hr_holidays_manager'):
                    raise UserError(_('You must be either %s\'s manager or time off manager to approve this time off') % (holiday.employee_id.name))

            if state == 'validate' and val_type == 'both':
                if not self.env.user.has_group('hr_holidays.group_hr_holidays_manager'):
                    raise UserError(_('Only an time off Manager can apply the second approval on time off requests.'))

    # ------------------------------------------------------------
    # Activity methods
    # ------------------------------------------------------------

    def _get_responsible_for_approval(self):
        self.ensure_one()
        if self.validation_type == 'hr' or (self.validation_type == 'both' and self.state == 'validate1'):
            return self.env['res.users'].search([
                ('company_id', '=', self.employee_id.company_id.id),
                ('groups_id', 'in', self.env.ref('hr_holidays.group_hr_holidays_user').id)
            ], limit=1)
        if self.state == 'confirm' and self.employee_id.parent_id.user_id:
            return self.employee_id.parent_id.user_id
        elif self.department_id.manager_id.user_id:
            return self.department_id.manager_id.user_id
        return self.env['res.users']

    def activity_update(self):
        to_clean, to_do = self.env['hr.leave.allocation'], self.env['hr.leave.allocation']
        for allocation in self:
            if allocation.state == 'draft':
                to_clean |= allocation
            elif allocation.state == 'confirm':
                allocation.activity_schedule(
                    'hr_holidays.mail_act_leave_allocation_approval',
                    user_id=allocation.sudo()._get_responsible_for_approval().id or self.env.user.id)
            elif allocation.state == 'validate1':
                allocation.activity_feedback(['hr_holidays.mail_act_leave_allocation_approval'])
                allocation.activity_schedule(
                    'hr_holidays.mail_act_leave_allocation_second_approval',
                    user_id=allocation.sudo()._get_responsible_for_approval().id or self.env.user.id)
            elif allocation.state == 'validate':
                to_do |= allocation
            elif allocation.state == 'refuse':
                to_clean |= allocation
        if to_clean:
            to_clean.activity_unlink(['hr_holidays.mail_act_leave_allocation_approval', 'hr_holidays.mail_act_leave_allocation_second_approval'])
        if to_do:
            to_do.activity_feedback(['hr_holidays.mail_act_leave_allocation_approval', 'hr_holidays.mail_act_leave_allocation_second_approval'])

    ####################################################
    # Messaging methods
    ####################################################

    @api.multi
    def _track_subtype(self, init_values):
        if 'state' in init_values and self.state == 'validate':
            allocation_notif_subtype_id = self.holiday_status_id.allocation_notif_subtype_id
            return allocation_notif_subtype_id or self.env.ref('hr_holidays.mt_leave_allocation')
        return super(HolidaysAllocation, self)._track_subtype(init_values)

    @api.multi
    def _notify_get_groups(self, message, groups):
        """ Handle HR users and officers recipients that can validate or refuse holidays
        directly from email. """
        groups = super(HolidaysAllocation, self)._notify_get_groups(message, groups)

        self.ensure_one()
        hr_actions = []
        if self.state == 'confirm':
            app_action = self._notify_get_action_link('controller', controller='/allocation/validate')
            hr_actions += [{'url': app_action, 'title': _('Approve')}]
        if self.state in ['confirm', 'validate', 'validate1']:
            ref_action = self._notify_get_action_link('controller', controller='/allocation/refuse')
            hr_actions += [{'url': ref_action, 'title': _('Refuse')}]

        holiday_user_group_id = self.env.ref('hr_holidays.group_hr_holidays_user').id
        new_group = (
            'group_hr_holidays_user', lambda pdata: pdata['type'] == 'user' and holiday_user_group_id in pdata['groups'], {
                'actions': hr_actions,
            })

        return [new_group] + groups

    @api.multi
    def message_subscribe(self, partner_ids=None, channel_ids=None, subtype_ids=None):
        # due to record rule can not allow to add follower and mention on validated leave so subscribe through sudo
        if self.state in ['validate', 'validate1']:
            self.check_access_rights('read')
            self.check_access_rule('read')
            return super(HolidaysAllocation, self.sudo()).message_subscribe(partner_ids=partner_ids, channel_ids=channel_ids, subtype_ids=subtype_ids)
        return super(HolidaysAllocation, self).message_subscribe(partner_ids=partner_ids, channel_ids=channel_ids, subtype_ids=subtype_ids)<|MERGE_RESOLUTION|>--- conflicted
+++ resolved
@@ -363,16 +363,12 @@
             values.update({'department_id': self.env['hr.employee'].browse(employee_id).department_id.id})
         holiday = super(HolidaysAllocation, self.with_context(mail_create_nolog=True, mail_create_nosubscribe=True)).create(values)
         holiday.add_follower(employee_id)
-<<<<<<< HEAD
         if holiday.validation_type == 'hr':
             holiday.message_subscribe(partner_ids=(holiday.employee_id.parent_id.user_id.partner_id | holiday.employee_id.leave_manager_id.partner_id).ids)
         if 'employee_id' in values:
             holiday._onchange_employee()
-        holiday.activity_update()
-=======
         if not self._context.get('import_file'):
             holiday.activity_update()
->>>>>>> ff9ddfda
         return holiday
 
     @api.multi

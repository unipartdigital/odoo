# Translation of Odoo Server.
# This file contains the translation of the following modules:
# * payment_paypal
#
# Translators:
# Goutoudis Kostas <goutoudis@gmail.com>, 2015
msgid ""
msgstr ""
"Project-Id-Version: Odoo 9.0\n"
"Report-Msgid-Bugs-To: \n"
<<<<<<< HEAD
"POT-Creation-Date: 2016-08-19 10:25+0000\n"
=======
"POT-Creation-Date: 2016-08-18 14:07+0000\n"
>>>>>>> bc1a0a32
"PO-Revision-Date: 2015-12-09 09:54+0000\n"
"Last-Translator: Goutoudis Kostas <goutoudis@gmail.com>\n"
"Language-Team: Greek (http://www.transifex.com/odoo/odoo-9/language/el/)\n"
"Language: el\n"
"MIME-Version: 1.0\n"
"Content-Type: text/plain; charset=UTF-8\n"
"Content-Transfer-Encoding: \n"
"Plural-Forms: nplurals=2; plural=(n != 1);\n"

#. module: payment_paypal
<<<<<<< HEAD
=======
#: model:payment.acquirer,cancel_msg:payment_paypal.payment_acquirer_paypal
msgid "<span><i>Cancel,</i> Your payment has been cancelled.</span>"
msgstr "<span><i>Άκυρο,</i> Η πληρωμή σας έχει ακυρωθεί.</span>"

#. module: payment_paypal
#: model:payment.acquirer,done_msg:payment_paypal.payment_acquirer_paypal
msgid ""
"<span><i>Done,</i> Your online payment has been successfully processed. "
"Thank you for your order.</span>"
msgstr ""
"<span><i>Ολοκληρώθηκε,</i> Η Online πληρωμή σας έχει διεκπεραιωθεί επιτυχώς. "
"Ευχαριστούμε για την παραγγελία σας.</span>"

#. module: payment_paypal
#: model:payment.acquirer,error_msg:payment_paypal.payment_acquirer_paypal
msgid ""
"<span><i>Error,</i> Please be aware that an error occurred during the "
"transaction. The order has been confirmed but won't be paid. Don't hesitate "
"to contact us if you have any questions on the status of your order.</span>"
msgstr ""
"<span><i>Σφάλμα,</i> Έχετε υπ 'όψιν ότι παρουσιάστηκε κάποιο σφάλμα κατά τη "
"διάρκεια της συναλλαγής. Η παραγγελία έχει επιβεβαιωθεί, αλλά δεν θα μπορεί "
"να πληρωθεί. Μην διστάσετε να επικοινωνήσετε μαζί μας αν έχετε απορίες "
"σχετικά με την κατάσταση της παραγγελίας σας.</span>"

#. module: payment_paypal
#: model:payment.acquirer,pending_msg:payment_paypal.payment_acquirer_paypal
msgid ""
"<span><i>Pending,</i> Your online payment has been successfully processed. "
"But your order is not validated yet.</span>"
msgstr ""
"<span><i>Εν αναμονή,</i> Η Online πληρωμή σας έχει διεκπεραιωθεί επιτυχώς. "
"Αλλά η παραγγελία σας δεν έχει επικυρωθεί ακόμη.</span>"

#. module: payment_paypal
>>>>>>> bc1a0a32
#: model:ir.model.fields,field_description:payment_paypal.field_payment_acquirer_paypal_api_access_token
msgid "Access Token"
msgstr "Διακριτικό Πρόσβασης"

#. module: payment_paypal
#: model:ir.model.fields,field_description:payment_paypal.field_payment_acquirer_paypal_api_access_token_validity
msgid "Access Token Validity"
msgstr "Εγκυρότητα Διακριτικού Πρόσβασης"

#. module: payment_paypal
#: model:ir.ui.view,arch_db:payment_paypal.acquirer_form_paypal
msgid "How to configure your paypal account?"
msgstr "Πως να ρυθμίσετε τον paypal λογαριασμό σας;"

#. module: payment_paypal
#: model:ir.model,name:payment_paypal.model_payment_acquirer
msgid "Payment Acquirer"
msgstr "Αποδέκτης Πληρωμής"

#. module: payment_paypal
#: model:ir.model,name:payment_paypal.model_payment_transaction
msgid "Payment Transaction"
msgstr "Συναλλαγή Πληρωμής"

#. module: payment_paypal
#: model:ir.model.fields,field_description:payment_paypal.field_payment_acquirer_paypal_email_account
msgid "Paypal Email ID"
msgstr "Κωδικός Paypal Email"

#. module: payment_paypal
#: model:ir.model.fields,help:payment_paypal.field_payment_acquirer_paypal_use_ipn
msgid "Paypal Instant Payment Notification"
msgstr "Άμεση Ειδοποίηση Πληρωμής Paypal"

#. module: payment_paypal
#: model:ir.model.fields,field_description:payment_paypal.field_payment_acquirer_paypal_seller_account
msgid "Paypal Merchant ID"
msgstr "Κωδικός Εμπόρου Paypal"

#. module: payment_paypal
#: model:ir.ui.view,arch_db:payment_paypal.transaction_form_paypal
msgid "Paypal TX Details"
msgstr "Λεπτομέρειες Paypal TX"

#. module: payment_paypal
<<<<<<< HEAD
#: code:addons/payment_paypal/models/paypal.py:164
=======
#: code:addons/payment_paypal/models/paypal.py:183
>>>>>>> bc1a0a32
#, python-format
msgid "Paypal: received data with missing reference (%s) or txn_id (%s)"
msgstr ""

#. module: payment_paypal
#: model:ir.model.fields,field_description:payment_paypal.field_payment_acquirer_paypal_api_password
msgid "Rest API Password"
msgstr "Κωδικός Πρόσβασης Rest API"

#. module: payment_paypal
#: model:ir.model.fields,field_description:payment_paypal.field_payment_acquirer_paypal_api_username
msgid "Rest API Username"
msgstr "Όνομα Χρήστη Rest API"

#. module: payment_paypal
#: model:ir.model.fields,help:payment_paypal.field_payment_acquirer_paypal_seller_account
msgid ""
"The Merchant ID is used to ensure communications coming from Paypal are "
"valid and secured."
msgstr ""
"Ο κωδικός εμπόρου χρησιμοποιείται για να εξασφαλίζει ότι η επικοινωνία που "
"προέρχονται από το Paypal είναι έγκυρη και ασφαλής."

#. module: payment_paypal
#: model:ir.model.fields,field_description:payment_paypal.field_payment_transaction_paypal_txn_type
msgid "Transaction type"
msgstr "Τύπος Συναλλαγής"

#. module: payment_paypal
#: model:ir.model.fields,field_description:payment_paypal.field_payment_acquirer_paypal_use_ipn
msgid "Use IPN"
msgstr "Χρήση IPN"

#. module: payment_paypal
#: model:ir.model.fields,field_description:payment_paypal.field_payment_acquirer_paypal_api_enabled
msgid "Use Rest API"
msgstr "Χρήση Rest API"

#~ msgid "<span><i>Cancel,</i> Your payment has been cancelled.</span>"
#~ msgstr "<span><i>Άκυρο,</i> Η πληρωμή σας έχει ακυρωθεί.</span>"

#~ msgid ""
#~ "<span><i>Done,</i> Your online payment has been successfully processed. "
#~ "Thank you for your order.</span>"
#~ msgstr ""
#~ "<span><i>Ολοκληρώθηκε,</i> Η Online πληρωμή σας έχει διεκπεραιωθεί "
#~ "επιτυχώς. Ευχαριστούμε για την παραγγελία σας.</span>"

#~ msgid ""
#~ "<span><i>Error,</i> Please be aware that an error occurred during the "
#~ "transaction. The order has been confirmed but won't be paid. Don't "
#~ "hesitate to contact us if you have any questions on the status of your "
#~ "order.</span>"
#~ msgstr ""
#~ "<span><i>Σφάλμα,</i> Έχετε υπ 'όψιν ότι παρουσιάστηκε κάποιο σφάλμα κατά "
#~ "τη διάρκεια της συναλλαγής. Η παραγγελία έχει επιβεβαιωθεί, αλλά δεν θα "
#~ "μπορεί να πληρωθεί. Μην διστάσετε να επικοινωνήσετε μαζί μας αν έχετε "
#~ "απορίες σχετικά με την κατάσταση της παραγγελίας σας.</span>"

#~ msgid ""
#~ "<span><i>Pending,</i> Your online payment has been successfully "
#~ "processed. But your order is not validated yet.</span>"
#~ msgstr ""
#~ "<span><i>Εν αναμονή,</i> Η Online πληρωμή σας έχει διεκπεραιωθεί "
#~ "επιτυχώς. Αλλά η παραγγελία σας δεν έχει επικυρωθεί ακόμη.</span>"

#~ msgid "Companies"
#~ msgstr "Εταιρείες"

#~ msgid "Paypal"
#~ msgstr "Paypal"<|MERGE_RESOLUTION|>--- conflicted
+++ resolved
@@ -8,11 +8,7 @@
 msgstr ""
 "Project-Id-Version: Odoo 9.0\n"
 "Report-Msgid-Bugs-To: \n"
-<<<<<<< HEAD
-"POT-Creation-Date: 2016-08-19 10:25+0000\n"
-=======
 "POT-Creation-Date: 2016-08-18 14:07+0000\n"
->>>>>>> bc1a0a32
 "PO-Revision-Date: 2015-12-09 09:54+0000\n"
 "Last-Translator: Goutoudis Kostas <goutoudis@gmail.com>\n"
 "Language-Team: Greek (http://www.transifex.com/odoo/odoo-9/language/el/)\n"
@@ -23,8 +19,6 @@
 "Plural-Forms: nplurals=2; plural=(n != 1);\n"
 
 #. module: payment_paypal
-<<<<<<< HEAD
-=======
 #: model:payment.acquirer,cancel_msg:payment_paypal.payment_acquirer_paypal
 msgid "<span><i>Cancel,</i> Your payment has been cancelled.</span>"
 msgstr "<span><i>Άκυρο,</i> Η πληρωμή σας έχει ακυρωθεί.</span>"
@@ -60,7 +54,6 @@
 "Αλλά η παραγγελία σας δεν έχει επικυρωθεί ακόμη.</span>"
 
 #. module: payment_paypal
->>>>>>> bc1a0a32
 #: model:ir.model.fields,field_description:payment_paypal.field_payment_acquirer_paypal_api_access_token
 msgid "Access Token"
 msgstr "Διακριτικό Πρόσβασης"
@@ -69,6 +62,11 @@
 #: model:ir.model.fields,field_description:payment_paypal.field_payment_acquirer_paypal_api_access_token_validity
 msgid "Access Token Validity"
 msgstr "Εγκυρότητα Διακριτικού Πρόσβασης"
+
+#. module: payment_paypal
+#: model:ir.model,name:payment_paypal.model_res_company
+msgid "Companies"
+msgstr "Εταιρείες"
 
 #. module: payment_paypal
 #: model:ir.ui.view,arch_db:payment_paypal.acquirer_form_paypal
@@ -84,6 +82,11 @@
 #: model:ir.model,name:payment_paypal.model_payment_transaction
 msgid "Payment Transaction"
 msgstr "Συναλλαγή Πληρωμής"
+
+#. module: payment_paypal
+#: model:payment.acquirer,name:payment_paypal.payment_acquirer_paypal
+msgid "Paypal"
+msgstr "Paypal"
 
 #. module: payment_paypal
 #: model:ir.model.fields,field_description:payment_paypal.field_payment_acquirer_paypal_email_account
@@ -106,11 +109,7 @@
 msgstr "Λεπτομέρειες Paypal TX"
 
 #. module: payment_paypal
-<<<<<<< HEAD
-#: code:addons/payment_paypal/models/paypal.py:164
-=======
 #: code:addons/payment_paypal/models/paypal.py:183
->>>>>>> bc1a0a32
 #, python-format
 msgid "Paypal: received data with missing reference (%s) or txn_id (%s)"
 msgstr ""
@@ -149,36 +148,9 @@
 msgid "Use Rest API"
 msgstr "Χρήση Rest API"
 
-#~ msgid "<span><i>Cancel,</i> Your payment has been cancelled.</span>"
-#~ msgstr "<span><i>Άκυρο,</i> Η πληρωμή σας έχει ακυρωθεί.</span>"
-
-#~ msgid ""
-#~ "<span><i>Done,</i> Your online payment has been successfully processed. "
-#~ "Thank you for your order.</span>"
-#~ msgstr ""
-#~ "<span><i>Ολοκληρώθηκε,</i> Η Online πληρωμή σας έχει διεκπεραιωθεί "
-#~ "επιτυχώς. Ευχαριστούμε για την παραγγελία σας.</span>"
-
-#~ msgid ""
-#~ "<span><i>Error,</i> Please be aware that an error occurred during the "
-#~ "transaction. The order has been confirmed but won't be paid. Don't "
-#~ "hesitate to contact us if you have any questions on the status of your "
-#~ "order.</span>"
-#~ msgstr ""
-#~ "<span><i>Σφάλμα,</i> Έχετε υπ 'όψιν ότι παρουσιάστηκε κάποιο σφάλμα κατά "
-#~ "τη διάρκεια της συναλλαγής. Η παραγγελία έχει επιβεβαιωθεί, αλλά δεν θα "
-#~ "μπορεί να πληρωθεί. Μην διστάσετε να επικοινωνήσετε μαζί μας αν έχετε "
-#~ "απορίες σχετικά με την κατάσταση της παραγγελίας σας.</span>"
-
-#~ msgid ""
-#~ "<span><i>Pending,</i> Your online payment has been successfully "
-#~ "processed. But your order is not validated yet.</span>"
-#~ msgstr ""
-#~ "<span><i>Εν αναμονή,</i> Η Online πληρωμή σας έχει διεκπεραιωθεί "
-#~ "επιτυχώς. Αλλά η παραγγελία σας δεν έχει επικυρωθεί ακόμη.</span>"
-
-#~ msgid "Companies"
-#~ msgstr "Εταιρείες"
-
-#~ msgid "Paypal"
-#~ msgstr "Paypal"+#. module: payment_paypal
+#: model:payment.acquirer,pre_msg:payment_paypal.payment_acquirer_paypal
+msgid ""
+"You will be redirected to the Paypal website after clicking on the payment "
+"button."
+msgstr ""
<?xml version="1.0" encoding="utf-8"?>
<odoo>

    <record id="res_config_settings_view_form" model="ir.ui.view">
        <field name="name">res.config.settings.view.form.inherit.sale</field>
        <field name="model">res.config.settings</field>
        <field name="priority" eval="10"/>
        <field name="inherit_id" ref="base.res_config_settings_view_form" />
        <field name="arch" type="xml">
            <xpath expr="//div[hasclass('settings')]" position="inside">
                <div class="app_settings_block o_not_app" data-string="Sales" string="Sales" data-key="sale_management" groups="sales_team.group_sale_manager">
                    <h2>Product Catalog</h2>
                    <div class="row mt16 o_settings_container">
                        <div class="col-xs-12 col-md-6 o_setting_box">
                            <div class="o_setting_left_pane">
                                <field name="group_product_variant"/>
                            </div>
                            <div class="o_setting_right_pane">
                                <label for="group_product_variant"/>
                                <div class="text-muted">
                                    Set product attributes (e.g. color, size) to sell variants
                                </div>
                                <div class="content-group" attrs="{'invisible': [('group_product_variant','=',False)]}">
                                    <div class="mt16">
                                        <button name="%(product.attribute_action)d" icon="fa-arrow-right" type="action" string="Attributes" class="btn-link"/>
                                    </div>
                                </div>
                            </div>
                        </div>
                        <div class="col-xs-12 col-md-6 o_setting_box">
                            <div class="o_setting_left_pane">
                                <field name="group_uom"/>
                            </div>
                            <div class="o_setting_right_pane">
                                <label for="group_uom"/>
                                <div class="text-muted">
                                    Sell and purchase products in different units of measure
                                </div>
                                <div class="content-group" attrs="{'invisible': [('group_uom','=',False)]}">
                                    <div class="mt16">
                                        <button name="%(uom.product_uom_form_action)d" icon="fa-arrow-right" type="action" string="Units of Measure" class="btn-link"/>
                                    </div>
                                </div>
                            </div>
                        </div>
                        <div class="col-xs-12 col-md-6 o_setting_box" title="Sending an email is useful if you need to share specific information or content about a product (instructions, rules, links, media, etc.). Create and set the email template from the product detail form (in Sales tab).">
                            <div class="o_setting_left_pane">
                                <field name="module_product_email_template"/>
                            </div>
                            <div class="o_setting_right_pane">
                                <label for="module_product_email_template"/>
                                <div class="text-muted">
                                    Send a product-specific email once the invoice is paid
                                </div>
                            </div>
                        </div>
                        <div class="col-xs-12 col-md-6 o_setting_box" title="Ability to select a package type in sales orders and to force a quantity that is a multiple of the number of units per package.">
                            <div class="o_setting_left_pane">
                                <field name="group_stock_packaging"/>
                            </div>
                            <div class="o_setting_right_pane">
                                <label for="group_stock_packaging"/>
                                <div class="text-muted">
                                    Sell products by multiple of unit # per package
                                </div>
                            </div>
                        </div>
                    </div>
                    <h2>Pricing</h2>
                    <div class="row mt16 o_settings_container">
                        <div class="col-xs-12 col-md-6 o_setting_box">
                            <div class="o_setting_left_pane">
                                <field name="group_discount_per_so_line"/>
                            </div>
                            <div class="o_setting_right_pane">
                                <label for="group_discount_per_so_line"/>
                                <div class="text-muted">
                                    Allow manual discounts on order lines
                                </div>
                            </div>
                        </div>
                        <div class="col-xs-12 col-md-6 o_setting_box" title="Boost your sales with two kinds of discount programs: promotions and coupon codes. Specific conditions can be set (products, customers, minimum purchase amount, period). Rewards can be discounts (% or amount) or free products.">
                            <div class="o_setting_left_pane">
                                <field name="module_sale_coupon" widget="upgrade_boolean"/>
                            </div>
                            <div class="o_setting_right_pane">
                                <label for="module_sale_coupon"/>
                                <div class="text-muted" id="sale_coupon">
                                    Manage promotion &amp; coupon programs
                                </div>
                            </div>
                        </div>
                        <div class="col-xs-12 col-md-6 o_setting_box" title="There are two ways to manage pricelists: 1) Multiple prices per product: must be set in the Sales tab of the product detail form. 2) Price computed from formulas: must be set in the pricelist form.">
                            <div class="o_setting_left_pane">
                                <field name="multi_sales_price"/>
                            </div>
                            <div class="o_setting_right_pane">
                                <label for="multi_sales_price"/>
                                <div class="text-muted">
                                    Set multiple prices per product, automated discounts, etc.
                                </div>
                                <div class="content-group" attrs="{'invisible': [('multi_sales_price' ,'=', False)]}">
                                    <div class="mt16">
                                        <field name="group_product_pricelist" invisible="1"/>
                                        <field name="group_sale_pricelist" invisible="1"/>
                                        <field name="group_pricelist_item" invisible="1"/>
                                        <field name="multi_sales_price_method" widget="radio" class="o_light_label"/>
                                        <field name="sale_pricelist_setting" invisible="1" widget="radio"/>
                                    </div>
                                    <button name="%(product.product_pricelist_action2)d" icon="fa-arrow-right" type="action" string="Pricelists"
                                      attrs="{'invisible': [('sale_pricelist_setting', '=', False)]}" class="btn-link"/>
                                </div>
                            </div>
                        </div>
                        <div class="col-xs-12 col-md-6 o_setting_box">
                            <div class="o_setting_left_pane">
                            </div>
                            <div class="o_setting_right_pane">
                                <label for="auth_signup_uninvited"/>
                                <div class="text-muted">
                                    Let your customers log in to see their documents
                                </div>
                                <div class="mt8">
                                    <field name="auth_signup_uninvited" class="o_light_label" widget="radio" required="True"/>
                                </div>
                            </div>
                        </div>
                        <div class="col-xs-12 col-md-6 o_setting_box" title="The margin is computed as the sum of product sales prices minus the cost set in their detail form.">
                            <div class="o_setting_left_pane">
                                <field name="module_sale_margin"/>
                            </div>
                            <div class="o_setting_right_pane">
                                <label for="module_sale_margin"/>
                                <div class="text-muted">
                                    Show margins on orders
                                </div>
                            </div>
                        </div>
                    </div>
                    <h2>Quotations &amp; Orders</h2>
                    <div class="row mt16 o_settings_container">
                        <div class="col-xs-12 col-md-6 o_setting_box">
                            <div class="o_setting_left_pane">
                            </div>
                            <div class="o_setting_right_pane">
                                <label for="sale_show_tax"/>
                                <div class="text-muted">
                                    Line subtotals in sales orders
                                </div>
                                <div class="mt16">
                                    <field name="sale_show_tax" class="o_light_label" widget="radio"/>
                                    <field name="group_show_price_subtotal" invisible="1"/>
                                    <field name="group_show_price_total" invisible="1"/>
                                </div>
                            </div>
                        </div>
                        <div class="col-xs-12 col-md-6 o_setting_box" id="sale_config_online_confirmation">
                            <div class="o_setting_left_pane">
                                <field name="portal_confirmation"/>
                            </div>
                            <div class="o_setting_right_pane">
                                <field name="module_sale_payment" invisible="1"/>
                                <label for="portal_confirmation"/>
                                <div class="text-muted">
                                    Let your customers sign &amp; pay online
                                </div>
                                <div class="content-group" attrs="{'invisible': [('portal_confirmation', '=', False)]}">
                                    <div class="mt16">
                                        <field name="portal_confirmation_options" class="o_light_label" widget="radio"
                                            attrs="{'required': [('portal_confirmation', '=', True)]}"/>
                                    </div>
                                </div>
                            </div>
                        </div>
                        <div class="col-xs-12 col-md-6 o_setting_box">
                            <div class="o_setting_left_pane">
                                <field name="module_website_quote"/>
                            </div>
                            <div class="o_setting_right_pane">
                                <label for="module_website_quote"/>
                                <div class="text-muted" id="sale_config_website_quote">
                                    Design standardized offers
                                </div>
                            </div>
                        </div>
                        <div class="col-xs-12 col-md-6 o_setting_box">
                            <div class="o_setting_left_pane">
                                <field name="group_sale_delivery_address"/>
                            </div>
                            <div class="o_setting_right_pane">
                                <label for="group_sale_delivery_address"/>
                                <div class="text-muted">
                                    Set specific billing and shipping addresses
                                </div>
                            </div>
                        </div>
                        <div class="col-xs-12 col-md-6 o_setting_box">
                            <div class="o_setting_left_pane">
                                <field name="use_sale_note"/>
                            </div>
                            <div class="o_setting_right_pane">
                                <label for="use_sale_note"/>
                                <span class="fa fa-lg fa-building-o" title="Values set here are company-specific." groups="base.group_multi_company"/>
                                <div class="text-muted">
                                    Show standard terms &amp; conditions on orders
                                </div>
                                <div class="content-group" attrs="{'invisible': [('use_sale_note','=',False)]}">
                                    <div class="mt16">
                                        <field name="sale_note" placeholder="Insert your terms &amp; conditions here..."/>
                                    </div>
                                </div>
                            </div>
                        </div>
                        <div class="col-xs-12 col-md-6 o_setting_box">
                            <div class="o_setting_left_pane">
                                <field name="group_warning_sale"/>
                            </div>
                            <div class="o_setting_right_pane">
                                <label for="group_warning_sale" string="Sale Warnings"/>
                                <div class="text-muted">
                                    Get warnings in orders for products or customers
                                </div>
                            </div>
                        </div>
                        <div class="col-xs-12 col-md-6 o_setting_box">
                            <div class="o_setting_left_pane">
                                <field name="group_sale_layout"/>
                            </div>
                            <div class="o_setting_right_pane">
                                <label for="group_sale_layout"/>
                                <div class="text-muted">
                                    Sort products in sections with subtotals and page-breaks
                                </div>
                                <div class="content-group" attrs="{'invisible': [('group_sale_layout','=',False)]}">
                                    <div class="mt16">
                                        <button name="%(sale.report_configuration_action)d" icon="fa-arrow-right" type="action" string="Order Line Sections" class="btn-link"/>
                                    </div>
                                </div>
                            </div>
                        </div>
                        <div class="col-xs-12 col-md-6 o_setting_box">
                            <div class="o_setting_left_pane">
                                <field name="auto_done_setting"/>
                            </div>
                            <div class="o_setting_right_pane">
                                <label for="auto_done_setting"/>
                                <div class="text-muted">
                                    No longer edit orders once confirmed
                                </div>
                            </div>
                        </div>
                        <div class="col-xs-12 col-md-6 o_setting_box">
                            <div class="o_setting_left_pane">
                                <field name="group_proforma_sales"/>
                            </div>
                            <div class="o_setting_right_pane">
                                <label for="group_proforma_sales"/>
                                <div class="text-muted">
                                    Allows you to send Pro-Forma Invoice to your customers
                                </div>
                            </div>
                        </div>
                    </div>
                    <h2 class="mt32">Shipping</h2>
                    <div class="row mt16 o_settings_container">
                        <div class="col-xs-12 col-md-6 o_setting_box" id="delivery">
                            <div class="o_setting_left_pane">
                                <field name="module_delivery"/>
                            </div>
                            <div class="o_setting_right_pane">
                                <label for="module_delivery"/>
                                <div class="text-muted" id="delivery_carrier">
                                    Compute shipping costs on orders
                                </div>
                            </div>
                        </div>
                        <div class="col-xs-12 col-md-6 o_setting_box" id="ups">
                            <div class="o_setting_left_pane">
                                <field name="module_delivery_ups" widget="upgrade_boolean"/>
                            </div>
                            <div class="o_setting_right_pane">
                                <label for="module_delivery_ups"/>
                                <div class="text-muted">
                                    Compute shipping costs and ship with UPS
                                </div>
                                <div class="content-group">
                                    <div id="sale_delivery_ups"/>
                                </div>
                            </div>
                        </div>
                        <div class="col-xs-12 col-md-6 o_setting_box">
                            <div class="o_setting_left_pane">
                                <field name="module_delivery_dhl" widget="upgrade_boolean"/>
                            </div>
                            <div class="o_setting_right_pane">
                                <label for="module_delivery_dhl"/>
                                <div class="text-muted">
                                    Compute shipping costs and ship with DHL
                                </div>
                                <div class="content-group">
                                    <div id="sale_delivery_dhl"></div>
                                </div>
                            </div>
                        </div>
                        <div class="col-xs-12 col-md-6 o_setting_box">
                            <div class="o_setting_left_pane">
                                <field name="module_delivery_fedex" widget="upgrade_boolean"/>
                            </div>
                            <div class="o_setting_right_pane">
                                <label for="module_delivery_fedex"/>
                                <div class="text-muted">
                                    Compute shipping costs and ship with FedEx
                                </div>
                                <div class="content-group">
                                    <div id="sale_delivery_fedex"/>
                                </div>
                            </div>
                        </div>
                        <div class="col-xs-12 col-md-6 o_setting_box">
                            <div class="o_setting_left_pane">
                                <field name="module_delivery_usps" widget="upgrade_boolean"/>
                            </div>
                            <div class="o_setting_right_pane">
                                <label for="module_delivery_usps"/>
                                <div class="text-muted">
                                    Compute shipping costs and ship with USPS
                                </div>
                                <div class="content-group">
                                    <div id="sale_delivery_usps"/>
                                </div>
                            </div>
                        </div>
                        <div class="col-xs-12 col-md-6 o_setting_box">
                            <div class="o_setting_left_pane">
                                <field name="module_delivery_bpost" widget="upgrade_boolean"/>
                            </div>
                            <div class="o_setting_right_pane">
                                <label for="module_delivery_bpost"/>
                                <div class="text-muted">
                                    Compute shipping costs and ship with bpost
                                </div>
                                <div class="content-group">
                                    <div id="sale_delivery_bpost"/>
                                </div>
                            </div>
                        </div>
                        <div class="col-xs-12 col-md-6 o_setting_box">
                            <div class="o_setting_left_pane">
                                <field name="module_delivery_easypost" widget="upgrade_boolean"/>
                            </div>
                            <div class="o_setting_right_pane">
                                <label for="module_delivery_easypost"/>
                                <div class="text-muted">
                                    Compute shipping costs and ship with Easypost
                                </div>
                                <div class="content-group">
                                    <div id="sale_delivery_easypost"/>
                                </div>
                            </div>
                        </div>
                    </div>
                    <h2>Invoicing</h2>
                    <div class="row mt16 o_settings_container">
<<<<<<< HEAD
                        <div id="sales_settings_invoicing_policy"
                             class="col-xs-12 col-md-6 o_setting_box"
                             title="This default value is applied to any new product created. This can be changed in the product detail form.">
=======
                        <div class="col-xs-12 col-md-6 o_setting_box hidden" title="This default value is applied to any new product created. This can be changed in the product detail form.">
>>>>>>> 3cdcbce9
                            <div class="o_setting_right_pane">
                                <label for="default_invoice_policy"/>
                                <div class="text-muted">
                                    Quantities to invoice from sales orders
                                </div>
                                <div class="content-group">
                                    <div class="mt16">
                                        <field name="default_invoice_policy" class="o_light_label" widget="radio"/>
                                    </div>
                                </div>
                            </div>
                        </div>
                        <div class="col-xs-12 col-md-6 o_setting_box" groups="base.group_no_one">
                            <div class="o_setting_left_pane"/>
                            <div class="o_setting_right_pane">
                                <label string="Down Payments"/>
                                <div class="text-muted">
                                    Product used for down payments
                                </div>
                                <div class="text-muted">
                                    <field name="deposit_default_product_id"/>
                                </div>
                            </div>
                        </div>
                    </div>
                    <div id="sale_ebay"/>
                </div>
            </xpath>
        </field>
    </record>

    <record id="action_sale_config_settings" model="ir.actions.act_window">
        <field name="name">Settings</field>
        <field name="type">ir.actions.act_window</field>
        <field name="res_model">res.config.settings</field>
        <field name="view_id" ref="res_config_settings_view_form"/>
        <field name="view_mode">form</field>
        <field name="target">inline</field>
        <field name="context">{'module' : 'sale_management'}</field>
    </record>

    <menuitem id="menu_sale_general_settings"
        name="Settings"
        parent="menu_sale_config"
        sequence="0"
        action="action_sale_config_settings"
        groups="base.group_system"/>

</odoo><|MERGE_RESOLUTION|>--- conflicted
+++ resolved
@@ -361,13 +361,9 @@
                     </div>
                     <h2>Invoicing</h2>
                     <div class="row mt16 o_settings_container">
-<<<<<<< HEAD
                         <div id="sales_settings_invoicing_policy"
-                             class="col-xs-12 col-md-6 o_setting_box"
+                             class="col-xs-12 col-md-6 o_setting_box hidden"
                              title="This default value is applied to any new product created. This can be changed in the product detail form.">
-=======
-                        <div class="col-xs-12 col-md-6 o_setting_box hidden" title="This default value is applied to any new product created. This can be changed in the product detail form.">
->>>>>>> 3cdcbce9
                             <div class="o_setting_right_pane">
                                 <label for="default_invoice_policy"/>
                                 <div class="text-muted">

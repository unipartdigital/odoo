--- conflicted
+++ resolved
@@ -57,17 +57,13 @@
         'stock_view.xml',
         'process/sale_process.xml',
     ],
-<<<<<<< HEAD
     'demo_xml': [
         'sale_demo.xml',
-        'test/manual_invoice.xml',
+        'test/sale_test.xml',
         'test/invoice_packing.xml',
         'test/bug461801.xml',
         'test/bug399817.xml',
     ],
-=======
-    'demo_xml': ['sale_demo.xml', 'sale_test.xml'],
->>>>>>> 9af0453b
     'installable': True,
     'active': False,
     'certificate': '0058103601429',

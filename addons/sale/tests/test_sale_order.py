--- conflicted
+++ resolved
@@ -239,7 +239,59 @@
                           self.sale_order.amount_untaxed + self.sale_order.amount_tax,
                           'Taxes should be applied')
 
-<<<<<<< HEAD
+    def test_so_create_multicompany(self):
+        # Preparing test Data
+        user_demo = self.env.ref('base.user_demo')
+        company_1 = self.env.ref('base.main_company')
+        company_2 = self.env['res.company'].create({
+            'name': 'company 2',
+            'parent_id': company_1.id,
+        })
+        user_demo.write({
+            'groups_id': [(4, self.env.ref('sales_team.group_sale_manager').id, False)],
+            'company_ids': [(6, False, [company_1.id])],
+            'company_id': company_1.id,
+        })
+
+        so_partner = self.env.ref('base.res_partner_2')
+        so_partner.write({
+            'property_account_position_id': False,
+        })
+
+        tax_company_1 = self.env['account.tax'].create({
+            'name': 'T1',
+            'amount': 90,
+            'company_id': company_1.id,
+        })
+
+        tax_company_2 = self.env['account.tax'].create({
+            'name': 'T2',
+            'amount': 90,
+            'company_id': company_2.id,
+        })
+
+        product_shared = self.env['product.template'].create({
+            'name': 'shared product',
+            'taxes_id': [(6, False, [tax_company_1.id, tax_company_2.id])],
+        })
+
+        # Use case
+        so_1 = self.env['sale.order'].sudo(user_demo.id).create({
+            'partner_id': so_partner.id,
+            'company_id': company_1.id,
+        })
+        so_1.invalidate_cache()
+
+        # This is what is done when importing the csv lines (on sale.order):
+        # id,order_line/product_id
+        # __export__.sale_order_37_1bb960ba,Product name
+        so_1.write({
+            'order_line': [(0, False, {'product_id': product_shared.product_variant_id.id, 'order_id': so_1.id})],
+        })
+
+        self.assertEqual(set(so_1.order_line.tax_id.ids), set([tax_company_1.id]),
+            'Only taxes from the right company are put by default')
+
     def test_reconciliation_with_so(self):
         # create SO
         so = self.env['sale.order'].create({
@@ -293,58 +345,4 @@
         # Call again for st_line_3, it should find sale_order based on reference
         res = self.env['account.reconciliation.widget'].get_bank_statement_line_data([st_line3.id])
         line = res.get('lines', [{}])[0]
-        self.assertEquals(line.get('sale_order_ids', []), [so.id])
-=======
-    def test_so_create_multicompany(self):
-        # Preparing test Data
-        user_demo = self.env.ref('base.user_demo')
-        company_1 = self.env.ref('base.main_company')
-        company_2 = self.env['res.company'].create({
-            'name': 'company 2',
-            'parent_id': company_1.id,
-        })
-        user_demo.write({
-            'groups_id': [(4, self.env.ref('sales_team.group_sale_manager').id, False)],
-            'company_ids': [(6, False, [company_1.id])],
-            'company_id': company_1.id,
-        })
-
-        so_partner = self.env.ref('base.res_partner_2')
-        so_partner.write({
-            'property_account_position_id': False,
-        })
-
-        tax_company_1 = self.env['account.tax'].create({
-            'name': 'T1',
-            'amount': 90,
-            'company_id': company_1.id,
-        })
-
-        tax_company_2 = self.env['account.tax'].create({
-            'name': 'T2',
-            'amount': 90,
-            'company_id': company_2.id,
-        })
-
-        product_shared = self.env['product.template'].create({
-            'name': 'shared product',
-            'taxes_id': [(6, False, [tax_company_1.id, tax_company_2.id])],
-        })
-
-        # Use case
-        so_1 = self.env['sale.order'].sudo(user_demo.id).create({
-            'partner_id': so_partner.id,
-            'company_id': company_1.id,
-        })
-        so_1.invalidate_cache()
-
-        # This is what is done when importing the csv lines (on sale.order):
-        # id,order_line/product_id
-        # __export__.sale_order_37_1bb960ba,Product name
-        so_1.write({
-            'order_line': [(0, False, {'product_id': product_shared.product_variant_id.id, 'order_id': so_1.id})],
-        })
-
-        self.assertEqual(set(so_1.order_line.tax_id.ids), set([tax_company_1.id]),
-            'Only taxes from the right company are put by default')
->>>>>>> ff9ddfda
+        self.assertEquals(line.get('sale_order_ids', []), [so.id])
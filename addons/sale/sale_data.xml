--- conflicted
+++ resolved
@@ -7,13 +7,7 @@
             <field name="object">sale.order</field>
         </record>
 
-<<<<<<< HEAD
-        <!--
-    Resource: sale.shop
-    -->
-=======
         <!-- Resource: sale.shop -->
->>>>>>> 9be1dc63
         <record id="sale_shop_1" model="sale.shop">
             <field name="company_id" ref="base.main_company"/>
             <field name="warehouse_id" ref="stock.warehouse0"/>

# -*- coding: utf-8 -*-
##############################################################################
#
#    OpenERP, Open Source Management Solution
#    Copyright (C) 2004-2010 Tiny SPRL (<http://tiny.be>).
#
#    This program is free software: you can redistribute it and/or modify
#    it under the terms of the GNU Affero General Public License as
#    published by the Free Software Foundation, either version 3 of the
#    License, or (at your option) any later version.
#
#    This program is distributed in the hope that it will be useful,
#    but WITHOUT ANY WARRANTY; without even the implied warranty of
#    MERCHANTABILITY or FITNESS FOR A PARTICULAR PURPOSE.  See the
#    GNU Affero General Public License for more details.
#
#    You should have received a copy of the GNU Affero General Public License
#    along with this program.  If not, see <http://www.gnu.org/licenses/>.
#
##############################################################################

from datetime import datetime, timedelta
import time
import pooler
from osv import fields, osv
from tools.translate import _
from tools import DEFAULT_SERVER_DATE_FORMAT, DEFAULT_SERVER_DATETIME_FORMAT
import decimal_precision as dp
import netsvc

class sale_shop(osv.osv):
    _name = "sale.shop"
    _description = "Sales Shop"
    _columns = {
        'name': fields.char('Shop Name', size=64, required=True),
        'payment_default_id': fields.many2one('account.payment.term', 'Default Payment Term', required=True),
        'warehouse_id': fields.many2one('stock.warehouse', 'Warehouse'),
        'pricelist_id': fields.many2one('product.pricelist', 'Pricelist'),
        'project_id': fields.many2one('account.analytic.account', 'Analytic Account', domain=[('parent_id', '!=', False)]),
        'company_id': fields.many2one('res.company', 'Company', required=False),
    }
    _defaults = {
        'company_id': lambda s, cr, uid, c: s.pool.get('res.company')._company_default_get(cr, uid, 'sale.shop', context=c),
    }

sale_shop()

class sale_order(osv.osv):
    _name = "sale.order"
    _description = "Sales Order"

    def copy(self, cr, uid, id, default=None, context=None):
        if not default:
            default = {}
        default.update({
            'state': 'draft',
            'shipped': False,
            'invoice_ids': [],
            'picking_ids': [],
            'date_confirm': False,
            'name': self.pool.get('ir.sequence').get(cr, uid, 'sale.order'),
        })
        return super(sale_order, self).copy(cr, uid, id, default, context=context)

    def _amount_line_tax(self, cr, uid, line, context=None):
        val = 0.0
        for c in self.pool.get('account.tax').compute_all(cr, uid, line.tax_id, line.price_unit * (1-(line.discount or 0.0)/100.0), line.product_uom_qty, line.order_id.partner_invoice_id.id, line.product_id, line.order_id.partner_id)['taxes']:
            val += c.get('amount', 0.0)
        return val

    def _amount_all(self, cr, uid, ids, field_name, arg, context=None):
        cur_obj = self.pool.get('res.currency')
        res = {}
        for order in self.browse(cr, uid, ids, context=context):
            res[order.id] = {
                'amount_untaxed': 0.0,
                'amount_tax': 0.0,
                'amount_total': 0.0,
            }
            val = val1 = 0.0
            cur = order.pricelist_id.currency_id
            for line in order.order_line:
                val1 += line.price_subtotal
                val += self._amount_line_tax(cr, uid, line, context=context)
            res[order.id]['amount_tax'] = cur_obj.round(cr, uid, cur, val)
            res[order.id]['amount_untaxed'] = cur_obj.round(cr, uid, cur, val1)
            res[order.id]['amount_total'] = res[order.id]['amount_untaxed'] + res[order.id]['amount_tax']
        return res

    # This is False
    def _picked_rate(self, cr, uid, ids, name, arg, context=None):
        if not ids:
            return {}
        res = {}
        tmp = {}
        for id in ids:
            tmp[id] = {'picked': 0.0, 'total': 0.0}
        cr.execute('''SELECT
                p.sale_id as sale_order_id, sum(m.product_qty) as nbr, mp.state as procurement_state, m.state as move_state, p.type as picking_type
            FROM
                stock_move m
            LEFT JOIN
                stock_picking p on (p.id=m.picking_id)
            LEFT JOIN
                procurement_order mp on (mp.move_id=m.id)
            WHERE
                p.sale_id IN %s GROUP BY m.state, mp.state, p.sale_id, p.type''', (tuple(ids),))

        for item in cr.dictfetchall():
            if item['move_state'] == 'cancel':
                continue

            if item['picking_type'] == 'in':#this is a returned picking
                tmp[item['sale_order_id']]['total'] -= item['nbr'] or 0.0 # Deducting the return picking qty
                if item['procurement_state'] == 'done' or item['move_state'] == 'done':
                    tmp[item['sale_order_id']]['picked'] -= item['nbr'] or 0.0
            else:
                tmp[item['sale_order_id']]['total'] += item['nbr'] or 0.0
                if item['procurement_state'] == 'done' or item['move_state'] == 'done':
                    tmp[item['sale_order_id']]['picked'] += item['nbr'] or 0.0

        for order in self.browse(cr, uid, ids, context=context):
            if order.shipped:
                res[order.id] = 100.0
            else:
                res[order.id] = tmp[order.id]['total'] and (100.0 * tmp[order.id]['picked'] / tmp[order.id]['total']) or 0.0
        return res

    def _invoiced_rate(self, cursor, user, ids, name, arg, context=None):
        res = {}
        for sale in self.browse(cursor, user, ids, context=context):
            if sale.invoiced:
                res[sale.id] = 100.0
                continue
            tot = 0.0
            for invoice in sale.invoice_ids:
                if invoice.state not in ('draft', 'cancel'):
                    tot += invoice.amount_untaxed
            if tot:
                res[sale.id] = min(100.0, tot * 100.0 / (sale.amount_untaxed or 1.00))
            else:
                res[sale.id] = 0.0
        return res

    def _invoiced(self, cursor, user, ids, name, arg, context=None):
        res = {}
        for sale in self.browse(cursor, user, ids, context=context):
            res[sale.id] = True
            for invoice in sale.invoice_ids:
                if invoice.state != 'paid':
                    res[sale.id] = False
                    break
            if not sale.invoice_ids:
                res[sale.id] = False
        return res

    def _invoiced_search(self, cursor, user, obj, name, args, context=None):
        if not len(args):
            return []
        clause = ''
        sale_clause = ''
        no_invoiced = False
        for arg in args:
            if arg[1] == '=':
                if arg[2]:
                    clause += 'AND inv.state = \'paid\''
                else:
                    clause += 'AND inv.state != \'cancel\' AND sale.state != \'cancel\'  AND inv.state <> \'paid\'  AND rel.order_id = sale.id '
                    sale_clause = ',  sale_order AS sale '
                    no_invoiced = True

        cursor.execute('SELECT rel.order_id ' \
                'FROM sale_order_invoice_rel AS rel, account_invoice AS inv '+ sale_clause + \
                'WHERE rel.invoice_id = inv.id ' + clause)
        res = cursor.fetchall()
        if no_invoiced:
            cursor.execute('SELECT sale.id ' \
                    'FROM sale_order AS sale ' \
                    'WHERE sale.id NOT IN ' \
                        '(SELECT rel.order_id ' \
                        'FROM sale_order_invoice_rel AS rel) and sale.state != \'cancel\'')
            res.extend(cursor.fetchall())
        if not res:
            return [('id', '=', 0)]
        return [('id', 'in', [x[0] for x in res])]

    def _get_order(self, cr, uid, ids, context=None):
        result = {}
        for line in self.pool.get('sale.order.line').browse(cr, uid, ids, context=context):
            result[line.order_id.id] = True
        return result.keys()

    _columns = {
        'name': fields.char('Order Reference', size=64, required=True,
            readonly=True, states={'draft': [('readonly', False)]}, select=True),
        'shop_id': fields.many2one('sale.shop', 'Shop', required=True, readonly=True, states={'draft': [('readonly', False)]}),
        'origin': fields.char('Source Document', size=64, help="Reference of the document that generated this sales order request."),
        'client_order_ref': fields.char('Customer Reference', size=64),
        'state': fields.selection([
            ('draft', 'Quotation'),
            ('waiting_date', 'Waiting Schedule'),
            ('manual', 'To Invoice'),
            ('progress', 'In Progress'),
            ('shipping_except', 'Shipping Exception'),
            ('invoice_except', 'Invoice Exception'),
            ('done', 'Done'),
            ('cancel', 'Cancelled')
            ], 'Order State', readonly=True, help="Givwizard = self.browse(cr, uid, ids)[0]es the state of the quotation or sales order. \nThe exception state is automatically set when a cancel operation occurs in the invoice validation (Invoice Exception) or in the picking list process (Shipping Exception). \nThe 'Waiting Schedule' state is set when the invoice is confirmed but waiting for the scheduler to run on the order date.", select=True),
        'date_order': fields.date('Date', required=True, readonly=True, select=True, states={'draft': [('readonly', False)]}),
        'create_date': fields.datetime('Creation Date', readonly=True, select=True, help="Date on which sales order is created."),
        'date_confirm': fields.date('Confirmation Date', readonly=True, select=True, help="Date on which sales order is confirmed."),
        'user_id': fields.many2one('res.users', 'Salesman', states={'draft': [('readonly', False)]}, select=True),
        'partner_id': fields.many2one('res.partner', 'Customer', readonly=True, states={'draft': [('readonly', False)]}, required=True, change_default=True, select=True),
        'partner_invoice_id': fields.many2one('res.partner.address', 'Invoice Address', readonly=True, required=True, states={'draft': [('readonly', False)]}, help="Invoice address for current sales order."),
        'partner_order_id': fields.many2one('res.partner.address', 'Ordering Contact', readonly=True, required=True, states={'draft': [('readonly', False)]}, help="The name and address of the contact who requested the order or quotation."),
        'partner_shipping_id': fields.many2one('res.partner.address', 'Shipping Address', readonly=True, required=True, states={'draft': [('readonly', False)]}, help="Shipping address for current sales order."),

        'incoterm': fields.many2one('stock.incoterms', 'Incoterm', help="Incoterm which stands for 'International Commercial terms' implies its a series of sales terms which are used in the commercial transaction."),
        'picking_policy': fields.selection([('direct', 'Deliver each product when available'), ('one', 'Deliver all products at once')],
            'Picking Policy', required=True, readonly=True, states={'draft': [('readonly', False)]}, help="""If you don't have enough stock available to deliver all at once, do you accept partial shipments or not?"""),
        'order_policy': fields.selection([
            ('prepaid', 'Pay before delivery'),
            ('manual', 'Deliver & invoice on demand'),
            ('picking', 'Invoice based on deliveries'),
            ('postpaid', 'Invoice on order after delivery'),
        ], 'Invoice Policy', required=True, readonly=True, states={'draft': [('readonly', False)]},
                    help="""The Invoice Policy is used to synchronise invoice and delivery operations.
  - The 'Pay before delivery' choice will first generate the invoice and then generate the picking order after the payment of this invoice.
  - The 'Deliver & Invoice on demand' will create the picking order directly and wait for the user to manually click on the 'Invoice' button to generate the draft invoice based on the sale order or the sale order lines.
  - The 'Invoice on order after delivery' choice will generate the draft invoice based on sales order after all picking lists have been finished.
  - The 'Invoice based on deliveries' choice is used to create an invoice during the picking process."""),
        'pricelist_id': fields.many2one('product.pricelist', 'Pricelist', required=True, readonly=True, states={'draft': [('readonly', False)]}, help="Pricelist for current sales order."),
        'project_id': fields.many2one('account.analytic.account', 'Contract/Analytic Account', readonly=True, states={'draft': [('readonly', False)]}, help="The analytic account related to a sales order."),

        'order_line': fields.one2many('sale.order.line', 'order_id', 'Order Lines', readonly=True, states={'draft': [('readonly', False)]}),
        'invoice_ids': fields.many2many('account.invoice', 'sale_order_invoice_rel', 'order_id', 'invoice_id', 'Invoices', readonly=True, help="This is the list of invoices that have been generated for this sales order. The same sales order may have been invoiced in several times (by line for example)."),
        'picking_ids': fields.one2many('stock.picking', 'sale_id', 'Related Picking', readonly=True, help="This is a list of picking that has been generated for this sales order."),
        'shipped': fields.boolean('Delivered', readonly=True, help="It indicates that the sales order has been delivered. This field is updated only after the scheduler(s) have been launched."),
        'picked_rate': fields.function(_picked_rate, string='Picked', type='float'),
        'invoiced_rate': fields.function(_invoiced_rate, string='Invoiced', type='float'),
        'invoiced': fields.function(_invoiced, string='Paid',
            fnct_search=_invoiced_search, type='boolean', help="It indicates that an invoice has been paid."),
        'note': fields.text('Notes'),

        'amount_untaxed': fields.function(_amount_all, digits_compute= dp.get_precision('Sale Price'), string='Untaxed Amount',
            store = {
                'sale.order': (lambda self, cr, uid, ids, c={}: ids, ['order_line'], 10),
                'sale.order.line': (_get_order, ['price_unit', 'tax_id', 'discount', 'product_uom_qty'], 10),
            },
            multi='sums', help="The amount without tax."),
        'amount_tax': fields.function(_amount_all, digits_compute= dp.get_precision('Sale Price'), string='Taxes',
            store = {
                'sale.order': (lambda self, cr, uid, ids, c={}: ids, ['order_line'], 10),
                'sale.order.line': (_get_order, ['price_unit', 'tax_id', 'discount', 'product_uom_qty'], 10),
            },
            multi='sums', help="The tax amount."),
        'amount_total': fields.function(_amount_all, digits_compute= dp.get_precision('Sale Price'), string='Total',
            store = {
                'sale.order': (lambda self, cr, uid, ids, c={}: ids, ['order_line'], 10),
                'sale.order.line': (_get_order, ['price_unit', 'tax_id', 'discount', 'product_uom_qty'], 10),
            },
            multi='sums', help="The total amount."),

        'invoice_quantity': fields.selection([('order', 'Ordered Quantities'), ('procurement', 'Shipped Quantities')], 'Invoice on', help="The sale order will automatically create the invoice proposition (draft invoice). Ordered and delivered quantities may not be the same. You have to choose if you want your invoice based on ordered or shipped quantities. If the product is a service, shipped quantities means hours spent on the associated tasks.", required=True, readonly=True, states={'draft': [('readonly', False)]}),
        'payment_term': fields.many2one('account.payment.term', 'Payment Term'),
        'fiscal_position': fields.many2one('account.fiscal.position', 'Fiscal Position'),
        'company_id': fields.related('shop_id','company_id',type='many2one',relation='res.company',string='Company',store=True,readonly=True)
    }
    _defaults = {
        'picking_policy': 'direct',
        'date_order': lambda *a: time.strftime(DEFAULT_SERVER_DATE_FORMAT),
        'order_policy': 'manual',
        'state': 'draft',
        'user_id': lambda obj, cr, uid, context: uid,
        'name': lambda obj, cr, uid, context: obj.pool.get('ir.sequence').get(cr, uid, 'sale.order'),
        'invoice_quantity': 'order',
        'partner_invoice_id': lambda self, cr, uid, context: context.get('partner_id', False) and self.pool.get('res.partner').address_get(cr, uid, [context['partner_id']], ['invoice'])['invoice'],
        'partner_order_id': lambda self, cr, uid, context: context.get('partner_id', False) and  self.pool.get('res.partner').address_get(cr, uid, [context['partner_id']], ['contact'])['contact'],
        'partner_shipping_id': lambda self, cr, uid, context: context.get('partner_id', False) and self.pool.get('res.partner').address_get(cr, uid, [context['partner_id']], ['delivery'])['delivery'],
    }
    _sql_constraints = [
        ('name_uniq', 'unique(name, company_id)', 'Order Reference must be unique per Company!'),
    ]
    _order = 'name desc'

    # Form filling
    def unlink(self, cr, uid, ids, context=None):
        sale_orders = self.read(cr, uid, ids, ['state'], context=context)
        unlink_ids = []
        for s in sale_orders:
            if s['state'] in ['draft', 'cancel']:
                unlink_ids.append(s['id'])
            else:
                raise osv.except_osv(_('Invalid action !'), _('In order to delete a confirmed sale order, you must cancel it before ! To cancel a sale order, you must first cancel related picking or delivery orders.'))

        return osv.osv.unlink(self, cr, uid, unlink_ids, context=context)

    def onchange_shop_id(self, cr, uid, ids, shop_id):
        v = {}
        if shop_id:
            shop = self.pool.get('sale.shop').browse(cr, uid, shop_id)
            v['project_id'] = shop.project_id.id
            # Que faire si le client a une pricelist a lui ?
            if shop.pricelist_id.id:
                v['pricelist_id'] = shop.pricelist_id.id
        return {'value': v}

    def action_cancel_draft(self, cr, uid, ids, *args):
        if not len(ids):
            return False
        cr.execute('select id from sale_order_line where order_id IN %s and state=%s', (tuple(ids), 'cancel'))
        line_ids = map(lambda x: x[0], cr.fetchall())
        self.write(cr, uid, ids, {'state': 'draft', 'invoice_ids': [], 'shipped': 0})
        self.pool.get('sale.order.line').write(cr, uid, line_ids, {'invoiced': False, 'state': 'draft', 'invoice_lines': [(6, 0, [])]})
        wf_service = netsvc.LocalService("workflow")
        for inv_id in ids:
            # Deleting the existing instance of workflow for SO
            wf_service.trg_delete(uid, 'sale.order', inv_id, cr)
            wf_service.trg_create(uid, 'sale.order', inv_id, cr)
        for (id,name) in self.name_get(cr, uid, ids):
            message = _("The sales order '%s' has been set in draft state.") %(name,)
            self.log(cr, uid, id, message)
        return True

    def onchange_pricelist_id(self, cr, uid, ids, pricelist_id, order_lines, context={}):
        if (not pricelist_id) or (not order_lines):
            return {}
        warning = {
            'title': _('Pricelist Warning!'),
            'message' : _('If you change the pricelist of this order (and eventually the currency), prices of existing order lines will not be updated.')
        }
        return {'warning': warning}

    def onchange_partner_order_id(self, cr, uid, ids, order_id, invoice_id=False, shipping_id=False, context={}):
        if not order_id:
            return {}
        val = {}
        if not invoice_id:
            val['partner_invoice_id'] = order_id
        if not shipping_id:
            val['partner_shipping_id'] = order_id
        return {'value': val}

    def onchange_partner_id(self, cr, uid, ids, part):
        if not part:
            return {'value': {'partner_invoice_id': False, 'partner_shipping_id': False, 'partner_order_id': False, 'payment_term': False, 'fiscal_position': False}}

        addr = self.pool.get('res.partner').address_get(cr, uid, [part], ['delivery', 'invoice', 'contact'])
        part = self.pool.get('res.partner').browse(cr, uid, part)
        pricelist = part.property_product_pricelist and part.property_product_pricelist.id or False
        payment_term = part.property_payment_term and part.property_payment_term.id or False
        fiscal_position = part.property_account_position and part.property_account_position.id or False
        dedicated_salesman = part.user_id and part.user_id.id or uid
        val = {
            'partner_invoice_id': addr['invoice'],
            'partner_order_id': addr['contact'],
            'partner_shipping_id': addr['delivery'],
            'payment_term': payment_term,
            'fiscal_position': fiscal_position,
            'user_id': dedicated_salesman,
        }
        if pricelist:
            val['pricelist_id'] = pricelist
        return {'value': val}

    def shipping_policy_change(self, cr, uid, ids, policy, context=None):
        if not policy:
            return {}
        inv_qty = 'order'
        if policy == 'prepaid':
            inv_qty = 'order'
        elif policy == 'picking':
            inv_qty = 'procurement'
        return {'value': {'invoice_quantity': inv_qty}}

    def write(self, cr, uid, ids, vals, context=None):
        if vals.get('order_policy', False):
            if vals['order_policy'] == 'prepaid':
                vals.update({'invoice_quantity': 'order'})
            elif vals['order_policy'] == 'picking':
                vals.update({'invoice_quantity': 'procurement'})
        return super(sale_order, self).write(cr, uid, ids, vals, context=context)

    def create(self, cr, uid, vals, context=None):
        if vals.get('order_policy', False):
            if vals['order_policy'] == 'prepaid':
                vals.update({'invoice_quantity': 'order'})
            if vals['order_policy'] == 'picking':
                vals.update({'invoice_quantity': 'procurement'})
        return super(sale_order, self).create(cr, uid, vals, context=context)

    def button_dummy(self, cr, uid, ids, context=None):
        return True

    #FIXME: the method should return the list of invoices created (invoice_ids)
    # and not the id of the last invoice created (res). The problem is that we
    # cannot change it directly since the method is called by the sales order
    # workflow and I suppose it expects a single id...
    def _inv_get(self, cr, uid, order, context=None):
        return {}

    def _make_invoice(self, cr, uid, order, lines, context=None):
        journal_obj = self.pool.get('account.journal')
        inv_obj = self.pool.get('account.invoice')
        obj_invoice_line = self.pool.get('account.invoice.line')
        if context is None:
            context = {}

        journal_ids = journal_obj.search(cr, uid, [('type', '=', 'sale'), ('company_id', '=', order.company_id.id)], limit=1)
        if not journal_ids:
            raise osv.except_osv(_('Error !'),
                _('There is no sales journal defined for this company: "%s" (id:%d)') % (order.company_id.name, order.company_id.id))
        a = order.partner_id.property_account_receivable.id
        pay_term = order.payment_term and order.payment_term.id or False
        invoiced_sale_line_ids = self.pool.get('sale.order.line').search(cr, uid, [('order_id', '=', order.id), ('invoiced', '=', True)], context=context)
        from_line_invoice_ids = []
        for invoiced_sale_line_id in self.pool.get('sale.order.line').browse(cr, uid, invoiced_sale_line_ids, context=context):
            for invoice_line_id in invoiced_sale_line_id.invoice_lines:
                if invoice_line_id.invoice_id.id not in from_line_invoice_ids:
                    from_line_invoice_ids.append(invoice_line_id.invoice_id.id)
        for preinv in order.invoice_ids:
            if preinv.state not in ('cancel',) and preinv.id not in from_line_invoice_ids:
                for preline in preinv.invoice_line:
                    inv_line_id = obj_invoice_line.copy(cr, uid, preline.id, {'invoice_id': False, 'price_unit': -preline.price_unit})
                    lines.append(inv_line_id)
        inv = {
            'name': order.client_order_ref or '',
            'origin': order.name,
            'type': 'out_invoice',
            'reference': order.client_order_ref or order.name,
            'account_id': a,
            'partner_id': order.partner_id.id,
            'journal_id': journal_ids[0],
            'address_invoice_id': order.partner_invoice_id.id,
            'address_contact_id': order.partner_order_id.id,
            'invoice_line': [(6, 0, lines)],
            'currency_id': order.pricelist_id.currency_id.id,
            'comment': order.note,
            'payment_term': pay_term,
            'fiscal_position': order.fiscal_position.id or order.partner_id.property_account_position.id,
            'date_invoice': context.get('date_invoice',False),
            'company_id': order.company_id.id,
            'user_id': order.user_id and order.user_id.id or False
        }
        inv.update(self._inv_get(cr, uid, order))
        inv_id = inv_obj.create(cr, uid, inv, context=context)
        data = inv_obj.onchange_payment_term_date_invoice(cr, uid, [inv_id], pay_term, time.strftime(DEFAULT_SERVER_DATE_FORMAT))
        if data.get('value', False):
            inv_obj.write(cr, uid, [inv_id], data['value'], context=context)
        inv_obj.button_compute(cr, uid, [inv_id])
        return inv_id

    def manual_invoice(self, cr, uid, ids, context=None):
        mod_obj = self.pool.get('ir.model.data')
        wf_service = netsvc.LocalService("workflow")
        inv_ids = set()
        inv_ids1 = set()
        for id in ids:
            for record in self.pool.get('sale.order').browse(cr, uid, id).invoice_ids:
                inv_ids.add(record.id)
        # inv_ids would have old invoices if any
        for id in ids:
            wf_service.trg_validate(uid, 'sale.order', id, 'manual_invoice', cr)
            for record in self.pool.get('sale.order').browse(cr, uid, id).invoice_ids:
                inv_ids1.add(record.id)
        inv_ids = list(inv_ids1.difference(inv_ids))

        res = mod_obj.get_object_reference(cr, uid, 'account', 'invoice_form')
        res_id = res and res[1] or False,

        return {
            'name': _('Customer Invoices'),
            'view_type': 'form',
            'view_mode': 'form',
            'view_id': [res_id],
            'res_model': 'account.invoice',
            'context': "{'type':'out_invoice'}",
            'type': 'ir.actions.act_window',
            'nodestroy': True,
            'target': 'current',
            'res_id': inv_ids and inv_ids[0] or False,
        }

    def action_invoice_create(self, cr, uid, ids, grouped=False, states=['confirmed', 'done', 'exception'], date_inv = False, context=None):
        res = False
        invoices = {}
        invoice_ids = []
        picking_obj = self.pool.get('stock.picking')
        invoice = self.pool.get('account.invoice')
        obj_sale_order_line = self.pool.get('sale.order.line')
        partner_currency = {}
        if context is None:
            context = {}
        # If date was specified, use it as date invoiced, usefull when invoices are generated this month and put the
        # last day of the last month as invoice date
        if date_inv:
            context['date_inv'] = date_inv
        for o in self.browse(cr, uid, ids, context=context):
            currency_id = o.pricelist_id.currency_id.id
            if (o.partner_id.id in partner_currency) and (partner_currency[o.partner_id.id] <> currency_id):
                raise osv.except_osv(
                    _('Error !'),
                    _('You cannot group sales having different currencies for the same partner.'))

            partner_currency[o.partner_id.id] = currency_id
            lines = []
            for line in o.order_line:
                if line.invoiced:
                    continue
                elif (line.state in states):
                    lines.append(line.id)
            created_lines = obj_sale_order_line.invoice_line_create(cr, uid, lines)
            if created_lines:
                invoices.setdefault(o.partner_id.id, []).append((o, created_lines))
        if not invoices:
            for o in self.browse(cr, uid, ids, context=context):
                for i in o.invoice_ids:
                    if i.state == 'draft':
                        return i.id
        for val in invoices.values():
            if grouped:
                res = self._make_invoice(cr, uid, val[0][0], reduce(lambda x, y: x + y, [l for o, l in val], []), context=context)
                invoice_ref = ''
                for o, l in val:
                    invoice_ref += o.name + '|'
                    self.write(cr, uid, [o.id], {'state': 'progress'})
                    if o.order_policy == 'picking':
                        picking_obj.write(cr, uid, map(lambda x: x.id, o.picking_ids), {'invoice_state': 'invoiced'})
                    cr.execute('insert into sale_order_invoice_rel (order_id,invoice_id) values (%s,%s)', (o.id, res))
                invoice.write(cr, uid, [res], {'origin': invoice_ref, 'name': invoice_ref})
            else:
                for order, il in val:
                    res = self._make_invoice(cr, uid, order, il, context=context)
                    invoice_ids.append(res)
                    self.write(cr, uid, [order.id], {'state': 'progress'})
                    if order.order_policy == 'picking':
                        picking_obj.write(cr, uid, map(lambda x: x.id, order.picking_ids), {'invoice_state': 'invoiced'})
                    cr.execute('insert into sale_order_invoice_rel (order_id,invoice_id) values (%s,%s)', (order.id, res))
        return res

    def action_invoice_cancel(self, cr, uid, ids, context=None):
        if context is None:
            context = {}
        for sale in self.browse(cr, uid, ids, context=context):
            for line in sale.order_line:
                #
                # Check if the line is invoiced (has asociated invoice
                # lines from non-cancelled invoices).
                #
                invoiced = False
                for iline in line.invoice_lines:
                    if iline.invoice_id and iline.invoice_id.state != 'cancel':
                        invoiced = True
                        break
                # Update the line (only when needed)
                if line.invoiced != invoiced:
                    self.pool.get('sale.order.line').write(cr, uid, [line.id], {'invoiced': invoiced}, context=context)
        self.write(cr, uid, ids, {'state': 'invoice_except', 'invoice_ids': False}, context=context)
        return True

    def action_invoice_end(self, cr, uid, ids, context=None):
        for order in self.browse(cr, uid, ids, context=context):
            #
            # Update the sale order lines state (and invoiced flag).
            #
            for line in order.order_line:
                vals = {}
                #
                # Check if the line is invoiced (has asociated invoice
                # lines from non-cancelled invoices).
                #
                invoiced = False
                for iline in line.invoice_lines:
                    if iline.invoice_id and iline.invoice_id.state != 'cancel':
                        invoiced = True
                        break
                if line.invoiced != invoiced:
                    vals['invoiced'] = invoiced
                # If the line was in exception state, now it gets confirmed.
                if line.state == 'exception':
                    vals['state'] = 'confirmed'
                # Update the line (only when needed).
                if vals:
                    self.pool.get('sale.order.line').write(cr, uid, [line.id], vals, context=context)
            #
            # Update the sales order state.
            #
            if order.state == 'invoice_except':
                self.write(cr, uid, [order.id], {'state': 'progress'}, context=context)
        return True

    def action_cancel(self, cr, uid, ids, context=None):
        wf_service = netsvc.LocalService("workflow")
        if context is None:
            context = {}
        sale_order_line_obj = self.pool.get('sale.order.line')
        proc_obj = self.pool.get('procurement.order')
        for sale in self.browse(cr, uid, ids, context=context):
            for pick in sale.picking_ids:
                if pick.state not in ('draft', 'cancel'):
                    raise osv.except_osv(
                        _('Could not cancel sales order !'),
                        _('You must first cancel all picking attached to this sales order.'))
                if pick.state == 'cancel':
                    for mov in pick.move_lines:
                        proc_ids = proc_obj.search(cr, uid, [('move_id', '=', mov.id)])
                        if proc_ids:
                            for proc in proc_ids:
                                wf_service.trg_validate(uid, 'procurement.order', proc, 'button_check', cr)
            for r in self.read(cr, uid, ids, ['picking_ids']):
                for pick in r['picking_ids']:
                    wf_service.trg_validate(uid, 'stock.picking', pick, 'button_cancel', cr)
            for inv in sale.invoice_ids:
                if inv.state not in ('draft', 'cancel'):
                    raise osv.except_osv(
                        _('Could not cancel this sales order !'),
                        _('You must first cancel all invoices attached to this sales order.'))
            for r in self.read(cr, uid, ids, ['invoice_ids']):
                for inv in r['invoice_ids']:
                    wf_service.trg_validate(uid, 'account.invoice', inv, 'invoice_cancel', cr)
            sale_order_line_obj.write(cr, uid, [l.id for l in  sale.order_line],
                    {'state': 'cancel'})
            message = _("The sales order '%s' has been cancelled.") % (sale.name,)
            self.log(cr, uid, sale.id, message)
        self.write(cr, uid, ids, {'state': 'cancel'})
        return True

    def action_wait(self, cr, uid, ids, *args):
        for o in self.browse(cr, uid, ids):
            if not o.order_line:
                raise osv.except_osv(_('Error !'),_('You cannot confirm a sale order which has no line.'))
            if (o.order_policy == 'manual'):
                self.write(cr, uid, [o.id], {'state': 'manual', 'date_confirm': time.strftime(DEFAULT_SERVER_DATE_FORMAT)})
            else:
                self.write(cr, uid, [o.id], {'state': 'progress', 'date_confirm': time.strftime(DEFAULT_SERVER_DATE_FORMAT)})
            self.pool.get('sale.order.line').button_confirm(cr, uid, [x.id for x in o.order_line])
            message = _("The quotation '%s' has been converted to a sales order.") % (o.name,)
            self.log(cr, uid, o.id, message)
        return True

    def procurement_lines_get(self, cr, uid, ids, *args):
        res = []
        for order in self.browse(cr, uid, ids, context={}):
            for line in order.order_line:
                if line.procurement_id:
                    res.append(line.procurement_id.id)
        return res

    # if mode == 'finished':
    #   returns True if all lines are done, False otherwise
    # if mode == 'canceled':
    #   returns True if there is at least one canceled line, False otherwise
    def test_state(self, cr, uid, ids, mode, *args):
        assert mode in ('finished', 'canceled'), _("invalid mode for test_state")
        finished = True
        canceled = False
        notcanceled = False
        write_done_ids = []
        write_cancel_ids = []
        for order in self.browse(cr, uid, ids, context={}):
            for line in order.order_line:
                if (not line.procurement_id) or (line.procurement_id.state=='done'):
                    if line.state != 'done':
                        write_done_ids.append(line.id)
                else:
                    finished = False
                if line.procurement_id:
                    if (line.procurement_id.state == 'cancel'):
                        canceled = True
                        if line.state != 'exception':
                            write_cancel_ids.append(line.id)
                    else:
                        notcanceled = True
        if write_done_ids:
            self.pool.get('sale.order.line').write(cr, uid, write_done_ids, {'state': 'done'})
        if write_cancel_ids:
            self.pool.get('sale.order.line').write(cr, uid, write_cancel_ids, {'state': 'exception'})

        if mode == 'finished':
            return finished
        elif mode == 'canceled':
            return canceled
            if notcanceled:
                return False
            return canceled

    def _prepare_order_line_procurement(self, cr, uid, order, line, move_id, date_planned, context=None):
        return {
            'name': line.name,
            'origin': order.name,
            'date_planned': date_planned,
            'product_id': line.product_id.id,
            'product_qty': line.product_uom_qty,
            'product_uom': line.product_uom.id,
            'product_uos_qty': (line.product_uos and line.product_uos_qty)\
                    or line.product_uom_qty,
            'product_uos': (line.product_uos and line.product_uos.id)\
                    or line.product_uom.id,
            'location_id': order.shop_id.warehouse_id.lot_stock_id.id,
            'procure_method': line.type,
            'move_id': move_id,
            'company_id': order.company_id.id,
            'note': line.notes
        }
        
    def _order_line_move_date(self, cr, uid, line):
        """Compute the Stock Move date for the Sale Order Line"""
        date_planned = datetime.strptime(line.order_id.date_order,
                                         DEFAULT_SERVER_DATE_FORMAT)
        date_planned += timedelta(days=line.delay or 0.0)
        date_planned -= timedelta(days=line.order_id.company_id.security_lead)
        return date_planned.strftime(DEFAULT_SERVER_DATETIME_FORMAT)


    def _prepare_order_line_move(self, cr, uid, order, line, picking_id, date_planned, context=None):
        location_id = order.shop_id.warehouse_id.lot_stock_id.id
        output_id = order.shop_id.warehouse_id.lot_output_id.id
        return {
            'name': line.name[:250],
            'picking_id': picking_id,
            'product_id': line.product_id.id,
            'date': date_planned,
            'date_expected': date_planned,
            'product_qty': line.product_uom_qty,
            'product_uom': line.product_uom.id,
            'product_uos_qty': (line.product_uos and line.product_uos_qty) or line.product_uom_qty,
            'product_uos': (line.product_uos and line.product_uos.id)\
                    or line.product_uom.id,
            'product_packaging': line.product_packaging.id,
            'address_id': line.address_allotment_id.id or order.partner_shipping_id.id,
            'location_id': location_id,
            'location_dest_id': output_id,
            'sale_line_id': line.id,
            'tracking_id': False,
            'state': 'draft',
            #'state': 'waiting',
            'note': line.notes,
            'company_id': order.company_id.id,
            'price_unit': line.product_id.standard_price or 0.0
        }

    def _prepare_order_picking(self, cr, uid, order, context=None):
        pick_name = self.pool.get('ir.sequence').get(cr, uid, 'stock.picking.out')
        return {
            'name': pick_name,
            'origin': order.name,
            'date': order.date_order,
            'type': 'out',
            'state': 'auto',
            'move_type': order.picking_policy,
            'sale_id': order.id,
            'address_id': order.partner_shipping_id.id,
            'note': order.note,
            'invoice_state': (order.order_policy=='picking' and '2binvoiced') or 'none',
            'company_id': order.company_id.id,
        }

    def ship_recreate(self, cr, uid, order, line, move_id, proc_id):
        # FIXME: deals with potentially cancelled shipments, seems broken (specially if shipment has production lot)
        """
        Define ship_recreate for process after shipping exception
        param order: sale order to which the order lines belong
        param line: sale order line records to procure
        param move_id: the ID of stock move
        param proc_id: the ID of procurement
        """
        move_obj = self.pool.get('stock.move')
        if order.state == 'shipping_except':
            for pick in order.picking_ids:
                for move in pick.move_lines:
                    if move.state == 'cancel':
                        mov_ids = move_obj.search(cr, uid, [('state', '=', 'cancel'),('sale_line_id', '=', line.id),('picking_id', '=', pick.id)])
                        if mov_ids:
                            for mov in move_obj.browse(cr, uid, mov_ids):
                                # FIXME: the following seems broken: what if move_id doesn't exist? What if there are several mov_ids? Shouldn't that be a sum?
                                move_obj.write(cr, uid, [move_id], {'product_qty': mov.product_qty, 'product_uos_qty': mov.product_uos_qty})
                                self.pool.get('procurement.order').write(cr, uid, [proc_id], {'product_qty': mov.product_qty, 'product_uos_qty': mov.product_uos_qty})
        return True

    def _get_date_planned(self, cr, uid, order, line, start_date, context=None):
        date_planned = datetime.strptime(start_date, DEFAULT_SERVER_DATE_FORMAT) + relativedelta(days=line.delay or 0.0)    
        date_planned = (date_planned - timedelta(days=order.company_id.security_lead)).strftime(DEFAULT_SERVER_DATETIME_FORMAT)
        return date_planned

    def _create_pickings_and_procurements(self, cr, uid, order, order_lines, picking_id=False, context=None):
        """Create the required procurements to supply sale order lines, also connecting
        the procurements to appropriate stock moves in order to bring the goods to the
        sale order's requested location.

        If ``picking_id`` is provided, the stock moves will be added to it, otherwise
        a standard outgoing picking will be created to wrap the stock moves, as returned
        by :meth:`~._prepare_order_picking`.

        Modules that wish to customize the procurements or partition the stock moves over
        multiple stock pickings may override this method and call ``super()`` with
        different subsets of ``order_lines`` and/or preset ``picking_id`` values.

        :param browse_record order: sale order to which the order lines belong
        :param list(browse_record) order_lines: sale order line records to procure
        :param int picking_id: optional ID of a stock picking to which the created stock moves
                               will be added. A new picking will be created if ommitted.
        :return: True
        """
        move_obj = self.pool.get('stock.move')
        picking_obj = self.pool.get('stock.picking')
        procurement_obj = self.pool.get('procurement.order')
        proc_ids = []

        for line in order_lines:
            if line.state == 'done':
                continue

<<<<<<< HEAD
            date_planned = self._order_line_move_date(cr, uid, line)
=======
            date_planned = self._get_date_planned(cr, uid, order, line, order.date_order, context=context)
>>>>>>> da7f6d23

            if line.product_id:
                if line.product_id.product_tmpl_id.type in ('product', 'consu'):
                    if not picking_id:
                        picking_id = picking_obj.create(cr, uid, self._prepare_order_picking(cr, uid, order, context=context))
                    move_id = move_obj.create(cr, uid, self._prepare_order_line_move(cr, uid, order, line, picking_id, date_planned, context=context))
                else:
                    # a service has no stock move
                    move_id = False

                proc_id = procurement_obj.create(cr, uid, self._prepare_order_line_procurement(cr, uid, order, line, move_id, date_planned, context=context))
                proc_ids.append(proc_id)
                line.write({'procurement_id': proc_id})
                self.ship_recreate(cr, uid, order, line, move_id, proc_id)

        wf_service = netsvc.LocalService("workflow")
        if picking_id:
            wf_service.trg_validate(uid, 'stock.picking', picking_id, 'button_confirm', cr)

        for proc_id in proc_ids:
            wf_service.trg_validate(uid, 'procurement.order', proc_id, 'button_confirm', cr)

        val = {}
        if order.state == 'shipping_except':
            val['state'] = 'progress'
            val['shipped'] = False

            if (order.order_policy == 'manual'):
                for line in order.order_line:
                    if (not line.invoiced) and (line.state not in ('cancel', 'draft')):
                        val['state'] = 'manual'
                        break
        order.write(val)
        return True

    def action_ship_create(self, cr, uid, ids, context=None):
        for order in self.browse(cr, uid, ids, context=context):
            self._create_pickings_and_procurements(cr, uid, order, order.order_line, None, context=context)
        return True

    def action_ship_end(self, cr, uid, ids, context=None):
        for order in self.browse(cr, uid, ids, context=context):
            val = {'shipped': True}
            if order.state == 'shipping_except':
                val['state'] = 'progress'
                if (order.order_policy == 'manual'):
                    for line in order.order_line:
                        if (not line.invoiced) and (line.state not in ('cancel', 'draft')):
                            val['state'] = 'manual'
                            break
            for line in order.order_line:
                towrite = []
                if line.state == 'exception':
                    towrite.append(line.id)
                if towrite:
                    self.pool.get('sale.order.line').write(cr, uid, towrite, {'state': 'done'}, context=context)
            self.write(cr, uid, [order.id], val)
        return True

    def _log_event(self, cr, uid, ids, factor=0.7, name='Open Order'):
        invs = self.read(cr, uid, ids, ['date_order', 'partner_id', 'amount_untaxed'])
        for inv in invs:
            part = inv['partner_id'] and inv['partner_id'][0]
            pr = inv['amount_untaxed'] or 0.0
            partnertype = 'customer'
            eventtype = 'sale'
            event = {
                'name': 'Order: '+name,
                'som': False,
                'description': 'Order '+str(inv['id']),
                'document': '',
                'partner_id': part,
                'date': time.strftime(DEFAULT_SERVER_DATE_FORMAT),
                'user_id': uid,
                'partner_type': partnertype,
                'probability': 1.0,
                'planned_revenue': pr,
                'planned_cost': 0.0,
                'type': eventtype
            }
            self.pool.get('res.partner.event').create(cr, uid, event)

    def has_stockable_products(self, cr, uid, ids, *args):
        for order in self.browse(cr, uid, ids):
            for order_line in order.order_line:
                if order_line.product_id and order_line.product_id.product_tmpl_id.type in ('product', 'consu'):
                    return True
        return False
sale_order()

# TODO add a field price_unit_uos
# - update it on change product and unit price
# - use it in report if there is a uos
class sale_order_line(osv.osv):

    def _amount_line(self, cr, uid, ids, field_name, arg, context=None):
        tax_obj = self.pool.get('account.tax')
        cur_obj = self.pool.get('res.currency')
        res = {}
        if context is None:
            context = {}
        for line in self.browse(cr, uid, ids, context=context):
            price = line.price_unit * (1 - (line.discount or 0.0) / 100.0)
            taxes = tax_obj.compute_all(cr, uid, line.tax_id, price, line.product_uom_qty, line.order_id.partner_invoice_id.id, line.product_id, line.order_id.partner_id)
            cur = line.order_id.pricelist_id.currency_id
            res[line.id] = cur_obj.round(cr, uid, cur, taxes['total'])
        return res

    def _number_packages(self, cr, uid, ids, field_name, arg, context=None):
        res = {}
        for line in self.browse(cr, uid, ids, context=context):
            try:
                res[line.id] = int((line.product_uom_qty+line.product_packaging.qty-0.0001) / line.product_packaging.qty)
            except:
                res[line.id] = 1
        return res

    def _get_uom_id(self, cr, uid, *args):
        try:
            proxy = self.pool.get('ir.model.data')
            result = proxy.get_object_reference(cr, uid, 'product', 'product_uom_unit')
            return result[1]
        except Exception, ex:
            return False

    _name = 'sale.order.line'
    _description = 'Sales Order Line'
    _columns = {
        'order_id': fields.many2one('sale.order', 'Order Reference', required=True, ondelete='cascade', select=True, readonly=True, states={'draft':[('readonly',False)]}),
        'name': fields.char('Description', size=256, required=True, select=True, readonly=True, states={'draft': [('readonly', False)]}),
        'sequence': fields.integer('Sequence', help="Gives the sequence order when displaying a list of sales order lines."),
        'delay': fields.float('Delivery Lead Time', required=True, help="Number of days between the order confirmation the shipping of the products to the customer", readonly=True, states={'draft': [('readonly', False)]}),
        'product_id': fields.many2one('product.product', 'Product', domain=[('sale_ok', '=', True)], change_default=True),
        'invoice_lines': fields.many2many('account.invoice.line', 'sale_order_line_invoice_rel', 'order_line_id', 'invoice_id', 'Invoice Lines', readonly=True),
        'invoiced': fields.boolean('Invoiced', readonly=True),
        'procurement_id': fields.many2one('procurement.order', 'Procurement'),
        'price_unit': fields.float('Unit Price', required=True, digits_compute= dp.get_precision('Sale Price'), readonly=True, states={'draft': [('readonly', False)]}),
        'price_subtotal': fields.function(_amount_line, string='Subtotal', digits_compute= dp.get_precision('Sale Price')),
        'tax_id': fields.many2many('account.tax', 'sale_order_tax', 'order_line_id', 'tax_id', 'Taxes', readonly=True, states={'draft': [('readonly', False)]}),
        'type': fields.selection([('make_to_stock', 'from stock'), ('make_to_order', 'on order')], 'Procurement Method', required=True, readonly=True, states={'draft': [('readonly', False)]},
            help="If 'on order', it triggers a procurement when the sale order is confirmed to create a task, purchase order or manufacturing order linked to this sale order line."),
        'property_ids': fields.many2many('mrp.property', 'sale_order_line_property_rel', 'order_id', 'property_id', 'Properties', readonly=True, states={'draft': [('readonly', False)]}),
        'address_allotment_id': fields.many2one('res.partner.address', 'Allotment Partner'),
        'product_uom_qty': fields.float('Quantity (UoM)', digits_compute= dp.get_precision('Product UoS'), required=True, readonly=True, states={'draft': [('readonly', False)]}),
        'product_uom': fields.many2one('product.uom', 'Unit of Measure ', required=True, readonly=True, states={'draft': [('readonly', False)]}),
        'product_uos_qty': fields.float('Quantity (UoS)' ,digits_compute= dp.get_precision('Product UoS'), readonly=True, states={'draft': [('readonly', False)]}),
        'product_uos': fields.many2one('product.uom', 'Product UoS'),
        'product_packaging': fields.many2one('product.packaging', 'Packaging'),
        'move_ids': fields.one2many('stock.move', 'sale_line_id', 'Inventory Moves', readonly=True),
        'discount': fields.float('Discount (%)', digits=(16, 2), readonly=True, states={'draft': [('readonly', False)]}),
        'number_packages': fields.function(_number_packages, type='integer', string='Number Packages'),
        'notes': fields.text('Notes'),
        'th_weight': fields.float('Weight', readonly=True, states={'draft': [('readonly', False)]}),
        'state': fields.selection([('cancel', 'Cancelled'),('draft', 'Draft'),('confirmed', 'Confirmed'),('exception', 'Exception'),('done', 'Done')], 'State', required=True, readonly=True,
                help='* The \'Draft\' state is set when the related sales order in draft state. \
                    \n* The \'Confirmed\' state is set when the related sales order is confirmed. \
                    \n* The \'Exception\' state is set when the related sales order is set as exception. \
                    \n* The \'Done\' state is set when the sales order line has been picked. \
                    \n* The \'Cancelled\' state is set when a user cancel the sales order related.'),
        'order_partner_id': fields.related('order_id', 'partner_id', type='many2one', relation='res.partner', store=True, string='Customer'),
        'salesman_id':fields.related('order_id', 'user_id', type='many2one', relation='res.users', store=True, string='Salesman'),
        'company_id': fields.related('order_id', 'company_id', type='many2one', relation='res.company', string='Company', store=True, readonly=True),
    }
    _order = 'sequence, id'
    _defaults = {
        'product_uom' : _get_uom_id,
        'discount': 0.0,
        'delay': 0.0,
        'product_uom_qty': 1,
        'product_uos_qty': 1,
        'sequence': 10,
        'invoiced': 0,
        'state': 'draft',
        'type': 'make_to_stock',
        'product_packaging': False,
        'price_unit': 0.0,
    }

    def invoice_line_create(self, cr, uid, ids, context=None):
        if context is None:
            context = {}

        def _get_line_qty(line):
            if (line.order_id.invoice_quantity=='order') or not line.procurement_id:
                if line.product_uos:
                    return line.product_uos_qty or 0.0
                return line.product_uom_qty
            else:
                return self.pool.get('procurement.order').quantity_get(cr, uid,
                        line.procurement_id.id, context=context)

        def _get_line_uom(line):
            if (line.order_id.invoice_quantity=='order') or not line.procurement_id:
                if line.product_uos:
                    return line.product_uos.id
                return line.product_uom.id
            else:
                return self.pool.get('procurement.order').uom_get(cr, uid,
                        line.procurement_id.id, context=context)

        create_ids = []
        sales = {}
        for line in self.browse(cr, uid, ids, context=context):
            if not line.invoiced:
                if line.product_id:
                    a = line.product_id.product_tmpl_id.property_account_income.id
                    if not a:
                        a = line.product_id.categ_id.property_account_income_categ.id
                    if not a:
                        raise osv.except_osv(_('Error !'),
                                _('There is no income account defined ' \
                                        'for this product: "%s" (id:%d)') % \
                                        (line.product_id.name, line.product_id.id,))
                else:
                    prop = self.pool.get('ir.property').get(cr, uid,
                            'property_account_income_categ', 'product.category',
                            context=context)
                    a = prop and prop.id or False
                uosqty = _get_line_qty(line)
                uos_id = _get_line_uom(line)
                pu = 0.0
                if uosqty:
                    pu = round(line.price_unit * line.product_uom_qty / uosqty,
                            self.pool.get('decimal.precision').precision_get(cr, uid, 'Sale Price'))
                fpos = line.order_id.fiscal_position or False
                a = self.pool.get('account.fiscal.position').map_account(cr, uid, fpos, a)
                if not a:
                    raise osv.except_osv(_('Error !'),
                                _('There is no income category account defined in default Properties for Product Category or Fiscal Position is not defined !'))
                inv_id = self.pool.get('account.invoice.line').create(cr, uid, {
                    'name': line.name,
                    'origin': line.order_id.name,
                    'account_id': a,
                    'price_unit': pu,
                    'quantity': uosqty,
                    'discount': line.discount,
                    'uos_id': uos_id,
                    'product_id': line.product_id.id or False,
                    'invoice_line_tax_id': [(6, 0, [x.id for x in line.tax_id])],
                    'note': line.notes,
                    'account_analytic_id': line.order_id.project_id and line.order_id.project_id.id or False,
                })
                cr.execute('insert into sale_order_line_invoice_rel (order_line_id,invoice_id) values (%s,%s)', (line.id, inv_id))
                self.write(cr, uid, [line.id], {'invoiced': True})
                sales[line.order_id.id] = True
                create_ids.append(inv_id)
        # Trigger workflow events
        wf_service = netsvc.LocalService("workflow")
        for sid in sales.keys():
            wf_service.trg_write(uid, 'sale.order', sid, cr)
        return create_ids

    def button_cancel(self, cr, uid, ids, context=None):
        for line in self.browse(cr, uid, ids, context=context):
            if line.invoiced:
                raise osv.except_osv(_('Invalid action !'), _('You cannot cancel a sale order line that has already been invoiced!'))
            for move_line in line.move_ids:
                if move_line.state != 'cancel':
                    raise osv.except_osv(
                            _('Could not cancel sales order line!'),
                            _('You must first cancel stock moves attached to this sales order line.'))
        return self.write(cr, uid, ids, {'state': 'cancel'})

    def button_confirm(self, cr, uid, ids, context=None):
        return self.write(cr, uid, ids, {'state': 'confirmed'})

    def button_done(self, cr, uid, ids, context=None):
        wf_service = netsvc.LocalService("workflow")
        res = self.write(cr, uid, ids, {'state': 'done'})
        for line in self.browse(cr, uid, ids, context=context):
            wf_service.trg_write(uid, 'sale.order', line.order_id.id, cr)
        return res

    def uos_change(self, cr, uid, ids, product_uos, product_uos_qty=0, product_id=None):
        product_obj = self.pool.get('product.product')
        if not product_id:
            return {'value': {'product_uom': product_uos,
                'product_uom_qty': product_uos_qty}, 'domain': {}}

        product = product_obj.browse(cr, uid, product_id)
        value = {
            'product_uom': product.uom_id.id,
        }
        # FIXME must depend on uos/uom of the product and not only of the coeff.
        try:
            value.update({
                'product_uom_qty': product_uos_qty / product.uos_coeff,
                'th_weight': product_uos_qty / product.uos_coeff * product.weight
            })
        except ZeroDivisionError:
            pass
        return {'value': value}

    def copy_data(self, cr, uid, id, default=None, context=None):
        if not default:
            default = {}
        default.update({'state': 'draft', 'move_ids': [], 'invoiced': False, 'invoice_lines': []})
        return super(sale_order_line, self).copy_data(cr, uid, id, default, context=context)

    def product_packaging_change(self, cr, uid, ids, pricelist, product, qty=0, uom=False,
                                   partner_id=False, packaging=False, flag=False, context=None):
        if not product:
            return {'value': {'product_packaging': False}}
        product_obj = self.pool.get('product.product')
        product_uom_obj = self.pool.get('product.uom')
        pack_obj = self.pool.get('product.packaging')
        warning = {}
        result = {}
        warning_msgs = ''
        if flag:
            res = self.product_id_change(cr, uid, ids, pricelist=pricelist,
                    product=product, qty=qty, uom=uom, partner_id=partner_id,
                    packaging=packaging, flag=False, context=context)
            warning_msgs = res.get('warning') and res['warning']['message']

        products = product_obj.browse(cr, uid, product, context=context)
        if not products.packaging:
            packaging = result['product_packaging'] = False
        elif not packaging and products.packaging and not flag:
            packaging = products.packaging[0].id
            result['product_packaging'] = packaging

        if packaging:
            default_uom = products.uom_id and products.uom_id.id
            pack = pack_obj.browse(cr, uid, packaging, context=context)
            q = product_uom_obj._compute_qty(cr, uid, uom, pack.qty, default_uom)
#            qty = qty - qty % q + q
            if qty and (q and not (qty % q) == 0):
                ean = pack.ean or _('(n/a)')
                qty_pack = pack.qty
                type_ul = pack.ul
                if not warning_msgs:
                    warn_msg = _("You selected a quantity of %d Units.\n"
                                "But it's not compatible with the selected packaging.\n"
                                "Here is a proposition of quantities according to the packaging:\n"
                                "EAN: %s Quantity: %s Type of ul: %s") % \
                                    (qty, ean, qty_pack, type_ul.name)
                    warning_msgs += _("Picking Information ! : ") + warn_msg + "\n\n"
                warning = {
                       'title': _('Configuration Error !'),
                       'message': warning_msgs
                }
            result['product_uom_qty'] = qty

        return {'value': result, 'warning': warning}

    def product_id_change(self, cr, uid, ids, pricelist, product, qty=0,
            uom=False, qty_uos=0, uos=False, name='', partner_id=False,
            lang=False, update_tax=True, date_order=False, packaging=False, fiscal_position=False, flag=False, context=None):
        context = context or {}
        lang = lang or context.get('lang',False)
        if not  partner_id:
            raise osv.except_osv(_('No Customer Defined !'), _('You have to select a customer in the sales form !\nPlease set one customer before choosing a product.'))
        warning = {}
        product_uom_obj = self.pool.get('product.uom')
        partner_obj = self.pool.get('res.partner')
        product_obj = self.pool.get('product.product')
        context = {'lang': lang, 'partner_id': partner_id}
        if partner_id:
            lang = partner_obj.browse(cr, uid, partner_id).lang
        context_partner = {'lang': lang, 'partner_id': partner_id}

        if not product:
            return {'value': {'th_weight': 0, 'product_packaging': False,
                'product_uos_qty': qty}, 'domain': {'product_uom': [],
                   'product_uos': []}}
        if not date_order:
            date_order = time.strftime(DEFAULT_SERVER_DATE_FORMAT)

        res = self.product_packaging_change(cr, uid, ids, pricelist, product, qty, uom, partner_id, packaging, context=context)
        result = res.get('value', {})
        warning_msgs = res.get('warning') and res['warning']['message'] or ''
        product_obj = product_obj.browse(cr, uid, product, context=context)

        uom2 = False
        if uom:
            uom2 = product_uom_obj.browse(cr, uid, uom)
            if product_obj.uom_id.category_id.id != uom2.category_id.id:
                uom = False
        if uos:
            if product_obj.uos_id:
                uos2 = product_uom_obj.browse(cr, uid, uos)
                if product_obj.uos_id.category_id.id != uos2.category_id.id:
                    uos = False
            else:
                uos = False
        if product_obj.description_sale:
            result['notes'] = product_obj.description_sale
        fpos = fiscal_position and self.pool.get('account.fiscal.position').browse(cr, uid, fiscal_position) or False
        if update_tax: #The quantity only have changed
            result['delay'] = (product_obj.sale_delay or 0.0)
            result['tax_id'] = self.pool.get('account.fiscal.position').map_tax(cr, uid, fpos, product_obj.taxes_id)
            result.update({'type': product_obj.procure_method})

        if not flag:
            result['name'] = self.pool.get('product.product').name_get(cr, uid, [product_obj.id], context=context_partner)[0][1]
        domain = {}
        if (not uom) and (not uos):
            result['product_uom'] = product_obj.uom_id.id
            if product_obj.uos_id:
                result['product_uos'] = product_obj.uos_id.id
                result['product_uos_qty'] = qty * product_obj.uos_coeff
                uos_category_id = product_obj.uos_id.category_id.id
            else:
                result['product_uos'] = False
                result['product_uos_qty'] = qty
                uos_category_id = False
            result['th_weight'] = qty * product_obj.weight
            domain = {'product_uom':
                        [('category_id', '=', product_obj.uom_id.category_id.id)],
                        'product_uos':
                        [('category_id', '=', uos_category_id)]}

        elif uos and not uom: # only happens if uom is False
            result['product_uom'] = product_obj.uom_id and product_obj.uom_id.id
            result['product_uom_qty'] = qty_uos / product_obj.uos_coeff
            result['th_weight'] = result['product_uom_qty'] * product_obj.weight
        elif uom: # whether uos is set or not
            default_uom = product_obj.uom_id and product_obj.uom_id.id
            q = product_uom_obj._compute_qty(cr, uid, uom, qty, default_uom)
            if product_obj.uos_id:
                result['product_uos'] = product_obj.uos_id.id
                result['product_uos_qty'] = qty * product_obj.uos_coeff
            else:
                result['product_uos'] = False
                result['product_uos_qty'] = qty
            result['th_weight'] = q * product_obj.weight        # Round the quantity up

        if not uom2:
            uom2 = product_obj.uom_id
        if (product_obj.type=='product') and (product_obj.virtual_available * uom2.factor < qty * product_obj.uom_id.factor) \
          and (product_obj.procure_method=='make_to_stock'):
            warn_msg = _('You plan to sell %.2f %s but you only have %.2f %s available !\nThe real stock is %.2f %s. (without reservations)') % \
                    (qty, uom2 and uom2.name or product_obj.uom_id.name,
                     max(0,product_obj.virtual_available), product_obj.uom_id.name,
                     max(0,product_obj.qty_available), product_obj.uom_id.name)
            warning_msgs += _("Not enough stock ! : ") + warn_msg + "\n\n"
        # get unit price

        if not pricelist:
            warn_msg = _('You have to select a pricelist or a customer in the sales form !\n'
                    'Please set one before choosing a product.')
            warning_msgs += _("No Pricelist ! : ") + warn_msg +"\n\n"
        else:
            price = self.pool.get('product.pricelist').price_get(cr, uid, [pricelist],
                    product, qty or 1.0, partner_id, {
                        'uom': uom or result.get('product_uom'),
                        'date': date_order,
                        })[pricelist]
            if price is False:
                warn_msg = _("Couldn't find a pricelist line matching this product and quantity.\n"
                        "You have to change either the product, the quantity or the pricelist.")

                warning_msgs += _("No valid pricelist line found ! :") + warn_msg +"\n\n"
            else:
                result.update({'price_unit': price})
        if warning_msgs:
            warning = {
                       'title': _('Configuration Error !'),
                       'message' : warning_msgs
                    }
        return {'value': result, 'domain': domain, 'warning': warning}

    def product_uom_change(self, cursor, user, ids, pricelist, product, qty=0,
            uom=False, qty_uos=0, uos=False, name='', partner_id=False,
            lang=False, update_tax=True, date_order=False, context=None):
        context = context or {}
        lang = lang or ('lang' in context and context['lang'])
        res = self.product_id_change(cursor, user, ids, pricelist, product,
                qty=qty, uom=uom, qty_uos=qty_uos, uos=uos, name=name,
                partner_id=partner_id, lang=lang, update_tax=update_tax,
                date_order=date_order, context=context)
        if 'product_uom' in res['value']:
            del res['value']['product_uom']
        if not uom:
            res['value']['price_unit'] = 0.0
        return res

    def unlink(self, cr, uid, ids, context=None):
        if context is None:
            context = {}
        """Allows to delete sales order lines in draft,cancel states"""
        for rec in self.browse(cr, uid, ids, context=context):
            if rec.state not in ['draft', 'cancel']:
                raise osv.except_osv(_('Invalid action !'), _('Cannot delete a sales order line which is in state \'%s\'!') %(rec.state,))
        return super(sale_order_line, self).unlink(cr, uid, ids, context=context)

sale_order_line()

class sale_config_picking_policy(osv.osv_memory):
    _name = 'sale.config.picking_policy'
    _inherit = 'res.config'

    _columns = {
        'name': fields.char('Name', size=64),
        'sale_orders': fields.boolean('Based on Sales Orders',),
        'deli_orders': fields.boolean('Based on Delivery Orders'),
        'task_work': fields.boolean('Based on Tasks\' Work'),
        'timesheet': fields.boolean('Based on Timesheet'),
        'order_policy': fields.selection([
            ('manual', 'Invoice Based on Sales Orders'),
            ('picking', 'Invoice Based on Deliveries'),
        ], 'Main Method Based On', required=True, help="You can generate invoices based on sales orders or based on shippings."),
        'charge_delivery': fields.boolean('Do you charge the delivery?'),
        'time_unit': fields.many2one('product.uom','Main Working Time Unit')
    }
    _defaults = {
        'order_policy': 'manual',
        'time_unit': lambda self, cr, uid, c: self.pool.get('product.uom').search(cr, uid, [('name', '=', _('Hour'))], context=c) and self.pool.get('product.uom').search(cr, uid, [('name', '=', _('Hour'))], context=c)[0] or False,
    }

    def onchange_order(self, cr, uid, ids, sale, deli, context=None):
        res = {}
        if sale:
            res.update({'order_policy': 'manual'})
        elif deli:
            res.update({'order_policy': 'picking'})
        return {'value':res}

    def execute(self, cr, uid, ids, context=None):
        ir_values_obj = self.pool.get('ir.values')
        data_obj = self.pool.get('ir.model.data')
        menu_obj = self.pool.get('ir.ui.menu')
        module_obj = self.pool.get('ir.module.module')
        module_upgrade_obj = self.pool.get('base.module.upgrade')
        module_name = []

        group_id = data_obj.get_object(cr, uid, 'base', 'group_sale_salesman').id

        wizard = self.browse(cr, uid, ids)[0]

        if wizard.sale_orders:
            menu_id = data_obj.get_object(cr, uid, 'sale', 'menu_invoicing_sales_order_lines').id
            menu_obj.write(cr, uid, menu_id, {'groups_id':[(4,group_id)]})

        if wizard.deli_orders:
            menu_id = data_obj.get_object(cr, uid, 'sale', 'menu_action_picking_list_to_invoice').id
            menu_obj.write(cr, uid, menu_id, {'groups_id':[(4,group_id)]})

        if wizard.task_work:
            module_name.append('project_timesheet')
            module_name.append('project_mrp')
            module_name.append('account_analytic_analysis')

        if wizard.timesheet:
            module_name.append('account_analytic_analysis')

        if wizard.charge_delivery:
            module_name.append('delivery')

        if len(module_name):
            module_ids = []
            need_install = False
            module_ids = []
            for module in module_name:
                data_id = module_obj.name_search(cr, uid , module, [], '=')
                module_ids.append(data_id[0][0])

            for module in module_obj.browse(cr, uid, module_ids):
                if module.state == 'uninstalled':
                    module_obj.state_update(cr, uid, [module.id], 'to install', ['uninstalled'], context)
                    need_install = True
                    cr.commit()
            if need_install:
                pooler.restart_pool(cr.dbname, update_module=True)[1]

        if wizard.time_unit:
            prod_id = data_obj.get_object(cr, uid, 'product', 'product_consultant').id
            product_obj = self.pool.get('product.product')
            product_obj.write(cr, uid, prod_id, {'uom_id':wizard.time_unit.id, 'uom_po_id': wizard.time_unit.id})

        ir_values_obj.set(cr, uid, 'default', False, 'order_policy', ['sale.order'], wizard.order_policy)
        if wizard.task_work and wizard.time_unit:
            company_id = self.pool.get('res.users').browse(cr, uid, uid).company_id.id
            self.pool.get('res.company').write(cr, uid, [company_id], {
                'project_time_mode_id': wizard.time_unit.id
            }, context=context)

sale_config_picking_policy()

# vim:expandtab:smartindent:tabstop=4:softtabstop=4:shiftwidth=4:<|MERGE_RESOLUTION|>--- conflicted
+++ resolved
@@ -703,7 +703,7 @@
             'note': line.notes
         }
         
-    def _order_line_move_date(self, cr, uid, line):
+    def _order_line_move_date(self, cr, uid, line, context=None):
         """Compute the Stock Move date for the Sale Order Line"""
         date_planned = datetime.strptime(line.order_id.date_order,
                                          DEFAULT_SERVER_DATE_FORMAT)
@@ -810,11 +810,7 @@
             if line.state == 'done':
                 continue
 
-<<<<<<< HEAD
-            date_planned = self._order_line_move_date(cr, uid, line)
-=======
-            date_planned = self._get_date_planned(cr, uid, order, line, order.date_order, context=context)
->>>>>>> da7f6d23
+            date_planned = self._order_line_move_date(cr, uid, line, context=context)
 
             if line.product_id:
                 if line.product_id.product_tmpl_id.type in ('product', 'consu'):

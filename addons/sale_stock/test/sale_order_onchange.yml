-
  Only sales manager Creates product so let's check with access rights of salemanager.
-
  !context
    uid: 'res_sale_stock_salesmanager'
-
  In order to test the onchange of the Sale Order, I create a product
-
  !record {model: product.product, id: product_onchange1}:
    name: 'Devil Worship Book'
    list_price: 66.6
    default_code: 'DWB00001'
-
  In sale order to test process of onchange of Sale Order with access rights of saleman.
-
  !context
    uid: 'res_sale_stock_salesman'
-
  Now i create a sale order that uses my new product
-
  !record {model: sale.order, id: sale_order_onchange1}:
    partner_id: base.res_partner_2
    order_line:
      - product_id: sale_stock.product_onchange1
        product_uom_qty: 10
-
  I verify that the onchange of product on sale order line was correctly triggered
-
<<<<<<< HEAD
  !python {model: sale.order}: |
    from openerp.tools import float_compare
    order_line = self.browse(cr, uid, ref('sale_order_onchange1')).order_line
    assert order_line[0].name == u'Devil Worship Book', "The onchange function of product was not correctly triggered"
    assert float_compare(order_line[0].price_unit, 66.6, precision_digits=2) == 0, "The onchange function of product was not correctly triggered"
=======
  !assert {model: sale.order, id: sale_order_onchange1, string: The onchange function of product was not correctly triggered}:
    - order_line[0].name == u'[DWB00001] Devil Worship Book'
    - order_line[0].price_unit == 66.6
>>>>>>> 7d010293
<|MERGE_RESOLUTION|>--- conflicted
+++ resolved
@@ -26,14 +26,8 @@
 -
   I verify that the onchange of product on sale order line was correctly triggered
 -
-<<<<<<< HEAD
   !python {model: sale.order}: |
     from openerp.tools import float_compare
     order_line = self.browse(cr, uid, ref('sale_order_onchange1')).order_line
-    assert order_line[0].name == u'Devil Worship Book', "The onchange function of product was not correctly triggered"
-    assert float_compare(order_line[0].price_unit, 66.6, precision_digits=2) == 0, "The onchange function of product was not correctly triggered"
-=======
-  !assert {model: sale.order, id: sale_order_onchange1, string: The onchange function of product was not correctly triggered}:
-    - order_line[0].name == u'[DWB00001] Devil Worship Book'
-    - order_line[0].price_unit == 66.6
->>>>>>> 7d010293
+    assert order_line[0].name == u'[DWB00001] Devil Worship Book', "The onchange function of product was not correctly triggered"
+    assert float_compare(order_line[0].price_unit, 66.6, precision_digits=2) == 0, "The onchange function of product was not correctly triggered"
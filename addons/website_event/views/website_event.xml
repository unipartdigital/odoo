<?xml version="1.0" encoding="utf-8"?>
<openerp>
<data>

<template id="event_script" inherit_id="website.assets_frontend" name="Country Events Snippet Script">
    <xpath expr="/t" position="inside">
        <script type="text/javascript" src="/website_event/static/src/js/website_geolocation.js"></script>
    </xpath>
</template>

<template id="assets_editor" inherit_id="website.assets_editor" name="Event Editor" groups="event.group_event_manager">
    <xpath expr="." position="inside">
        <script type="text/javascript" src="/website_event/static/src/js/website_event.editor.js"></script>
        <script type="text/javascript" src="/website_event/static/src/js/website.tour.event.js"></script>
    </xpath>
</template>

<!-- Layout add nav and footer -->
<template id="header_footer_custom" inherit_id="website.footer_default" name="Footer Events Link">
    <xpath expr="//ul[@id='products']" position="inside">
        <li><a href="/event">Events</a></li>
    </xpath>
</template>

<!-- Page -->
<template id="index" name="Events">
    <t t-call="website.layout">
      <div id="wrap">
        <div class="oe_structure"/>
        <div class="container">
            <div class="row mt8">
                <div class="col-sm-5">
                    <ol class="breadcrumb mb0">
                        <li>
                            <a href="/event">Our Events</a>
                        </li>
                        <li t-if="current_date"><t t-esc="current_date"/></li>
                        <li t-if="current_type"><t t-esc="current_type.name"/></li>
                        <li t-if="current_country"><t t-esc="current_country.name"/></li>
                    </ol>
                </div><div class="col-sm-7">
                    <t t-call="website.pager" >
                        <t t-set="classname">pull-right</t>
                    </t>
                </div>
            </div>
            <div class="row mt32 mb32">
                <div class="col-md-9" id="middle_column">
                    <div class="text-center text-muted" t-if="not event_ids">
                      <h1>No event found</h1>
                      <t groups="base.group_website_publisher">
                          <p groups="event.group_event_manager">Use the top menu <i>'Content'</i> to create your first event.</p>
                      </t>
                    </div>
                    <ul class="media-list">
                        <li t-foreach="event_ids" t-as="event" class="media">
                            <div itemscope="itemscope" itemtype="http://schema.org/Event" class="media-body">
                                <h4 class="media-heading">
                                    <a itemprop="url" t-att-class="event.state == 'done' and 'text-success'" t-attf-href="/event/#{ slug(event) }/#{(not event.menu_id) and 'register' or ''}"><span itemprop="name" t-field="event.name"> </span></a>
                                    <small t-if="not event.address_id" class="label label-info">Online</small>
                                    <small t-if="not event.website_published" class="label label-danger">not published</small>
                                </h4>
                                <div>
                                    <t t-if="event.organizer_id">
                                        Organized by: <span t-field="event.organizer_id"> </span>
                                    </t>
                                </div>
                                <div>
                                    <i class="fa fa-clock-o"></i> <span itemprop="startDate" t-field="event.date_begin" t-field-options='{"hide_seconds":"True"}'> </span> <i>to</i> <span itemprop="endDate" t-field="event.date_end" t-field-options='{"hide_seconds":"True"}'> </span>
                                </div>
                                <div itemprop="location" t-field="event.address_id" t-field-options='{
                                    "widget": "contact",
                                    "fields": ["city"]
                                    }'/>
                                <div class="text-muted" t-if="event.type">
                                    <i class="fa fa-tag"></i> <span t-field="event.type"/>
                                </div>
                            </div>
                        </li>
                    </ul>
                </div>
                <div class="col-md-3 oe_structure" id="right_column">
                </div>
            </div>
        </div>
        <div class="oe_structure"/>
      </div>
    </t>
</template>

<template id="event_right_photos" inherit_id="website_event.index" optional="disabled" name="Photos">
    <xpath expr="//div[@id='right_column']" position="inside">
        <div class="row">
            <div class="col-md-12 mb16">
                <div class="oe_demo">
                    <img src="/website_event/static/src/img/openerp_enterprise_of_the_year.png" class="img-rounded"/>
                    <div class="text-center"><a href="/event">Photos of Past Events</a></div>
                </div>
            </div>
            <div class="col-md-12 mb16">
                <div class="oe_demo">
                    <img src="/website_event/static/src/img/training.jpg" class="img-rounded"/>
                    <div class="text-center"><a href="/event">Our Trainings</a></div>
                </div>
            </div>
        </div>
    </xpath>
</template>

<template id="event_right_quotes" inherit_id="website_event.index" optional="disabled" name="Quotes">
    <xpath expr="//div[@id='right_column']" position="inside">
        <div class="row">
            <div class="col-md-12 mb16">
                <blockquote class="oe_snippet_body">
                    <p>
                        Write here a quote from one of your attendees.
                        It gives confidence in your
                        events.
                    </p>
                    <small>Author</small>
                </blockquote>
            </div>
        </div>
    </xpath>
</template>

<template id="event_right_country_event" inherit_id="website_event.index" optional="disabled" name="Country Events">
    <xpath expr="//div[@id='right_column']" position="inside">
        <div class="row">
            <div class="col-md-12 mb16 mt16 country_events">
                <div class="country_events_list">
                    <div class="text-muted text-center">
                        <h1>
                            <i class="fa fa-flag fa-5x"></i>
                        </h1>
                        <h1>Events from Your Country</h1>
                    </div>
                </div>
            </div>
        </div>
    </xpath>
</template>

<template id="event_left_column" optional="enabled" inherit_id="website_event.index" name="Filters">
    <xpath expr="//div[@id='middle_column']" position="attributes">
        <attribute name="class">col-md-6</attribute>
    </xpath>
    <xpath expr="//div[@id='middle_column']" position="before">
        <div class="col-md-3 css_noprint" id="left_column">
            <ul class="nav nav-pills nav-stacked">
                <t t-foreach="dates" t-as="date">
                    <li t-att-class="searches.get('date') == date[0] and 'active' or ''" t-if="date[3] or (date[0] in ('old','all'))">
                        <a t-attf-href="/event?{{ keep_query('country', 'type', date=date[0]) }}"><t t-esc="date[1]"/>
                            <span t-if="date[3]" class="badge pull-right"><t t-esc="date[3]"/></span>
                        </a>
                    </li>
                </t>
            </ul>
        </div>
    </xpath>
</template>

<template id="event_category" inherit_id="website_event.event_left_column" optional="disabled" name="Filter by Category">
    <xpath expr="//div[@id='left_column']" position="inside">
        <ul class="nav nav-pills nav-stacked mt32">
            <t t-foreach="types" t-as="type">
                <li t-if="type['type']"
                    t-att-class="searches.get('type') == str(type['type'] and type['type'][0]) and 'active' or ''">
                    <a t-attf-href="/event?{{ keep_query('country', 'date', type=type['type'][0]) }}"><t t-esc="type['type'][1]"/>
                        <span class="badge pull-right"><t t-esc="type['type_count']"/></span>
                    </a>
                </li>
            </t>
        </ul>
    </xpath>
</template>

<template id="event_location" inherit_id="website_event.event_left_column" optional="disabled" name="Filter by Country">
    <xpath expr="//div[@id='left_column']" position="inside">
        <ul class="nav nav-pills nav-stacked mt32">
<<<<<<< HEAD
            <t t-foreach="countries" t-as="country">
                <li t-if="country['country_id']" t-att-class="searches.get('country') == str(country['country_id'] and country['country_id'][0]) and 'active' or ''">
                    <a t-attf-href="/event?{{ keep_query('type', 'data', country=country['country_id'][0]) }}"><t t-esc="country['country_id'][1]"/>
                        <span class="badge pull-right"><t t-esc="country['country_id_count']"/></span>
=======
            <t t-foreach="countries">
                <li t-if="country_id" t-att-class="searches.get('country') == str(country_id and country_id[0]) and 'active' or ''">
                    <a t-attf-href="/event/?{{ keep_query('type', 'date', country=country_id[0]) }}"><t t-esc="country_id[1]"/>
                        <span class="badge pull-right"><t t-esc="country_id_count"/></span>
                    </a>
                </li>
                <li t-if="not country_id" t-att-class="searches.get('country') == 'online' and 'active' or ''">
                    <a t-attf-href="/event/?{{ keep_query('type', 'date', country='online') }}">
                        <span>Online Events</span>
                        <span class="badge pull-right"><t t-esc="country_id_count"/></span>
>>>>>>> 20cc18dc
                    </a>
                </li>
            </t>
        </ul>
    </xpath>
</template>

<template id="layout">
    <t t-call="website.layout">
      <div id="wrap" class="js_event">
        <div class="container">
            <div class="row mt8">
                <div class="col-sm-7" id="event_menu">
                    <ol class="breadcrumb mb0" t-if="not event.menu_id">
                        <li><a href="/event">All Events</a></li>
                        <li t-if="event.type">
                            <a t-attf-href="/event?type=#{event.type.id}" t-esc="event.type.name"/>
                        </li>
                        <li t-if="event.country_id">
                            <a t-attf-href="/event?country=#{event.country_id.id}" t-esc="event.country_id.name"/>
                        </li>
                        <li class="active">
                            <span t-field="event.name"/>
                        </li>
                    </ol>
                    <ol class="breadcrumb mb0" id="event_menu" t-if="event.menu_id">
                        <t t-foreach="event.menu_id.child_id" t-as="submenu">
                            <t t-call="website.submenu"/>
                        </t>
                    </ol>
                </div>
                <div class="col-sm-5" groups="event.group_event_manager">
                    <t t-call="website.publish_management">
                      <t t-set="object" t-value="event"/>
                      <t t-set="publish_edit" t-value="True"/>
                      <t t-set="action" t-value="'event.action_event_view'"/>
                    </t>
                </div>
            </div>
        </div>
        <t t-raw="0"/>
        <div class="oe_structure"/>
      </div>
    </t>
</template>

<template id="template_location">
    <t t-call="website_event.layout">
        <section class="container" data-snippet-id="title">
            <h1 class="text-center">Event Location</h1>
        </section>
        <div class="oe_structure oe_empty"/>
    </t>
</template>

<template id="template_intro">
    <t t-call="website_event.layout">
        <section class="container" data-snippet-id="title">
            <h1 class="text-center">Event Introduction</h1>
        </section>
        <div class="oe_structure oe_empty"/>
    </t>
</template>

<template id="event_details">
    <t t-call="website_event.layout">
        <div itemscope="itemscope" itemtype="http://schema.org/Event" class="container">
            <h1 itemprop="name" class="text-center" t-field="event.name"></h1>
            <h4 class="text-center text-muted">
                <i class="fa fa-clock-o"></i> <span itemprop="startDate" t-field="event.date_begin" t-field-options='{"hide_seconds":"True"}'/> to
                <span itemprop="endDate" t-field="event.date_end" t-field-options='{"hide_seconds":"True"}'/>
            </h4>
            <h4 class="text-center text-muted"
                t-field="event.address_id" t-field-options='{
                "widget": "contact",
                "fields": ["city"]
                }'/>
            <div class="row mt32 mb32">
                <t t-raw="0"/>
            </div>
        </div>
    </t>
</template>

<template id="404">
    <t t-call="website.layout">
        <div id="wrap">
            <div class="oe_structure oe_empty">
                <div class="container">
                    <h1 class="mt32">Event not found!</h1>
                    <p>Sorry, the requested event is not available anymore.</p>
                    <p><a t-attf-href="/event">Return to the event list.</a></p>
                </div>
            </div>
        </div>
    </t>
</template>

<template id="event_description_full">
    <t t-call="website_event.event_details">
        <div class="col-md-8">
            <div itemprop="description" t-field="event.description"></div>
            <div class="clearfix"/>
            <ul class="media-list" id="comment">
                <li t-foreach="event.website_message_ids" t-as="comment" class="media">
                    <div class="media-body">
                        <t t-call="website.publish_management">
                            <t t-set="object" t-value="comment"/>
                            <t t-set="publish_edit" t-value="True"/>
                        </t>
                        <t t-raw="comment.body"/>
                        <small class="pull-right muted text-right">
                            <div t-field="comment.author_id"/>
                            <div t-field="comment.date" t-field-options='{"hide_seconds":"True"}'/>
                        </small>
                    </div>
                </li>
            </ul>
        </div>
        <div class="col-md-4 css_noprint">
            <div class="clearfix"/>

            <div class="panel panel-default" t-if="event.address_id">
                <div class="panel-heading">
                    <h4>Where</h4>
                </div>
                <div class="panel-body">
                    <a t-att-href="event.google_map_link()" target="_BLANK">
                        <img t-att-src="event.google_map_img()" width="100%%"/>
                    </a>
                    <div itemprop="location" class="mt16 mb8" t-field="event.address_id" t-field-options='{
                        "widget": "contact",
                        "fields": ["address", "phone", "mobile", "fax", "email"]
                        }'/>
                </div>
            </div>

            <div class="panel panel-default">
                <div class="panel-heading">
                    <h4>When</h4>
                </div>
                <div class="panel-body">
                    <i class="fa fa-clock-o"></i> From <span t-field="event.date_begin" t-field-options='{"hide_seconds":"True"}'> </span><br/>
                    <i class="fa fa-clock-o"></i> To <span t-field="event.date_end" t-field-options='{"hide_seconds":"True"}'> </span>
                </div>
            </div>

            <div class="panel panel-default" t-if="event.organizer_id">
                <div class="panel-heading">
                    <h4>Organizer</h4>
                </div>
                <div class="panel-body" t-field="event.organizer_id" t-field-options='{
                    "widget": "contact",
                    "fields": ["name", "phone", "mobile", "fax", "email"]
                    }'/>
            </div>

            <div class="panel panel-default">
                <div class="panel-heading">
                    <h4>Social Stream</h4>
                </div>
                <div class="panel-body">
                    <t t-call="website_mail.follow"><t t-set="object" t-value="event"/></t>
                    <div t-if="event.twitter_hashtag" class="mt16">
                        <p><strong>Participate on Twitter</strong></p>
                        <p class="text-muted">
                            Find out what people see and say about this event,
                            and join the conversation.
                        </p>
                        <p><strong>Use this tag:
                            <a t-att-href="'http://twitter.com/search?q=%23'+event.twitter_hashtag" target="_blank" class="label label-primary">#<span t-field="event.twitter_hashtag"/></a>
                        </strong></p>
                    </div>
                </div>
            </div>
        </div>
    </t>
</template>

<template id="country_events" name="Country Events" inherit_id="website.snippets">
    <xpath expr="//div[@id='snippet_content']" position="inside">
        <div>
            <div class="oe_snippet_thumbnail">
                <div style="background: white;box-shadow:none;-webkit-box-shadow:none;" class="oe_snippet_thumbnail_img" >
                    <i class="fa fa-flag fa-5x text-muted"></i>
                </div>
                <span class="oe_snippet_thumbnail_title">Local Events</span>
            </div>
            <div class="oe_snippet_body oe_country_events mb16 mt16">
                <div class="country_events_list">
                    <div class="text-muted text-left">
                        <div>
                            <img class="img-rounded img-responsive" src="/website_event/static/src/img/world_map.jpg"></img>
                        </div>
                        <div>Events in visitor's country</div>
                    </div>
                </div>
            </div>
        </div>
    </xpath>
    <xpath expr="//div[@id='snippet_options']" position="inside">
        <div data-snippet-option-id='country_events'
            data-selector=".oe_country_events"
            data-selector-siblings="p, h1, h2, h3, blockquote, .well, .panel"
            data-selector-children=".content"
           >
        </div>
    </xpath>
</template>

<template id="country_events_list" name="Country">
    <t t-ignore="true">
        <t t-if="events">
            <div class="country_events_list">
                <div>
                    <t t-if="country">
                        <img class="img-rounded img-responsive" t-att-src="'/website/image?model=res.country&amp;field=image&amp;id='+str(country.id)"></img>
                        <h4><b>Events: <span t-esc="country.name"></span></b></h4>
                    </t>
                    <t t-if="not country">
                        <img class="img-rounded img-responsive" src="/website_event/static/src/img/world_map.jpg"></img>
                        <h4><b>Upcoming Events</b></h4>
                    </t>
                    <div t-foreach="events[:5]" t-as="event_dict" class="oe_website_overflow_ellipsis mb8">
                        <t t-if="not event_dict['event'].website_published">
                            <span class="label label-danger"><i class="fa fa-ban"></i></span>
                        </t>
                        <t t-if="event_dict['event'].address_id">
                            <i class="fa fa-map-marker"></i>
                        </t>
                        <t t-if="not event_dict['event'].address_id">
                            <i class="fa fa-cloud"></i>
                        </t>
                        <b><span t-esc="event_dict['date']"/>: <span><a t-att-href="event_dict['url']"><t t-esc="event_dict['event'].name"/></a></span></b>
                    </div>
                    <t t-if="len(events) > 5">
                        <div t-if="country">
                            <b><a t-att-href="'/event?country='+str(country.id)">See all events from <span t-esc="country.name"></span></a></b>
                        </div>
                        <div t-if="not country">
                            <b><a href="/event"> See all upcoming events </a></b>
                        </div>
                    </t>
                </div>
            </div>
        </t>
    </t>
</template>

<template id="website.layout_footer_copyright" inherit_id="website.layout" name="Footer Copyright">
  <xpath expr="//footer" position="inside">
      <div class="container mt16 mb8">
          <div class="pull-right" t-ignore="true" t-if="not editable">
            Powered by <a class="label label-danger" href="http://www.odoo.com/page/website-builder">Odoo</a>.
            Try the <a href="http://www.odoo.com/page/website-builder">open source website builder</a>.
          </div>
          <div class="pull-left text-muted">
              Copyright &amp;copy; <span t-field="res_company.name">Company name</span>
          </div>
      </div>
  </xpath>
</template>


<!-- User Navbar -->
<template id="content_new_event" inherit_id="website.user_navbar" groups="event.group_event_manager">
    <xpath expr="//ul[@id='oe_systray']/li/ul[@class='dropdown-menu oe_content_menu']" position="inside">
         <li><a href="#" data-action="new_event">New Event</a></li>
    </xpath>
</template>
</data>
</openerp><|MERGE_RESOLUTION|>--- conflicted
+++ resolved
@@ -178,23 +178,16 @@
 <template id="event_location" inherit_id="website_event.event_left_column" optional="disabled" name="Filter by Country">
     <xpath expr="//div[@id='left_column']" position="inside">
         <ul class="nav nav-pills nav-stacked mt32">
-<<<<<<< HEAD
             <t t-foreach="countries" t-as="country">
                 <li t-if="country['country_id']" t-att-class="searches.get('country') == str(country['country_id'] and country['country_id'][0]) and 'active' or ''">
-                    <a t-attf-href="/event?{{ keep_query('type', 'data', country=country['country_id'][0]) }}"><t t-esc="country['country_id'][1]"/>
+                    <a t-attf-href="/event?{{ keep_query('type', 'date', country=country['country_id'][0]) }}"><t t-esc="country['country_id'][1]"/>
                         <span class="badge pull-right"><t t-esc="country['country_id_count']"/></span>
-=======
-            <t t-foreach="countries">
-                <li t-if="country_id" t-att-class="searches.get('country') == str(country_id and country_id[0]) and 'active' or ''">
-                    <a t-attf-href="/event/?{{ keep_query('type', 'date', country=country_id[0]) }}"><t t-esc="country_id[1]"/>
-                        <span class="badge pull-right"><t t-esc="country_id_count"/></span>
                     </a>
                 </li>
-                <li t-if="not country_id" t-att-class="searches.get('country') == 'online' and 'active' or ''">
-                    <a t-attf-href="/event/?{{ keep_query('type', 'date', country='online') }}">
+                <li t-if="not country['country_id']" t-att-class="searches.get('country') == 'online' and 'active' or ''">
+                    <a t-attf-href="/event?{{ keep_query('type', 'date', country='online') }}">
                         <span>Online Events</span>
-                        <span class="badge pull-right"><t t-esc="country_id_count"/></span>
->>>>>>> 20cc18dc
+                        <span class="badge pull-right"><t t-esc="country['country_id_count']"/></span>
                     </a>
                 </li>
             </t>

# -*- coding: utf-8 -*-
##############################################################################
#
#    OpenERP, Open Source Management Solution
#    Copyright (C) 2013-Today OpenERP SA (<http://www.openerp.com>).
#
#    This program is free software: you can redistribute it and/or modify
#    it under the terms of the GNU Affero General Public License as
#    published by the Free Software Foundation, either version 3 of the
#    License, or (at your option) any later version.
#
#    This program is distributed in the hope that it will be useful,
#    but WITHOUT ANY WARRANTY; without even the implied warranty of
#    MERCHANTABILITY or FITNESS FOR A PARTICULAR PURPOSE.  See the
#    GNU Affero General Public License for more details.
#
#    You should have received a copy of the GNU Affero General Public License
#    along with this program.  If not, see <http://www.gnu.org/licenses/>.
#
##############################################################################

from openerp import SUPERUSER_ID
from openerp.addons.web import http
from openerp.addons.web.http import request
from openerp.tools.translate import _
from openerp.addons.website.controllers.main import Website as controllers
controllers = controllers()


from datetime import datetime, timedelta
import time
from dateutil.relativedelta import relativedelta
from openerp import tools
import werkzeug.urls
import GeoIP

class website_event(http.Controller):
    @http.route(['/event', '/event/page/<int:page>'], type='http', auth="public", website=True, multilang=True)
    def events(self, page=1, **searches):
        cr, uid, context = request.cr, request.uid, request.context
        event_obj = request.registry['event.event']
        type_obj = request.registry['event.type']
        country_obj = request.registry['res.country']

        searches.setdefault('date', 'all')
        searches.setdefault('type', 'all')
        searches.setdefault('country', 'all')

        domain_search = {}

        def sdn(date):
            return date.strftime('%Y-%m-%d 23:59:59')
        def sd(date):
            return date.strftime(tools.DEFAULT_SERVER_DATETIME_FORMAT)
        today = datetime.today()
        dates = [
            ['all', _('Next Events'), [("date_end", ">", sd(today))], 0],
            ['today', _('Today'), [
                ("date_end", ">", sd(today)),
                ("date_begin", "<", sdn(today))],
                0],
            ['week', _('This Week'), [
                ("date_end", ">=", sd(today + relativedelta(days=-today.weekday()))),
                ("date_begin", "<", sdn(today  + relativedelta(days=6-today.weekday())))],
                0],
            ['nextweek', _('Next Week'), [
                ("date_end", ">=", sd(today + relativedelta(days=7-today.weekday()))),
                ("date_begin", "<", sdn(today  + relativedelta(days=13-today.weekday())))],
                0],
            ['month', _('This month'), [
                ("date_end", ">=", sd(today.replace(day=1))),
                ("date_begin", "<", (today.replace(day=1) + relativedelta(months=1)).strftime('%Y-%m-%d 00:00:00'))],
                0],
            ['nextmonth', _('Next month'), [
                ("date_end", ">=", sd(today.replace(day=1) + relativedelta(months=1))),
                ("date_begin", "<", (today.replace(day=1)  + relativedelta(months=2)).strftime('%Y-%m-%d 00:00:00'))],
                0],
            ['old', _('Old Events'), [
                ("date_end", "<", today.strftime('%Y-%m-%d 00:00:00'))],
                0],
        ]

        # search domains
        current_date = None
        current_type = None
        current_country = None
        for date in dates:
            if searches["date"] == date[0]:
                domain_search["date"] = date[2]
                if date[0] != 'all':
                    current_date = date[1]
        if searches["type"] != 'all':
            current_type = type_obj.browse(cr, uid, int(searches['type']), context=context)
            domain_search["type"] = [("type", "=", int(searches["type"]))]
        if searches["country"] != 'all':
            current_country = country_obj.browse(cr, uid, int(searches['country']), context=context)
            domain_search["country"] = [("country_id", "=", int(searches["country"]))]

        def dom_without(without):
            domain = [('state', "in", ['draft','confirm','done'])]
            for key, search in domain_search.items():
                if key != without:
                    domain += search
            return domain

        # count by domains without self search
        for date in dates:
            if date[0] <> 'old':
                date[3] = event_obj.search(
                    request.cr, request.uid, dom_without('date') + date[2],
                    count=True, context=request.context)

        domain = dom_without('type')
        types = event_obj.read_group(
            request.cr, request.uid, domain, ["id", "type"], groupby="type",
            orderby="type", context=request.context)
        type_count = event_obj.search(request.cr, request.uid, domain,
                                      count=True, context=request.context)
        types.insert(0, {
            'type_count': type_count,
            'type': ("all", _("All Categories"))
        })

        domain = dom_without('country')
        countries = event_obj.read_group(
            request.cr, request.uid, domain, ["id", "country_id"],
            groupby="country_id", orderby="country_id", context=request.context)
        country_id_count = event_obj.search(request.cr, request.uid, domain,
                                            count=True, context=request.context)
        countries.insert(0, {
            'country_id_count': country_id_count,
            'country_id': ("all", _("All Countries"))
        })

        step = 5
        event_count = event_obj.search(
            request.cr, request.uid, dom_without("none"), count=True,
            context=request.context)
        pager = request.website.pager(url="/event", total=event_count, page=page, step=step, scope=5)

        order = 'website_published desc, date_begin'
        if searches.get('date','all') == 'old':
            order = 'website_published desc, date_begin desc'
        obj_ids = event_obj.search(
            request.cr, request.uid, dom_without("none"), limit=step,
            offset=pager['offset'], order=order, context=request.context)
        events_ids = event_obj.browse(request.cr, request.uid, obj_ids,
                                      context=request.context)

        values = {
            'current_date': current_date,
            'current_country': current_country,
            'current_type': current_type,
            'event_ids': events_ids,
            'dates': dates,
            'types': types,
            'countries': countries,
            'pager': pager,
            'searches': searches,
            'search_path': "?%s" % werkzeug.url_encode(searches),
        }

        return request.website.render("website_event.index", values)

    @http.route(['/event/<model("event.event"):event>/page/<page:page>'], type='http', auth="public", website=True, multilang=True)
    def event_page(self, event, page, **post):
        values = {
            'event': event,
            'main_object': event
        }
        return request.website.render(page, values)

    @http.route(['/event/<model("event.event"):event>'], type='http', auth="public", website=True, multilang=True)
    def event(self, event, **post):
        if event.menu_id and event.menu_id.child_id:
            target_url = event.menu_id.child_id[0].url
        else:
            target_url = '/event/%s/register' % str(event.id)
        if post.get('enable_editor') == '1':
            target_url += '?enable_editor=1'
        return request.redirect(target_url);

    @http.route(['/event/<model("event.event"):event>/register'], type='http', auth="public", website=True, multilang=True)
    def event_register(self, event, **post):
        values = {
            'event': event,
            'main_object': event,
            'range': range,
        }
        return request.website.render("website_event.event_description_full", values)

    @http.route('/event/add_event', type='http', auth="user", multilang=True, methods=['POST'], website=True)
    def add_event(self, event_name="New Event", **kwargs):
        return self._add_event(event_name, request.context, **kwargs)

    def _add_event(self, event_name=None, context={}, **kwargs):
        if not event_name:
            event_name = _("New Event")
        Event = request.registry.get('event.event')
        date_begin = datetime.today() + timedelta(days=(14))
        vals = {
            'name': event_name,
            'date_begin': date_begin.strftime('%Y-%m-%d'),
            'date_end': (date_begin + timedelta(days=(1))).strftime('%Y-%m-%d'),
        }
        event_id = Event.create(request.cr, request.uid, vals, context=context)
<<<<<<< HEAD
        return request.redirect("/event/%s?enable_editor=1" % event_id)
=======
        return request.redirect("/event/%s/?enable_editor=1" % event_id)

    def get_visitors_country(self):
        GI = GeoIP.open('/usr/share/GeoIP/GeoIP.dat', 0)
        return {'country_code': GI.country_code_by_addr(request.httprequest.remote_addr), 'country_name': GI.country_name_by_addr(request.httprequest.remote_addr)}
    
    def get_formated_date(self, event):
        start_date = datetime.strptime(event.date_begin, tools.DEFAULT_SERVER_DATETIME_FORMAT).date()
        end_date = datetime.strptime(event.date_end, tools.DEFAULT_SERVER_DATETIME_FORMAT).date()
        return ('%s %s%s') % (start_date.strftime("%b"), start_date.strftime("%e"), (end_date != start_date and ("-"+end_date.strftime("%e")) or ""))
    
    @http.route('/event/get_country_event_list', type='http', auth='public', website=True)
    def get_country_events(self ,**post):
        country_obj = request.registry['res.country']
        event_obj = request.registry['event.event']
        cr, uid, context,event_ids = request.cr, request.uid, request.context,[]
        country_code = self.get_visitors_country()['country_code']
        result = {'events':[],'country':False}
        if country_code:
            country_ids = country_obj.search(request.cr, request.uid, [('code', '=', country_code)], context=request.context)
            event_ids = event_obj.search(request.cr, request.uid, ['|', ('address_id', '=', None),('country_id.code', '=', country_code),('date_begin','>=', time.strftime('%Y-%m-%d 00:00:00')),('state', '=', 'confirm')], order="date_begin", context=request.context)
        if not event_ids:
            event_ids = event_obj.search(request.cr, request.uid, [('date_begin','>=', time.strftime('%Y-%m-%d 00:00:00')),('state', '=', 'confirm')], order="date_begin", context=request.context)
        for event in event_obj.browse(request.cr, request.uid, event_ids, context=request.context)[:6]:
            if country_code and event.country_id.code == country_code:
                result['country'] = country_obj.browse(request.cr, request.uid, country_ids[0], context=request.context)
            result['events'].append({
                 "date": self.get_formated_date(event),
                 "event": event,
                 "url": event.website_url})
        return request.website.render("website_event.country_events_list",result)
>>>>>>> c96f080e
<|MERGE_RESOLUTION|>--- conflicted
+++ resolved
@@ -204,10 +204,7 @@
             'date_end': (date_begin + timedelta(days=(1))).strftime('%Y-%m-%d'),
         }
         event_id = Event.create(request.cr, request.uid, vals, context=context)
-<<<<<<< HEAD
         return request.redirect("/event/%s?enable_editor=1" % event_id)
-=======
-        return request.redirect("/event/%s/?enable_editor=1" % event_id)
 
     def get_visitors_country(self):
         GI = GeoIP.open('/usr/share/GeoIP/GeoIP.dat', 0)
@@ -237,5 +234,4 @@
                  "date": self.get_formated_date(event),
                  "event": event,
                  "url": event.website_url})
-        return request.website.render("website_event.country_events_list",result)
->>>>>>> c96f080e
+        return request.website.render("website_event.country_events_list",result)
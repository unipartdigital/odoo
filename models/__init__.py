--- conflicted
+++ resolved
@@ -1,10 +1,4 @@
 # -*- coding: utf-8 -*-
 # Part of Odoo. See LICENSE file for full copyright and licensing details.
 
-<<<<<<< HEAD
-from . import sale_order
-from . import website
-=======
-from . import sale_coupon_rule
-from . import sale_order
->>>>>>> 5c98e532
+from . import sale_order
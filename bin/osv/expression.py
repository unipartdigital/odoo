#!/usr/bin/env python
# -*- encoding: utf-8 -*-
##############################################################################
#
#    OpenERP, Open Source Management Solution	
#    Copyright (C) 2004-2009 Tiny SPRL (<http://tiny.be>). All Rights Reserved
#    $Id$
#
#    This program is free software: you can redistribute it and/or modify
#    it under the terms of the GNU General Public License as published by
#    the Free Software Foundation, either version 3 of the License, or
#    (at your option) any later version.
#
#    This program is distributed in the hope that it will be useful,
#    but WITHOUT ANY WARRANTY; without even the implied warranty of
#    MERCHANTABILITY or FITNESS FOR A PARTICULAR PURPOSE.  See the
#    GNU General Public License for more details.
#
#    You should have received a copy of the GNU General Public License
#    along with this program.  If not, see <http://www.gnu.org/licenses/>.
#
##############################################################################

from tools import flatten, reverse_enumerate
import fields


class expression(object):
    """
    parse a domain expression
    use a real polish notation
    leafs are still in a ('foo', '=', 'bar') format
    For more info: http://christophe-simonis-at-tiny.blogspot.com/2008/08/new-new-domain-notation.html 
    """

    def _is_operator(self, element):
        return isinstance(element, (str, unicode)) and element in ['&', '|', '!']

    def _is_leaf(self, element, internal=False):
        OPS = ('=', '!=', '<>', '<=', '<', '>', '>=', '=like', 'like', 'not like', 'ilike', 'not ilike', 'in', 'not in', 'child_of')
        INTERNAL_OPS = OPS + ('inselect',)
        return (isinstance(element, tuple) or isinstance(element, list)) \
           and len(element) == 3 \
           and (((not internal) and element[1] in OPS) \
                or (internal and element[1] in INTERNAL_OPS))

    def __execute_recursive_in(self, cr, s, f, w, ids, op, type):
        res = []
<<<<<<< HEAD
        for i in range(0, len(ids), cr.IN_MAX):
            subids = ids[i:i+cr.IN_MAX]
            cr.execute('SELECT "%s"'    \
                       '  FROM "%s"'    \
                       ' WHERE "%s" in (%s)' % (s, f, w, ','.join(['%s']*len(subids))),
                       subids)
            res += [r[0] for r in cr.fetchall() if r[0]]
        return res + (res and self.__execute_recursive_in(cr, s, f, w, res) or [])
=======
        if ids:
            if op in ['<','>','>=','<=']:
                cr.execute('SELECT "%s"'    \
                               '  FROM "%s"'    \
                               ' WHERE "%s" %s %s' % (s, f, w, op, ids[0]))
                res.extend([r[0] for r in cr.fetchall()])
            else:
                for i in range(0, len(ids), cr.IN_MAX):
                    subids = ids[i:i+cr.IN_MAX]
                    cr.execute('SELECT "%s"'    \
                               '  FROM "%s"'    \
                               ' WHERE "%s" in (%s)' % (s, f, w, ','.join(['%s']*len(subids))),
                               subids)
                    res.extend([r[0] for r in cr.fetchall()])
        else:
            cr.execute('SELECT distinct("%s")'    \
                           '  FROM "%s" where "%s" is not null'  % (s, f, s)),
            res.extend([r[0] for r in cr.fetchall()])
        return res
>>>>>>> 122230e7


    def __init__(self, exp):
        # check if the expression is valid
        if not reduce(lambda acc, val: acc and (self._is_operator(val) or self._is_leaf(val)), exp, True):
            raise ValueError('Bad domain expression: %r' % (exp,))
        self.__exp = exp
        self.__tables = {}  # used to store the table to use for the sql generation. key = index of the leaf
        self.__joins = []
        self.__main_table = None # 'root' table. set by parse()
        self.__DUMMY_LEAF = (1, '=', 1) # a dummy leaf that must not be parsed or sql generated


    def parse(self, cr, uid, table, context):
        """ transform the leafs of the expression """
        if not self.__exp:
            return self

        def _rec_get(ids, table, parent=None, left='id', prefix=''):
            if table._parent_store and (not table.pool._init):
# TODO: Improve where joins are implemented for many with '.', replace by:
# doms += ['&',(prefix+'.parent_left','<',o.parent_right),(prefix+'.parent_left','>=',o.parent_left)]
                doms = []
                for o in table.browse(cr, uid, ids, context=context):
                    if doms:
                        doms.insert(0, '|')
                    doms += ['&', ('parent_left', '<', o.parent_right), ('parent_left', '>=', o.parent_left)]
                if prefix:
                    return [(left, 'in', table.search(cr, uid, doms, context=context))]
                return doms
            else:
                def rg(ids, table, parent):
                    if not ids:
                        return []
                    ids2 = table.search(cr, uid, [(parent, 'in', ids)], context=context)
                    return ids + rg(ids2, table, parent)
                return [(left, 'in', rg(ids, table, parent or table._parent_name))]

        self.__main_table = table

        i = -1
        while i + 1<len(self.__exp):
            i += 1
            e = self.__exp[i]
            if self._is_operator(e) or e == self.__DUMMY_LEAF:
                continue
            left, operator, right = e
            working_table = table
            main_table = table
            fargs = left.split('.', 1)
            index = i
            if left in table._inherit_fields:
                while True:
                    field = main_table._columns.get(fargs[0], False)
                    if field:
                        working_table = main_table
                        self.__tables[i] = working_table
                        break
                    working_table = main_table.pool.get(main_table._inherit_fields[left][0])
                    if working_table not in self.__tables.values():
                        self.__joins.append(('%s.%s=%s.%s' % (working_table._table, 'id', main_table._table, main_table._inherits[working_table._name]), working_table._table))
                        self.__tables[index] = working_table
                        index += 1
                    main_table = working_table
            
            field = working_table._columns.get(fargs[0], False)
            if not field:
                if left == 'id' and operator == 'child_of':
                    dom = _rec_get(right, working_table)
                    self.__exp = self.__exp[:i] + dom + self.__exp[i+1:]
                continue

            field_obj = table.pool.get(field._obj)
            if len(fargs) > 1:
                if field._type == 'many2one':
                    right = field_obj.search(cr, uid, [(fargs[1], operator, right)], context=context)
                    self.__exp[i] = (fargs[0], 'in', right)
                continue

            if field._properties:
                # this is a function field
                if not field.store:
                    if not field._fnct_search:
                        # the function field doesn't provide a search function and doesn't store
                        # values in the database, so we must ignore it : we generate a dummy leaf
                        self.__exp[i] = self.__DUMMY_LEAF
                    else:
                        subexp = field.search(cr, uid, table, left, [self.__exp[i]])
                        # we assume that the expression is valid
                        # we create a dummy leaf for forcing the parsing of the resulting expression
                        self.__exp[i] = '&'
                        self.__exp.insert(i + 1, self.__DUMMY_LEAF)
                        for j, se in enumerate(subexp):
                            self.__exp.insert(i + 2 + j, se)

                # else, the value of the field is store in the database, so we search on it


            elif field._type == 'one2many':
                call_null = True
                
                if right:
                    if isinstance(right, basestring):
                        ids2 = [x[0] for x in field_obj.name_search(cr, uid, right, [], operator, limit=None)]
                        operator = 'in' 
                    else:
                        if not isinstance(right,list):
                            ids2 = [right]
                        else:
                            ids2 = right    
                    if not ids2:
                        call_null = True
                        operator = 'in' # operator changed because ids are directly related to main object
                    else:
                        call_null = False
                        o2m_op = 'in'
                        if operator in  ['not like','not ilike','not in','<>','!=']:
                            o2m_op = 'not in'
                        self.__exp[i] = ('id', o2m_op, self.__execute_recursive_in(cr, field._fields_id, field_obj._table, 'id', ids2, operator, field._type))
                
                if call_null:
                    o2m_op = 'not in'
                    if operator in  ['not like','not ilike','not in','<>','!=']:
                        o2m_op = 'in'                         
                    self.__exp[i] = ('id', o2m_op, self.__execute_recursive_in(cr, field._fields_id, field_obj._table, 'id', [], operator, field._type) or [0])      

            elif field._type == 'many2many':
                #FIXME
                if operator == 'child_of':
                    if isinstance(right, basestring):
                        ids2 = [x[0] for x in field_obj.name_search(cr, uid, right, [], 'like', limit=None)]
                    else:
                        ids2 = list(right)

                    def _rec_convert(ids):
                        if field_obj == table:
                            return ids
                        return self.__execute_recursive_in(cr, field._id1, field._rel, field._id2, ids, operator, field._type)

                    dom = _rec_get(ids2, field_obj)
                    ids2 = field_obj.search(cr, uid, dom, context=context)
                    self.__exp[i] = ('id', 'in', _rec_convert(ids2))
                else:
                    call_null_m2m = True
                    if right:
                        if isinstance(right, basestring):
                            res_ids = [x[0] for x in field_obj.name_search(cr, uid, right, [], operator)]
                            operator = 'in'
                        else:
                            if not isinstance(right, list):
                                res_ids = [right]
                            else:
                                res_ids = right
                        if not res_ids:
                            call_null_m2m = True
                            operator = 'in' # operator changed because ids are directly related to main object
                        else:
                            call_null_m2m = False
                            m2m_op = 'in'        
                            if operator in  ['not like','not ilike','not in','<>','!=']:
                                m2m_op = 'not in'
                            
                            self.__exp[i] = ('id', m2m_op, self.__execute_recursive_in(cr, field._id1, field._rel, field._id2, res_ids, operator, field._type) or [0])
                    if call_null_m2m:
                        m2m_op = 'not in'
                        if operator in  ['not like','not ilike','not in','<>','!=']:
                            m2m_op = 'in'                         
                        self.__exp[i] = ('id', m2m_op, self.__execute_recursive_in(cr, field._id1, field._rel, field._id2, [], operator,  field._type) or [0])
                        
            elif field._type == 'many2one':
                if operator == 'child_of':
                    if isinstance(right, basestring):
                        ids2 = [x[0] for x in field_obj.name_search(cr, uid, right, [], 'like', limit=None)]
                    else:
                        ids2 = list(right)

                    self.__operator = 'in'
                    if field._obj != working_table._name:
                        dom = _rec_get(ids2, field_obj, left=left, prefix=field._obj)
                    else:
                        dom = _rec_get(ids2, working_table, parent=left)
                    self.__exp = self.__exp[:i] + dom + self.__exp[i+1:]
                else:
                    if isinstance(right, basestring): # and not isinstance(field, fields.related):
                        c = context.copy()
                        c['active_test'] = False
                        res_ids = field_obj.name_search(cr, uid, right, [], operator, limit=None, context=c)
                        right = map(lambda x: x[0], res_ids)
                        self.__exp[i] = (left, 'in', right)
            else:
                # other field type
                # add the time part to datetime field when it's not there:
                if field._type == 'datetime' and self.__exp[i][2] and len(self.__exp[i][2]) == 10:
                    
                    self.__exp[i] = list(self.__exp[i])
                    
                    if operator in ('>', '>='):
                        self.__exp[i][2] += ' 00:00:00'
                    elif operator in ('<', '<='):
                        self.__exp[i][2] += ' 23:59:59'
                    
                    self.__exp[i] = tuple(self.__exp[i])
                        
                if field.translate:
                    if operator in ('like', 'ilike', 'not like', 'not ilike'):
                        right = '%%%s%%' % right

                    operator = operator == '=like' and 'like' or operator

                    query1 = '( SELECT res_id'          \
                             '    FROM ir_translation'  \
                             '   WHERE name = %s'       \
                             '     AND lang = %s'       \
                             '     AND type = %s'
                    instr = ' %s'
                    #Covering in,not in operators with operands (%s,%s) ,etc.
                    if operator in ['in','not in']:
                        instr = ','.join(['%s'] * len(right))
                        query1 += '     AND value ' + operator +  ' ' +" (" + instr + ")"   \
                             ') UNION ('                \
                             '  SELECT id'              \
                             '    FROM "' + working_table._table + '"'       \
                             '   WHERE "' + left + '" ' + operator + ' ' +" (" + instr + "))"
                    else:
                        query1 += '     AND value ' + operator + instr +   \
                             ') UNION ('                \
                             '  SELECT id'              \
                             '    FROM "' + working_table._table + '"'       \
                             '   WHERE "' + left + '" ' + operator + instr + ")"

                    query2 = [working_table._name + ',' + left,
                              context.get('lang', False) or 'en_US',
                              'model',
                              right,
                              right,
                             ]

                    self.__exp[i] = ('id', 'inselect', (query1, query2))

        return self

    def __leaf_to_sql(self, leaf, table):
        if leaf == self.__DUMMY_LEAF:
            return ('(1=1)', [])
        left, operator, right = leaf

        if operator == 'inselect':
            query = '(%s.%s in (%s))' % (table._table, left, right[0])
            params = right[1]
        elif operator in ['in', 'not in']:
            params = right[:]
            len_before = len(params)
            for i in range(len_before)[::-1]:
                if params[i] == False:
                    del params[i]

            len_after = len(params)
            check_nulls = len_after != len_before
            query = '(1=0)'

            if len_after:
                if left == 'id':
                    instr = ','.join(['%s'] * len_after)
                else:
                    instr = ','.join([table._columns[left]._symbol_set[0]] * len_after)
                query = '(%s.%s %s (%s))' % (table._table, left, operator, instr)

            if check_nulls:
                query = '(%s OR %s.%s IS NULL)' % (query, table._table, left)
        else:
            params = []
            
            if right == False and (leaf[0] in table._columns)  and table._columns[leaf[0]]._type=="boolean"  and (operator == '='):
                query = '(%s.%s IS NULL or %s.%s = false )' % (table._table, left,table._table, left)
            elif (((right == False) and (type(right)==bool)) or (right is None)) and (operator == '='):
                query = '%s.%s IS NULL ' % (table._table, left)
            elif right == False and (leaf[0] in table._columns)  and table._columns[leaf[0]]._type=="boolean"  and (operator in ['<>', '!=']):
                query = '(%s.%s IS NOT NULL and %s.%s != false)' % (table._table, left,table._table, left)
            elif (((right == False) and (type(right)==bool)) or right is None) and (operator in ['<>', '!=']):
                query = '%s.%s IS NOT NULL' % (table._table, left)
            else:
                if left == 'id':
                    query = '%s.id %s %%s' % (table._table, operator)
                    params = right
                else:
                    like = operator in ('like', 'ilike', 'not like', 'not ilike')

                    op = operator == '=like' and 'like' or operator
                    if left in table._columns:
                        format = like and '%s' or table._columns[left]._symbol_set[0]
                        query = '(%s.%s %s %s)' % (table._table, left, op, format)
                    else:
                        query = "(%s.%s %s '%s')" % (table._table, left, op, right)

                    add_null = False
                    if like:
                        if isinstance(right, str):
                            str_utf8 = right
                        elif isinstance(right, unicode):
                            str_utf8 = right.encode('utf-8')
                        else:
                            str_utf8 = str(right)
                        params = '%%%s%%' % str_utf8
                        add_null = not str_utf8
                    elif left in table._columns:
                        params = table._columns[left]._symbol_set[1](right)

                    if add_null:
                        query = '(%s OR %s IS NULL)' % (query, left)

        if isinstance(params, basestring):
            params = [params]
        return (query, params)


    def to_sql(self):
        stack = []
        params = []
        for i, e in reverse_enumerate(self.__exp):
            if self._is_leaf(e, internal=True):
                table = self.__tables.get(i, self.__main_table)
                q, p = self.__leaf_to_sql(e, table)
                params.insert(0, p)
                stack.append(q)
            else:
                if e == '!':
                    stack.append('(NOT (%s))' % (stack.pop(),))
                else:
                    ops = {'&': ' AND ', '|': ' OR '}
                    q1 = stack.pop()
                    q2 = stack.pop()
                    stack.append('(%s %s %s)' % (q1, ops[e], q2,))

        query = ' AND '.join(reversed(stack))
        joins = ' AND '.join(map(lambda j: j[0], self.__joins))
        if joins:
            query = '(%s) AND (%s)' % (joins, query)
        return (query, flatten(params))

    def get_tables(self):
        return ['"%s"' % t._table for t in set(self.__tables.values()+[self.__main_table])]

# vim:expandtab:smartindent:tabstop=4:softtabstop=4:shiftwidth=4:
<|MERGE_RESOLUTION|>--- conflicted
+++ resolved
@@ -46,37 +46,18 @@
 
     def __execute_recursive_in(self, cr, s, f, w, ids, op, type):
         res = []
-<<<<<<< HEAD
+        if not ids:
+            return []
+        if op not in ('<','>','=','>=','<=','not in'):
+            op = 'in'
         for i in range(0, len(ids), cr.IN_MAX):
             subids = ids[i:i+cr.IN_MAX]
             cr.execute('SELECT "%s"'    \
-                       '  FROM "%s"'    \
-                       ' WHERE "%s" in (%s)' % (s, f, w, ','.join(['%s']*len(subids))),
+                       ' FROM "%s"'    \
+                       ' WHERE "%s" %s (%s)' % (s, f, w, op, ','.join(['%s']*len(subids))),
                        subids)
             res += [r[0] for r in cr.fetchall() if r[0]]
-        return res + (res and self.__execute_recursive_in(cr, s, f, w, res) or [])
-=======
-        if ids:
-            if op in ['<','>','>=','<=']:
-                cr.execute('SELECT "%s"'    \
-                               '  FROM "%s"'    \
-                               ' WHERE "%s" %s %s' % (s, f, w, op, ids[0]))
-                res.extend([r[0] for r in cr.fetchall()])
-            else:
-                for i in range(0, len(ids), cr.IN_MAX):
-                    subids = ids[i:i+cr.IN_MAX]
-                    cr.execute('SELECT "%s"'    \
-                               '  FROM "%s"'    \
-                               ' WHERE "%s" in (%s)' % (s, f, w, ','.join(['%s']*len(subids))),
-                               subids)
-                    res.extend([r[0] for r in cr.fetchall()])
-        else:
-            cr.execute('SELECT distinct("%s")'    \
-                           '  FROM "%s" where "%s" is not null'  % (s, f, s)),
-            res.extend([r[0] for r in cr.fetchall()])
-        return res
->>>>>>> 122230e7
-
+        return res + (res and self.__execute_recursive_in(cr, s, f, w, res, op, type) or [])
 
     def __init__(self, exp):
         # check if the expression is valid

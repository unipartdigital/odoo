# -*- coding: utf-8 -*-
##############################################################################
#    
#    OpenERP, Open Source Management Solution
#    Copyright (C) 2004-2009 Tiny SPRL (<http://tiny.be>).
#
#    This program is free software: you can redistribute it and/or modify
#    it under the terms of the GNU Affero General Public License as
#    published by the Free Software Foundation, either version 3 of the
#    License, or (at your option) any later version.
#
#    This program is distributed in the hope that it will be useful,
#    but WITHOUT ANY WARRANTY; without even the implied warranty of
#    MERCHANTABILITY or FITNESS FOR A PARTICULAR PURPOSE.  See the
#    GNU Affero General Public License for more details.
#
#    You should have received a copy of the GNU Affero General Public License
#    along with this program.  If not, see <http://www.gnu.org/licenses/>.     
#
##############################################################################

#
# Object relationnal mapping to postgresql module
#    . Hierarchical structure
#    . Constraints consistency, validations
#    . Object meta Data depends on its status
#    . Optimised processing by complex query (multiple actions at once)
#    . Default fields value
#    . Permissions optimisation
#    . Persistant object: DB postgresql
#    . Datas conversions
#    . Multi-level caching system
#    . 2 different inheritancies
#    . Fields:
#         - classicals (varchar, integer, boolean, ...)
#         - relations (one2many, many2one, many2many)
#         - functions
#
#

import time
import datetime
import calendar
import types
import string
import netsvc
import re

import pickle

import fields
import tools
from tools.translate import _

import copy
import sys
import copy

try:
    from lxml import etree
except ImportError:
    sys.stderr.write("ERROR: Import lxml module\n")
    sys.stderr.write("ERROR: Try to install the python-lxml package\n")
    sys.exit(2)


from tools.config import config

regex_order = re.compile('^([a-z0-9_]+( *desc| *asc)?( *, *|))+$', re.I)

def last_day_of_current_month():
    import datetime
    import calendar
    today = datetime.date.today()
    last_day = str(calendar.monthrange(today.year, today.month)[1])
    return time.strftime('%Y-%m-' + last_day)

def intersect(la, lb):
    return filter(lambda x: x in lb, la)


class except_orm(Exception):
    def __init__(self, name, value):
        self.name = name
        self.value = value
        self.args = (name, value)

class BrowseRecordError(Exception):
    pass

# Readonly python database object browser
class browse_null(object):

    def __init__(self):
        self.id = False

    def __getitem__(self, name):
        return None

    def __getattr__(self, name):
        return None  # XXX: return self ?

    def __int__(self):
        return False

    def __str__(self):
        return ''

    def __nonzero__(self):
        return False

    def __unicode__(self):
        return u''


#
# TODO: execute an object method on browse_record_list
#
class browse_record_list(list):

    def __init__(self, lst, context=None):
        if not context:
            context = {}
        super(browse_record_list, self).__init__(lst)
        self.context = context


class browse_record(object):
    def __init__(self, cr, uid, id, table, cache, context=None, list_class = None, fields_process={}):
        '''
        table : the object (inherited from orm)
        context : a dictionary with an optional context
        '''
        if not context:
            context = {}
        self._list_class = list_class or browse_record_list
        self._cr = cr
        self._uid = uid
        self._id = id
        self._table = table
        self._table_name = self._table._name
        self._context = context
        self._fields_process = fields_process

        cache.setdefault(table._name, {})
        self._data = cache[table._name]

        if not (id and isinstance(id, (int, long,))):
            raise BrowseRecordError(_('Wrong ID for the browse record, got %r, expected an integer.') % (id,))
#        if not table.exists(cr, uid, id, context):
#            raise BrowseRecordError(_('Object %s does not exists') % (self,))

        if id not in self._data:
            self._data[id] = {'id': id}

        self._cache = cache

    def __getitem__(self, name):
        if name == 'id':
            return self._id
        if name not in self._data[self._id]:
            # build the list of fields we will fetch

            # fetch the definition of the field which was asked for
            if name in self._table._columns:
                col = self._table._columns[name]
            elif name in self._table._inherit_fields:
                col = self._table._inherit_fields[name][2]
            elif hasattr(self._table, str(name)):
                if isinstance(getattr(self._table, name), (types.MethodType, types.LambdaType, types.FunctionType)):
                    return lambda *args, **argv: getattr(self._table, name)(self._cr, self._uid, [self._id], *args, **argv)
                else:
                    return getattr(self._table, name)
            else:
                logger = netsvc.Logger()
                logger.notifyChannel('orm', netsvc.LOG_ERROR, "Programming error: field '%s' does not exist in object '%s' !" % (name, self._table._name))
                return None

            # if the field is a classic one or a many2one, we'll fetch all classic and many2one fields
            if col._prefetch:
                # gen the list of "local" (ie not inherited) fields which are classic or many2one
                ffields = filter(lambda x: x[1]._classic_write, self._table._columns.items())
                # gen the list of inherited fields
                inherits = map(lambda x: (x[0], x[1][2]), self._table._inherit_fields.items())
                # complete the field list with the inherited fields which are classic or many2one
                ffields += filter(lambda x: x[1]._classic_write, inherits)
            # otherwise we fetch only that field
            else:
                ffields = [(name, col)]
            ids = filter(lambda id: name not in self._data[id], self._data.keys())
            # read the data
            fffields = map(lambda x: x[0], ffields)
            datas = self._table.read(self._cr, self._uid, ids, fffields, context=self._context, load="_classic_write")
            if self._fields_process:
                lang = self._context.get('lang', 'en_US') or 'en_US'
                lang_obj_ids = self.pool.get('res.lang').search(self._cr, self._uid,[('code','=',lang)])
                if not lang_obj_ids:
                    raise Exception(_('Language with code "%s" is not defined in your system !\nDefine it through the Administration menu.') % (lang,))
                lang_obj = self.pool.get('res.lang').browse(self._cr, self._uid,lang_obj_ids[0])

                for n, f in ffields:
                    if f._type in self._fields_process:
                        for d in datas:
                            d[n] = self._fields_process[f._type](d[n])
                            if d[n]:
                                d[n].set_value(self._cr, self._uid, d[n], self, f, lang_obj)


            if not datas:
                # Where did those ids come from? Perhaps old entries in ir_model_data?
                raise except_orm('NoDataError', 'Field %s in %s%s'%(name,self._table_name,str(ids)))
            # create browse records for 'remote' objects
            for data in datas:
                if len(str(data['id']).split('-')) > 1:
                    data['id'] = int(str(data['id']).split('-')[0]) 
                for n, f in ffields:
                    if f._type in ('many2one', 'one2one'):
                        if data[n]:
                            obj = self._table.pool.get(f._obj)
                            compids = False
                            if type(data[n]) in (type([]),type( (1,) )):
                                ids2 = data[n][0]
                            else:
                                ids2 = data[n]
                            if ids2:
                                data[n] = browse_record(self._cr, self._uid, ids2, obj, self._cache, context=self._context, list_class=self._list_class, fields_process=self._fields_process)
                            else:
                                data[n] = browse_null()
                        else:
                            data[n] = browse_null()
                    elif f._type in ('one2many', 'many2many') and len(data[n]):
                        data[n] = self._list_class([browse_record(self._cr, self._uid, id, self._table.pool.get(f._obj), self._cache, context=self._context, list_class=self._list_class, fields_process=self._fields_process) for id in data[n]], self._context)
                self._data[data['id']].update(data)
        if not name in self._data[self._id]:
            #how did this happen?
            logger = netsvc.Logger()
            logger.notifyChannel("browse_record", netsvc.LOG_ERROR,"Ffields: %s, datas: %s"%(str(fffields),str(datas)))
            logger.notifyChannel("browse_record", netsvc.LOG_ERROR,"Data: %s, Table: %s"%(str(self._data[self._id]),str(self._table)))
            raise AttributeError(_('Unknown attribute %s in %s ') % (str(name),self._table_name))
        return self._data[self._id][name]

    def __getattr__(self, name):
#       raise an AttributeError exception.
        return self[name]

    def __contains__(self, name):
        return (name in self._table._columns) or (name in self._table._inherit_fields) or hasattr(self._table, name)

    def __hasattr__(self, name):
        return name in self

    def __int__(self):
        return self._id

    def __str__(self):
        return "browse_record(%s, %d)" % (self._table_name, self._id)

    def __eq__(self, other):
        return (self._table_name, self._id) == (other._table_name, other._id)

    def __ne__(self, other):
        return (self._table_name, self._id) != (other._table_name, other._id)

    # we need to define __unicode__ even though we've already defined __str__
    # because we have overridden __getattr__
    def __unicode__(self):
        return unicode(str(self))

    def __hash__(self):
        return hash((self._table_name, self._id))

    __repr__ = __str__


def get_pg_type(f):
    '''
    returns a tuple
    (type returned by postgres when the column was created, type expression to create the column)
    '''

    type_dict = {
            fields.boolean: 'bool',
            fields.integer: 'int4',
            fields.integer_big: 'int8',
            fields.text: 'text',
            fields.date: 'date',
            fields.time: 'time',
            fields.datetime: 'timestamp',
            fields.binary: 'bytea',
            fields.many2one: 'int4',
            }
    if type(f) in type_dict:
        f_type = (type_dict[type(f)], type_dict[type(f)])
    elif isinstance(f, fields.float):
        if f.digits:
            f_type = ('numeric', 'NUMERIC(%d,%d)' % (f.digits[0], f.digits[1]))
        else:
            f_type = ('float8', 'DOUBLE PRECISION')
    elif isinstance(f, (fields.char, fields.reference)):
        f_type = ('varchar', 'VARCHAR(%d)' % (f.size,))
    elif isinstance(f, fields.selection):
        if isinstance(f.selection, list) and isinstance(f.selection[0][0], (str, unicode)):
            f_size = reduce(lambda x, y: max(x, len(y[0])), f.selection, f.size or 16)
        elif isinstance(f.selection, list) and isinstance(f.selection[0][0], int):
            f_size = -1
        else:
            f_size = (hasattr(f, 'size') and f.size) or 16

        if f_size == -1:
            f_type = ('int4', 'INTEGER')
        else:
            f_type = ('varchar', 'VARCHAR(%d)' % f_size)
    elif isinstance(f, fields.function) and eval('fields.'+(f._type)) in type_dict:
        t = eval('fields.'+(f._type))
        f_type = (type_dict[t], type_dict[t])
    elif isinstance(f, fields.function) and f._type == 'float':
        if f.digits:
            f_type = ('numeric', 'NUMERIC(%d,%d)' % (f.digits[0], f.digits[1]))
        else:
            f_type = ('float8', 'DOUBLE PRECISION')
    elif isinstance(f, fields.function) and f._type == 'selection':
        f_type = ('text', 'text')
    elif isinstance(f, fields.function) and f._type == 'char':
        f_type = ('varchar', 'VARCHAR(%d)' % (f.size))
    else:
        logger = netsvc.Logger()
        logger.notifyChannel("init", netsvc.LOG_WARNING, '%s type not supported!' % (type(f)))
        f_type = None
    return f_type


class orm_template(object):
    _name = None
    _columns = {}
    _constraints = []
    _defaults = {}
    _rec_name = 'name'
    _parent_name = 'parent_id'
    _parent_store = False
    _parent_order = False
    _date_name = 'date'
    _order = 'id'
    _sequence = None
    _description = None
    _inherits = {}
    _table = None
    _invalids = set()

    CONCURRENCY_CHECK_FIELD = '__last_update'

    def _field_create(self, cr, context={}):
        cr.execute("SELECT id FROM ir_model WHERE model=%s", (self._name,))
        if not cr.rowcount:
            cr.execute('SELECT nextval(%s)', ('ir_model_id_seq',))
            model_id = cr.fetchone()[0]
            cr.execute("INSERT INTO ir_model (id,model, name, info,state) VALUES (%s, %s, %s, %s, %s)", (model_id, self._name, self._description, self.__doc__, 'base'))
        else:
            model_id = cr.fetchone()[0]
        if 'module' in context:
            name_id = 'model_'+self._name.replace('.','_')
            cr.execute('select * from ir_model_data where name=%s and res_id=%s', (name_id,model_id))
            if not cr.rowcount:
                cr.execute("INSERT INTO ir_model_data (name,date_init,date_update,module,model,res_id) VALUES (%s, now(), now(), %s, %s, %s)", \
                    (name_id, context['module'], 'ir.model', model_id)
                )

        cr.commit()

        cr.execute("SELECT * FROM ir_model_fields WHERE model=%s", (self._name,))
        cols = {}
        for rec in cr.dictfetchall():
            cols[rec['name']] = rec

        for (k, f) in self._columns.items():
            vals = {
                'model_id': model_id,
                'model': self._name,
                'name': k,
                'field_description': f.string.replace("'", " "),
                'ttype': f._type,
                'relation': f._obj or 'NULL',
                'view_load': (f.view_load and 1) or 0,
                'select_level': tools.ustr(f.select or 0),
                'readonly':(f.readonly and 1) or 0,
                'required':(f.required and 1) or 0,
                'selectable' : (f.selectable and 1) or 0,
            }
            # When its a custom field,it does not contain f.select
            if context.get('field_state','base') == 'manual':
                if context.get('field_name','') == k:
                    vals['select_level'] = context.get('select','0')
                #setting value to let the problem NOT occur next time
                else:
                    vals['select_level'] = cols[k]['select_level']
            
            if k not in cols:
                cr.execute('select nextval(%s)', ('ir_model_fields_id_seq',))
                id = cr.fetchone()[0]
                vals['id'] = id
                cr.execute("""INSERT INTO ir_model_fields (
                    id, model_id, model, name, field_description, ttype,
                    relation,view_load,state,select_level
                ) VALUES (
                    %s,%s,%s,%s,%s,%s,%s,%s,%s,%s
                )""", (
                    id, vals['model_id'], vals['model'], vals['name'], vals['field_description'], vals['ttype'],
                     vals['relation'], bool(vals['view_load']), 'base',
                    vals['select_level']
                ))
                if 'module' in context:
                    name1 = 'field_' + self._table + '_' + k
                    cr.execute("select name from ir_model_data where name=%s", (name1,))
                    if cr.fetchone():
                        name1 = name1 + "_" + str(id)
                    cr.execute("INSERT INTO ir_model_data (name,date_init,date_update,module,model,res_id) VALUES (%s, now(), now(), %s, %s, %s)", \
                        (name1, context['module'], 'ir.model.fields', id)
                    )
            else:
                for key, val in vals.items():
                    if cols[k][key] != vals[key]:
                        cr.execute('update ir_model_fields set field_description=%s where model=%s and name=%s', (vals['field_description'], vals['model'], vals['name']))
                        cr.commit()
                        cr.execute("""UPDATE ir_model_fields SET
                            model_id=%s, field_description=%s, ttype=%s, relation=%s,
                            view_load=%s, select_level=%s, readonly=%s ,required=%s, selectable=%s
                        WHERE
                            model=%s AND name=%s""", (
                                vals['model_id'], vals['field_description'], vals['ttype'],
                                vals['relation'], bool(vals['view_load']),
                                vals['select_level'], bool(vals['readonly']),bool(vals['required']),bool(vals['selectable']),vals['model'], vals['name']
                            ))
                        continue
        cr.commit()

    def _auto_init(self, cr, context={}):
        self._field_create(cr, context)

    def __init__(self, cr):
        if not self._name and not hasattr(self, '_inherit'):
            name = type(self).__name__.split('.')[0]
            msg = "The class %s has to have a _name attribute" % name

            logger = netsvc.Logger()
            logger.notifyChannel('orm', netsvc.LOG_ERROR, msg )
            raise except_orm('ValueError', msg )

        if not self._description:
            self._description = self._name
        if not self._table:
            self._table = self._name.replace('.', '_')

    def browse(self, cr, uid, select, context=None, list_class=None, fields_process={}):
        if not context:
            context = {}
        self._list_class = list_class or browse_record_list
        cache = {}
        # need to accepts ints and longs because ids coming from a method
        # launched by button in the interface have a type long...
        if isinstance(select, (int, long)):
            return browse_record(cr, uid, select, self, cache, context=context, list_class=self._list_class, fields_process=fields_process)
        elif isinstance(select, list):
            return self._list_class([browse_record(cr, uid, id, self, cache, context=context, list_class=self._list_class, fields_process=fields_process) for id in select], context)
        else:
            return browse_null()

    def __export_row(self, cr, uid, row, fields, context=None):

        def check_type(field_type):
            if field_type == 'float':
                return 0.0
            elif field_type == 'integer':
                return 0
            elif field_type == 'boolean':
                return False
            return ''
        
        def selection_field(in_field):
            col_obj = self.pool.get(in_field.keys()[0])
            if f[i] in col_obj._columns.keys():
                return  col_obj._columns[f[i]]
            elif f[i] in col_obj._inherits.keys():
                selection_field(col_obj._inherits)
            else:
                return False    
           

        lines = []
        data = map(lambda x: '', range(len(fields)))
        done = []
        for fpos in range(len(fields)):
            f = fields[fpos]
            if f:
                r = row
                i = 0
                while i < len(f):
                    if f[i] == 'db_id':
                        r = r['id']
                    elif f[i] == 'id':
                        model_data = self.pool.get('ir.model.data')
                        data_ids = model_data.search(cr, uid, [('model','=',r._table_name),('res_id','=',r['id'])])
                        if len(data_ids):
                            d = model_data.read(cr, uid, data_ids, ['name','module'])[0]
                            if d['module']:
                                r = '%s.%s'%(d['module'],d['name'])
                            else:
                                r = d['name']
                        else:
                            break
                    else:
                        r = r[f[i]]
                        # To display external name of selection field when its exported
                        if not context.get('import_comp',False):# Allow external name only if its not import compatible 
                            cols = False
                            if f[i] in self._columns.keys():
                                cols = self._columns[f[i]]
                            elif f[i] in self._inherit_fields.keys():
                                cols = selection_field(self._inherits)
                            if cols and cols._type == 'selection':
                                sel_list = cols.selection
                                if type(sel_list) == type([]):
                                    r = [x[1] for x in sel_list if r==x[0]][0]

                    if not r:
                        if f[i] in self._columns:
                            r = check_type(self._columns[f[i]]._type)
                        elif f[i] in self._inherit_fields:
                            r = check_type(self._inherit_fields[f[i]][2]._type)
                        data[fpos] = r
                        break
                    if isinstance(r, (browse_record_list, list)):
                        first = True
                        fields2 = map(lambda x: (x[:i+1]==f[:i+1] and x[i+1:]) \
                                or [], fields)
                        if fields2 in done:
                            break
                        done.append(fields2)
                        for row2 in r:
                            lines2 = self.__export_row(cr, uid, row2, fields2,
                                    context)
                            if first:
                                for fpos2 in range(len(fields)):
                                    if lines2 and lines2[0][fpos2]:
                                        data[fpos2] = lines2[0][fpos2]
                                if not data[fpos]:
                                    dt = ''
                                    for rr in r :
                                        if isinstance(rr.name, browse_record):
                                            rr = rr.name
                                        rr_name = self.pool.get(rr._table_name).name_get(cr, uid, [rr.id])
                                        rr_name = rr_name and rr_name[0] and rr_name[0][1] or ''
                                        dt += tools.ustr(rr_name or '') + ','
                                    data[fpos] = dt[:-1]
                                    break
                                lines += lines2[1:]
                                first = False
                            else:
                                lines += lines2
                        break
                    i += 1
                if i == len(f):
                    if isinstance(r, browse_record):
                        r = self.pool.get(r._table_name).name_get(cr, uid, [r.id])
                        r = r and r[0] and r[0][1] or ''
                    data[fpos] = tools.ustr(r or '')
        return [data] + lines

    def export_data(self, cr, uid, ids, fields_to_export, context=None):
        if not context:
            context = {}
        imp_comp = context.get('import_comp',False)
        cols = self._columns.copy()
        for f in self._inherit_fields:
            cols.update({f: self._inherit_fields[f][2]})
        fields_to_export = map(lambda x: x.split('/'), fields_to_export)
        fields_export = fields_to_export+[]
        warning = ''
        warning_fields = []
        for field in fields_export:
            if imp_comp and len(field)>1:
                warning_fields.append('/'.join(map(lambda x:x in cols and cols[x].string or x,field)))
            elif len (field) <=1:
                if imp_comp and cols.get(field and field[0],False):
                    if ((isinstance(cols[field[0]], fields.function) and not cols[field[0]].store) \
                                     or isinstance(cols[field[0]], fields.related)\
                                     or isinstance(cols[field[0]], fields.one2many)):
                        warning_fields.append('/'.join(map(lambda x:x in cols and cols[x].string or x,field)))
        datas = []
        if imp_comp and len(warning_fields):
            warning = 'Following columns cannot be exported since you select to be import compatible.\n%s' %('\n'.join(warning_fields))
            cr.rollback()
            return {'warning' : warning}
        for row in self.browse(cr, uid, ids, context):
            datas += self.__export_row(cr, uid, row, fields_to_export, context)
        return {'datas':datas}

    def import_data(self, cr, uid, fields, datas, mode='init', current_module='', noupdate=False, context=None, filename=None):
        if not context:
            context = {}
        fields = map(lambda x: x.split('/'), fields)
        logger = netsvc.Logger()
        ir_model_data_obj = self.pool.get('ir.model.data')

        def _check_db_id(self, model_name, db_id):
            obj_model = self.pool.get(model_name)
            ids = obj_model.search(cr, uid, [('id','=',int(db_id))])
            if not len(ids):
                raise Exception(_("Database ID doesn't exist: %s : %s") %(model_name, db_id))
            return True

        def process_liness(self, datas, prefix, current_module, model_name, fields_def, position=0):
            line = datas[position]
            row = {}
            translate = {}
            todo = []
            warning = []
            data_id = False
            data_res_id = False
            is_xml_id = False
            is_db_id = False
            ir_model_data_obj = self.pool.get('ir.model.data')
            #
            # Import normal fields
            #
            for i in range(len(fields)):
                if i >= len(line):
                    raise Exception(_('Please check that all your lines have %d columns.') % (len(fields),))
                if not line[i]:
                    continue

                field = fields[i]
                if prefix and not prefix[0] in field:
                    continue

                if (len(field)==len(prefix)+1) and field[len(prefix)].endswith(':db_id'):
                        # Database ID
                        res = False
                        if line[i]:
                            field_name = field[0].split(':')[0]
                            model_rel =  fields_def[field_name]['relation']

                            if fields_def[field[len(prefix)][:-6]]['type']=='many2many':
                                res_id = []
                                for db_id in line[i].split(config.get('csv_internal_sep')):
                                    try:
                                        _check_db_id(self, model_rel, db_id)
                                        res_id.append(db_id)
                                    except Exception,e:
                                        warning += [tools.exception_to_unicode(e)]
                                        logger.notifyChannel("import", netsvc.LOG_ERROR,
                                                  tools.exception_to_unicode(e))
                                if len(res_id):
                                    res = [(6, 0, res_id)]
                            else:
                                try:
                                    _check_db_id(self, model_rel, line[i])
                                    res = line[i]
                                except Exception,e:
                                    warning += [tools.exception_to_unicode(e)]
                                    logger.notifyChannel("import", netsvc.LOG_ERROR,
                                              tools.exception_to_unicode(e))
                        row[field_name] = res or False
                        continue

                if (len(field)==len(prefix)+1) and field[len(prefix)].endswith(':id'):
                    res_id = False
                    if line[i]:
                        if fields_def[field[len(prefix)][:-3]]['type']=='many2many':
                            res_id = []
                            for word in line[i].split(config.get('csv_internal_sep')):
                                if '.' in word:
                                    module, xml_id = word.rsplit('.', 1)
                                else:
                                    module, xml_id = current_module, word
                                id = ir_model_data_obj._get_id(cr, uid, module,
                                        xml_id)
                                res_id2 = ir_model_data_obj.read(cr, uid, [id],
                                        ['res_id'])[0]['res_id']
                                if res_id2:
                                    res_id.append(res_id2)
                            if len(res_id):
                                res_id = [(6, 0, res_id)]
                        else:
                            if '.' in line[i]:
                                module, xml_id = line[i].rsplit('.', 1)
                            else:
                                module, xml_id = current_module, line[i]
                            id = ir_model_data_obj._get_id(cr, uid, module, xml_id)
                            res_res_id = ir_model_data_obj.read(cr, uid, [id],
                                                ['res_id'])
                            if res_res_id:
                                res_id = res_res_id[0]['res_id']
                    row[field[-1][:-3]] = res_id or False
                    continue
                if (len(field) == len(prefix)+1) and \
                        len(field[len(prefix)].split(':lang=')) == 2:
                    f, lang = field[len(prefix)].split(':lang=')
                    translate.setdefault(lang, {})[f]=line[i] or False
                    continue
                if (len(field) == len(prefix)+1) and \
                        (prefix == field[0:len(prefix)]):
                    if field[len(prefix)] == "id":
                        # XML ID
                        db_id = False
                        is_xml_id = data_id = line[i]
                        d =  data_id.split('.')
                        module = len(d)>1 and d[0] or ''
                        name = len(d)>1 and d[1] or d[0]
                        data_ids = ir_model_data_obj.search(cr, uid, [('module','=',module),('model','=',model_name),('name','=',name)])
                        if len(data_ids):
                            d = ir_model_data_obj.read(cr, uid, data_ids, ['res_id'])[0]
                            db_id = d['res_id']
                        if is_db_id and not db_id:
                           data_ids = ir_model_data_obj.search(cr, uid, [('module','=',module),('model','=',model_name),('res_id','=',is_db_id)])
                           if not len(data_ids):
                               ir_model_data_obj.create(cr, uid, {'module':module, 'model':model_name, 'name':name, 'res_id':is_db_id})
                               db_id = is_db_id
                        if is_db_id and int(db_id) != int(is_db_id):
                            warning += [_("Id is not the same than existing one: %s")%(is_db_id)]
                            logger.notifyChannel("import", netsvc.LOG_ERROR,
                                    _("Id is not the same than existing one: %s")%(is_db_id))
                        continue

                    if field[len(prefix)] == "db_id":
                        # Database ID
                        try:
                            _check_db_id(self, model_name, line[i])
                            data_res_id = is_db_id = int(line[i])
                        except Exception,e:
                            warning += [tools.exception_to_unicode(e)]
                            logger.notifyChannel("import", netsvc.LOG_ERROR,
                                      tools.exception_to_unicode(e))
                            continue
                        data_ids = ir_model_data_obj.search(cr, uid, [('model','=',model_name),('res_id','=',line[i])])
                        if len(data_ids):
                            d = ir_model_data_obj.read(cr, uid, data_ids, ['name','module'])[0]
                            data_id = d['name']
                            if d['module']:
                                data_id = '%s.%s'%(d['module'],d['name'])
                            else:
                                data_id = d['name']
                        if is_xml_id and not data_id:
                            data_id = is_xml_id
                        if is_xml_id and is_xml_id!=data_id:
                            warning += [_("Id is not the same than existing one: %s")%(line[i])]
                            logger.notifyChannel("import", netsvc.LOG_ERROR,
                                    _("Id is not the same than existing one: %s")%(line[i]))

                        continue
                    if fields_def[field[len(prefix)]]['type'] == 'integer':
                        res = line[i] and int(line[i])
                    elif fields_def[field[len(prefix)]]['type'] == 'boolean':
                        res = line[i].lower() not in ('0', 'false', 'off')
                    elif fields_def[field[len(prefix)]]['type'] == 'float':
                        res = line[i] and float(line[i])
                    elif fields_def[field[len(prefix)]]['type'] == 'selection':
                        res = False
                        if isinstance(fields_def[field[len(prefix)]]['selection'],
                                (tuple, list)):
                            sel = fields_def[field[len(prefix)]]['selection']
                        else:
                            sel = fields_def[field[len(prefix)]]['selection'](self,
                                    cr, uid, context)
                        for key, val in sel:
                            if line[i] in [tools.ustr(key),tools.ustr(val)]: #Acepting key or value for selection field
                                res = key
                                break
                        if line[i] and not res:
                            logger.notifyChannel("import", netsvc.LOG_WARNING,
                                    _("key '%s' not found in selection field '%s'") % \
                                            (line[i], field[len(prefix)]))

                            warning += [_("Key/value '%s' not found in selection field '%s'")%(line[i],field[len(prefix)])]

                    elif fields_def[field[len(prefix)]]['type']=='many2one':
                        res = False
                        if line[i]:
                            relation = fields_def[field[len(prefix)]]['relation']
                            res2 = self.pool.get(relation).name_search(cr, uid,
                                    line[i], [], operator='=', context=context)
                            res = (res2 and res2[0][0]) or False
                            if not res:
                                warning += [_("Relation not found: %s on '%s'")%(line[i],relation)]
                                logger.notifyChannel("import", netsvc.LOG_WARNING,
                                        _("Relation not found: %s on '%s'")%(line[i],relation))
                    elif fields_def[field[len(prefix)]]['type']=='many2many':
                        res = []
                        if line[i]:
                            relation = fields_def[field[len(prefix)]]['relation']
                            for word in line[i].split(config.get('csv_internal_sep')):
                                res2 = self.pool.get(relation).name_search(cr,
                                        uid, word, [], operator='=', context=context)
                                res3 = (res2 and res2[0][0]) or False
                                if not res3:
                                    warning += [_("Relation not found: %s on '%s'")%(line[i],relation)]
                                    logger.notifyChannel("import",
                                            netsvc.LOG_WARNING,
                                            _("Relation not found: %s on '%s'")%(line[i],relation))
                                else:
                                    res.append(res3)
                            if len(res):
                                res = [(6, 0, res)]
                    else:
                        res = line[i] or False
                    row[field[len(prefix)]] = res
                elif (prefix==field[0:len(prefix)]):
                    if field[0] not in todo:
                        todo.append(field[len(prefix)])
            #
            # Import one2many, many2many fields
            #
            nbrmax = 1
            for field in todo:
                relation_obj = self.pool.get(fields_def[field]['relation'])
                newfd = relation_obj.fields_get(
                        cr, uid, context=context)
                res = process_liness(self, datas, prefix + [field], current_module, relation_obj._name, newfd, position)
                (newrow, max2, w2, translate2, data_id2, data_res_id2) = res
                nbrmax = max(nbrmax, max2)
                warning = warning + w2
                reduce(lambda x, y: x and y, newrow)
                row[field] = (reduce(lambda x, y: x or y, newrow.values()) and \
                        [(0, 0, newrow)]) or []
                i = max2
                while (position+i)<len(datas):
                    ok = True
                    for j in range(len(fields)):
                        field2 = fields[j]
                        if (len(field2) <= (len(prefix)+1)) and datas[position+i][j]:
                            ok = False
                    if not ok:
                        break

                    (newrow, max2, w2, translate2, data_id2, data_res_id2) = process_liness(
                            self, datas, prefix+[field], current_module, relation_obj._name, newfd, position+i)
                    warning = warning+w2
                    if reduce(lambda x, y: x or y, newrow.values()):
                        row[field].append((0, 0, newrow))
                    i += max2
                    nbrmax = max(nbrmax, i)

            if len(prefix)==0:
                for i in range(max(nbrmax, 1)):
                    #if datas:
                    datas.pop(0)
            result = (row, nbrmax, warning, translate, data_id, data_res_id)
            return result

        fields_def = self.fields_get(cr, uid, context=context)
        done = 0

        initial_size = len(datas)
        if config.get('import_partial', False) and filename:
            data = pickle.load(file(config.get('import_partial')))
            original_value =  data.get(filename, 0)
        counter = 0
        while len(datas):
            counter += 1
            res = {}
            #try:
            (res, other, warning, translate, data_id, res_id) = \
                    process_liness(self, datas, [], current_module, self._name, fields_def)
            if len(warning):
                cr.rollback()
                return (-1, res, 'Line ' + str(counter) +' : ' + '!\n'.join(warning), '')

            try:
                id = ir_model_data_obj._update(cr, uid, self._name,
                     current_module, res, xml_id=data_id, mode=mode,
                     noupdate=noupdate, res_id=res_id, context=context)
            except Exception, e:
                import psycopg2
                import osv
                cr.rollback()
                if isinstance(e,psycopg2.IntegrityError):
                    msg= _('Insertion Failed! ')
                    for key in self.pool._sql_error.keys():
                        if key in e[0]:
                            msg = self.pool._sql_error[key]
                            break
                    return (-1, res, 'Line ' + str(counter) +' : ' + msg, '' )
                if isinstance(e, osv.orm.except_orm ):
                    msg = _('Insertion Failed! ' + e[1])
                    return (-1, res, 'Line ' + str(counter) +' : ' + msg, '' )
            for lang in translate:
                context2 = context.copy()
                context2['lang'] = lang
                self.write(cr, uid, [id], translate[lang], context2)
            if config.get('import_partial', False) and filename and (not (counter%100)) :
                data = pickle.load(file(config.get('import_partial')))
                data[filename] = initial_size - len(datas) + original_value
                pickle.dump(data, file(config.get('import_partial'),'wb'))
                cr.commit()

            #except Exception, e:
            #    logger.notifyChannel("import", netsvc.LOG_ERROR, e)
            #    cr.rollback()
            #    try:
            #        return (-1, res, e[0], warning)
            #    except:
            #        return (-1, res, e[0], '')
            done += 1
        #
        # TODO: Send a request with the result and multi-thread !
        #
        return (done, 0, 0, 0)

    def read(self, cr, user, ids, fields=None, context=None, load='_classic_read'):
        raise _('The read method is not implemented on this object !')

    def get_invalid_fields(self,cr,uid):
        return list(self._invalids)

    def _validate(self, cr, uid, ids, context=None):
        context = context or {}
        lng = context.get('lang', False) or 'en_US'
        trans = self.pool.get('ir.translation')
        error_msgs = []
        for constraint in self._constraints:
            fun, msg, fields = constraint
            if not fun(self, cr, uid, ids):
                translated_msg = trans._get_source(cr, uid, self._name, 'constraint', lng, source=msg) or msg
                error_msgs.append(
                        _("Error occurred while validating the field(s) %s: %s") % (','.join(fields), translated_msg)
                )
                self._invalids.update(fields)
        if error_msgs:
            cr.rollback()
            raise except_orm('ValidateError', '\n'.join(error_msgs))
        else:
            self._invalids.clear()

    def default_get(self, cr, uid, fields_list, context=None):
        return {}

    def perm_read(self, cr, user, ids, context=None, details=True):
        raise _('The perm_read method is not implemented on this object !')

    def unlink(self, cr, uid, ids, context=None):
        raise _('The unlink method is not implemented on this object !')

    def write(self, cr, user, ids, vals, context=None):
        raise _('The write method is not implemented on this object !')

    def create(self, cr, user, vals, context=None):
        raise _('The create method is not implemented on this object !')

    # returns the definition of each field in the object
    # the optional fields parameter can limit the result to some fields
    def fields_get_keys(self, cr, user, context=None, read_access=True):
        if context is None:
            context = {}
        res = self._columns.keys()
        for parent in self._inherits:
            res.extend(self.pool.get(parent).fields_get_keys(cr, user, fields, context))
        return res

    def fields_get(self, cr, user, fields=None, context=None, read_access=True):
        if context is None:
            context = {}
        res = {}
        translation_obj = self.pool.get('ir.translation')
        model_access_obj = self.pool.get('ir.model.access')
        for parent in self._inherits:
            res.update(self.pool.get(parent).fields_get(cr, user, fields, context))

        if self._columns.keys():
            for f in self._columns.keys():
                if fields and f not in fields:
                    continue
                res[f] = {'type': self._columns[f]._type}
                for arg in ('string', 'readonly', 'states', 'size', 'required',
                        'change_default', 'translate', 'help', 'select', 'selectable'):
                    if getattr(self._columns[f], arg):
                        res[f][arg] = getattr(self._columns[f], arg)
                if not read_access:
                    res[f]['readonly'] = True
                    res[f]['states'] = {}
                for arg in ('digits', 'invisible','filters'):
                    if hasattr(self._columns[f], arg) \
                            and getattr(self._columns[f], arg):
                        res[f][arg] = getattr(self._columns[f], arg)

                #TODO: optimize
                res_trans = translation_obj._get_source(cr, user, self._name + ',' + f, 'field', context.get('lang', False) or 'en_US')
                if res_trans:
                    res[f]['string'] = res_trans
                help_trans = translation_obj._get_source(cr, user, self._name + ',' + f, 'help', context.get('lang', False) or 'en_US')
                if help_trans:
                    res[f]['help'] = help_trans

                if hasattr(self._columns[f], 'selection'):
                    if isinstance(self._columns[f].selection, (tuple, list)):
                        sel = self._columns[f].selection
                        # translate each selection option
                        sel2 = []
                        for (key, val) in sel:
                            val2 = None
                            if val:
                                val2 = translation_obj._get_source(cr, user, self._name + ',' + f, 'selection', context.get('lang', False) or 'en_US', val)
                            sel2.append((key, val2 or val))
                        sel = sel2
                        res[f]['selection'] = sel
                    else:
                        # call the 'dynamic selection' function
                        res[f]['selection'] = self._columns[f].selection(self, cr,
                                user, context)
                if res[f]['type'] in ('one2many', 'many2many', 'many2one', 'one2one'):
                    res[f]['relation'] = self._columns[f]._obj
                    res[f]['domain'] = self._columns[f]._domain
                    res[f]['context'] = self._columns[f]._context
        else:
            #TODO : read the fields from the database
            pass

        if fields:
            # filter out fields which aren't in the fields list
            for r in res.keys():
                if r not in fields:
                    del res[r]
        return res

    #
    # Overload this method if you need a window title which depends on the context
    #
    def view_header_get(self, cr, user, view_id=None, view_type='form', context=None):
        return False

    def __view_look_dom(self, cr, user, node, view_id, context=None):
        if not context:
            context = {}
        result = False
        fields = {}
        childs = True

        if node.tag == 'field':
            if node.get('name'):
                attrs = {}
                try:
                    if node.get('name') in self._columns:
                        column = self._columns[node.get('name')]
                    else:
                        column = self._inherit_fields[node.get('name')][2]
                except:
                    column = False

                if column:
                    relation = column._obj
                    childs = False
                    views = {}
                    for f in node:
                        if f.tag in ('form', 'tree', 'graph'):
                            node.remove(f)
                            ctx = context.copy()
                            ctx['base_model_name'] = self._name
                            xarch, xfields = self.pool.get(relation).__view_look_dom_arch(cr, user, f, view_id, ctx)
                            views[str(f.tag)] = {
                                'arch': xarch,
                                'fields': xfields
                            }
                    attrs = {'views': views}
                    if node.get('widget') and node.get('widget') == 'selection':
                        # We can not use the 'string' domain has it is defined according to the record !
                        dom = []
                        if column._domain and not isinstance(column._domain, (str, unicode)):
                            dom = column._domain
                        dom += eval(node.get('domain','[]'), {'uid':user, 'time':time})
                        attrs['selection'] = self.pool.get(relation).name_search(cr, user, '', dom, context=context)
                        if (node.get('required') and not int(node.get('required'))) or not column.required:
                            attrs['selection'].append((False,''))
                fields[node.get('name')] = attrs

        elif node.tag in ('form', 'tree'):
            result = self.view_header_get(cr, user, False, node.tag, context)
            if result:
                node.set('string', result)

        elif node.tag == 'calendar':
            for additional_field in ('date_start', 'date_delay', 'date_stop', 'color'):
                if node.get(additional_field):
                    fields[node.get(additional_field)] = {}

        if 'groups' in node.attrib:
            if node.get('groups'):
                groups = node.get('groups').split(',')
                readonly = False
                access_pool = self.pool.get('ir.model.access')
                for group in groups:
                    readonly = readonly or access_pool.check_groups(cr, user, group)
                if not readonly:
                    node.set('invisible', '1')
            del(node.attrib['groups'])

        # translate view
        if ('lang' in context) and not result:
            if node.get('string'):
                trans = self.pool.get('ir.translation')._get_source(cr, user, self._name, 'view', context['lang'], node.get('string').encode('utf8'))
                if not trans and ('base_model_name' in context):
                    trans = self.pool.get('ir.translation')._get_source(cr, user, context['base_model_name'], 'view', context['lang'], node.get('string').encode('utf8'))
                if trans:
                    node.set('string', trans)
            if node.get('sum'):
                trans = self.pool.get('ir.translation')._get_source(cr, user, self._name, 'view', context['lang'], node.get('sum').encode('utf8'))
                if trans:
                    node.set('sum', trans)

        if childs:
            for f in node:
                fields.update(self.__view_look_dom(cr, user, f, view_id, context))

        return fields

    def __view_look_dom_arch(self, cr, user, node, view_id, context=None):
        fields_def = self.__view_look_dom(cr, user, node, view_id, context=context)

        rolesobj = self.pool.get('res.roles')
        usersobj = self.pool.get('res.users')

        buttons = (n for n in node.getiterator('button') if n.get('type') != 'object')
        for button in buttons:
            can_click = True
            if user != 1:   # admin user has all roles
                user_roles = usersobj.read(cr, user, [user], ['roles_id'])[0]['roles_id']
                # TODO handle the case of more than one workflow for a model
                cr.execute("""SELECT DISTINCT t.role_id
                                FROM wkf
                          INNER JOIN wkf_activity a ON a.wkf_id = wkf.id
                          INNER JOIN wkf_transition t ON (t.act_to = a.id)
                               WHERE wkf.osv = %s
                                 AND t.signal = %s
                           """, (self._name, button.get('name'),))
                roles = cr.fetchall()

                # draft -> valid = signal_next (role X)
                # draft -> cancel = signal_cancel (no role)
                #
                # valid -> running = signal_next (role Y)
                # valid -> cancel = signal_cancel (role Z)
                #
                # running -> done = signal_next (role Z)
                # running -> cancel = signal_cancel (role Z)

                # As we don't know the object state, in this scenario, 
                #   the button "signal_cancel" will be always shown as there is no restriction to cancel in draft
                #   the button "signal_next" will be show if the user has any of the roles (X Y or Z)
                # The verification will be made later in workflow process...
                if roles:
                    can_click = any((not role) or rolesobj.check(cr, user, user_roles, role) for (role,) in roles)

            button.set('readonly', str(int(not can_click)))

        arch = etree.tostring(node, encoding="utf-8").replace('\t', '')
        fields = self.fields_get(cr, user, fields_def.keys(), context)
        for field in fields_def:
            if field == 'id':
                # sometime, the view may containt the (invisible) field 'id' needed for a domain (when 2 objects have cross references)
                fields['id'] = {'readonly': True, 'type': 'integer', 'string': 'ID'}
            elif field in fields:
                fields[field].update(fields_def[field])
            else:
                cr.execute('select name, model from ir_ui_view where (id=%s or inherit_id=%s) and arch like %s', (view_id, view_id, '%%%s%%' % field))
                res = cr.fetchall()[:]
                model = res[0][1]
                res.insert(0, ("Can't find field '%s' in the following view parts composing the view of object model '%s':" % (field, model), None))
                msg = "\n * ".join([r[0] for r in res])
                msg += "\n\nEither you wrongly customised this view, or some modules bringing those views are not compatible with your current data model"
                netsvc.Logger().notifyChannel('orm', netsvc.LOG_ERROR, msg)
                raise except_orm('View error', msg)

        return arch, fields

    def __get_default_calendar_view(self):
        """Generate a default calendar view (For internal use only).
        """

        arch = ('<?xml version="1.0" encoding="utf-8"?>\n'
                '<calendar string="%s"') % (self._description)

        if (self._date_name not in self._columns):
                date_found = False
                for dt in ['date','date_start','x_date','x_date_start']:
                    if dt in self._columns:
                        self._date_name = dt
                        date_found = True
                        break

                if not date_found:
                    raise except_orm(_('Invalid Object Architecture!'),_("Insufficient fields for Calendar View!"))

        if self._date_name:
            arch +=' date_start="%s"' % (self._date_name)

        for color in ["user_id","partner_id","x_user_id","x_partner_id"]:
            if color in self._columns:
                arch += ' color="' + color + '"'
                break

        dt_stop_flag = False

        for dt_stop in ["date_stop","date_end","x_date_stop","x_date_end"]:
            if dt_stop in self._columns:
                arch += ' date_stop="' + dt_stop + '"'
                dt_stop_flag = True
                break

        if not dt_stop_flag:
            for dt_delay in ["date_delay","planned_hours","x_date_delay","x_planned_hours"]:
               if dt_delay in self._columns:
                   arch += ' date_delay="' + dt_delay + '"'
                   break

        arch += ('>\n'
                 '  <field name="%s"/>\n'
                 '</calendar>') % (self._rec_name)

        return arch

    def __get_default_search_view(self, cr, uid, context={}):
        
        def encode(s):
            if isinstance(s, unicode):
                return s.encode('utf8')
            return s

        view = self.fields_view_get(cr, uid, False, 'form', context)
        
        root = etree.fromstring(encode(view['arch']))
        res = etree.XML("<search string='%s'></search>" % root.get("string", ""))
        node = etree.Element("group")
        res.append(node)
        
        fields = root.xpath("//field[@select=1]")
        for field in fields:
            node.append(field)
        
        return etree.tostring(res, encoding="utf-8").replace('\t', '')

    #
    # if view_id, view_type is not required
    #
    def fields_view_get(self, cr, user, view_id=None, view_type='form', context=None, toolbar=False, submenu=False):
        if not context:
            context = {}

        def encode(s):
            if isinstance(s, unicode):
                return s.encode('utf8')
            return s

        def _inherit_apply(src, inherit):
            def _find(node, node2):
                if node2.tag == 'xpath':
                    res = node.xpath(node2.get('expr'))
                    if res:
                        return res[0]
                    else:
                        return None
                else:
                    for n in node.getiterator(node2.tag):
                        res = True
                        for attr in node2.attrib:
                            if attr == 'position':
                                continue
                            if n.get(attr):
                                if n.get(attr) == node2.get(attr):
                                    continue
                            res = False
                        if res:
                            return n
                return None

            # End: _find(node, node2)

            doc_dest = etree.fromstring(encode(inherit))
            toparse = [ doc_dest ]

            while len(toparse):
                node2 = toparse.pop(0)
                if node2.tag == 'data':
                    toparse += [ c for c in doc_dest ]
                    continue
                node = _find(src, node2)
                if node is not None:
                    pos = 'inside'
                    if node2.get('position'):
                        pos = node2.get('position')
                    if pos == 'replace':
                        parent = node.getparent()
                        if parent is None:
                            src = copy.deepcopy(node2[0])
                        else:
                            for child in node2:
                                node.addprevious(child)
                            node.getparent().remove(node)
                    elif pos == 'attributes':
                        for child in node2.getiterator('attribute'):
                            attribute = (child.get('name'), child.text and child.text.encode('utf8') or None)
                            if attribute[1]:
                                node.set(attribute[0], attribute[1])
                            else:
                                del(node.attrib[attribute[0]])
                    else:
                        sib = node.getnext()
                        for child in node2:
                            if pos == 'inside':
                                node.append(child)
                            elif pos == 'after':
                                if sib is None:
                                    node.addnext(child)
                                else:
                                    sib.addprevious(child)
                            elif pos == 'before':
                                node.addprevious(child)
                            else:
                                raise AttributeError(_('Unknown position in inherited view %s !') % pos)
                else:
                    attrs = ''.join([
                        ' %s="%s"' % (attr, node2.get(attr))
                        for attr in node2.attrib
                        if attr != 'position'
                    ])
                    tag = "<%s%s>" % (node2.tag, attrs)
                    raise AttributeError(_("Couldn't find tag '%s' in parent view !") % tag)
            return src
        # End: _inherit_apply(src, inherit)

        result = {'type': view_type, 'model': self._name}

        ok = True
        model = True
        sql_res = False
        while ok:
            view_ref = context.get(view_type + '_view_ref', False)
            if view_ref:
                if '.' in view_ref:
                    module, view_ref = view_ref.split('.', 1)
                    cr.execute("SELECT res_id FROM ir_model_data WHERE model='ir.ui.view' AND module=%s AND name=%s", (module, view_ref))
                    view_ref_res = cr.fetchone()
                    if view_ref_res:
                        view_id = view_ref_res[0]

            if view_id:
                where = (model and (" and model='%s'" % (self._name,))) or ''
                cr.execute('SELECT arch,name,field_parent,id,type,inherit_id FROM ir_ui_view WHERE id=%s'+where, (view_id,))
            else:
                cr.execute('''SELECT
                        arch,name,field_parent,id,type,inherit_id
                    FROM
                        ir_ui_view
                    WHERE
                        model=%s AND
                        type=%s AND
                        inherit_id IS NULL
                    ORDER BY priority''', (self._name, view_type))
            sql_res = cr.fetchone()

            if not sql_res:
                break
            
            ok = sql_res[5]
            view_id = ok or sql_res[3]
            model = False

        # if a view was found
        if sql_res:
            result['type'] = sql_res[4]
            result['view_id'] = sql_res[3]
            result['arch'] = sql_res[0]

            def _inherit_apply_rec(result, inherit_id):
                # get all views which inherit from (ie modify) this view
                cr.execute('select arch,id from ir_ui_view where inherit_id=%s and model=%s order by priority', (inherit_id, self._name))
                sql_inherit = cr.fetchall()
                for (inherit, id) in sql_inherit:
                    result = _inherit_apply(result, inherit)
                    result = _inherit_apply_rec(result, id)
                return result

            inherit_result = etree.fromstring(encode(result['arch']))
            result['arch'] = _inherit_apply_rec(inherit_result, sql_res[3])

            result['name'] = sql_res[1]
            result['field_parent'] = sql_res[2] or False
        else:
            
            # otherwise, build some kind of default view
            if view_type == 'form':
                res = self.fields_get(cr, user, context=context)
                xml = '<?xml version="1.0" encoding="utf-8"?> ' \
                     '<form string="%s">' % (self._description,)
                for x in res:
                    if res[x]['type'] not in ('one2many', 'many2many'):
                        xml += '<field name="%s"/>' % (x,)
                        if res[x]['type'] == 'text':
                            xml += "<newline/>"
                xml += "</form>"
                
            elif view_type == 'tree':
                _rec_name = self._rec_name
                if _rec_name not in self._columns:
                    _rec_name = self._columns.keys()[0]
                xml = '<?xml version="1.0" encoding="utf-8"?>' \
                       '<tree string="%s"><field name="%s"/></tree>' \
                       % (self._description, self._rec_name)
                       
            elif view_type == 'calendar':
                xml = self.__get_default_calendar_view()
                                
            elif view_type == 'search':
                xml = self.__get_default_search_view(cr, user, context)
                
            else:
                xml = '<?xml version="1.0"?>' # what happens here, graph case?
                raise except_orm(_('Invalid Architecture!'),_("There is no view of type '%s' defined for the structure!") % view_type)
            result['arch'] = etree.fromstring(encode(xml))
            result['name'] = 'default'
            result['field_parent'] = False
            result['view_id'] = 0

        xarch, xfields = self.__view_look_dom_arch(cr, user, result['arch'], view_id, context=context)
        result['arch'] = xarch
        result['fields'] = xfields

        if submenu:
            if context and context.get('active_id',False):
                data_menu = self.pool.get('ir.ui.menu').browse(cr, user, context['active_id'], context).action
                if data_menu:
                    act_id = int(data_menu.split(',')[1])
                    if act_id:
                        data_action = self.pool.get('ir.actions.act_window').browse(cr, user, [act_id], context)[0]
                        result['submenu'] = hasattr(data_action,'menus') and data_action.menus or False
        if toolbar:
            def clean(x):
                x = x[2]
                for key in ('report_sxw_content', 'report_rml_content',
                        'report_sxw', 'report_rml',
                        'report_sxw_content_data', 'report_rml_content_data'):
                    if key in x:
                        del x[key]
                return x
            ir_values_obj = self.pool.get('ir.values')
            resprint = ir_values_obj.get(cr, user, 'action',
                    'client_print_multi', [(self._name, False)], False,
                    context)
            resaction = ir_values_obj.get(cr, user, 'action',
                    'client_action_multi', [(self._name, False)], False,
                    context)

            resrelate = ir_values_obj.get(cr, user, 'action',
                    'client_action_relate', [(self._name, False)], False,
                    context)
            resprint = map(clean, resprint)
            resaction = map(clean, resaction)
            resaction = filter(lambda x: not x.get('multi', False), resaction)
            resprint = filter(lambda x: not x.get('multi', False), resprint)
            resrelate = map(lambda x: x[2], resrelate)

            for x in resprint+resaction+resrelate:
                x['string'] = x['name']

            result['toolbar'] = {
                'print': resprint,
                'action': resaction,
                'relate': resrelate
            }
        return result

    _view_look_dom_arch = __view_look_dom_arch

    def search_count(self, cr, user, args, context=None):
        if not context:
            context = {}
        res = self.search(cr, user, args, context=context, count=True)
        if isinstance(res, list):
            return len(res)
        return res

    def search(self, cr, user, args, offset=0, limit=None, order=None,
            context=None, count=False):
        raise _('The search method is not implemented on this object !')

    def name_get(self, cr, user, ids, context=None):
        raise _('The name_get method is not implemented on this object !')

    def name_search(self, cr, user, name='', args=None, operator='ilike', context=None, limit=100):
        raise _('The name_search method is not implemented on this object !')

    def copy(self, cr, uid, id, default=None, context=None):
        raise _('The copy method is not implemented on this object !')

    def exists(self, cr, uid, id, context=None):
        raise _('The exists method is not implemented on this object !')

    def read_string(self, cr, uid, id, langs, fields=None, context=None):
        res = {}
        res2 = {}
        self.pool.get('ir.model.access').check(cr, uid, 'ir.translation', 'read', context=context)
        if not fields:
            fields = self._columns.keys() + self._inherit_fields.keys()
        #FIXME: collect all calls to _get_source into one SQL call.
        for lang in langs:
            res[lang] = {'code': lang}
            for f in fields:
                if f in self._columns:
                    res_trans = self.pool.get('ir.translation')._get_source(cr, uid, self._name+','+f, 'field', lang)
                    if res_trans:
                        res[lang][f] = res_trans
                    else:
                        res[lang][f] = self._columns[f].string
        for table in self._inherits:
            cols = intersect(self._inherit_fields.keys(), fields)
            res2 = self.pool.get(table).read_string(cr, uid, id, langs, cols, context)
        for lang in res2:
            if lang in res:
                res[lang]['code'] = lang
            for f in res2[lang]:
                res[lang][f] = res2[lang][f]
        return res

    def write_string(self, cr, uid, id, langs, vals, context=None):
        self.pool.get('ir.model.access').check(cr, uid, 'ir.translation', 'write', context=context)
        #FIXME: try to only call the translation in one SQL
        for lang in langs:
            for field in vals:
                if field in self._columns:
                    self.pool.get('ir.translation')._set_ids(cr, uid, self._name+','+field, 'field', lang, [0], vals[field])
        for table in self._inherits:
            cols = intersect(self._inherit_fields.keys(), vals)
            if cols:
                self.pool.get(table).write_string(cr, uid, id, langs, vals, context)
        return True

    def _check_removed_columns(self, cr, log=False):
        raise NotImplementedError()

class orm_memory(orm_template):
    _protected = ['read', 'write', 'create', 'default_get', 'perm_read', 'unlink', 'fields_get', 'fields_view_get', 'search', 'name_get', 'distinct_field_get', 'name_search', 'copy', 'import_data', 'search_count', 'exists']
    _inherit_fields = {}
    _max_count = 200
    _max_hours = 1
    _check_time = 20

    def __init__(self, cr):
        super(orm_memory, self).__init__(cr)
        self.datas = {}
        self.next_id = 0
        self.check_id = 0
        cr.execute('delete from wkf_instance where res_type=%s', (self._name,))

    def vaccum(self, cr, uid):
        self.check_id += 1
        if self.check_id % self._check_time:
            return True
        tounlink = []
        max = time.time() - self._max_hours * 60 * 60
        for id in self.datas:
            if self.datas[id]['internal.date_access'] < max:
                tounlink.append(id)
        self.unlink(cr, uid, tounlink)
        if len(self.datas)>self._max_count:
            sorted = map(lambda x: (x[1]['internal.date_access'], x[0]), self.datas.items())
            sorted.sort()
            ids = map(lambda x: x[1], sorted[:len(self.datas)-self._max_count])
            self.unlink(cr, uid, ids)
        return True

    def read(self, cr, user, ids, fields_to_read=None, context=None, load='_classic_read'):
        if not context:
            context = {}
        if not fields_to_read:
            fields_to_read = self._columns.keys()
        result = []
        if self.datas:
            ids_orig = ids
            if isinstance(ids, (int, long)):
                ids = [ids]
            for id in ids:
                r = {'id': id}
                for f in fields_to_read:
                    if id in self.datas:
                        r[f] = self.datas[id].get(f, False)
                        if r[f] and isinstance(self._columns[f], fields.binary) and context.get('bin_size', False):
                            r[f] = len(r[f])
                result.append(r)
                if id in self.datas:
                    self.datas[id]['internal.date_access'] = time.time()
            fields_post = filter(lambda x: x in self._columns and not getattr(self._columns[x], load), fields_to_read)
            for f in fields_post:
                res2 = self._columns[f].get_memory(cr, self, ids, f, user, context=context, values=result)
                for record in result:
                    record[f] = res2[record['id']]
            if isinstance(ids_orig, (int, long)):
                return result[0]
        return result

    def write(self, cr, user, ids, vals, context=None):
        if not ids:
            return True
        vals2 = {}
        upd_todo = []
        for field in vals:
            if self._columns[field]._classic_write:
                vals2[field] = vals[field]
            else:
                upd_todo.append(field)
        for id_new in ids:
            self.datas[id_new].update(vals2)
            self.datas[id_new]['internal.date_access'] = time.time()
            for field in upd_todo:
                self._columns[field].set_memory(cr, self, id_new, field, vals[field], user, context)
        self._validate(cr, user, [id_new], context)
        wf_service = netsvc.LocalService("workflow")
        wf_service.trg_write(user, self._name, id_new, cr)
        return id_new

    def create(self, cr, user, vals, context=None):
        self.vaccum(cr, user)
        self.next_id += 1
        id_new = self.next_id
        default = []
        for f in self._columns.keys():
            if not f in vals:
                default.append(f)
        if len(default):
            vals.update(self.default_get(cr, user, default, context))
        vals2 = {}
        upd_todo = []
        for field in vals:
            if self._columns[field]._classic_write:
                vals2[field] = vals[field]
            else:
                upd_todo.append(field)
        self.datas[id_new] = vals2
        self.datas[id_new]['internal.date_access'] = time.time()

        for field in upd_todo:
            self._columns[field].set_memory(cr, self, id_new, field, vals[field], user, context)
        self._validate(cr, user, [id_new], context)
        wf_service = netsvc.LocalService("workflow")
        wf_service.trg_create(user, self._name, id_new, cr)
        return id_new

    def default_get(self, cr, uid, fields_list, context=None):
        if not context:
            context = {}
        value = {}
        # get the default values for the inherited fields
        for f in fields_list:
            if f in self._defaults:
                if callable(self._defaults[f]):
                    value[f] = self._defaults[f](self, cr, uid, context)
                else:
                    value[f] = self._defaults[f]

            fld_def = ((f in self._columns) and self._columns[f]) \
                    or ((f in self._inherit_fields) and self._inherit_fields[f][2]) \
                    or False

        # get the default values set by the user and override the default
        # values defined in the object
        ir_values_obj = self.pool.get('ir.values')
        res = ir_values_obj.get(cr, uid, 'default', False, [self._name])
        for id, field, field_value in res:
            if field in fields_list:
                fld_def = (field in self._columns) and self._columns[field] or self._inherit_fields[field][2]
                if fld_def._type in ('many2one', 'one2one'):
                    obj = self.pool.get(fld_def._obj)
                    if not obj.search(cr, uid, [('id', '=', field_value)]):
                        continue
                if fld_def._type in ('many2many'):
                    obj = self.pool.get(fld_def._obj)
                    field_value2 = []
                    for i in range(len(field_value)):
                        if not obj.search(cr, uid, [('id', '=',
                            field_value[i])]):
                            continue
                        field_value2.append(field_value[i])
                    field_value = field_value2
                if fld_def._type in ('one2many'):
                    obj = self.pool.get(fld_def._obj)
                    field_value2 = []
                    for i in range(len(field_value)):
                        field_value2.append({})
                        for field2 in field_value[i]:
                            if obj._columns[field2]._type in ('many2one', 'one2one'):
                                obj2 = self.pool.get(obj._columns[field2]._obj)
                                if not obj2.search(cr, uid,
                                        [('id', '=', field_value[i][field2])]):
                                    continue
                            # TODO add test for many2many and one2many
                            field_value2[i][field2] = field_value[i][field2]
                    field_value = field_value2
                value[field] = field_value

        # get the default values from the context
        for key in context or {}:
            if key.startswith('default_') and (key[8:] in fields_list):
                value[key[8:]] = context[key]
        return value

    def _where_calc(self, cr, user, args, active_test=True, context=None):
        if not context:
            context = {}
        args = args[:]
        res=[]
        # if the object has a field named 'active', filter out all inactive
        # records unless they were explicitely asked for
        if 'active' in self._columns and (active_test and context.get('active_test', True)):
            if args:
                active_in_args = False
                for a in args:
                    if a[0] == 'active':
                        active_in_args = True
                if not active_in_args:
                    args.insert(0, ('active', '=', 1))
            else:
                args = [('active', '=', 1)]
        if args:
            import expression
            e = expression.expression(args)
            e.parse(cr, user, self, context)
            res=e.__dict__['_expression__exp']
        return res or []


    def search(self, cr, user, args, offset=0, limit=None, order=None,
            context=None, count=False):
        if not context:
            context = {}
        result = self._where_calc(cr, user, args, context=context)
        if result==[]:
            return self.datas.keys()

        res=[]
        counter=0
        #Find the value of dict
        f=False
        if result:
            for id, data in self.datas.items():
                counter=counter+1
                data['id']  = id
                if limit and (counter >int(limit)):
                    break
                f = True
                for arg in result:
                     if arg[1] =='=':
                         val =eval('data[arg[0]]'+'==' +' arg[2]')
                     elif arg[1] in ['<','>','in','not in','<=','>=','<>']:
                         val =eval('data[arg[0]]'+arg[1] +' arg[2]')
                     elif arg[1] in ['ilike']:
                         if str(data[arg[0]]).find(str(arg[2]))!=-1:
                             val= True
                         else:
                             val=False

                     if f and val:
                         f = True
                     else:
                         f = False
                if f:
                    res.append(id)
        if count:
            return len(res)
        return res or []

    def unlink(self, cr, uid, ids, context=None):
        for id in ids:
            if id in self.datas:
                del self.datas[id]
        if len(ids):
            cr.execute('delete from wkf_instance where res_type=%s and res_id = ANY  (%s)', (self._name,ids))
        return True

    def perm_read(self, cr, user, ids, context=None, details=True):
        result = []
        for id in ids:
            result.append({
                'create_uid': (user, 'Root'),
                'create_date': time.strftime('%Y-%m-%d %H:%M:%S'),
                'write_uid': False,
                'write_date': False,
                'id': id
            })
        return result

    def _check_removed_columns(self, cr, log=False):
        # nothing to check in memory...
        pass

    def exists(self, cr, uid, id, context=None):
        return id in self.datas

class orm(orm_template):
    _sql_constraints = []
    _table = None
    _protected = ['read','write','create','default_get','perm_read','unlink','fields_get','fields_view_get','search','name_get','distinct_field_get','name_search','copy','import_data','search_count', 'exists']

    def _parent_store_compute(self, cr):
        logger = netsvc.Logger()
        logger.notifyChannel('orm', netsvc.LOG_INFO, 'Computing parent left and right for table %s...' % (self._table, ))
        def browse_rec(root, pos=0):
# TODO: set order
            where = self._parent_name+'='+str(root)
            if not root:
                where = self._parent_name+' IS NULL'
            if self._parent_order:
                where += ' order by '+self._parent_order
            cr.execute('SELECT id FROM '+self._table+' WHERE '+where)
            pos2 = pos + 1
            childs = cr.fetchall()
            for id in childs:
                pos2 = browse_rec(id[0], pos2)
            cr.execute('update '+self._table+' set parent_left=%s, parent_right=%s where id=%s', (pos,pos2,root))
            return pos2+1
        query = 'SELECT id FROM '+self._table+' WHERE '+self._parent_name+' IS NULL'
        if self._parent_order:
            query += ' order by '+self._parent_order
        pos = 0
        cr.execute(query)
        for (root,) in cr.fetchall():
            pos = browse_rec(root, pos)
        return True

    def _update_store(self, cr, f, k):
        logger = netsvc.Logger()
        logger.notifyChannel('orm', netsvc.LOG_INFO, "storing computed values of fields.function '%s'" % (k,))
        ss = self._columns[k]._symbol_set
        update_query = 'UPDATE "%s" SET "%s"=%s WHERE id=%%s' % (self._table, k, ss[0])
        cr.execute('select id from '+self._table)
        ids_lst = map(lambda x: x[0], cr.fetchall())
        while ids_lst:
            iids = ids_lst[:40]
            ids_lst = ids_lst[40:]
            res = f.get(cr, self, iids, k, 1, {})
            for key,val in res.items():
                if f._multi:
                    val = val[k]
                # if val is a many2one, just write the ID
                if type(val)==tuple:
                    val = val[0]
                if (val<>False) or (type(val)<>bool):
                    cr.execute(update_query, (ss[1](val), key))

    def _check_removed_columns(self, cr, log=False):
        logger = netsvc.Logger()
        # iterate on the database columns to drop the NOT NULL constraints
        # of fields which were required but have been removed (or will be added by another module)
        columns = [c for c in self._columns if not (isinstance(self._columns[c], fields.function) and not self._columns[c].store)]
        columns += ('id', 'write_uid', 'write_date', 'create_uid', 'create_date') # openerp access columns
        cr.execute("SELECT a.attname, a.attnotnull"
                   "  FROM pg_class c, pg_attribute a"
                   " WHERE c.relname=%%s"
                   "   AND c.oid=a.attrelid"
                   "   AND a.attisdropped=%%s"
                   "   AND pg_catalog.format_type(a.atttypid, a.atttypmod) NOT IN ('cid', 'tid', 'oid', 'xid')"
                   "   AND a.attname NOT IN (%s)" % ",".join(['%s']*len(columns)),
                       [self._table, False] + columns)
        for column in cr.dictfetchall():
            if log:
                logger.notifyChannel("orm", netsvc.LOG_DEBUG, "column %s is in the table %s but not in the corresponding object %s" % (column['attname'], self._table, self._name))
            if column['attnotnull']:
                cr.execute('ALTER TABLE "%s" ALTER COLUMN "%s" DROP NOT NULL' % (self._table, column['attname']))

    def _auto_init(self, cr, context={}):
        store_compute =  False
        logger = netsvc.Logger()
        create = False
        todo_end = []
        self._field_create(cr, context=context)
        if not hasattr(self, "_auto") or self._auto:
            cr.execute("SELECT relname FROM pg_class WHERE relkind in ('r','v') AND relname='%s'" % self._table)
            if not cr.rowcount:
                cr.execute("CREATE TABLE \"%s\" (id SERIAL NOT NULL, PRIMARY KEY(id)) WITHOUT OIDS" % self._table)
                cr.execute("COMMENT ON TABLE \"%s\" IS '%s'" % (self._table, self._description.replace("'","''")))
                create = True
            cr.commit()
            if self._parent_store:
                cr.execute("""SELECT c.relname
                    FROM pg_class c, pg_attribute a
                    WHERE c.relname=%s AND a.attname=%s AND c.oid=a.attrelid
                    """, (self._table, 'parent_left'))
                if not cr.rowcount:
                    if 'parent_left' not in self._columns:
                        logger.notifyChannel('orm', netsvc.LOG_ERROR, 'create a column parent_left on object %s: fields.integer(\'Left Parent\', select=1)' % (self._table, ))
                    if 'parent_right' not in self._columns:
                        logger.notifyChannel('orm', netsvc.LOG_ERROR, 'create a column parent_right on object %s: fields.integer(\'Right Parent\', select=1)' % (self._table, ))
                    if self._columns[self._parent_name].ondelete<>'cascade':
                        logger.notifyChannel('orm', netsvc.LOG_ERROR, "the columns %s on object must be set as ondelete='cascasde'" % (self._name, self._parent_name))
                    cr.execute('ALTER TABLE "%s" ADD COLUMN "parent_left" INTEGER' % (self._table,))
                    cr.execute('ALTER TABLE "%s" ADD COLUMN "parent_right" INTEGER' % (self._table,))
                    cr.commit()
                    store_compute = True

            if self._log_access:
                logs = {
                    'create_uid': 'INTEGER REFERENCES res_users ON DELETE SET NULL',
                    'create_date': 'TIMESTAMP',
                    'write_uid': 'INTEGER REFERENCES res_users ON DELETE SET NULL',
                    'write_date': 'TIMESTAMP'
                }
                for k in logs:
                    cr.execute("""
                        SELECT c.relname
                          FROM pg_class c, pg_attribute a
                         WHERE c.relname=%s AND a.attname=%s AND c.oid=a.attrelid
                        """, (self._table, k))
                    if not cr.rowcount:
                        cr.execute('ALTER TABLE "%s" ADD COLUMN "%s" %s' % (self._table, k, logs[k]))
                        cr.commit()

            self._check_removed_columns(cr, log=False)

            # iterate on the "object columns"
            todo_update_store = []
            for k in self._columns:
                if k in ('id', 'write_uid', 'write_date', 'create_uid', 'create_date'):
                    continue
                    #raise _('Can not define a column %s. Reserved keyword !') % (k,)
                f = self._columns[k]

                if isinstance(f, fields.one2many):
                    cr.execute("SELECT relname FROM pg_class WHERE relkind='r' AND relname=%s", (f._obj,))
                    if cr.fetchone():
                        cr.execute("SELECT count(1) as c FROM pg_class c,pg_attribute a WHERE c.relname=%s AND a.attname=%s AND c.oid=a.attrelid", (f._obj, f._fields_id))
                        res = cr.fetchone()[0]
                        if not res:
                            cr.execute('ALTER TABLE "%s" ADD FOREIGN KEY (%s) REFERENCES "%s" ON DELETE SET NULL' % (self._obj, f._fields_id, f._table))
                elif isinstance(f, fields.many2many):
                    cr.execute("SELECT relname FROM pg_class WHERE relkind in ('r','v') AND relname=%s", (f._rel,))
                    if not cr.dictfetchall():
<<<<<<< HEAD
                        #FIXME: Remove this try/except
                        try:
                            ref = self.pool.get(f._obj)._table
                        except AttributeError:
                            ref = f._obj.replace('.', '_')
                        cr.execute('CREATE TABLE "%s" ("%s" INTEGER NOT NULL REFERENCES "%s" ON DELETE CASCADE, "%s" INTEGER NOT NULL REFERENCES "%s" ON DELETE CASCADE) WITHOUT OIDS' % (f._rel, f._id1, self._table, f._id2, ref))
=======
                        if not self.pool.get(f._obj):
                            raise except_orm('Programming Error', ('There is no reference available for %s') % (f._obj,))
                        ref = self.pool.get(f._obj)._table
#                        ref = f._obj.replace('.', '_')
                        cr.execute('CREATE TABLE "%s" ("%s" INTEGER NOT NULL REFERENCES "%s" ON DELETE CASCADE, "%s" INTEGER NOT NULL REFERENCES "%s" ON DELETE CASCADE) WITH OIDS' % (f._rel, f._id1, self._table, f._id2, ref))
>>>>>>> 78574879
                        cr.execute('CREATE INDEX "%s_%s_index" ON "%s" ("%s")' % (f._rel, f._id1, f._rel, f._id1))
                        cr.execute('CREATE INDEX "%s_%s_index" ON "%s" ("%s")' % (f._rel, f._id2, f._rel, f._id2))
                        cr.execute("COMMENT ON TABLE \"%s\" IS 'RELATION BETWEEN %s AND %s'" % (f._rel, self._table, ref))
                        cr.commit()
                else:
                    cr.execute("SELECT c.relname,a.attname,a.attlen,a.atttypmod,a.attnotnull,a.atthasdef,t.typname,CASE WHEN a.attlen=-1 THEN a.atttypmod-4 ELSE a.attlen END as size " \
                               "FROM pg_class c,pg_attribute a,pg_type t " \
                               "WHERE c.relname=%s " \
                               "AND a.attname=%s " \
                               "AND c.oid=a.attrelid " \
                               "AND a.atttypid=t.oid", (self._table, k))
                    res = cr.dictfetchall()
                    if not res and hasattr(f,'oldname'):
                        cr.execute("SELECT c.relname,a.attname,a.attlen,a.atttypmod,a.attnotnull,a.atthasdef,t.typname,CASE WHEN a.attlen=-1 THEN a.atttypmod-4 ELSE a.attlen END as size " \
                            "FROM pg_class c,pg_attribute a,pg_type t " \
                            "WHERE c.relname=%s " \
                            "AND a.attname=%s " \
                            "AND c.oid=a.attrelid " \
                            "AND a.atttypid=t.oid", (self._table, f.oldname))
                        res_old = cr.dictfetchall()
                        logger.notifyChannel('orm', netsvc.LOG_DEBUG, 'trying to rename %s(%s) to %s'% (self._table, f.oldname, k))
                        if res_old and len(res_old)==1:
                            cr.execute('ALTER TABLE "%s" RENAME "%s" TO "%s"' % ( self._table,f.oldname, k))
                            res = res_old
                            res[0]['attname'] = k
                
                    if not res:
                        if not isinstance(f, fields.function) or f.store:

                            # add the missing field
                            cr.execute('ALTER TABLE "%s" ADD COLUMN "%s" %s' % (self._table, k, get_pg_type(f)[1]))
                            cr.execute("COMMENT ON COLUMN %s.%s IS '%s'" % (self._table, k, f.string.replace("'","''")))

                            # initialize it
                            if not create and k in self._defaults:
                                if callable(self._defaults[k]):
                                    default = self._defaults[k](self, cr, 1, context)
                                else:
                                    default = self._defaults[k]

                                ss = self._columns[k]._symbol_set
                                query = 'UPDATE "%s" SET "%s"=%s' % (self._table, k, ss[0])
                                cr.execute(query, (ss[1](default),))
                                cr.commit()
                                logger.notifyChannel('orm', netsvc.LOG_DEBUG, 'setting default value of new column %s of table %s'% (k, self._table))
                            elif not create:
                                logger.notifyChannel('orm', netsvc.LOG_DEBUG, 'creating new column %s of table %s'% (k, self._table))

                            if isinstance(f, fields.function):
                                order = 10
                                if f.store is not True:
                                    order = f.store[f.store.keys()[0]][2]
                                todo_update_store.append((order, f,k))

                            # and add constraints if needed
                            if isinstance(f, fields.many2one):
                                if not self.pool.get(f._obj):
                                    raise except_orm('Programming Error', ('There is no reference available for %s') % (f._obj,))
                                ref = self.pool.get(f._obj)._table
#                                ref = f._obj.replace('.', '_')
                                # ir_actions is inherited so foreign key doesn't work on it
                                if ref != 'ir_actions':
                                    cr.execute('ALTER TABLE "%s" ADD FOREIGN KEY ("%s") REFERENCES "%s" ON DELETE %s' % (self._table, k, ref, f.ondelete))
                            if f.select:
                                cr.execute('CREATE INDEX "%s_%s_index" ON "%s" ("%s")' % (self._table, k, self._table, k))
                            if f.required:
                                try:
                                    cr.commit()
                                    cr.execute('ALTER TABLE "%s" ALTER COLUMN "%s" SET NOT NULL' % (self._table, k))
                                except Exception, e:
                                    logger.notifyChannel('orm', netsvc.LOG_WARNING, 'WARNING: unable to set column %s of table %s not null !\nTry to re-run: openerp-server.py --update=module\nIf it doesn\'t work, update records and execute manually:\nALTER TABLE %s ALTER COLUMN %s SET NOT NULL' % (k, self._table, self._table, k))
                            cr.commit()
                    elif len(res)==1:
                        f_pg_def = res[0]
                        f_pg_type = f_pg_def['typname']
                        f_pg_size = f_pg_def['size']
                        f_pg_notnull = f_pg_def['attnotnull']
                        if isinstance(f, fields.function) and not f.store and (not hasattr(f,'nodrop') or not f.nodrop):
                            logger.notifyChannel('orm', netsvc.LOG_INFO, 'column %s (%s) in table %s removed: converted to a function !\n' % (k, f.string, self._table))
                            cr.execute('ALTER TABLE "%s" DROP COLUMN "%s"'% (self._table, k))
                            cr.commit()
                            f_obj_type = None
                        else:
                            f_obj_type = get_pg_type(f) and get_pg_type(f)[0]

                        if f_obj_type:
                            ok = False
                            casts = [
                                ('text', 'char', 'VARCHAR(%d)' % (f.size or 0,), '::VARCHAR(%d)'%(f.size or 0,)),
                                ('varchar', 'text', 'TEXT', ''),
                                ('int4', 'float', get_pg_type(f)[1], '::'+get_pg_type(f)[1]),
                                ('date', 'datetime', 'TIMESTAMP', '::TIMESTAMP'),
                                ('numeric', 'float', get_pg_type(f)[1], '::'+get_pg_type(f)[1]),
                                ('float8', 'float', get_pg_type(f)[1], '::'+get_pg_type(f)[1]),
                            ]
                            # !!! Avoid reduction of varchar field !!!
                            if f_pg_type == 'varchar' and f._type == 'char' and f_pg_size < f.size:
                            # if f_pg_type == 'varchar' and f._type == 'char' and f_pg_size != f.size:
                                logger.notifyChannel('orm', netsvc.LOG_INFO, "column '%s' in table '%s' changed size" % (k, self._table))
                                cr.execute('ALTER TABLE "%s" RENAME COLUMN "%s" TO temp_change_size' % (self._table, k))
                                cr.execute('ALTER TABLE "%s" ADD COLUMN "%s" VARCHAR(%d)' % (self._table, k, f.size))
                                cr.execute('UPDATE "%s" SET "%s"=temp_change_size::VARCHAR(%d)' % (self._table, k, f.size))
                                cr.execute('ALTER TABLE "%s" DROP COLUMN temp_change_size CASCADE' % (self._table,))
                                cr.commit()
                            for c in casts:
                                if (f_pg_type==c[0]) and (f._type==c[1]):
                                    # Adding upcoming 6 lines to check whether only the size of the fields got changed or not.E.g. :(16,3) to (16,4)
                                    field_size_change = False
                                    if f_pg_type in ['int4','numeric','float8']:
                                        if f.digits:
                                            field_size = (65535 * f.digits[0]) + f.digits[0] + f.digits[1]
                                            if field_size != f_pg_size:
                                                field_size_change = True
                                                
                                    if f_pg_type != f_obj_type or field_size_change:
                                        if f_pg_type != f_obj_type:
                                            logger.notifyChannel('orm', netsvc.LOG_INFO, "column '%s' in table '%s' changed type to %s." % (k, self._table, c[1]))
                                        if field_size_change:
                                            logger.notifyChannel('orm', netsvc.LOG_INFO, "column '%s' in table '%s' changed in the size." % (k, self._table))
                                        ok = True
                                        cr.execute('ALTER TABLE "%s" RENAME COLUMN "%s" TO temp_change_size' % (self._table, k))
                                        cr.execute('ALTER TABLE "%s" ADD COLUMN "%s" %s' % (self._table, k, c[2]))
                                        cr.execute(('UPDATE "%s" SET "%s"=temp_change_size'+c[3]) % (self._table, k))
                                        cr.execute('ALTER TABLE "%s" DROP COLUMN temp_change_size CASCADE' % (self._table,))
                                        cr.commit()
                                    break

                            if f_pg_type != f_obj_type:
                                if not ok:
                                    logger.notifyChannel('orm', netsvc.LOG_WARNING, "column '%s' in table '%s' has changed type (DB = %s, def = %s) but unable to migrate this change !" % (k, self._table, f_pg_type, f._type))

                            # if the field is required and hasn't got a NOT NULL constraint
                            if f.required and f_pg_notnull == 0:
                                # set the field to the default value if any
                                if k in self._defaults:
                                    if callable(self._defaults[k]):
                                        default = self._defaults[k](self, cr, 1, context)
                                    else:
                                        default = self._defaults[k]

                                    if (default is not None):
                                        ss = self._columns[k]._symbol_set
                                        query = 'UPDATE "%s" SET "%s"=%s WHERE "%s" is NULL' % (self._table, k, ss[0], k)
                                        cr.execute(query, (ss[1](default),))
                                # add the NOT NULL constraint
                                cr.commit()
                                try:
                                    cr.execute('ALTER TABLE "%s" ALTER COLUMN "%s" SET NOT NULL' % (self._table, k))
                                    cr.commit()
                                except Exception, e:
                                    logger.notifyChannel('orm', netsvc.LOG_WARNING, 'unable to set a NOT NULL constraint on column %s of the %s table !\nIf you want to have it, you should update the records and execute manually:\nALTER TABLE %s ALTER COLUMN %s SET NOT NULL' % (k, self._table, self._table, k))
                                cr.commit()
                            elif not f.required and f_pg_notnull == 1:
                                cr.execute('ALTER TABLE "%s" ALTER COLUMN "%s" DROP NOT NULL' % (self._table, k))
                                cr.commit()
                            indexname = '%s_%s_index' % (self._table, k)
                            cr.execute("SELECT indexname FROM pg_indexes WHERE indexname = %s and tablename = %s", (indexname, self._table))
                            res = cr.dictfetchall()
                            if not res and f.select:
                                cr.execute('CREATE INDEX "%s_%s_index" ON "%s" ("%s")' % (self._table, k, self._table, k))
                                cr.commit()
                            if res and not f.select:
                                cr.execute('DROP INDEX "%s_%s_index"' % (self._table, k))
                                cr.commit()
                            if isinstance(f, fields.many2one):
                                ref = self.pool.get(f._obj)._table
                                if ref != 'ir_actions':
                                    cr.execute('SELECT confdeltype, conname FROM pg_constraint as con, pg_class as cl1, pg_class as cl2, '
                                                'pg_attribute as att1, pg_attribute as att2 '
                                            'WHERE con.conrelid = cl1.oid '
                                                'AND cl1.relname = %s '
                                                'AND con.confrelid = cl2.oid '
                                                'AND cl2.relname = %s '
                                                'AND array_lower(con.conkey, 1) = 1 '
                                                'AND con.conkey[1] = att1.attnum '
                                                'AND att1.attrelid = cl1.oid '
                                                'AND att1.attname = %s '
                                                'AND array_lower(con.confkey, 1) = 1 '
                                                'AND con.confkey[1] = att2.attnum '
                                                'AND att2.attrelid = cl2.oid '
                                                'AND att2.attname = %s '
                                                "AND con.contype = 'f'", (self._table, ref, k, 'id'))
                                    res = cr.dictfetchall()
                                    if res:
                                        confdeltype = {
                                            'RESTRICT': 'r',
                                            'NO ACTION': 'a',
                                            'CASCADE': 'c',
                                            'SET NULL': 'n',
                                            'SET DEFAULT': 'd',
                                        }
                                        if res[0]['confdeltype'] != confdeltype.get(f.ondelete.upper(), 'a'):
                                            cr.execute('ALTER TABLE "' + self._table + '" DROP CONSTRAINT "' + res[0]['conname'] + '"')
                                            cr.execute('ALTER TABLE "' + self._table + '" ADD FOREIGN KEY ("' + k + '") REFERENCES "' + ref + '" ON DELETE ' + f.ondelete)
                                            cr.commit()
                    else:
                        logger.notifyChannel('orm', netsvc.LOG_ERROR, "Programming error, column %s->%s has multiple instances !"%(self._table,k))
            for order,f,k in todo_update_store:
                todo_end.append((order, self._update_store, (f, k)))

        else:
            cr.execute("SELECT relname FROM pg_class WHERE relkind in ('r','v') AND relname=%s", (self._table,))
            create = not bool(cr.fetchone())

        for (key, con, _) in self._sql_constraints:
            conname = '%s_%s' % (self._table, key)
            cr.execute("SELECT conname FROM pg_constraint where conname=%s", (conname,))
            if not cr.dictfetchall():
                try:
                    cr.execute('alter table "%s" add constraint "%s_%s" %s' % (self._table, self._table, key, con,))
                    cr.commit()
                except:
                    logger.notifyChannel('orm', netsvc.LOG_WARNING, 'unable to add \'%s\' constraint on table %s !\n If you want to have it, you should update the records and execute manually:\nALTER table %s ADD CONSTRAINT %s_%s %s' % (con, self._table, self._table, self._table, key, con,))

        if create:
            if hasattr(self, "_sql"):
                for line in self._sql.split(';'):
                    line2 = line.replace('\n', '').strip()
                    if line2:
                        cr.execute(line2)
                        cr.commit()
        if store_compute:
            self._parent_store_compute(cr)
        return todo_end

    def __init__(self, cr):
        super(orm, self).__init__(cr)

        if not hasattr(self, '_log_access'):
            # if not access is not specify, it is the same value as _auto
            self._log_access = not hasattr(self, "_auto") or self._auto

        self._columns = self._columns.copy()
        for store_field in self._columns:
            f = self._columns[store_field]
            if not isinstance(f, fields.function):
                continue
            if not f.store:
                continue
            if self._columns[store_field].store is True:
                sm = {self._name:(lambda self,cr, uid, ids, c={}: ids, None, 10, None)}
            else:
                sm = self._columns[store_field].store
            for object, aa in sm.items():
                if len(aa)==4:
                    (fnct,fields2,order,length)=aa
                elif len(aa)==3:
                    (fnct,fields2,order)=aa
                    length = None
                else:
                    raise except_orm('Error',
                        ('Invalid function definition %s in object %s !\nYou must use the definition: store={object:(fnct, fields, priority, time length)}.' % (store_field, self._name)))
                self.pool._store_function.setdefault(object, [])
                ok = True
                for x,y,z,e,f,l in self.pool._store_function[object]:
                    if (x==self._name) and (y==store_field) and (e==fields2):
                        if f==order:
                            ok = False
                if ok:
                    self.pool._store_function[object].append( (self._name, store_field, fnct, fields2, order, length))
                    self.pool._store_function[object].sort(lambda x,y: cmp(x[4],y[4]))

        for (key, _, msg) in self._sql_constraints:
            self.pool._sql_error[self._table+'_'+key] = msg

        # Load manual fields

        cr.execute("SELECT id FROM ir_model_fields WHERE name=%s AND model=%s", ('state', 'ir.model.fields'))
        if cr.fetchone():
            cr.execute('SELECT * FROM ir_model_fields WHERE model=%s AND state=%s', (self._name, 'manual'))
            for field in cr.dictfetchall():
                if field['name'] in self._columns:
                    continue
                attrs = {
                    'string': field['field_description'],
                    'required': bool(field['required']),
                    'readonly': bool(field['readonly']),
                    'domain': field['domain'] or None,
                    'size': field['size'],
                    'ondelete': field['on_delete'],
                    'translate': (field['translate']),
                    #'select': int(field['select_level'])
                }

                if field['ttype'] == 'selection':
                    self._columns[field['name']] = getattr(fields, field['ttype'])(eval(field['selection']), **attrs)
                elif field['ttype'] == 'reference':
                    self._columns[field['name']] = getattr(fields, field['ttype'])(selection=eval(field['selection']), **attrs)
                elif field['ttype'] == 'many2one':
                    self._columns[field['name']] = getattr(fields, field['ttype'])(field['relation'], **attrs)
                elif field['ttype'] == 'one2many':
                    self._columns[field['name']] = getattr(fields, field['ttype'])(field['relation'], field['relation_field'], **attrs)
                elif field['ttype'] == 'many2many':
                    import random
                    _rel1 = field['relation'].replace('.', '_')
                    _rel2 = field['model'].replace('.', '_')
                    _rel_name = 'x_%s_%s_%s_rel' %(_rel1, _rel2, field['name'])
                    self._columns[field['name']] = getattr(fields, field['ttype'])(field['relation'], _rel_name, 'id1', 'id2', **attrs)
                else:
                    self._columns[field['name']] = getattr(fields, field['ttype'])(**attrs)

        self._inherits_reload()
        if not self._sequence:
            self._sequence = self._table+'_id_seq'
        for k in self._defaults:
            assert (k in self._columns) or (k in self._inherit_fields), 'Default function defined in %s but field %s does not exist !' % (self._name, k,)
        for f in self._columns:
            self._columns[f].restart()

    def default_get(self, cr, uid, fields_list, context=None):
        if not context:
            context = {}
        value = {}
        # get the default values for the inherited fields
        for t in self._inherits.keys():
            value.update(self.pool.get(t).default_get(cr, uid, fields_list,
                context))

        # get the default values defined in the object
        for f in fields_list:
            if f in self._defaults:
                if callable(self._defaults[f]):
                    value[f] = self._defaults[f](self, cr, uid, context)
                else:
                    value[f] = self._defaults[f]

            fld_def = ((f in self._columns) and self._columns[f]) \
                    or ((f in self._inherit_fields) and self._inherit_fields[f][2]) \
                    or False
            if isinstance(fld_def, fields.property):
                property_obj = self.pool.get('ir.property')
                definition_id = fld_def._field_get(cr, uid, self._name, f)
                nid = property_obj.search(cr, uid, [('fields_id', '=',
                    definition_id), ('res_id', '=', False)])
                if nid:
                    prop_value = property_obj.browse(cr, uid, nid[0],
                            context=context).value
                    value[f] = (prop_value and int(prop_value.split(',')[1])) \
                            or False

        # get the default values set by the user and override the default
        # values defined in the object
        ir_values_obj = self.pool.get('ir.values')
        res = ir_values_obj.get(cr, uid, 'default', False, [self._name])
        for id, field, field_value in res:
            if field in fields_list:
                fld_def = (field in self._columns) and self._columns[field] or self._inherit_fields[field][2]
                if fld_def._type in ('many2one', 'one2one'):
                    obj = self.pool.get(fld_def._obj)
                    if not obj.search(cr, uid, [('id', '=', field_value)]):
                        continue
                if fld_def._type in ('many2many'):
                    obj = self.pool.get(fld_def._obj)
                    field_value2 = []
                    for i in range(len(field_value)):
                        if not obj.search(cr, uid, [('id', '=',
                            field_value[i])]):
                            continue
                        field_value2.append(field_value[i])
                    field_value = field_value2
                if fld_def._type in ('one2many'):
                    obj = self.pool.get(fld_def._obj)
                    field_value2 = []
                    for i in range(len(field_value)):
                        field_value2.append({})
                        for field2 in field_value[i]:
                            if obj._columns[field2]._type in ('many2one', 'one2one'):
                                obj2 = self.pool.get(obj._columns[field2]._obj)
                                if not obj2.search(cr, uid,
                                        [('id', '=', field_value[i][field2])]):
                                    continue
                            # TODO add test for many2many and one2many
                            field_value2[i][field2] = field_value[i][field2]
                    field_value = field_value2
                value[field] = field_value
        for key in context or {}:
            if key.startswith('default_'):
                value[key[8:]] = context[key]
        return value

    #
    # Update objects that uses this one to update their _inherits fields
    #
    def _inherits_reload_src(self):
        for obj in self.pool.obj_pool.values():
            if self._name in obj._inherits:
                obj._inherits_reload()

    def _inherits_reload(self):
        res = {}
        for table in self._inherits:
            res.update(self.pool.get(table)._inherit_fields)
            for col in self.pool.get(table)._columns.keys():
                res[col] = (table, self._inherits[table], self.pool.get(table)._columns[col])
            for col in self.pool.get(table)._inherit_fields.keys():
                res[col] = (table, self._inherits[table], self.pool.get(table)._inherit_fields[col][2])
        self._inherit_fields = res
        self._inherits_reload_src()

    def fields_get(self, cr, user, fields=None, context=None):
        ira = self.pool.get('ir.model.access')
        read_access = ira.check(cr, user, self._name, 'write', raise_exception=False, context=context) or \
                      ira.check(cr, user, self._name, 'create', raise_exception=False, context=context)
        return super(orm, self).fields_get(cr, user, fields, context, read_access)

    def read(self, cr, user, ids, fields=None, context=None, load='_classic_read'):
        if not context:
            context = {}
        self.pool.get('ir.model.access').check(cr, user, self._name, 'read', context=context)
        if not fields:
            fields = self._columns.keys() + self._inherit_fields.keys()
        if isinstance(ids, (int, long)):
            select = [ids]
        else:
            select = ids

        select = map(lambda x: isinstance(x,dict) and x['id'] or x, select)
        result = self._read_flat(cr, user, select, fields, context, load)
        for r in result:
            for key, v in r.items():
                if v == None:
                    r[key] = False
                if key in self._columns.keys():
                    type = self._columns[key]._type
                elif key in self._inherit_fields.keys():
                    type = self._inherit_fields[key][2]._type
                else:
                    continue
                if type == 'reference' and v:
                    model,ref_id = v.split(',')
                    table = self.pool.get(model)._table
                    cr.execute('select id from "%s" where id=%s' % (table,ref_id))
                    id_exist = cr.fetchone()
                    if not id_exist:
                        cr.execute('update "'+self._table+'" set "'+key+'"=NULL where "%s"=%s' %(key,''.join("'"+str(v)+"'")))
                        r[key] = ''
        if isinstance(ids, (int, long, dict)):
            return result and result[0] or False
        return result

    def _read_flat(self, cr, user, ids, fields_to_read, context=None, load='_classic_read'):
        if not context:
            context = {}
        if not ids:
            return []
        ids = map(lambda x:int(x), ids)
        if fields_to_read == None:
            fields_to_read = self._columns.keys()

        # construct a clause for the rules :
        d1, d2, tables = self.pool.get('ir.rule').domain_get(cr, user, self._name, context=context)

        # all inherited fields + all non inherited fields for which the attribute whose name is in load is True
        fields_pre = [f for f in fields_to_read if
                           f == self.CONCURRENCY_CHECK_FIELD
                        or (f in self._columns and getattr(self._columns[f], '_classic_write'))
                     ] + self._inherits.values()

        res = []
        if len(fields_pre):
            def convert_field(f):
                if f in ('create_date', 'write_date'):
                    return "date_trunc('second', %s) as %s" % (f, f)
                if f == self.CONCURRENCY_CHECK_FIELD:
                    if self._log_access:
                        return "COALESCE(%s.write_date, %s.create_date, now())::timestamp AS %s" % (self._table, self._table, f,)
                    return "now()::timestamp AS %s" % (f,)
                if isinstance(self._columns[f], fields.binary) and context.get('bin_size', False):
                    return 'length("%s") as "%s"' % (f, f)
                return '"%s"' % (f,)
            fields_pre2 = map(convert_field, fields_pre)
            order_by = self._parent_order or self._order            
            for i in range(0, len(ids), cr.IN_MAX):
                sub_ids = ids[i:i+cr.IN_MAX]
                if d1:
<<<<<<< HEAD
                    cr.execute('SELECT %s FROM %s WHERE %s.id = ANY (%%s) AND %s ORDER BY %s' % \
                            (','.join(fields_pre2 + [self._table + '.id']), ','.join(tables), self._table, ' and '.join(d1),
                                self._order),[sub_ids,]+d2)
=======
                    cr.execute('SELECT %s FROM \"%s\" WHERE id IN (%s) AND %s ORDER BY %s' % \
                            (','.join(fields_pre2 + ['id']), self._table,
                                ','.join(['%s' for x in sub_ids]), d1,
                                order_by),sub_ids + d2)
>>>>>>> 78574879
                    if not cr.rowcount == len({}.fromkeys(sub_ids)):
                        raise except_orm(_('AccessError'),
                                _('You try to bypass an access rule while reading (Document type: %s).') % self._description)
                else:
                    cr.execute('SELECT %s FROM \"%s\" WHERE id = ANY (%%s) ORDER BY %s' % \
                            (','.join(fields_pre2 + ['id']), self._table,
<<<<<<< HEAD
                                self._order), (sub_ids,))
=======
                                ','.join(['%s' for x in sub_ids]),
                                order_by), sub_ids)
>>>>>>> 78574879
                res.extend(cr.dictfetchall())
        else:
            res = map(lambda x: {'id': x}, ids)

        for f in fields_pre:
            if f == self.CONCURRENCY_CHECK_FIELD:
                continue
            if self._columns[f].translate:
                ids = map(lambda x: x['id'], res)
                #TODO: optimize out of this loop
                res_trans = self.pool.get('ir.translation')._get_ids(cr, user, self._name+','+f, 'model', context.get('lang', False) or 'en_US', ids)
                for r in res:
                    r[f] = res_trans.get(r['id'], False) or r[f]

        for table in self._inherits:
            col = self._inherits[table]
            cols = intersect(self._inherit_fields.keys(), fields_to_read)
            if not cols:
                continue
            res2 = self.pool.get(table).read(cr, user, [x[col] for x in res], cols, context, load)

            res3 = {}
            for r in res2:
                res3[r['id']] = r
                del r['id']

            for record in res:
                record.update(res3[record[col]])
                if col not in fields_to_read:
                    del record[col]

        # all fields which need to be post-processed by a simple function (symbol_get)
        fields_post = filter(lambda x: x in self._columns and self._columns[x]._symbol_get, fields_to_read)
        if fields_post:
            # maybe it would be faster to iterate on the fields then on res, so that we wouldn't need
            # to get the _symbol_get in each occurence
            for r in res:
                for f in fields_post:
                    r[f] = self._columns[f]._symbol_get(r[f])
        ids = map(lambda x: x['id'], res)

        # all non inherited fields for which the attribute whose name is in load is False
        fields_post = filter(lambda x: x in self._columns and not getattr(self._columns[x], load), fields_to_read)

        # Compute POST fields
        todo = {}
        for f in fields_post:
            todo.setdefault(self._columns[f]._multi, [])
            todo[self._columns[f]._multi].append(f)
        for key,val in todo.items():
            if key:
                res2 = self._columns[val[0]].get(cr, self, ids, val, user, context=context, values=res)
                for pos in val:
                    for record in res:
                        record[pos] = res2[record['id']][pos]
            else:
                for f in val:
                    res2 = self._columns[f].get(cr, self, ids, f, user, context=context, values=res)
                    for record in res:
                        if res2:
                            record[f] = res2[record['id']]
                        else:
                            record[f] = []

#for f in fields_post:
#    # get the value of that field for all records/ids
#    res2 = self._columns[f].get(cr, self, ids, f, user, context=context, values=res)
#    for record in res:
#        record[f] = res2[record['id']]

        readonly = None
        for vals in res:
            for field in vals.copy():
                fobj = None
                if field in self._columns:
                    fobj = self._columns[field]

                if not fobj:
                    continue
                groups = fobj.read
                if groups:
                    edit = False
                    for group in groups:
                        module = group.split(".")[0]
                        grp = group.split(".")[1]
                        cr.execute("select count(*) from res_groups_users_rel where gid in (select res_id from ir_model_data where name='%s' and module='%s' and model='%s') and uid=%s" % \
                                   (grp, module, 'res.groups', user))
                        readonly = cr.fetchall()
                        if readonly[0][0] >= 1:
                            edit = True
                            break
                        elif readonly[0][0] == 0:
                            edit = False
                        else:
                            edit = False

                    if not edit:
                        if type(vals[field]) == type([]):
                            vals[field] = []
                        elif type(vals[field]) == type(0.0):
                            vals[field] = 0
                        elif type(vals[field]) == type(''):
                            vals[field] = '=No Permission='
                        else:
                            vals[field] = False
        return res

    def perm_read(self, cr, user, ids, context=None, details=True):
        if not context:
            context = {}
        if not ids:
            return []
        fields = ''
        if self._log_access:
            fields = ', u.create_uid, u.create_date, u.write_uid, u.write_date'
        if isinstance(ids, (int, long)):
            ids_str = str(ids)
        else:
            ids_str = string.join(map(lambda x: str(x), ids), ',')
        cr.execute('select u.id'+fields+' from "'+self._table+'" u where u.id in ('+ids_str+')')
        res = cr.dictfetchall()
        for r in res:
            for key in r:
                r[key] = r[key] or False
                if key in ('write_uid', 'create_uid', 'uid') and details:
                    if r[key]:
                        r[key] = self.pool.get('res.users').name_get(cr, user, [r[key]])[0]
        if isinstance(ids, (int, long)):
            return res[ids]
        return res

    def _check_concurrency(self, cr, ids, context):
        if not context:
            return
        if context.get(self.CONCURRENCY_CHECK_FIELD) and self._log_access:
            def key(oid):
                return "%s,%s" % (self._name, oid)
            santa = "(id = %s AND %s < COALESCE(write_date, create_date, now())::timestamp)"
            for i in range(0, len(ids), cr.IN_MAX):
                sub_ids = tools.flatten(((oid, context[self.CONCURRENCY_CHECK_FIELD][key(oid)])
                                          for oid in ids[i:i+cr.IN_MAX]
                                          if key(oid) in context[self.CONCURRENCY_CHECK_FIELD]))
                if sub_ids:
                    cr.execute("SELECT count(1) FROM %s WHERE %s" % (self._table, " OR ".join([santa]*(len(sub_ids)/2))), sub_ids)
                    res = cr.fetchone()
                    if res and res[0]:
                        raise except_orm('ConcurrencyException', _('Records were modified in the meanwhile'))

    def unlink(self, cr, uid, ids, context=None):
        if not ids:
            return True
        if isinstance(ids, (int, long)):
            ids = [ids]

        result_store = self._store_get_values(cr, uid, ids, None, context)

        self._check_concurrency(cr, ids, context)

        self.pool.get('ir.model.access').check(cr, uid, self._name, 'unlink', context=context)

        properties = self.pool.get('ir.property')
        domain = [('res_id', '=', False),
                  ('value', 'in', ['%s,%s' % (self._name, i) for i in ids]),
                 ]
        if properties.search(cr, uid, domain, context=context):
            raise except_orm(_('Error'), _('Unable to delete this document because it is used as a default property'))

        wf_service = netsvc.LocalService("workflow")
        for oid in ids:
            wf_service.trg_delete(uid, self._name, oid, cr)

        #cr.execute('select * from '+self._table+' where id in ('+str_d+')', ids)
        #res = cr.dictfetchall()
        #for key in self._inherits:
        #   ids2 = [x[self._inherits[key]] for x in res]
        #   self.pool.get(key).unlink(cr, uid, ids2)

        d1, d2,tables = self.pool.get('ir.rule').domain_get(cr, uid, self._name, context=context)
        if d1:
            d1 = ' AND '+' and '.join(d1)

        for i in range(0, len(ids), cr.IN_MAX):
            sub_ids = ids[i:i+cr.IN_MAX]
            str_d = string.join(('%s',)*len(sub_ids), ',')
            if d1:
                cr.execute('SELECT '+self._table+'.id FROM '+','.join(tables)+' ' \
                        'WHERE '+self._table+'.id IN ('+str_d+')'+d1, sub_ids+d2)
                if not cr.rowcount == len(sub_ids):
                    raise except_orm(_('AccessError'),
                            _('You try to bypass an access rule (Document type: %s).') % \
                                    self._description)

            cr.execute('delete from '+self._table+' ' \
                    'where id in ('+str_d+')', sub_ids)

        for order, object, store_ids, fields in result_store:
            if object<>self._name:
                obj =  self.pool.get(object)
                cr.execute('select id from '+obj._table+' where id in ('+','.join(map(str, store_ids))+')')
                rids = map(lambda x: x[0], cr.fetchall())
                if rids:
                    obj._store_set_values(cr, uid, rids, fields, context)
        return True

    #
    # TODO: Validate
    #
    def write(self, cr, user, ids, vals, context=None):
        readonly = None
        for field in vals.copy():
            fobj = None
            if field in self._columns:
                fobj = self._columns[field]
            else:
                fobj = self._inherit_fields[field][2]
            if not fobj:
                continue
            groups = fobj.write

            if groups:
                edit = False
                for group in groups:
                    module = group.split(".")[0]
                    grp = group.split(".")[1]
                    cr.execute("select count(*) from res_groups_users_rel where gid in (select res_id from ir_model_data where name='%s' and module='%s' and model='%s') and uid=%s" % \
                               (grp, module, 'res.groups', user))
                    readonly = cr.fetchall()
                    if readonly[0][0] >= 1:
                        edit = True
                        break
                    elif readonly[0][0] == 0:
                        edit = False
                    else:
                        edit = False

                if not edit:
                    vals.pop(field)

        if not context:
            context = {}
        if not ids:
            return True
        if isinstance(ids, (int, long)):
            ids = [ids]

        self._check_concurrency(cr, ids, context)

        self.pool.get('ir.model.access').check(cr, user, self._name, 'write', context=context)


        upd0 = []
        upd1 = []
        upd_todo = []
        updend = []
        direct = []
        totranslate = context.get('lang', False) and (context['lang'] != 'en_US')
        for field in vals:
            if field in self._columns:
                if self._columns[field]._classic_write and not (hasattr(self._columns[field], '_fnct_inv')):
                    if (not totranslate) or not self._columns[field].translate:
                        upd0.append('"'+field+'"='+self._columns[field]._symbol_set[0])
                        upd1.append(self._columns[field]._symbol_set[1](vals[field]))
                    direct.append(field)
                else:
                    upd_todo.append(field)
            else:
                updend.append(field)
            if field in self._columns \
                    and hasattr(self._columns[field], 'selection') \
                    and vals[field]:
                if self._columns[field]._type == 'reference':
                    val = vals[field].split(',')[0]
                else:
                    val = vals[field]
                if isinstance(self._columns[field].selection, (tuple, list)):
                    if val not in dict(self._columns[field].selection):
                        raise except_orm(_('ValidateError'),
                        _('The value "%s" for the field "%s" is not in the selection') \
                                % (vals[field], field))
                else:
                    if val not in dict(self._columns[field].selection(
                        self, cr, user, context=context)):
                        raise except_orm(_('ValidateError'),
                        _('The value "%s" for the field "%s" is not in the selection') \
                                % (vals[field], field))

        if self._log_access:
            upd0.append('write_uid=%s')
            upd0.append('write_date=now()')
            upd1.append(user)

        if len(upd0):

            d1, d2,tables = self.pool.get('ir.rule').domain_get(cr, user, self._name, context=context)
            if d1:
                d1 = ' and '+' and '.join(d1)

            for i in range(0, len(ids), cr.IN_MAX):
                sub_ids = ids[i:i+cr.IN_MAX]
                ids_str = string.join(map(str, sub_ids), ',')
                if d1:
                    cr.execute('SELECT '+self._table+'.id FROM '+','.join(tables)+' ' \
                            'WHERE '+self._table+'.id IN ('+ids_str+')'+d1, d2)
                    if not cr.rowcount == len({}.fromkeys(sub_ids)):
                        raise except_orm(_('AccessError'),
                                _('You try to bypass an access rule while writing (Document type: %s).') % \
                                        self._description)
                else:
                    cr.execute('SELECT id FROM "'+self._table+'" WHERE id IN ('+ids_str+')')
                    if not cr.rowcount == len({}.fromkeys(sub_ids)):
                        raise except_orm(_('AccessError'),
                                _('You try to write on an record that doesn\'t exist ' \
                                        '(Document type: %s).') % self._description)
                cr.execute('update '+self._table+' set '+string.join(upd0, ',')+' ' \
                    'where id in ('+ids_str+')', upd1)

            if totranslate:
                # TODO: optimize
                for f in direct:
                    if self._columns[f].translate:
                        src_trans = self.pool.get(self._name).read(cr,user,ids,[f])[0][f]
                        if not src_trans:
                            src_trans = vals[f]
                            # Inserting value to DB
                            self.write(cr, user, ids, {f:vals[f]})
                        self.pool.get('ir.translation')._set_ids(cr, user, self._name+','+f, 'model', context['lang'], ids, vals[f], src_trans)


        # call the 'set' method of fields which are not classic_write
        upd_todo.sort(lambda x, y: self._columns[x].priority-self._columns[y].priority)

        # default element in context must be removed when call a one2many or many2many
        rel_context = context.copy()
        for c in context.items():
            if c[0].startswith('default_'):
                del rel_context[c[0]]

        result = []
        for field in upd_todo:
            for id in ids:
                result += self._columns[field].set(cr, self, id, field, vals[field], user, context=rel_context) or []

        for table in self._inherits:
            col = self._inherits[table]
            nids = []
            for i in range(0, len(ids), cr.IN_MAX):
                sub_ids = ids[i:i+cr.IN_MAX]
                ids_str = string.join(map(str, sub_ids), ',')
                cr.execute('select distinct "'+col+'" from "'+self._table+'" ' \
                        'where id in ('+ids_str+')', upd1)
                nids.extend([x[0] for x in cr.fetchall()])

            v = {}
            for val in updend:
                if self._inherit_fields[val][0] == table:
                    v[val] = vals[val]
            self.pool.get(table).write(cr, user, nids, v, context)

        self._validate(cr, user, ids, context)
# TODO: use _order to set dest at the right position and not first node of parent
        if self._parent_store and (self._parent_name in vals):
            if self.pool._init:
                self.pool._init_parent[self._name]=True
            else:
                for id in ids:
                    # Find Position of the element
                    if vals[self._parent_name]:
                        cr.execute('select parent_left,parent_right,id from '+self._table+' where '+self._parent_name+'=%s order by '+(self._parent_order or self._order), (vals[self._parent_name],))
                    else:
                        cr.execute('select parent_left,parent_right,id from '+self._table+' where '+self._parent_name+' is null order by '+(self._parent_order or self._order))
                    result_p = cr.fetchall()
                    position = None
                    for (pleft,pright,pid) in result_p:
                        if pid == id:
                            break
                        position = pright+1

                    # It's the first node of the parent: position = parent_left+1
                    if not position:
                        if not vals[self._parent_name]:
                            position = 1
                        else:
                            cr.execute('select parent_left from '+self._table+' where id=%s', (vals[self._parent_name],))
                            position = cr.fetchone()[0]+1

                    # We have the new position !
                    cr.execute('select parent_left,parent_right from '+self._table+' where id=%s', (id,))
                    pleft,pright = cr.fetchone()
                    distance = pright - pleft + 1

                    if position>pleft and position<=pright:
                        raise except_orm(_('UserError'), _('Recursivity Detected.'))

                    if pleft<position:
                        cr.execute('update '+self._table+' set parent_left=parent_left+%s where parent_left>=%s', (distance, position))
                        cr.execute('update '+self._table+' set parent_right=parent_right+%s where parent_right>=%s', (distance, position))
                        cr.execute('update '+self._table+' set parent_left=parent_left+%s, parent_right=parent_right+%s where parent_left>=%s and parent_left<%s', (position-pleft,position-pleft, pleft, pright))
                    else:
                        cr.execute('update '+self._table+' set parent_left=parent_left+%s where parent_left>=%s', (distance, position))
                        cr.execute('update '+self._table+' set parent_right=parent_right+%s where parent_right>=%s', (distance, position))
                        cr.execute('update '+self._table+' set parent_left=parent_left-%s, parent_right=parent_right-%s where parent_left>=%s and parent_left<%s', (pleft-position+distance,pleft-position+distance, pleft+distance, pright+distance))

        result += self._store_get_values(cr, user, ids, vals.keys(), context)
        for order, object, ids, fields in result:
            self.pool.get(object)._store_set_values(cr, user, ids, fields, context)

        wf_service = netsvc.LocalService("workflow")
        for id in ids:
            wf_service.trg_write(user, self._name, id, cr)
        return True

    #
    # TODO: Should set perm to user.xxx
    #
    def create(self, cr, user, vals, context=None):
        """ create(cr, user, vals, context) -> int
        cr = database cursor
        user = user id
        vals = dictionary of the form {'field_name':field_value, ...}
        """
        if not context:
            context = {}
        self.pool.get('ir.model.access').check(cr, user, self._name, 'create')

        default = []

        avoid_table = []
        for (t, c) in self._inherits.items():
            if c in vals:
                avoid_table.append(t)
        for f in self._columns.keys(): # + self._inherit_fields.keys():
            if not f in vals:
                default.append(f)

        for f in self._inherit_fields.keys():
            if (not f in vals) and (self._inherit_fields[f][0] not in avoid_table):
                default.append(f)

        if len(default):
            default_values = self.default_get(cr, user, default, context)
            for dv in default_values:
                if dv in self._columns and self._columns[dv]._type == 'many2many':
                    if default_values[dv] and isinstance(default_values[dv][0], (int, long)):
                        default_values[dv] = [(6, 0, default_values[dv])]

            vals.update(default_values)

        tocreate = {}
        for v in self._inherits:
            if self._inherits[v] not in vals:
                tocreate[v] = {}
            else:
                tocreate[v] = {self._inherits[v]:vals[self._inherits[v]]}
        (upd0, upd1, upd2) = ('', '', [])
        upd_todo = []
        for v in vals.keys():
            if v in self._inherit_fields:
                (table, col, col_detail) = self._inherit_fields[v]
                tocreate[table][v] = vals[v]
                del vals[v]
            else:
                if (v not in self._inherit_fields) and (v not in self._columns):
                    del vals[v]

        # Try-except added to filter the creation of those records whose filds are readonly.
        # Example : any dashboard which has all the fields readonly.(due to Views(database views))
        try:
            cr.execute("SELECT nextval('"+self._sequence+"')")
        except:
            raise except_orm(_('UserError'),
                        _('You cannot perform this operation. New Record Creation is not allowed for this object as this object is for reporting purpose.'))

        id_new = cr.fetchone()[0]
        for table in tocreate:
            if self._inherits[table] in vals:
                del vals[self._inherits[table]]
            id = self.pool.get(table).create(cr, user, tocreate[table])
            upd0 += ','+self._inherits[table]
            upd1 += ',%s'
            upd2.append(id)

        #Start : Set bool fields to be False if they are not touched(to make search more powerful)
        bool_fields = [x for x in self._columns.keys() if self._columns[x]._type=='boolean']

        for bool_field in bool_fields:
            if bool_field not in vals:
                vals[bool_field] = False
        #End
        for field in vals.copy():
            fobj = None
            if field in self._columns:
                fobj = self._columns[field]
            else:
                fobj = self._inherit_fields[field][2]
            if not fobj:
                continue
            groups = fobj.write
            if groups:
                edit = False
                for group in groups:
                    module = group.split(".")[0]
                    grp = group.split(".")[1]
                    cr.execute("select count(*) from res_groups_users_rel where gid in (select res_id from ir_model_data where name='%s' and module='%s' and model='%s') and uid=%s" % \
                               (grp, module, 'res.groups', user))
                    readonly = cr.fetchall()
                    if readonly[0][0] >= 1:
                        edit = True
                        break
                    elif readonly[0][0] == 0:
                        edit = False
                    else:
                        edit = False

                if not edit:
                    vals.pop(field)
        for field in vals:
            if self._columns[field]._classic_write:
                upd0 = upd0 + ',"' + field + '"'
                upd1 = upd1 + ',' + self._columns[field]._symbol_set[0]
                upd2.append(self._columns[field]._symbol_set[1](vals[field]))
            else:
                upd_todo.append(field)
            if field in self._columns \
                    and hasattr(self._columns[field], 'selection') \
                    and vals[field]:
                if self._columns[field]._type == 'reference':
                    val = vals[field].split(',')[0]
                else:
                    val = vals[field]
                if isinstance(self._columns[field].selection, (tuple, list)):
                    if val not in dict(self._columns[field].selection):
                        raise except_orm(_('ValidateError'),
                        _('The value "%s" for the field "%s" is not in the selection') \
                                % (vals[field], field))
                else:
                    if val not in dict(self._columns[field].selection(
                        self, cr, user, context=context)):
                        raise except_orm(_('ValidateError'),
                        _('The value "%s" for the field "%s" is not in the selection') \
                                % (vals[field], field))
        if self._log_access:
            upd0 += ',create_uid,create_date'
            upd1 += ',%s,now()'
            upd2.append(user)
        cr.execute('insert into "'+self._table+'" (id'+upd0+") values ("+str(id_new)+upd1+')', tuple(upd2))
        upd_todo.sort(lambda x, y: self._columns[x].priority-self._columns[y].priority)

        if self._parent_store:
            if self.pool._init:
                self.pool._init_parent[self._name]=True
            else:
                parent = vals.get(self._parent_name, False)
                if parent:
                    cr.execute('select parent_right from '+self._table+' where '+self._parent_name+'=%s order by '+(self._parent_order or self._order), (parent,))
                    pleft_old = None
                    result_p = cr.fetchall()
                    for (pleft,) in result_p:
                        if not pleft:
                            break
                        pleft_old = pleft
                    if not pleft_old:
                        cr.execute('select parent_left from '+self._table+' where id=%s', (parent,))
                        pleft_old = cr.fetchone()[0]
                    pleft = pleft_old
                else:
                    cr.execute('select max(parent_right) from '+self._table)
                    pleft = cr.fetchone()[0] or 0
                cr.execute('update '+self._table+' set parent_left=parent_left+2 where parent_left>%s', (pleft,))
                cr.execute('update '+self._table+' set parent_right=parent_right+2 where parent_right>%s', (pleft,))
                cr.execute('update '+self._table+' set parent_left=%s,parent_right=%s where id=%s', (pleft+1,pleft+2,id_new))

        # default element in context must be remove when call a one2many or many2many
        rel_context = context.copy()
        for c in context.items():
            if c[0].startswith('default_'):
                del rel_context[c[0]]

        result = []
        for field in upd_todo:
            result += self._columns[field].set(cr, self, id_new, field, vals[field], user, rel_context) or []
        self._validate(cr, user, [id_new], context)

        if not context.get('no_store_function', False):
            result += self._store_get_values(cr, user, [id_new], vals.keys(), context)
            result.sort()
            done = []
            for order, object, ids, fields2 in result:
                if not (object, ids, fields2) in done:
                    self.pool.get(object)._store_set_values(cr, user, ids, fields2, context)
                    done.append((object, ids, fields2))

        wf_service = netsvc.LocalService("workflow")
        wf_service.trg_create(user, self._name, id_new, cr)
        return id_new

    def _store_get_values(self, cr, uid, ids, fields, context):
        result = {}
        fncts = self.pool._store_function.get(self._name, [])
        for fnct in range(len(fncts)):
            if fncts[fnct][3]:
                ok = False
                if not fields:
                    ok = True
                for f in (fields or []):
                    if f in fncts[fnct][3]:
                        ok = True
                        break
                if not ok:
                    continue

            result.setdefault(fncts[fnct][0], {})

            # uid == 1 for accessing objects having rules defined on store fields
            ids2 = fncts[fnct][2](self,cr, 1, ids, context)
            for id in filter(None, ids2):
                result[fncts[fnct][0]].setdefault(id, [])
                result[fncts[fnct][0]][id].append(fnct)
        dict = {}
        for object in result:
            k2 = {}
            for id,fnct in result[object].items():
                k2.setdefault(tuple(fnct), [])
                k2[tuple(fnct)].append(id)
            for fnct,id in k2.items():
                dict.setdefault(fncts[fnct[0]][4],[])
                dict[fncts[fnct[0]][4]].append((fncts[fnct[0]][4],object,id,map(lambda x: fncts[x][1], fnct)))
        result2 = []
        tmp = dict.keys()
        tmp.sort()
        for k in tmp:
            result2+=dict[k]
        return result2

    def _store_set_values(self, cr, uid, ids, fields, context):
        field_flag = False
        field_dict = {}
        if self._log_access:
            cr.execute('select id,write_date from '+self._table+' where id in ('+','.join(map(str, ids))+')')
            res = cr.fetchall()
            for r in res:
                if r[1]:
                    field_dict.setdefault(r[0], [])
                    res_date = time.strptime((r[1])[:19], '%Y-%m-%d %H:%M:%S')
                    write_date = datetime.datetime.fromtimestamp(time.mktime(res_date))
                    for i in self.pool._store_function.get(self._name, []):
                        if i[5]:
                            up_write_date = write_date + datetime.timedelta(hours=i[5])
                            if datetime.datetime.now() < up_write_date:
                                if i[1] in fields:
                                    field_dict[r[0]].append(i[1])
                                    if not field_flag:
                                        field_flag = True
        todo = {}
        keys = []
        for f in fields:
            if self._columns[f]._multi not in keys:
                keys.append(self._columns[f]._multi)
            todo.setdefault(self._columns[f]._multi, [])
            todo[self._columns[f]._multi].append(f)
        for key in keys:
            val = todo[key]
            if key:
                # uid == 1 for accessing objects having rules defined on store fields
                result = self._columns[val[0]].get(cr, self, ids, val, 1, context=context)
                for id,value in result.items():
                    if field_flag:
                        for f in value.keys():
                            if f in field_dict[id]:
                                value.pop(f)
                    upd0 = []
                    upd1 = []
                    for v in value:
                        if v not in val:
                            continue
                        if self._columns[v]._type in ('many2one', 'one2one'):
                            try:
                                value[v] = value[v][0]
                            except:
                                pass
                        upd0.append('"'+v+'"='+self._columns[v]._symbol_set[0])
                        upd1.append(self._columns[v]._symbol_set[1](value[v]))
                    upd1.append(id)
                    cr.execute('update "' + self._table + '" set ' + \
                        string.join(upd0, ',') + ' where id = %s', upd1)

            else:
                for f in val:
                    # uid == 1 for accessing objects having rules defined on store fields
                    result = self._columns[f].get(cr, self, ids, f, 1, context=context)
                    for r in result.keys():
                        if field_flag:
                            if r in field_dict.keys():
                                if f in field_dict[r]:
                                    result.pop(r)
                    for id,value in result.items():
                        if self._columns[f]._type in ('many2one', 'one2one'):
                            try:
                                value = value[0]
                            except:
                                pass
                        cr.execute('update "' + self._table + '" set ' + \
                            '"'+f+'"='+self._columns[f]._symbol_set[0] + ' where id = %s', (self._columns[f]._symbol_set[1](value),id))
        return True

    #
    # TODO: Validate
    #
    def perm_write(self, cr, user, ids, fields, context=None):
        raise _('This method does not exist anymore')

    # TODO: ameliorer avec NULL
    def _where_calc(self, cr, user, args, active_test=True, context=None):
        if not context:
            context = {}
        args = args[:]
        # if the object has a field named 'active', filter out all inactive
        # records unless they were explicitely asked for
        if 'active' in self._columns and (active_test and context.get('active_test', True)):
            if args:
                active_in_args = False
                for a in args:
                    if a[0] == 'active':
                        active_in_args = True
                if not active_in_args:
                    args.insert(0, ('active', '=', 1))
            else:
                args = [('active', '=', 1)]

        if args:
            import expression
            e = expression.expression(args)
            e.parse(cr, user, self, context)
            tables = e.get_tables()
            qu1, qu2 = e.to_sql()
            qu1 = qu1 and [qu1] or []
        else:
            qu1, qu2, tables = [], [], ['"%s"' % self._table]

        return (qu1, qu2, tables)

    def _check_qorder(self, word):
        if not regex_order.match(word):
            raise except_orm(_('AccessError'), _('Bad query.'))
        return True

    def search(self, cr, user, args, offset=0, limit=None, order=None,
            context=None, count=False):
        if not context:
            context = {}
        # compute the where, order by, limit and offset clauses
        (qu1, qu2, tables) = self._where_calc(cr, user, args, context=context)
        dom = self.pool.get('ir.rule').domain_get(cr, user, self._name, context=context)
        qu1 = qu1 + dom[0]
        qu2 = qu2 + dom[1]
        for t in dom[2]:
            if t not in tables:
                tables.append(t)

        if len(qu1):
            qu1 = ' where '+string.join(qu1, ' and ')
        else:
            qu1 = ''


        if order:
            self._check_qorder(order)
        order_by = order or self._order

        limit_str = limit and ' limit %d' % limit or ''
        offset_str = offset and ' offset %d' % offset or ''


        if count:
            cr.execute('select count(%s.id) from ' % self._table +
                    ','.join(tables) +qu1 + limit_str + offset_str, qu2)
            res = cr.fetchall()
            return res[0][0]

        # execute the "main" query to fetch the ids we were searching for
        cr.execute('select %s.id from ' % self._table + ','.join(tables) +qu1+' order by '+order_by+limit_str+offset_str, qu2)
        res = cr.fetchall()
        return [x[0] for x in res]

    # returns the different values ever entered for one field
    # this is used, for example, in the client when the user hits enter on
    # a char field
    def distinct_field_get(self, cr, uid, field, value, args=None, offset=0, limit=None):
        if not args:
            args = []
        if field in self._inherit_fields:
            return self.pool.get(self._inherit_fields[field][0]).distinct_field_get(cr, uid, field, value, args, offset, limit)
        else:
            return self._columns[field].search(cr, self, args, field, value, offset, limit, uid)

    def name_get(self, cr, user, ids, context=None):
        if not context:
            context = {}
        if not ids:
            return []
        if isinstance(ids, (int, long)):
            ids = [ids]
        return [(r['id'], tools.ustr(r[self._rec_name])) for r in self.read(cr, user, ids,
            [self._rec_name], context, load='_classic_write')]

    def name_search(self, cr, user, name='', args=None, operator='ilike', context=None, limit=100):
        if not args:
            args = []
        if not context:
            context = {}
        args = args[:]
        if name:
            args += [(self._rec_name, operator, name)]
        ids = self.search(cr, user, args, limit=limit, context=context)
        res = self.name_get(cr, user, ids, context)
        return res

    def copy_data(self, cr, uid, id, default=None, context=None):
        if not context:
            context = {}
        if not default:
            default = {}
        if 'state' not in default:
            if 'state' in self._defaults:
                if callable(self._defaults['state']):
                    default['state'] = self._defaults['state'](self, cr, uid, context)
                else:
                    default['state'] = self._defaults['state']

        data = self.read(cr, uid, [id], context=context)[0]
        fields = self.fields_get(cr, uid, context=context)
        trans_data=[]
        for f in fields:
            ftype = fields[f]['type']

            if self._log_access and f in ('create_date', 'create_uid', 'write_date', 'write_uid'):
                del data[f]

            if f in default:
                data[f] = default[f]
            elif ftype == 'function':
                del data[f]
            elif ftype == 'many2one':
                try:
                    data[f] = data[f] and data[f][0]
                except:
                    pass
            elif ftype in ('one2many', 'one2one'):
                res = []
                rel = self.pool.get(fields[f]['relation'])
                if data[f] != False:
                    for rel_id in data[f]:
                        # the lines are first duplicated using the wrong (old)
                        # parent but then are reassigned to the correct one thanks
                        # to the (4, ...)
                        d,t = rel.copy_data(cr, uid, rel_id, context=context)
                        res.append((0, 0, d))
                        trans_data += t
                data[f] = res
            elif ftype == 'many2many':
                data[f] = [(6, 0, data[f])]

        trans_obj = self.pool.get('ir.translation')
        #TODO: optimize translations
        trans_name=''
        for f in fields:
            trans_flag=True
            if f in self._columns and self._columns[f].translate:
                trans_name=self._name+","+f
            elif f in self._inherit_fields and self._inherit_fields[f][2].translate:
                trans_name=self._inherit_fields[f][0]+","+f
            else:
                trans_flag=False

            if trans_flag:
                trans_ids = trans_obj.search(cr, uid, [
                        ('name', '=', trans_name),
                        ('res_id','=',data['id'])
                    ])

                trans_data.extend(trans_obj.read(cr,uid,trans_ids,context=context))

        del data['id']

        for v in self._inherits:
            del data[self._inherits[v]]
        return data, trans_data

    def copy(self, cr, uid, id, default=None, context=None):
        trans_obj = self.pool.get('ir.translation')
        data, trans_data = self.copy_data(cr, uid, id, default, context)
        new_id = self.create(cr, uid, data, context)
        for record in trans_data:
            del record['id']
            record['res_id'] = new_id
            trans_obj.create(cr, uid, record, context)
        return new_id

    def exists(self, cr, uid, id, context=None):
        cr.execute('SELECT count(1) FROM "%s" where id=%%s' % (self._table,), (id,))
        return bool(cr.fetchone()[0])

    def check_recursion(self, cr, uid, ids, parent=None):
        if not parent:
            parent = self._parent_name
        ids_parent = ids[:]
        while len(ids_parent):
            ids_parent2 = []
            for i in range(0, len(ids), cr.IN_MAX):
                sub_ids_parent = ids_parent[i:i+cr.IN_MAX]
                cr.execute('SELECT distinct "'+parent+'"'+
                    ' FROM "'+self._table+'" ' \
                    'WHERE id = ANY(%s)',(sub_ids_parent,))
                ids_parent2.extend(filter(None, map(lambda x: x[0], cr.fetchall())))
            ids_parent = ids_parent2
            for i in ids_parent:
                if i in ids:
                    return False
        return True

# vim:expandtab:smartindent:tabstop=4:softtabstop=4:shiftwidth=4:<|MERGE_RESOLUTION|>--- conflicted
+++ resolved
@@ -1927,20 +1927,11 @@
                 elif isinstance(f, fields.many2many):
                     cr.execute("SELECT relname FROM pg_class WHERE relkind in ('r','v') AND relname=%s", (f._rel,))
                     if not cr.dictfetchall():
-<<<<<<< HEAD
-                        #FIXME: Remove this try/except
-                        try:
-                            ref = self.pool.get(f._obj)._table
-                        except AttributeError:
-                            ref = f._obj.replace('.', '_')
-                        cr.execute('CREATE TABLE "%s" ("%s" INTEGER NOT NULL REFERENCES "%s" ON DELETE CASCADE, "%s" INTEGER NOT NULL REFERENCES "%s" ON DELETE CASCADE) WITHOUT OIDS' % (f._rel, f._id1, self._table, f._id2, ref))
-=======
                         if not self.pool.get(f._obj):
                             raise except_orm('Programming Error', ('There is no reference available for %s') % (f._obj,))
                         ref = self.pool.get(f._obj)._table
 #                        ref = f._obj.replace('.', '_')
                         cr.execute('CREATE TABLE "%s" ("%s" INTEGER NOT NULL REFERENCES "%s" ON DELETE CASCADE, "%s" INTEGER NOT NULL REFERENCES "%s" ON DELETE CASCADE) WITH OIDS' % (f._rel, f._id1, self._table, f._id2, ref))
->>>>>>> 78574879
                         cr.execute('CREATE INDEX "%s_%s_index" ON "%s" ("%s")' % (f._rel, f._id1, f._rel, f._id1))
                         cr.execute('CREATE INDEX "%s_%s_index" ON "%s" ("%s")' % (f._rel, f._id2, f._rel, f._id2))
                         cr.execute("COMMENT ON TABLE \"%s\" IS 'RELATION BETWEEN %s AND %s'" % (f._rel, self._table, ref))
@@ -2416,28 +2407,17 @@
             for i in range(0, len(ids), cr.IN_MAX):
                 sub_ids = ids[i:i+cr.IN_MAX]
                 if d1:
-<<<<<<< HEAD
                     cr.execute('SELECT %s FROM %s WHERE %s.id = ANY (%%s) AND %s ORDER BY %s' % \
                             (','.join(fields_pre2 + [self._table + '.id']), ','.join(tables), self._table, ' and '.join(d1),
-                                self._order),[sub_ids,]+d2)
-=======
-                    cr.execute('SELECT %s FROM \"%s\" WHERE id IN (%s) AND %s ORDER BY %s' % \
-                            (','.join(fields_pre2 + ['id']), self._table,
-                                ','.join(['%s' for x in sub_ids]), d1,
-                                order_by),sub_ids + d2)
->>>>>>> 78574879
+                                order_by),[sub_ids,]+d2)
                     if not cr.rowcount == len({}.fromkeys(sub_ids)):
                         raise except_orm(_('AccessError'),
                                 _('You try to bypass an access rule while reading (Document type: %s).') % self._description)
                 else:
                     cr.execute('SELECT %s FROM \"%s\" WHERE id = ANY (%%s) ORDER BY %s' % \
                             (','.join(fields_pre2 + ['id']), self._table,
-<<<<<<< HEAD
-                                self._order), (sub_ids,))
-=======
                                 ','.join(['%s' for x in sub_ids]),
                                 order_by), sub_ids)
->>>>>>> 78574879
                 res.extend(cr.dictfetchall())
         else:
             res = map(lambda x: {'id': x}, ids)

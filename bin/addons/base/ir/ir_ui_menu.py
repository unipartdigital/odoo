# -*- coding: utf-8 -*-
##############################################################################
#
#    OpenERP, Open Source Management Solution
#    Copyright (C) 2004-2009 Tiny SPRL (<http://tiny.be>).
#
#    This program is free software: you can redistribute it and/or modify
#    it under the terms of the GNU Affero General Public License as
#    published by the Free Software Foundation, either version 3 of the
#    License, or (at your option) any later version.
#
#    This program is distributed in the hope that it will be useful,
#    but WITHOUT ANY WARRANTY; without even the implied warranty of
#    MERCHANTABILITY or FITNESS FOR A PARTICULAR PURPOSE.  See the
#    GNU Affero General Public License for more details.
#
#    You should have received a copy of the GNU Affero General Public License
#    along with this program.  If not, see <http://www.gnu.org/licenses/>.
#
##############################################################################

from osv import fields, osv
import re
import tools

def one_in(setA, setB):
    """Check the presence of an element of setA in setB
    """
    for x in setA:
        if x in setB:
            return True
    return False

def cond(C, X, Y):
    if C: return X
    return Y

class many2many_unique(fields.many2many):
    def set(self, cr, obj, id, name, values, user=None, context=None):
        if not values:
            return
        val = values[:]
        for act in values:
            if act[0]==4:
                cr.execute('SELECT * FROM '+self._rel+' \
                        WHERE '+self._id1+'=%s AND '+self._id2+'=%s', (id, act[1]))
                if cr.fetchall():
                    val.remove(act)
        return super(many2many_unique, self).set(cr, obj, id, name, val, user=user,
                context=context)


class ir_ui_menu(osv.osv):
    _name = 'ir.ui.menu'

    def __init__(self, *args, **kwargs):
        self._cache = {}
        r = super(ir_ui_menu, self).__init__(*args, **kwargs)
        self.pool.get('ir.model.access').register_cache_clearing_method(self._name, 'clear_cache')
        return r

    def __del__(self):
        self.pool.get('ir.model.access').unregister_cache_clearing_method(self._name, 'clear_cache')
        return super(ir_ui_menu, self).__del__()

    def clear_cache(self):
        # radical but this doesn't frequently happen
        self._cache = {}
<<<<<<< HEAD
        
=======

>>>>>>> 15008bf3
    def create_shortcut(self, cr, uid, values, context={}):
        dataobj = self.pool.get('ir.model.data')
        menu_id = dataobj._get_id(cr, uid, 'base', 'menu_administration_shortcut', context)
        shortcut_menu_id  = int(dataobj.read(cr, uid, menu_id, ['res_id'], context)['res_id'])
        action_id = self.pool.get('ir.actions.act_window').create(cr, uid, values, context)
        menu_data = {'name':values['name'],
                    'sequence':10,
                    'action':'ir.actions.act_window,'+str(action_id),
                    'parent_id':shortcut_menu_id,
                    'icon':'STOCK_JUSTIFY_FILL'}
        menu_id =  self.pool.get('ir.ui.menu').create(cr, uid, menu_data)
        sc_data= {'name':values['name'], 'sequence': 1,'res_id': menu_id }
        sc_menu_id = self.pool.get('ir.ui.view_sc').create(cr, uid, sc_data, context)
<<<<<<< HEAD
        
=======

>>>>>>> 15008bf3
        user_groups = set(self.pool.get('res.users').read(cr, 1, uid, ['groups_id'])['groups_id'])
        key = (cr.dbname, shortcut_menu_id, tuple(user_groups))
        self._cache[key] = True
        return True
<<<<<<< HEAD
        
    def search(self, cr, uid, args, offset=0, limit=2000, order=None,
            context=None, count=False):
        if context is None:
            context = {}
        ids = osv.orm.orm.search(self, cr, uid, args, offset, limit, order, context=context, count=(count and uid==1))
=======

    def search(self, cr, uid, args, offset=0, limit=None, order=None,
               context=None, count=False):

        ids = super(ir_ui_menu, self).search(cr, uid, args, offset=0,
            limit=None, order=order, context=context, count=False)

>>>>>>> 15008bf3
        if not ids:
            if count:
                return 0
            return []


        modelaccess = self.pool.get('ir.model.access')
        user_groups = set(self.pool.get('res.users').read(cr, 1, uid, ['groups_id'])['groups_id'])
        result = []
        for menu in self.browse(cr, uid, ids):
            # this key works because user access rights are all based on user's groups (cfr ir_model_access.check)
            key = (cr.dbname, menu.id, tuple(user_groups))
            if key in self._cache:
                if self._cache[key]:
                    result.append(menu.id)
                #elif not menu.groups_id and not menu.action:
                #    result.append(menu.id)
                continue

            self._cache[key] = False
            if menu.groups_id:
                restrict_to_groups = [g.id for g in menu.groups_id]
                if not user_groups.intersection(restrict_to_groups):
                    continue
                #result.append(menu.id)
                #self._cache[key] = True
                #continue

            if menu.action:
                # we check if the user has access to the action of the menu
                data = menu.action
                if data:
                    model_field = { 'ir.actions.act_window':    'res_model',
                                    'ir.actions.report.custom': 'model',
                                    'ir.actions.report.xml':    'model',
                                    'ir.actions.wizard':        'model',
                                    'ir.actions.server':        'model_id',
                                  }

                    field = model_field.get(menu.action._name)
                    if field and data[field]:
                        if not modelaccess.check(cr, uid, data[field], raise_exception=False):
                            continue
            else:
                # if there is no action, it's a 'folder' menu
                if not menu.child_id:
                    # not displayed if there is no children
                    continue

            result.append(menu.id)
            self._cache[key] = True

        if offset:
            result = result[long(offset):]
        if limit:
            result = result[:long(limit)]

        if count:
            return len(result)
        return result

    def _get_full_name(self, cr, uid, ids, name, args, context):
        res = {}
        for m in self.browse(cr, uid, ids, context=context):
            res[m.id] = self._get_one_full_name(m)
        return res

    def _get_one_full_name(self, menu, level=6):
        if level<=0:
            return '...'
        if menu.parent_id:
            parent_path = self._get_one_full_name(menu.parent_id, level-1) + "/"
        else:
            parent_path = ''
        return parent_path + menu.name

    def write(self, *args, **kwargs):
        self.clear_cache()
        return super(ir_ui_menu, self).write(*args, **kwargs)

    def unlink(self, *args, **kwargs):
        self.clear_cache()
        return super(ir_ui_menu, self).unlink(*args, **kwargs)

    def copy(self, cr, uid, id, default=None, context=None):
        ir_values_obj = self.pool.get('ir.values')
        res = super(ir_ui_menu, self).copy(cr, uid, id, context=context)
        datas=self.read(cr,uid,[res],['name'])[0]
        rex=re.compile('\([0-9]+\)')
        concat=rex.findall(datas['name'])
        if concat:
            next_num=eval(concat[0])+1
            datas['name']=rex.sub(('(%d)'%next_num),datas['name'])
        else:
            datas['name']=datas['name']+'(1)'
        self.write(cr,uid,[res],{'name':datas['name']})
        ids = ir_values_obj.search(cr, uid, [
            ('model', '=', 'ir.ui.menu'),
            ('res_id', '=', id),
            ])
        for iv in ir_values_obj.browse(cr, uid, ids):
            ir_values_obj.copy(cr, uid, iv.id, default={'res_id': res},
                               context=context)
        return res

    def _action(self, cursor, user, ids, name, arg, context=None):
        res = {}
        values_obj = self.pool.get('ir.values')
        value_ids = values_obj.search(cursor, user, [
            ('model', '=', self._name), ('key', '=', 'action'),
            ('key2', '=', 'tree_but_open'), ('res_id', 'in', ids)],
            context=context)
        values_action = {}
        for value in values_obj.browse(cursor, user, value_ids, context=context):
            values_action[value.res_id] = value.value
        for menu_id in ids:
            res[menu_id] = values_action.get(menu_id, False)
        return res

    def _action_inv(self, cursor, user, menu_id, name, value, arg, context=None):
        if context is None:
            context = {}
        ctx = context.copy()
        if self.CONCURRENCY_CHECK_FIELD in ctx:
            del ctx[self.CONCURRENCY_CHECK_FIELD]
        values_obj = self.pool.get('ir.values')
        values_ids = values_obj.search(cursor, user, [
            ('model', '=', self._name), ('key', '=', 'action'),
            ('key2', '=', 'tree_but_open'), ('res_id', '=', menu_id)],
            context=context)
        if values_ids:
            values_obj.write(cursor, user, values_ids, {'value': value},
                    context=ctx)
        else:
            values_obj.create(cursor, user, {
                'name': 'Menuitem',
                'model': self._name,
                'value': value,
                'object': True,
                'key': 'action',
                'key2': 'tree_but_open',
                'res_id': menu_id,
                }, context=ctx)

    def _get_icon_pict(self, cr, uid, ids, name, args, context):
        res = {}
        for m in self.browse(cr, uid, ids, context=context):
            res[m.id] = ('stock', (m.icon,'ICON_SIZE_MENU'))
        return res

    def onchange_icon(self, cr, uid, ids, icon):
        if not icon:
            return {}
        return {'type': {'icon_pict': 'picture'}, 'value': {'icon_pict': ('stock', (icon,'ICON_SIZE_MENU'))}}

    _columns = {
        'name': fields.char('Menu', size=64, required=True, translate=True),
        'sequence': fields.integer('Sequence'),
        'child_id' : fields.one2many('ir.ui.menu', 'parent_id','Child IDs'),
        'parent_id': fields.many2one('ir.ui.menu', 'Parent Menu', select=True),
        'groups_id': many2many_unique('res.groups', 'ir_ui_menu_group_rel',
            'menu_id', 'gid', 'Groups', help="If you have groups, the visibility of this menu will be based on these groups. "\
                "If this field is empty, Open ERP will compute visibility based on the related object's read access."),
        'complete_name': fields.function(_get_full_name, method=True,
            string='Complete Name', type='char', size=128),
        'icon': fields.selection(tools.icons, 'Icon', size=64),
        'icon_pict': fields.function(_get_icon_pict, method=True, type='char', size=32),
        'action': fields.function(_action, fnct_inv=_action_inv,
            method=True, type='reference', string='Action',
            selection=[
                ('ir.actions.report.custom', 'ir.actions.report.custom'),
                ('ir.actions.report.xml', 'ir.actions.report.xml'),
                ('ir.actions.act_window', 'ir.actions.act_window'),
                ('ir.actions.wizard', 'ir.actions.wizard'),
                ('ir.actions.url', 'ir.actions.url'),
                ('ir.actions.server', 'ir.actions.server'),
            ]),
    }
    _defaults = {
        'icon' : lambda *a: 'STOCK_OPEN',
        'icon_pict': lambda *a: ('stock', ('STOCK_OPEN','ICON_SIZE_MENU')),
        'sequence' : lambda *a: 10
    }
    _order = "sequence,id"
ir_ui_menu()



# vim:expandtab:smartindent:tabstop=4:softtabstop=4:shiftwidth=4:
<|MERGE_RESOLUTION|>--- conflicted
+++ resolved
@@ -66,11 +66,7 @@
     def clear_cache(self):
         # radical but this doesn't frequently happen
         self._cache = {}
-<<<<<<< HEAD
-        
-=======
-
->>>>>>> 15008bf3
+
     def create_shortcut(self, cr, uid, values, context={}):
         dataobj = self.pool.get('ir.model.data')
         menu_id = dataobj._get_id(cr, uid, 'base', 'menu_administration_shortcut', context)
@@ -84,23 +80,10 @@
         menu_id =  self.pool.get('ir.ui.menu').create(cr, uid, menu_data)
         sc_data= {'name':values['name'], 'sequence': 1,'res_id': menu_id }
         sc_menu_id = self.pool.get('ir.ui.view_sc').create(cr, uid, sc_data, context)
-<<<<<<< HEAD
-        
-=======
-
->>>>>>> 15008bf3
         user_groups = set(self.pool.get('res.users').read(cr, 1, uid, ['groups_id'])['groups_id'])
         key = (cr.dbname, shortcut_menu_id, tuple(user_groups))
         self._cache[key] = True
         return True
-<<<<<<< HEAD
-        
-    def search(self, cr, uid, args, offset=0, limit=2000, order=None,
-            context=None, count=False):
-        if context is None:
-            context = {}
-        ids = osv.orm.orm.search(self, cr, uid, args, offset, limit, order, context=context, count=(count and uid==1))
-=======
 
     def search(self, cr, uid, args, offset=0, limit=None, order=None,
                context=None, count=False):
@@ -108,7 +91,6 @@
         ids = super(ir_ui_menu, self).search(cr, uid, args, offset=0,
             limit=None, order=order, context=context, count=False)
 
->>>>>>> 15008bf3
         if not ids:
             if count:
                 return 0

# -*- coding: utf-8 -*-
# Part of Odoo. See LICENSE file for full copyright and licensing details.

import sys

LOG_NOTSET = 'notset'
LOG_DEBUG = 'debug'
LOG_INFO = 'info'
LOG_WARNING = 'warn'
LOG_ERROR = 'error'
LOG_CRITICAL = 'critical'

# TODO get_encodings, ustr and exception_to_unicode were originally from tools.misc.
# There are here until we refactor tools so that this module doesn't depends on tools.

def get_encodings(hint_encoding='utf-8'):
    fallbacks = {
        'latin1': 'latin9',
        'iso-8859-1': 'iso8859-15',
        'cp1252': '1252',
    }
    if hint_encoding:
        yield hint_encoding
        if hint_encoding.lower() in fallbacks:
            yield fallbacks[hint_encoding.lower()]

    # some defaults (also taking care of pure ASCII)
    for charset in ['utf8','latin1']:
        if not hint_encoding or (charset.lower() != hint_encoding.lower()):
            yield charset

    from locale import getpreferredencoding
    prefenc = getpreferredencoding()
    if prefenc and prefenc.lower() != 'utf-8':
        yield prefenc
        prefenc = fallbacks.get(prefenc.lower())
        if prefenc:
            yield prefenc

# not using pycompat to avoid circular import: pycompat is in tools much of
# which comes back to import loglevels
text_type = type(u'')
def ustr(value, hint_encoding='utf-8', errors='strict'):
    """This method is similar to the builtin `unicode`, except
    that it may try multiple encodings to find one that works
    for decoding `value`, and defaults to 'utf-8' first.

    :param value: the value to convert
    :param hint_encoding: an optional encoding that was detecte
        upstream and should be tried first to decode ``value``.
    :param str errors: optional `errors` flag to pass to the unicode
        built-in to indicate how illegal character values should be
        treated when converting a string: 'strict', 'ignore' or 'replace'
        (see ``unicode()`` constructor).
        Passing anything other than 'strict' means that the first
        encoding tried will be used, even if it's not the correct
        one to use, so be careful! Ignored if value is not a string/unicode.
    :raise: UnicodeError if value cannot be coerced to unicode
    :return: unicode string representing the given value
    """
    # We use direct type comparison instead of `isinstance`
    # as much as possible, in order to make the most common
    # cases faster (isinstance/issubclass are significantly slower)
    ttype = type(value)

    if ttype is text_type:
        return value

    # special short-circuit for str, as we still needs to support
    # str subclasses such as `odoo.tools.unquote`
    if ttype is bytes or issubclass(ttype, bytes):

        # try hint_encoding first, avoids call to get_encoding()
        # for the most common case
        try:
            return value.decode(hint_encoding, errors=errors)
        except Exception:
            pass

        # rare: no luck with hint_encoding, attempt other ones
        for ln in get_encodings(hint_encoding):
            try:
                return value.decode(ln, errors=errors)
            except Exception:
                pass

    if isinstance(value, Exception):
        return exception_to_unicode(value)

    # fallback for non-string values
    try:
        return text_type(value)
    except Exception:
        raise UnicodeError('unable to convert %r' % (value,))


def exception_to_unicode(e):
<<<<<<< HEAD
    if hasattr(e, 'args'):
=======
    if (sys.version_info[:2] < (2,6)) and hasattr(e, 'message'):
        return ustr(e.message)
    if getattr(e, 'args', ()):
>>>>>>> dc2a6c6c
        return "\n".join((ustr(a) for a in e.args))
    try:
        return text_type(e)
    except Exception:
        return u"Unknown message"<|MERGE_RESOLUTION|>--- conflicted
+++ resolved
@@ -95,13 +95,7 @@
 
 
 def exception_to_unicode(e):
-<<<<<<< HEAD
-    if hasattr(e, 'args'):
-=======
-    if (sys.version_info[:2] < (2,6)) and hasattr(e, 'message'):
-        return ustr(e.message)
     if getattr(e, 'args', ()):
->>>>>>> dc2a6c6c
         return "\n".join((ustr(a) for a in e.args))
     try:
         return text_type(e)

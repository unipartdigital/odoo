--- conflicted
+++ resolved
@@ -1107,13 +1107,7 @@
     '''
     if not value:
         return ''
-<<<<<<< HEAD
-    if isinstance(value, datetime.datetime):
-        value = value.date()
-    elif isinstance(value, pycompat.string_types):
-=======
-    if isinstance(value, basestring):
->>>>>>> bdd051bf
+    if isinstance(value, pycompat.string_types):
         if len(value) < DATE_LENGTH:
             return ''
         if len(value) > DATE_LENGTH:

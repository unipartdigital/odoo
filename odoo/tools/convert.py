--- conflicted
+++ resolved
@@ -177,17 +177,18 @@
                 return tuple(res)
             return res
     elif node.tag == "function":
-        model = env[node.get('model')]
+        model_str = node.get('model')
+        model = env[model_str]
         method_name = node.get('name')
         # determine arguments
         args = []
         kwargs = {}
         a_eval = node.get('eval')
-        model_str = node.get('model')
+
         if a_eval:
-<<<<<<< HEAD
-            self.idref['ref'] = self.id_get
-            args = list(safe_eval(a_eval, self.idref))
+            idref2 = _get_idref(self, env, model_str, self.idref)
+            args = safe_eval(a_eval, idref2)
+            args = list(safe_eval(a_eval, idref2))
         for child in node:
             if child.tag == 'value' and child.get('name'):
                 kwargs[child.get('name')] = _eval_xml(self, child, env)
@@ -197,33 +198,6 @@
         kwargs['context'] = {**env.context, **kwargs.get('context', {})}
         # invoke method
         return odoo.api.call_kw(model, method_name, args, kwargs)
-=======
-            idref2 = _get_idref(self, env, model_str, self.idref)
-            args = safe_eval(a_eval, idref2)
-            # ensure the args are a list (sometimes folks eval a tuple which
-            # is inconvenient when trying to concatenate w/ a list)
-            args = list(safe_eval(a_eval, idref2))
-        else:
-            args = [
-                r for r in (_eval_xml(self, n, env) for n in node)
-                if r is not None
-            ]
-
-        model = env[model_str]
-        method_name = node.get('name')
-        method = getattr(model, method_name)
-
-        # this mess is necessary to merge @context and a possible positional
-        # context parameter, as <function> works on the old API so ids and
-        # context are just args
-        ids, args = [], list(args)
-        if getattr(method, '_api', None) not in ('model', 'model_create'):
-            ids, args = args[:1], args[1:]
-        context, args, kwargs = api.split_context(method, args, {})
-        kwargs['context'] = {**env.context, **(context or {})}
-
-        return odoo.api.call_kw(model, method_name, ids + args, kwargs)
->>>>>>> 995aa168
     elif node.tag == "test":
         return node.text
 
